/**
 * Copyright (c) 2021-2025 Huawei Device Co., Ltd.
 * Licensed under the Apache License, Version 2.0 (the "License");
 * you may not use this file except in compliance with the License.
 * You may obtain a copy of the License at
 *
 * http://www.apache.org/licenses/LICENSE-2.0
 *
 * Unless required by applicable law or agreed to in writing, software
 * distributed under the License is distributed on an "AS IS" BASIS,
 * WITHOUT WARRANTIES OR CONDITIONS OF ANY KIND, either express or implied.
 * See the License for the specific language governing permissions and
 * limitations under the License.
 */

#include <gtest/gtest.h>
#include <algorithm>
#include <cstddef>
#include <cstdlib>
#include <fstream>
#include <ios>
#include <memory>
#include <optional>
#include <sstream>
#include <string>

#include "assembler/assembly-field.h"
#include "assembler/assembly-function.h"
#include "assembler/assembly-program.h"
#include "assembler/assembly-record.h"
#include "assembler/assembly-emitter.h"
#include "assembler/assembly-parser.h"
#include "assembler/ins_create_api.h"
#include "libarkfile/file_item_container.h"
#include "libarkfile/file_writer.h"
#include "include/runtime_options.h"
#include "linker.h"
#include "linker_context.h"
#include "linker_context_misc.cpp"
#include "runtime/include/runtime.h"
#include <libarkfile/include/source_lang_enum.h>

namespace {
using Config = ark::static_linker::Config;
using Result = ark::static_linker::Result;
using ark::static_linker::DefaultConfig;
using ark::static_linker::Link;

constexpr size_t TEST_REPEAT_COUNT = 10;

std::pair<int, std::string> ExecPanda(const std::string &file, const std::string &verificationMode = "ahead-of-time",
                                      const std::string &loadRuntimes = "core",
                                      const std::string &entryPoint = "_GLOBAL::main")
{
    auto opts = ark::RuntimeOptions {};
    if (loadRuntimes == "core") {
        auto boot = opts.GetBootPandaFiles();
        for (auto &a : boot) {
            a.insert(0, "../");
        }
        opts.SetBootPandaFiles(std::move(boot));
    } else {
        return {1, "unknown loadRuntimes " + loadRuntimes};
    }

    opts.SetLoadRuntimes({loadRuntimes});
    opts.SetVerificationMode(verificationMode);

    opts.SetPandaFiles({file});
    if (!ark::Runtime::Create(opts)) {
        return {1, "can't create runtime"};
    }

    auto *runtime = ark::Runtime::GetCurrent();

    std::stringstream strBuf;
    auto old = std::cout.rdbuf(strBuf.rdbuf());
    auto reset = [&old](auto *cout) { cout->rdbuf(old); };
    auto guard = std::unique_ptr<std::ostream, decltype(reset)>(&std::cout, reset);

    auto res = runtime->ExecutePandaFile(file, entryPoint, {});
    auto ret = std::pair<int, std::string> {};
    if (!res) {
        ret = {1, "error " + std::to_string((int)res.Error())};
    } else {
        ret = {0, strBuf.str()};
    }

    if (!ark::Runtime::Destroy()) {
        return {1, "can't destroy runtime"};
    }

    return ret;
}

template <bool IS_BINARY>
bool ReadFile(const std::string &path, std::conditional_t<IS_BINARY, std::vector<char>, std::string> &out)
{
    auto f = std::ifstream(path, IS_BINARY ? std::ios_base::binary : std::ios_base::in);
    if (!f.is_open() || f.bad()) {
        return false;
    }

    out.clear();

    out.assign((std::istreambuf_iterator<char>(f)), std::istreambuf_iterator<char>());
    return true;
}

// removes comments
void NormalizeGold(std::string &gold)
{
    std::string_view in = gold;
    std::string out;
    out.reserve(gold.size());
    while (!in.empty()) {
        auto nxtNl = in.find('\n');
        if (in[0] == '#') {
            if (nxtNl == std::string::npos) {
                break;
            }
            in = in.substr(nxtNl + 1);
            continue;
        }
        if (nxtNl == std::string::npos) {
            out += in;
            break;
        }
        out += in.substr(0, nxtNl + 1);
        in = in.substr(nxtNl + 1);
    }
    gold = std::move(out);
}

std::optional<std::string> Build(const std::string &path)
{
    std::string prog;

    if (!ReadFile<false>(path + ".pa", prog)) {
        return "can't read file " + path + ".pa";
    }
    ark::pandasm::Parser p;
    auto res = p.Parse(prog, path + ".pa");
    if (p.ShowError().err != ark::pandasm::Error::ErrorType::ERR_NONE) {
        return p.ShowError().message + "\n" + p.ShowError().wholeLine;
    }

    if (!res.HasValue()) {
        return "no parsed value";
    }

    auto writer = ark::panda_file::FileWriter(path + ".abc");
    if (!ark::pandasm::AsmEmitter::Emit(&writer, res.Value())) {
        return "can't emit";
    }

    return std::nullopt;
}

// CC-OFFNXT(G.FUN.01-CPP, readability-function-size_parameters) function for testing
void TestSingle(const std::string &path, bool isGood = true, const Config &conf = ark::static_linker::DefaultConfig(),
                bool *succeded = nullptr, Result *saveResult = nullptr,
                const std::string &verificationMode = "ahead-of-time")
{
    const auto pathPrefix = "data/single/";
    ASSERT_EQ(Build(pathPrefix + path), std::nullopt);
    auto gold = std::string {};
    ASSERT_TRUE(ReadFile<false>(pathPrefix + path + ".gold", gold));

    NormalizeGold(gold);

    const auto out = pathPrefix + path + ".linked.abc";
    auto linkRes = Link(conf, out, {pathPrefix + path + ".abc"});

    ASSERT_EQ(linkRes.errors.empty(), isGood);

    if (isGood) {
        auto res = ExecPanda(out, verificationMode);
        ASSERT_EQ(res.first, 0);
        ASSERT_EQ(res.second, gold);
    }

    if (succeded != nullptr) {
        *succeded = true;
    }

    if (saveResult != nullptr) {
        *saveResult = std::move(linkRes);
    }
}

struct TestData {
    std::string pathPrefix;
    bool isGood = false;
    bool executable = true;
    Result *expected = nullptr;
    std::string gold;
};

void PerformTest(TestData *data, const std::vector<std::string> &perms, const Config &conf,
                 std::optional<std::vector<char>> expectedFile, size_t iteration)
{
    auto out = data->pathPrefix + "linked.";
    auto files = std::vector<std::string> {};

    for (const auto &f : perms) {
        out += f;
        out += ".";
        files.emplace_back(data->pathPrefix + f + ".abc");
    }
    out += "it";
    out += std::to_string(iteration);
    out += ".abc";

    SCOPED_TRACE(out);

    auto linkRes = Link(conf, out, files);
    if (linkRes.errors.empty() != data->isGood) {
        auto errs = std::string();
        for (auto &err : linkRes.errors) {
            errs += err;
            errs += "\n";
        }
        ASSERT_EQ(linkRes.errors.empty(), data->isGood) << errs;
    }

    if (data->expected != nullptr) {
        ASSERT_EQ(linkRes.stats.deduplicatedForeigners, data->expected->stats.deduplicatedForeigners);
    }

    if (data->isGood) {
        std::vector<char> gotFile;
        ASSERT_TRUE(ReadFile<true>(out, gotFile));
        if (!expectedFile.has_value()) {
            expectedFile = std::move(gotFile);
        } else {
            (void)iteration;
            ASSERT_EQ(expectedFile.value(), gotFile) << "on iteration: " << iteration;
        }
        if (data->executable) {
            auto res = ExecPanda(out);
            ASSERT_EQ(res.second, data->gold);
            ASSERT_EQ(res.first, 0);
        }
    }
}

// CC-OFFNXT(G.FUN.01-CPP, readability-function-size_parameters) function for testing
void TestMultiple(const std::string &path, std::vector<std::string> perms, bool isGood = true,
                  const Config &conf = ark::static_linker::DefaultConfig(), Result *expected = nullptr,
                  bool executable = true)
{
    std::sort(perms.begin(), perms.end());

    const auto pathPrefix = "data/multi/" + path + "/";

    for (const auto &p : perms) {
        ASSERT_EQ(Build(pathPrefix + p), std::nullopt);
    }

    auto gold = std::string {};

    if (isGood) {
        ASSERT_TRUE(ReadFile<false>(pathPrefix + "out.gold", gold));
        NormalizeGold(gold);
    }

    std::optional<std::vector<char>> expectedFile;

    do {
        expectedFile = std::nullopt;
        TestData data;
        data.pathPrefix = pathPrefix;
        data.isGood = isGood;
        data.executable = executable;
        data.expected = expected;
        data.gold = gold;
        for (size_t iteration = 0; iteration < TEST_REPEAT_COUNT; iteration++) {
            PerformTest(&data, perms, conf, expectedFile, iteration);
        }
    } while (std::next_permutation(perms.begin(), perms.end()));
}

<<<<<<< HEAD
#ifdef TEST_STATIC_LINKER_WITH_STS
// NOLINTBEGIN(misc-non-private-member-variables-in-classes)
struct StripOptions {
    bool stripUnused = false;
    std::optional<std::string> stripUnusedSkiplist;
    bool IsEmpty() const
    {
        return !stripUnused && !stripUnusedSkiplist.has_value();
    }
    StripOptions() = default;
};

struct TestStsConfig {
    std::string entryPoint = "1/ETSGLOBAL::main";
    std::string outputFileName = "out.gold";
    TestStsConfig() = default;
};
// NOLINTEND(misc-non-private-member-variables-in-classes)

std::string BuildLinkerCommand(const std::string &path, const std::vector<std::string> &files,
                               const StripOptions &stripOptions, const std::string &targetPathPrefix)
{
    std::string linkerCommand = "../../bin/ark_link";

    if (stripOptions.stripUnused) {
        linkerCommand.append(" --strip-unused");
    }

    if (stripOptions.stripUnusedSkiplist.has_value()) {
        linkerCommand.append(" --strip-unused-skiplist=");
        linkerCommand.append(stripOptions.stripUnusedSkiplist.value());
    }

    linkerCommand.append(" --output " + targetPathPrefix + "linked.abc");
    linkerCommand.append(" -- ");
    for (const auto &f : files) {
        if (f.length() < ABC_FILE_EXTENSION_LENGTH ||
            f.substr(f.length() - ABC_FILE_EXTENSION_LENGTH) != ABC_FILE_EXTENSION) {
            linkerCommand.push_back('@');  // test filesinfo
        }
        linkerCommand.append(path + f);
        linkerCommand.push_back(' ');
    }

    return linkerCommand;
}

void VerifyDeletedDependencies(const std::string &abcFilePath, const std::unordered_set<std::string> &allowedClasses,
                               const std::unordered_set<std::string> &notAllowedClasses = {})
{
    auto file = ark::panda_file::File::Open(abcFilePath.c_str(), ark::panda_file::File::READ_ONLY);
    ASSERT_TRUE(file != nullptr);
    const auto &classIdx = file->GetClasses();
    std::unordered_map<std::string, bool> allowedFound;

    for (const auto &cls : allowedClasses) {
        allowedFound[cls] = false;
    }
    for (uint32_t idx : classIdx) {
        auto entityId = ark::panda_file::File::EntityId(idx);
        auto strData = file->GetStringData(entityId);
        if (strData.data == nullptr) {
            continue;
        }
        std::string className(reinterpret_cast<const char *>(strData.data));

        if (!notAllowedClasses.empty()) {
            EXPECT_TRUE(notAllowedClasses.find(className) == notAllowedClasses.end());
        }

        if (allowedClasses.find(className) != allowedClasses.end()) {
            allowedFound[className] = true;
        }
    }
    for (const auto &cls : allowedClasses) {
        EXPECT_TRUE(allowedFound[cls]);
    }
}

void TestSts(const std::string &path, const std::vector<std::string> &files, bool isGood = true,
             const StripOptions &deleteOptions = {}, const TestStsConfig &config = {})
{
    const auto sourcePathPrefix = "data/ets/" + path + "/";
    const auto targetPathPrefix = "data/output/" + path + "/";

    std::string linkerCommand = BuildLinkerCommand(sourcePathPrefix, files, deleteOptions, targetPathPrefix);
    // NOLINTNEXTLINE(cert-env33-c)
    auto linkRes = std::system(linkerCommand.c_str());

    if (isGood) {
        ASSERT_EQ(linkRes, 0);
        auto gold = std::string {};
        ASSERT_TRUE(ReadFile<false>(sourcePathPrefix + config.outputFileName, gold));
        NormalizeGold(gold);
        auto ret = ExecPanda(targetPathPrefix + "linked.abc", "ets", config.entryPoint);
        ASSERT_EQ(ret.first, 0);
        ASSERT_EQ(ret.second, gold);
    } else {
        ASSERT_NE(linkRes, 0);
    }
}
#endif

=======
>>>>>>> aad9f664
TEST(linkertests, HelloWorld)
{
    TestSingle("hello_world");
}

TEST(linkertests, LitArray)
{
    TestSingle("lit_array");
}

TEST(linkertests, Exceptions)
{
    // NOTE:(mgroshev): #29225 expected rt error not a verifier's
    TestSingle("exceptions", true, {}, nullptr, nullptr, "disabled");
}

TEST(linkertests, ForeignMethod)
{
    TestMultiple("fmethod", {"1", "2"});
}

TEST(linkertests, ForeignField)
{
    TestMultiple("ffield", {"1", "2"});
}

TEST(linkertests, BadForeignField)
{
    TestMultiple("bad_ffield", {"1", "2"}, false);
}

TEST(linkertests, BadClassRedefinition)
{
    TestMultiple("bad_class_redefinition", {"1", "2"}, false);
}

TEST(linkertests, BadFFieldType)
{
    TestMultiple("bad_ffield_type", {"1", "2"}, false);
}

TEST(linkertests, FMethodOverloaded)
{
    TestMultiple("fmethod_overloaded", {"1", "2"});
}

TEST(linkertests, FMethodOverloaded2)
{
    TestMultiple("fmethod_overloaded_2", {"1", "2", "3", "4"});
}

TEST(linkertests, BadFMethodOverloaded)
{
    TestMultiple("bad_fmethod_overloaded", {"1", "2"}, false);
}

TEST(linkertests, DeduplicatedField)
{
    auto res = Result {};
    res.stats.deduplicatedForeigners = 1;
    TestMultiple("dedup_field", {"1", "2"}, true, DefaultConfig(), &res, false);
}

TEST(linkertests, DeduplicatedMethod)
{
    auto res = Result {};
    res.stats.deduplicatedForeigners = 1;
    TestMultiple("dedup_method", {"1", "2"}, true, DefaultConfig(), &res, false);
}

TEST(linkertests, UnresolvedInGlobal)
{
    TestSingle("unresolved_global", false);
    auto conf = DefaultConfig();
    conf.remainsPartial = {std::string(ark::panda_file::ItemContainer::GetGlobalClassName())};
    // NOTE:(mgroshev): #29225 verification hare is disabled because we are checking behavior< when method is unresolved
    TestSingle("unresolved_global", true, conf, nullptr, nullptr, "disabled");
}

TEST(linkertests, DeduplicateLineNumberNrogram)
{
    auto succ = false;
    auto res = Result {};
    TestSingle("lnp_dedup", true, DefaultConfig(), &succ, &res);
    ASSERT_TRUE(succ);
    ASSERT_EQ(res.stats.debugCount, 1);
}

TEST(linkertests, StripDebugInfo)
{
    auto succ = false;
    auto res = Result {};
    auto conf = DefaultConfig();
    conf.stripDebugInfo = true;
    TestSingle("hello_world", true, conf, &succ, &res);
    ASSERT_TRUE(succ);
    ASSERT_EQ(res.stats.debugCount, 0);
}

TEST(linkertests, FieldOverload)
{
    auto conf = DefaultConfig();
    conf.partial.emplace("LFor;");
    TestMultiple("ffield_overloaded", {"1", "2"}, true, conf);
}

<<<<<<< HEAD
TEST(linkertests, ForeignBase)
{
#ifdef PANDA_WITH_ETS
    constexpr auto LANG = ark::panda_file::SourceLang::ETS;
    auto makeRecord = [](ark::pandasm::Program &prog, const std::string &name) {
        return &prog.recordTable.emplace(name, ark::pandasm::Record(name, LANG)).first->second;
    };

    const std::string basePath = "data/multi/ForeignBase.1.abc";
    const std::string dervPath = "data/multi/ForeignBase.2.abc";

    {
        ark::pandasm::Program progBase;
        auto base = makeRecord(progBase, "Base");
        auto fld = ark::pandasm::Field(LANG);
        fld.name = "fld";
        fld.type = ark::pandasm::Type("i32", 0);
        base->fieldList.push_back(std::move(fld));

        ASSERT_TRUE(ark::pandasm::AsmEmitter::Emit(basePath, progBase));
    }

    {
        ark::pandasm::Program progDer;
        auto base = makeRecord(progDer, "Base");
        base->metadata->SetAttribute("external");

        auto derv = makeRecord(progDer, "Derv");
        ASSERT_EQ(derv->metadata->SetAttributeValue("ets.extends", "Base"), std::nullopt);
        std::ignore = derv;
        auto fld = ark::pandasm::Field(LANG);
        fld.name = "fld";
        fld.type = ark::pandasm::Type("i32", 0);
        fld.metadata->SetAttribute("external");
        derv->fieldList.push_back(std::move(fld));

        auto func = ark::pandasm::Function("main", LANG);
        func.regsNum = 1U;
        func.returnType = ark::pandasm::Type("void", 0);
        func.AddInstruction(ark::pandasm::Create_NEWOBJ(0, "Derv"));
        func.AddInstruction(ark::pandasm::Create_LDOBJ(0, "Derv.fld"));
        func.AddInstruction(ark::pandasm::Create_RETURN_VOID());

        progDer.functionInstanceTable.emplace(func.name, std::move(func));

        ASSERT_TRUE(ark::pandasm::AsmEmitter::Emit(dervPath, progDer));
    }

    auto res = Link(DefaultConfig(), "data/multi/ForeignBase.linked.abc", {basePath, dervPath});
    ASSERT_TRUE(res.errors.empty()) << res.errors.front();
#endif
}

TEST(linkertests, StsHelloWorld)
{
#ifdef TEST_STATIC_LINKER_WITH_STS
    TestSts("hello_world", {"1.ets.abc"});
#endif
}

TEST(linkertests, StsForeignClass)
{
#ifdef TEST_STATIC_LINKER_WITH_STS
    TestSts("fclass", {"1.ets.abc", "2.ets.abc"});
#endif
}

TEST(linkertests, StsForeignMethod)
{
#ifdef TEST_STATIC_LINKER_WITH_STS
    TestSts("fmethod", {"1.ets.abc", "2.ets.abc"});
#endif
}

TEST(linkertests, StsFMethodOverloaded)
{
#ifdef TEST_STATIC_LINKER_WITH_STS
    TestSts("fmethod_overloaded", {"1.ets.abc", "2.ets.abc"});
#endif
}

TEST(linkertests, StsFMethodOverloaded2)
{
#ifdef TEST_STATIC_LINKER_WITH_STS
    TestSts("fmethod_overloaded_2", {"1.ets.abc", "2.ets.abc", "3.ets.abc", "4.ets.abc"});
#endif
}

TEST(linkertests, FilesInfo)
{
#ifdef TEST_STATIC_LINKER_WITH_STS
    TestSts("filesinfo", {"filesinfo.txt"});
#endif
}

TEST(linkertests, Mix)
{
#ifdef TEST_STATIC_LINKER_WITH_STS
    TestSts("mix", {"1.ets.abc", "2.ets.abc"});
#endif
}

TEST(linkertests, ClassCallNoDeleteDependency)
{
#ifdef TEST_STATIC_LINKER_WITH_STS
    TestStsConfig config;
    config.entryPoint = "dependency/ETSGLOBAL::main";
    TestSts("classcall_doublefile", {"dependency.ets.abc", "bedependent.ets.abc"}, true, {}, config);
#endif
}

TEST(linkertests, ClassCallDeleteDependency)
{
#ifdef TEST_STATIC_LINKER_WITH_STS
    StripOptions opts;
    opts.stripUnused = true;
    TestStsConfig config;
    config.entryPoint = "dependency/ETSGLOBAL::main";
    TestSts("classcall_doublefile", {"dependency.ets.abc", "bedependent.ets.abc"}, true, opts, config);
    std::unordered_set<std::string> allowedClasses = {
        "Ldependency/ETSGLOBAL;",        "Lbedependent/ETSGLOBAL;",    "Ldependency/AnotherClass;", "Ldependency/User;",
        "Lbedependent/DependencyClass;", "Lbedependent/UnusedClass1;", "Lbedependent/UnusedClass2;"};
    const std::string abcFilePathPrefix = "data/output/classcall_doublefile/";
    VerifyDeletedDependencies(abcFilePathPrefix + "linked.abc", allowedClasses);
#endif
}

TEST(linkertests, ClassCallDeleteDependencyFromEntry)
{
#ifdef TEST_STATIC_LINKER_WITH_STS
    StripOptions opts;
    opts.stripUnused = true;
    opts.stripUnusedSkiplist = "\"dependency/ETSGLOBAL\"";
    TestStsConfig config;
    config.entryPoint = "dependency/ETSGLOBAL::main";
    TestSts("classcall_doublefile", {"dependency.ets.abc", "bedependent.ets.abc"}, true, opts, config);
    std::unordered_set<std::string> allowedClasses = {"Ldependency/ETSGLOBAL;", "Ldependency/User;"};
    std::unordered_set<std::string> notAllowedClasses = {"Lbedependent/ETSGLOBAL;", "Lbedependent/UnusedClass1;",
                                                         "Lbedependent/UnusedClass2;"};
    const std::string abcFilePathPrefix = "data/output/classcall_doublefile/";
    VerifyDeletedDependencies(abcFilePathPrefix + "linked.abc", allowedClasses, notAllowedClasses);
#endif
}

TEST(linkertests, ClassCallDeleteDependencyFromEntryInputError)
{
#ifdef TEST_STATIC_LINKER_WITH_STS
    StripOptions opts;
    opts.stripUnused = true;
    opts.stripUnusedSkiplist = "\"1/ETSGLOBAL\"";
    TestSts("classcall_doublefile", {"dependency.ets.abc", "bedependent.ets.abc"}, false, opts);
#endif
}

TEST(linkertests, ClassCallDeleteDependencyFromConfig)
{
#ifdef TEST_STATIC_LINKER_WITH_STS
    StripOptions opts;
    opts.stripUnused = true;
    opts.stripUnusedSkiplist = "@data/ets/classcall_doublefile/configfile.txt";
    TestStsConfig config;
    config.entryPoint = "dependency/ETSGLOBAL::main";
    TestSts("classcall_doublefile", {"dependency.ets.abc", "bedependent.ets.abc"}, true, opts, config);
    std::unordered_set<std::string> allowedClasses = {"Ldependency/ETSGLOBAL;", "Ldependency/User;"};
    std::unordered_set<std::string> notAllowedClasses = {"Lbedependent/ETSGLOBAL;", "bedependent/UnusedClass1;",
                                                         "Lbedependent/UnusedClass2;"};
    const std::string abcFilePathPrefix = "data/output/classcall_doublefile/";
    VerifyDeletedDependencies(abcFilePathPrefix + "linked.abc", allowedClasses, notAllowedClasses);
#endif
}

TEST(linkertests, MethodCallDeleteDependencyFromEntry)
{
#ifdef TEST_STATIC_LINKER_WITH_STS
    StripOptions opts;
    opts.stripUnused = true;
    opts.stripUnusedSkiplist = "\"dependency/ETSGLOBAL/main\"";
    TestStsConfig config;
    config.entryPoint = "dependency/ETSGLOBAL::main";
    TestSts("classcall_doublefile", {"dependency.ets.abc", "bedependent.ets.abc"}, true, opts, config);
    std::unordered_set<std::string> allowedClasses = {"Ldependency/ETSGLOBAL;", "Ldependency/User;"};
    std::unordered_set<std::string> notAllowedClasses = {"Lbedependent/ETSGLOBAL;", "Lbedependent/UnusedClass1;",
                                                         "Lbedependent/UnusedClass2;"};
    const std::string abcFilePathPrefix = "data/output/classcall_doublefile/";
    VerifyDeletedDependencies(abcFilePathPrefix + "linked.abc", allowedClasses, notAllowedClasses);
#endif
}

TEST(linkertests, MethodCallDeleteDependencyFromEntryInputError)
{
#ifdef TEST_STATIC_LINKER_WITH_STS
    StripOptions opts;
    opts.stripUnused = true;
    opts.stripUnusedSkiplist = "\"1/ETSGLOBAL/main\"";
    TestSts("classcall_doublefile", {"dependency.ets.abc", "bedependent.ets.abc"}, false, opts);
#endif
}

TEST(linkertests, MethodCallDeleteDependencyFromConfig)
{
#ifdef TEST_STATIC_LINKER_WITH_STS
    StripOptions opts;
    opts.stripUnused = true;
    opts.stripUnusedSkiplist = "@data/ets/classcall_doublefile/methodconfig.txt";
    TestStsConfig config;
    config.entryPoint = "dependency/ETSGLOBAL::main";
    TestSts("classcall_doublefile", {"dependency.ets.abc", "bedependent.ets.abc"}, true, opts, config);
    std::unordered_set<std::string> allowedClasses = {"Ldependency/ETSGLOBAL;", "Ldependency/User;"};
    std::unordered_set<std::string> notAllowedClasses = {"Lbedependent/ETSGLOBAL;", "Lbedependent/UnusedClass1;",
                                                         "Lbedependent/UnusedClass2;"};
    const std::string abcFilePathPrefix = "data/output/classcall_doublefile/";
    VerifyDeletedDependencies(abcFilePathPrefix + "linked.abc", allowedClasses, notAllowedClasses);
#endif
}

TEST(linkertests, CallDeleteDependencyFromConfigFileNotExist)
{
#ifdef TEST_STATIC_LINKER_WITH_STS
    StripOptions opts;
    opts.stripUnused = true;
    opts.stripUnusedSkiplist = "@data/ets/classcall_doublefile/methodconfig1.txt";
    TestSts("classcall_doublefile", {"dependency.ets.abc", "bedependent.ets.abc"}, false, opts);
#endif
}

TEST(linkertests, CallDeleteDependencyFromEntryFile)
{
#ifdef TEST_STATIC_LINKER_WITH_STS
    StripOptions opts;
    opts.stripUnused = true;
    opts.stripUnusedSkiplist = "\"dependency.ets\"";
    TestStsConfig config;
    config.entryPoint = "dependency/ETSGLOBAL::main";
    TestSts("classcall_doublefile", {"dependency.ets.abc", "bedependent.ets.abc"}, true, opts, config);
    std::unordered_set<std::string> allowedClasses = {"Ldependency/ETSGLOBAL;", "Ldependency/AnotherClass;",
                                                      "Lbedependent/DependencyClass;", "Ldependency/User;"};
    std::unordered_set<std::string> notAllowedClasses = {"Lbedependent/ETSGLOBAL;", "Lbedependent/UnusedClass1;",
                                                         "Lbedependent/UnusedClass2;"};
    const std::string abcFilePathPrefix = "data/output/classcall_doublefile/";
    VerifyDeletedDependencies(abcFilePathPrefix + "linked.abc", allowedClasses, notAllowedClasses);
#endif
}

TEST(linkertests, CallDeleteDependencyFromEntryFileNotExist)
{
#ifdef TEST_STATIC_LINKER_WITH_STS
    StripOptions opts;
    opts.stripUnused = true;
    opts.stripUnusedSkiplist = "\"1.ets\"";
    TestSts("classcall_doublefile", {"dependency.ets.abc", "bedependent.ets.abc"}, false, opts);
#endif
}

TEST(linkertests, MethodAnnotationDeleteDependency)
{
#ifdef TEST_STATIC_LINKER_WITH_STS
    StripOptions opts;
    opts.stripUnused = true;
    opts.stripUnusedSkiplist = "\"method/ETSGLOBAL/main\"";
    TestStsConfig config;
    config.entryPoint = "method/ETSGLOBAL::main";
    TestSts("annotation", {"method.ets.abc"}, true, opts, config);
    std::unordered_set<std::string> allowedClasses = {"Lmethod/ETSGLOBAL;", "Lmethod/ClassAuthor;"};
    std::unordered_set<std::string> notAllowedClasses = {"Lmethod/C3;", "Lmethod/ClassPreamble;"};
    const std::string abcFilePathPrefix = "data/output/annotation/";
    VerifyDeletedDependencies(abcFilePathPrefix + "linked.abc", allowedClasses, notAllowedClasses);
#endif
}

TEST(linkertests, FieldAnnotationDeleteDependency)
{
#ifdef TEST_STATIC_LINKER_WITH_STS
    StripOptions opts;
    opts.stripUnused = true;
    opts.stripUnusedSkiplist = "\"field/ETSGLOBAL/main\"";
    TestStsConfig config;
    config.entryPoint = "field/ETSGLOBAL::main";
    TestSts("annotation", {"field.ets.abc"}, true, opts, config);
    std::unordered_set<std::string> allowedClasses = {"Lfield/ETSGLOBAL;", "Lfield/PropertyAuthor;"};
    std::unordered_set<std::string> notAllowedClasses = {"Lfield/C3;", "Lfield/ClassPreamble;",
                                                         "Lfield/DeprecatedProperty;"};
    const std::string abcFilePathPrefix = "data/output/annotation/";
    VerifyDeletedDependencies(abcFilePathPrefix + "linked.abc", allowedClasses, notAllowedClasses);
#endif
}

TEST(linkertests, ClassExtensionDeleteDependency)
{
#ifdef TEST_STATIC_LINKER_WITH_STS
    StripOptions opts;
    opts.stripUnused = true;
    opts.stripUnusedSkiplist = "\"classExtension/ETSGLOBAL/main\"";
    TestStsConfig config;
    config.entryPoint = "classExtension/ETSGLOBAL::main";
    config.outputFileName = "classExtension.gold";
    TestSts("singlefile", {"classExtension.ets.abc"}, true, opts, config);
    std::unordered_set<std::string> allowedClasses = {"LclassExtension/ETSGLOBAL;", "LclassExtension/Animal;",
                                                      "LclassExtension/Dog;"};
    const std::string abcFilePathPrefix = "data/output/singlefile/";
    VerifyDeletedDependencies(abcFilePathPrefix + "linked.abc", allowedClasses);
#endif
}

TEST(linkertests, InterImplDeleteDependency)
{
#ifdef TEST_STATIC_LINKER_WITH_STS
    StripOptions opts;
    opts.stripUnused = true;
    opts.stripUnusedSkiplist = "\"interImpl/ETSGLOBAL/main\"";
    TestStsConfig config;
    config.entryPoint = "interImpl/ETSGLOBAL::main";
    config.outputFileName = "interImpl.gold";
    TestSts("singlefile", {"interImpl.ets.abc"}, true, opts, config);
    std::unordered_set<std::string> allowedClasses = {"LinterImpl/ETSGLOBAL;", "LinterImpl/Circle;",
                                                      "LinterImpl/Rectangle;", "LinterImpl/Shape;"};
    const std::string abcFilePathPrefix = "data/output/singlefile/";
    VerifyDeletedDependencies(abcFilePathPrefix + "linked.abc", allowedClasses);
#endif
}

TEST(linkertests, ObjectLiteralDeleteDependency)
{
#ifdef TEST_STATIC_LINKER_WITH_STS
    StripOptions opts;
    opts.stripUnused = true;
    opts.stripUnusedSkiplist = "\"ObjectLiteral/ETSGLOBAL/main\"";
    TestStsConfig config;
    config.entryPoint = "ObjectLiteral/ETSGLOBAL::main";
    config.outputFileName = "ObjectLiteral.gold";
    TestSts("singlefile", {"ObjectLiteral.ets.abc"}, true, opts, config);
    std::unordered_set<std::string> allowedClasses = {"LObjectLiteral/ETSGLOBAL;", "LObjectLiteral/Person;"};
    const std::string abcFilePathPrefix = "data/output/singlefile/";
    VerifyDeletedDependencies(abcFilePathPrefix + "linked.abc", allowedClasses);
#endif
}

TEST(linkertests, TesErrorDeleteDependency)
{
#ifdef TEST_STATIC_LINKER_WITH_STS
    StripOptions opts;
    opts.stripUnused = true;
    opts.stripUnusedSkiplist = "\"teserror/ETSGLOBAL/main\"";
    TestStsConfig config;
    config.entryPoint = "teserror/ETSGLOBAL::main";
    config.outputFileName = "teserror.gold";
    TestSts("singlefile", {"teserror.ets.abc"}, true, opts, config);
    std::unordered_set<std::string> allowedClasses = {"Lteserror/ETSGLOBAL;", "Lteserror/TestA;"};
    const std::string abcFilePathPrefix = "data/output/singlefile/";
    VerifyDeletedDependencies(abcFilePathPrefix + "linked.abc", allowedClasses);
#endif
}

TEST(linkertests, DebugInfoClassCallDeleteDependency)
{
#ifdef TEST_STATIC_LINKER_WITH_STS
    StripOptions opts;
    opts.stripUnused = true;
    opts.stripUnusedSkiplist = "dependency_debug/ETSGLOBAL/main";
    TestStsConfig config;
    config.entryPoint = "dependency_debug/ETSGLOBAL::main";
    config.outputFileName = "outDebug.gold";
    TestSts("classcall_doublefile", {"dependency_debug.abc"}, true, opts, config);
    std::unordered_set<std::string> allowedClasses = {"Ldependency_debug/ETSGLOBAL;",
                                                      "Ldependency_debug/DependencyClass;"};
    std::unordered_set<std::string> notAllowedClasses = {};
    const std::string abcFilePathPrefix = "data/output/classcall_doublefile/";
    VerifyDeletedDependencies(abcFilePathPrefix + "linked.abc", allowedClasses, notAllowedClasses);
#endif
}

TEST(linkertests, MultiClassCallNoDeleteDependency)
{
#ifdef TEST_STATIC_LINKER_WITH_STS
    TestStsConfig config;
    config.entryPoint = "main_dependencyUser/ETSGLOBAL::main";
    TestSts("classcall_multifile",
            {"main_dependencyUser.ets.abc", "dependency.ets.abc", "user_dependency.ets.abc", "product_user.ets.abc"},
            true, {}, config);
#endif
}

TEST(linkertests, MultiClassCallDeleteDependency)
{
#ifdef TEST_STATIC_LINKER_WITH_STS
    StripOptions opts;
    opts.stripUnused = true;
    TestStsConfig config;
    config.entryPoint = "main_dependencyUser/ETSGLOBAL::main";
    TestSts("classcall_multifile",
            {"main_dependencyUser.ets.abc", "dependency.ets.abc", "user_dependency.ets.abc", "product_user.ets.abc"},
            true, opts, config);
    std::unordered_set<std::string> allowedClasses = {"Lmain_dependencyUser/ETSGLOBAL;",
                                                      "Lmain_dependencyUser/MainApplication;",
                                                      "Ldependency/ETSGLOBAL;",
                                                      "Ldependency/DependencyClass;",
                                                      "Luser_dependency/User;",
                                                      "Ldependency/UnusedDependencyClass;",
                                                      "Luser_dependency/UnusedUserClass;",
                                                      "Lproduct_user/Product;",
                                                      "Lproduct_user/UnusedProductClass;",
                                                      "Lproduct_user/ETSGLOBAL;",
                                                      "Luser_dependency/ETSGLOBAL;"};
    const std::string abcFilePathPrefix = "data/output/classcall_multifile/";
    VerifyDeletedDependencies(abcFilePathPrefix + "linked.abc", allowedClasses);
#endif
}
TEST(linkertests, MultiClassCallDeleteDependencyFromEntry)
{
#ifdef TEST_STATIC_LINKER_WITH_STS
    StripOptions opts;
    opts.stripUnused = true;
    opts.stripUnusedSkiplist = "\"main_dependencyUser/ETSGLOBAL\"";
    TestStsConfig config;
    config.entryPoint = "main_dependencyUser/ETSGLOBAL::main";
    TestSts("classcall_multifile",
            {"main_dependencyUser.ets.abc", "dependency.ets.abc", "user_dependency.ets.abc", "product_user.ets.abc"},
            true, opts, config);
    std::unordered_set<std::string> allowedClasses = {"Lmain_dependencyUser/ETSGLOBAL;",
                                                      "Lmain_dependencyUser/MainApplication;",
                                                      "Ldependency/DependencyClass;", "Luser_dependency/User;"};
    std::unordered_set<std::string> notAllowedClasses = {
        "Ldependency/UnusedDependencyClass;", "Luser_dependency/UnusedUserClass;", "Lproduct_user/Product;",
        "Lproduct_user/UnusedProductClass;", "Lproduct_user/ETSGLOBAL;"};
    const std::string abcFilePathPrefix = "data/output/classcall_multifile/";
    VerifyDeletedDependencies(abcFilePathPrefix + "linked.abc", allowedClasses, notAllowedClasses);
#endif
}

TEST(linkertests, MultiClassCallDeleteDependencyFromConfig)
{
#ifdef TEST_STATIC_LINKER_WITH_STS
    StripOptions opts;
    opts.stripUnused = true;
    opts.stripUnusedSkiplist = "@data/ets/classcall_multifile/configfile.txt";
    TestStsConfig config;
    config.entryPoint = "main_dependencyUser/ETSGLOBAL::main";
    TestSts("classcall_multifile",
            {"main_dependencyUser.ets.abc", "dependency.ets.abc", "user_dependency.ets.abc", "product_user.ets.abc"},
            true, opts, config);
    std::unordered_set<std::string> allowedClasses = {
        "Lmain_dependencyUser/ETSGLOBAL;", "Lmain_dependencyUser/MainApplication;", "Ldependency/DependencyClass;",
        "Luser_dependency/User;", "Lproduct_user/Product;"};
    std::unordered_set<std::string> notAllowedClasses = {"Luser_dependency/UnusedUserClass;",
                                                         "Lproduct_user/ETSGLOBAL;", "Luser_dependency/ETSGLOBAL;"};
    const std::string abcFilePathPrefix = "data/output/classcall_multifile/";
    VerifyDeletedDependencies(abcFilePathPrefix + "linked.abc", allowedClasses, notAllowedClasses);
#endif
}

TEST(linkertests, ClassCallDeleteDependencyAll)
{
#ifdef TEST_STATIC_LINKER_WITH_STS
    StripOptions opts;
    opts.stripUnused = true;
    opts.stripUnusedSkiplist = "*";
    TestStsConfig config;
    config.entryPoint = "dependency/ETSGLOBAL::main";
    TestSts("classcall_doublefile", {"dependency.ets.abc", "bedependent.ets.abc"}, true, opts, config);
    std::unordered_set<std::string> allowedClasses = {
        "Ldependency/ETSGLOBAL;",        "Lbedependent/ETSGLOBAL;",    "Ldependency/AnotherClass;", "Ldependency/User;",
        "Lbedependent/DependencyClass;", "Lbedependent/UnusedClass1;", "Lbedependent/UnusedClass2;"};
    const std::string abcFilePathPrefix = "data/output/classcall_doublefile/";
    VerifyDeletedDependencies(abcFilePathPrefix + "linked.abc", allowedClasses);
#endif
}

TEST(linkertests, CallDeleteDependencyNoStripUnusedArg)
{
#ifdef TEST_STATIC_LINKER_WITH_STS
    StripOptions opts;
    opts.stripUnusedSkiplist = "\"dependency/ETSGLOBAL/main\"";
    TestSts("classcall_doublefile", {"dependency.ets.abc", "bedependent.ets.abc"}, false, opts);
#endif
}

#ifdef TEST_STATIC_LINKER_WITH_STS
std::string GenLinkCmd(const std::string &param)
{
    std::string prefix = "../../bin/ark_link";
    std::string suffix = " > /dev/null 2>&1";
    return prefix + param + suffix;
}
#endif

TEST(linkertests, TestForCoverage)
{
#ifdef TEST_STATIC_LINKER_WITH_STS
    std::string cmd = GenLinkCmd(" --error-option");
    // NOLINTNEXTLINE(cert-env33-c)
    auto linkRes = std::system(cmd.c_str());
    ASSERT_NE(linkRes, 0);

    cmd = GenLinkCmd(" --output data/ets/sys/target.abc");
    // NOLINTNEXTLINE(cert-env33-c)
    linkRes = std::system(cmd.c_str());
    ASSERT_NE(linkRes, 0);

    cmd = GenLinkCmd(" -- data/ets/sys/1.ets.abc data/ets/sys/2.ets.abc");
    // NOLINTNEXTLINE(cert-env33-c)
    linkRes = std::system(cmd.c_str());
    ASSERT_EQ(linkRes, 0);

    cmd = GenLinkCmd(" -- data/ets/sys/no_exist.abc");
    // NOLINTNEXTLINE(cert-env33-c)
    linkRes = std::system(cmd.c_str());
    ASSERT_NE(linkRes, 0);

    cmd = GenLinkCmd(" -- data/ets/sys/1.ets.abc data/ets/sys/2.ets.abc");
    // NOLINTNEXTLINE(cert-env33-c)
    linkRes = std::system(cmd.c_str());
    ASSERT_EQ(linkRes, 0);

    cmd = GenLinkCmd(" --output data/ets/sys/target.abc -- data/ets/sys/1.ets.abc data/ets/sys/2.ets.abc");
    // NOLINTNEXTLINE(cert-env33-c)
    linkRes = std::system(cmd.c_str());
    ASSERT_EQ(linkRes, 0);

    std::string opt = " --show-stats --log-level info";
    std::string dst = " --output data/ets/sys/target.abc -- data/ets/sys/1.ets.abc data/ets/sys/2.ets.abc";
    cmd = GenLinkCmd(opt + dst);
    // NOLINTNEXTLINE(cert-env33-c)
    linkRes = std::system(cmd.c_str());
    ASSERT_EQ(linkRes, 0);

    cmd = GenLinkCmd(" --output data/ets/sys/target.abc -- @data/ets/sys/no_exist.txt");
    // NOLINTNEXTLINE(cert-env33-c)
    linkRes = std::system(cmd.c_str());
    ASSERT_NE(linkRes, 0);

    cmd = GenLinkCmd(" --output data/ets/sys/target.abc -- @data/ets/sys/file_list_exist.txt");
    // NOLINTNEXTLINE(cert-env33-c)
    linkRes = std::system(cmd.c_str());
    ASSERT_EQ(linkRes, 0);

    cmd = GenLinkCmd(" --output data/ets/sys/target.abc -- @data/ets/sys/file_list_noexist.txt");
    // NOLINTNEXTLINE(cert-env33-c)
    linkRes = std::system(cmd.c_str());
    ASSERT_NE(linkRes, 0);

    cmd = GenLinkCmd(" --output data/ets/sys/target.abc -- @data/ets/sys/file_list_errorformat.txt");
    // NOLINTNEXTLINE(cert-env33-c)
    linkRes = std::system(cmd.c_str());
    ASSERT_NE(linkRes, 0);
#endif
}

=======
>>>>>>> aad9f664
constexpr uint32_t I = 32;
constexpr uint64_t L = 64;
constexpr float F = 11.1;
constexpr double D = 22.2;

TEST(linkertests, TestForReprValueItem)
{
    std::string sv1Expect = "32 as int";
    std::stringstream ss1;
    auto *sv1 = new ark::panda_file::ScalarValueItem(I);
    ark::static_linker::ReprValueItem(ss1, sv1);
    std::string sv1Res = ss1.str();
    delete sv1;
    ASSERT_TRUE(sv1Res == sv1Expect);

    std::string sv2Expect = "64 as long";
    std::stringstream ss2;
    auto *sv2 = new ark::panda_file::ScalarValueItem(L);
    ark::static_linker::ReprValueItem(ss2, sv2);
    std::string sv2Res = ss2.str();
    delete sv2;
    ASSERT_TRUE(sv2Res == sv2Expect);

    std::string sv3Expect = "11.1 as float";
    std::stringstream ss3;
    auto *sv3 = new ark::panda_file::ScalarValueItem(F);
    ark::static_linker::ReprValueItem(ss3, sv3);
    std::string sv3Res = ss3.str();
    delete sv3;
    ASSERT_TRUE(sv3Res == sv3Expect);

    std::string sv4Expect = "22.2 as double";
    std::stringstream ss4;
    auto *sv4 = new ark::panda_file::ScalarValueItem(D);
    ark::static_linker::ReprValueItem(ss4, sv4);
    std::string sv4Res = ss4.str();
    delete sv4;
    ASSERT_TRUE(sv4Res == sv4Expect);

    auto *sv5p = new ark::panda_file::ScalarValueItem(D);
    auto *sv5 = new ark::panda_file::ScalarValueItem(sv5p);
    std::stringstream ss5;
    ark::static_linker::ReprValueItem(ss5, sv5);
    std::string sv5Res = ss5.str();
    delete sv5p;
    delete sv5;
    ASSERT_EQ(sv5Res, sv4Expect);
}

TEST(linkertests, TestForReprArrayValueItem)
{
    std::string av1Expect = "[1 as int, 2 as int, 3 as int]";
    std::stringstream ss6;
    std::vector<ark::panda_file::ScalarValueItem> items;
    items.emplace_back(static_cast<uint32_t>(1));
    items.emplace_back(static_cast<uint32_t>(2));
    items.emplace_back(static_cast<uint32_t>(3));
    auto *av1 = new ark::panda_file::ArrayValueItem(ark::panda_file::Type(ark::panda_file::Type::TypeId::I32), items);
    ark::static_linker::ReprValueItem(ss6, av1);
    std::string av1Res = ss6.str();
    delete av1;
    ASSERT_TRUE(av1Res == av1Expect);
}

// CC-OFFNXT(huge_method[C++], G.FUN.01-CPP) solid logic
TEST(linkertests, TestLoopSuperClass)
{
#ifdef TEST_STATIC_LINKER_WITH_STS
    // Write panda file to memory
    ark::panda_file::ItemContainer container;

    // set current class's superclass to self
    ark::panda_file::ClassItem *classItem = container.GetOrCreateClassItem("Bar");
    classItem->SetAccessFlags(ark::ACC_PUBLIC);
    classItem->SetSuperClass(classItem);

    // Add interface
    ark::panda_file::ClassItem *ifaceItem = container.GetOrCreateClassItem("Iface");
    ifaceItem->SetAccessFlags(ark::ACC_PUBLIC);
    classItem->AddInterface(ifaceItem);

    // Add method
    ark::panda_file::StringItem *methodName = container.GetOrCreateStringItem("foo");
    ark::panda_file::PrimitiveTypeItem *retType =
        container.GetOrCreatePrimitiveTypeItem(ark::panda_file::Type::TypeId::VOID);
    std::vector<ark::panda_file::MethodParamItem> params;
    ark::panda_file::ProtoItem *protoItem = container.GetOrCreateProtoItem(retType, params);
    classItem->AddMethod(methodName, protoItem, ark::ACC_PUBLIC | ark::ACC_STATIC, params);

    // Add field
    ark::panda_file::StringItem *fieldName = container.GetOrCreateStringItem("field");
    ark::panda_file::PrimitiveTypeItem *fieldType =
        container.GetOrCreatePrimitiveTypeItem(ark::panda_file::Type::TypeId::I32);
    classItem->AddField(fieldName, fieldType, ark::ACC_PUBLIC);

    // Add source file
    ark::panda_file::StringItem *sourceFile = container.GetOrCreateStringItem("source_file");
    classItem->SetSourceFile(sourceFile);
    auto writer = ark::panda_file::FileWriter("loop_super_class.abc");
    ASSERT_TRUE(container.Write(&writer));

    std::string cmd = GenLinkCmd(" -- loop_super_class.abc");
    // NOLINTNEXTLINE(cert-env33-c)
    auto linkRes = std::system(cmd.c_str());
    ASSERT_NE(linkRes, 0);
#endif
}

}  // namespace<|MERGE_RESOLUTION|>--- conflicted
+++ resolved
@@ -281,112 +281,6 @@
     } while (std::next_permutation(perms.begin(), perms.end()));
 }
 
-<<<<<<< HEAD
-#ifdef TEST_STATIC_LINKER_WITH_STS
-// NOLINTBEGIN(misc-non-private-member-variables-in-classes)
-struct StripOptions {
-    bool stripUnused = false;
-    std::optional<std::string> stripUnusedSkiplist;
-    bool IsEmpty() const
-    {
-        return !stripUnused && !stripUnusedSkiplist.has_value();
-    }
-    StripOptions() = default;
-};
-
-struct TestStsConfig {
-    std::string entryPoint = "1/ETSGLOBAL::main";
-    std::string outputFileName = "out.gold";
-    TestStsConfig() = default;
-};
-// NOLINTEND(misc-non-private-member-variables-in-classes)
-
-std::string BuildLinkerCommand(const std::string &path, const std::vector<std::string> &files,
-                               const StripOptions &stripOptions, const std::string &targetPathPrefix)
-{
-    std::string linkerCommand = "../../bin/ark_link";
-
-    if (stripOptions.stripUnused) {
-        linkerCommand.append(" --strip-unused");
-    }
-
-    if (stripOptions.stripUnusedSkiplist.has_value()) {
-        linkerCommand.append(" --strip-unused-skiplist=");
-        linkerCommand.append(stripOptions.stripUnusedSkiplist.value());
-    }
-
-    linkerCommand.append(" --output " + targetPathPrefix + "linked.abc");
-    linkerCommand.append(" -- ");
-    for (const auto &f : files) {
-        if (f.length() < ABC_FILE_EXTENSION_LENGTH ||
-            f.substr(f.length() - ABC_FILE_EXTENSION_LENGTH) != ABC_FILE_EXTENSION) {
-            linkerCommand.push_back('@');  // test filesinfo
-        }
-        linkerCommand.append(path + f);
-        linkerCommand.push_back(' ');
-    }
-
-    return linkerCommand;
-}
-
-void VerifyDeletedDependencies(const std::string &abcFilePath, const std::unordered_set<std::string> &allowedClasses,
-                               const std::unordered_set<std::string> &notAllowedClasses = {})
-{
-    auto file = ark::panda_file::File::Open(abcFilePath.c_str(), ark::panda_file::File::READ_ONLY);
-    ASSERT_TRUE(file != nullptr);
-    const auto &classIdx = file->GetClasses();
-    std::unordered_map<std::string, bool> allowedFound;
-
-    for (const auto &cls : allowedClasses) {
-        allowedFound[cls] = false;
-    }
-    for (uint32_t idx : classIdx) {
-        auto entityId = ark::panda_file::File::EntityId(idx);
-        auto strData = file->GetStringData(entityId);
-        if (strData.data == nullptr) {
-            continue;
-        }
-        std::string className(reinterpret_cast<const char *>(strData.data));
-
-        if (!notAllowedClasses.empty()) {
-            EXPECT_TRUE(notAllowedClasses.find(className) == notAllowedClasses.end());
-        }
-
-        if (allowedClasses.find(className) != allowedClasses.end()) {
-            allowedFound[className] = true;
-        }
-    }
-    for (const auto &cls : allowedClasses) {
-        EXPECT_TRUE(allowedFound[cls]);
-    }
-}
-
-void TestSts(const std::string &path, const std::vector<std::string> &files, bool isGood = true,
-             const StripOptions &deleteOptions = {}, const TestStsConfig &config = {})
-{
-    const auto sourcePathPrefix = "data/ets/" + path + "/";
-    const auto targetPathPrefix = "data/output/" + path + "/";
-
-    std::string linkerCommand = BuildLinkerCommand(sourcePathPrefix, files, deleteOptions, targetPathPrefix);
-    // NOLINTNEXTLINE(cert-env33-c)
-    auto linkRes = std::system(linkerCommand.c_str());
-
-    if (isGood) {
-        ASSERT_EQ(linkRes, 0);
-        auto gold = std::string {};
-        ASSERT_TRUE(ReadFile<false>(sourcePathPrefix + config.outputFileName, gold));
-        NormalizeGold(gold);
-        auto ret = ExecPanda(targetPathPrefix + "linked.abc", "ets", config.entryPoint);
-        ASSERT_EQ(ret.first, 0);
-        ASSERT_EQ(ret.second, gold);
-    } else {
-        ASSERT_NE(linkRes, 0);
-    }
-}
-#endif
-
-=======
->>>>>>> aad9f664
 TEST(linkertests, HelloWorld)
 {
     TestSingle("hello_world");
@@ -493,555 +387,6 @@
     TestMultiple("ffield_overloaded", {"1", "2"}, true, conf);
 }
 
-<<<<<<< HEAD
-TEST(linkertests, ForeignBase)
-{
-#ifdef PANDA_WITH_ETS
-    constexpr auto LANG = ark::panda_file::SourceLang::ETS;
-    auto makeRecord = [](ark::pandasm::Program &prog, const std::string &name) {
-        return &prog.recordTable.emplace(name, ark::pandasm::Record(name, LANG)).first->second;
-    };
-
-    const std::string basePath = "data/multi/ForeignBase.1.abc";
-    const std::string dervPath = "data/multi/ForeignBase.2.abc";
-
-    {
-        ark::pandasm::Program progBase;
-        auto base = makeRecord(progBase, "Base");
-        auto fld = ark::pandasm::Field(LANG);
-        fld.name = "fld";
-        fld.type = ark::pandasm::Type("i32", 0);
-        base->fieldList.push_back(std::move(fld));
-
-        ASSERT_TRUE(ark::pandasm::AsmEmitter::Emit(basePath, progBase));
-    }
-
-    {
-        ark::pandasm::Program progDer;
-        auto base = makeRecord(progDer, "Base");
-        base->metadata->SetAttribute("external");
-
-        auto derv = makeRecord(progDer, "Derv");
-        ASSERT_EQ(derv->metadata->SetAttributeValue("ets.extends", "Base"), std::nullopt);
-        std::ignore = derv;
-        auto fld = ark::pandasm::Field(LANG);
-        fld.name = "fld";
-        fld.type = ark::pandasm::Type("i32", 0);
-        fld.metadata->SetAttribute("external");
-        derv->fieldList.push_back(std::move(fld));
-
-        auto func = ark::pandasm::Function("main", LANG);
-        func.regsNum = 1U;
-        func.returnType = ark::pandasm::Type("void", 0);
-        func.AddInstruction(ark::pandasm::Create_NEWOBJ(0, "Derv"));
-        func.AddInstruction(ark::pandasm::Create_LDOBJ(0, "Derv.fld"));
-        func.AddInstruction(ark::pandasm::Create_RETURN_VOID());
-
-        progDer.functionInstanceTable.emplace(func.name, std::move(func));
-
-        ASSERT_TRUE(ark::pandasm::AsmEmitter::Emit(dervPath, progDer));
-    }
-
-    auto res = Link(DefaultConfig(), "data/multi/ForeignBase.linked.abc", {basePath, dervPath});
-    ASSERT_TRUE(res.errors.empty()) << res.errors.front();
-#endif
-}
-
-TEST(linkertests, StsHelloWorld)
-{
-#ifdef TEST_STATIC_LINKER_WITH_STS
-    TestSts("hello_world", {"1.ets.abc"});
-#endif
-}
-
-TEST(linkertests, StsForeignClass)
-{
-#ifdef TEST_STATIC_LINKER_WITH_STS
-    TestSts("fclass", {"1.ets.abc", "2.ets.abc"});
-#endif
-}
-
-TEST(linkertests, StsForeignMethod)
-{
-#ifdef TEST_STATIC_LINKER_WITH_STS
-    TestSts("fmethod", {"1.ets.abc", "2.ets.abc"});
-#endif
-}
-
-TEST(linkertests, StsFMethodOverloaded)
-{
-#ifdef TEST_STATIC_LINKER_WITH_STS
-    TestSts("fmethod_overloaded", {"1.ets.abc", "2.ets.abc"});
-#endif
-}
-
-TEST(linkertests, StsFMethodOverloaded2)
-{
-#ifdef TEST_STATIC_LINKER_WITH_STS
-    TestSts("fmethod_overloaded_2", {"1.ets.abc", "2.ets.abc", "3.ets.abc", "4.ets.abc"});
-#endif
-}
-
-TEST(linkertests, FilesInfo)
-{
-#ifdef TEST_STATIC_LINKER_WITH_STS
-    TestSts("filesinfo", {"filesinfo.txt"});
-#endif
-}
-
-TEST(linkertests, Mix)
-{
-#ifdef TEST_STATIC_LINKER_WITH_STS
-    TestSts("mix", {"1.ets.abc", "2.ets.abc"});
-#endif
-}
-
-TEST(linkertests, ClassCallNoDeleteDependency)
-{
-#ifdef TEST_STATIC_LINKER_WITH_STS
-    TestStsConfig config;
-    config.entryPoint = "dependency/ETSGLOBAL::main";
-    TestSts("classcall_doublefile", {"dependency.ets.abc", "bedependent.ets.abc"}, true, {}, config);
-#endif
-}
-
-TEST(linkertests, ClassCallDeleteDependency)
-{
-#ifdef TEST_STATIC_LINKER_WITH_STS
-    StripOptions opts;
-    opts.stripUnused = true;
-    TestStsConfig config;
-    config.entryPoint = "dependency/ETSGLOBAL::main";
-    TestSts("classcall_doublefile", {"dependency.ets.abc", "bedependent.ets.abc"}, true, opts, config);
-    std::unordered_set<std::string> allowedClasses = {
-        "Ldependency/ETSGLOBAL;",        "Lbedependent/ETSGLOBAL;",    "Ldependency/AnotherClass;", "Ldependency/User;",
-        "Lbedependent/DependencyClass;", "Lbedependent/UnusedClass1;", "Lbedependent/UnusedClass2;"};
-    const std::string abcFilePathPrefix = "data/output/classcall_doublefile/";
-    VerifyDeletedDependencies(abcFilePathPrefix + "linked.abc", allowedClasses);
-#endif
-}
-
-TEST(linkertests, ClassCallDeleteDependencyFromEntry)
-{
-#ifdef TEST_STATIC_LINKER_WITH_STS
-    StripOptions opts;
-    opts.stripUnused = true;
-    opts.stripUnusedSkiplist = "\"dependency/ETSGLOBAL\"";
-    TestStsConfig config;
-    config.entryPoint = "dependency/ETSGLOBAL::main";
-    TestSts("classcall_doublefile", {"dependency.ets.abc", "bedependent.ets.abc"}, true, opts, config);
-    std::unordered_set<std::string> allowedClasses = {"Ldependency/ETSGLOBAL;", "Ldependency/User;"};
-    std::unordered_set<std::string> notAllowedClasses = {"Lbedependent/ETSGLOBAL;", "Lbedependent/UnusedClass1;",
-                                                         "Lbedependent/UnusedClass2;"};
-    const std::string abcFilePathPrefix = "data/output/classcall_doublefile/";
-    VerifyDeletedDependencies(abcFilePathPrefix + "linked.abc", allowedClasses, notAllowedClasses);
-#endif
-}
-
-TEST(linkertests, ClassCallDeleteDependencyFromEntryInputError)
-{
-#ifdef TEST_STATIC_LINKER_WITH_STS
-    StripOptions opts;
-    opts.stripUnused = true;
-    opts.stripUnusedSkiplist = "\"1/ETSGLOBAL\"";
-    TestSts("classcall_doublefile", {"dependency.ets.abc", "bedependent.ets.abc"}, false, opts);
-#endif
-}
-
-TEST(linkertests, ClassCallDeleteDependencyFromConfig)
-{
-#ifdef TEST_STATIC_LINKER_WITH_STS
-    StripOptions opts;
-    opts.stripUnused = true;
-    opts.stripUnusedSkiplist = "@data/ets/classcall_doublefile/configfile.txt";
-    TestStsConfig config;
-    config.entryPoint = "dependency/ETSGLOBAL::main";
-    TestSts("classcall_doublefile", {"dependency.ets.abc", "bedependent.ets.abc"}, true, opts, config);
-    std::unordered_set<std::string> allowedClasses = {"Ldependency/ETSGLOBAL;", "Ldependency/User;"};
-    std::unordered_set<std::string> notAllowedClasses = {"Lbedependent/ETSGLOBAL;", "bedependent/UnusedClass1;",
-                                                         "Lbedependent/UnusedClass2;"};
-    const std::string abcFilePathPrefix = "data/output/classcall_doublefile/";
-    VerifyDeletedDependencies(abcFilePathPrefix + "linked.abc", allowedClasses, notAllowedClasses);
-#endif
-}
-
-TEST(linkertests, MethodCallDeleteDependencyFromEntry)
-{
-#ifdef TEST_STATIC_LINKER_WITH_STS
-    StripOptions opts;
-    opts.stripUnused = true;
-    opts.stripUnusedSkiplist = "\"dependency/ETSGLOBAL/main\"";
-    TestStsConfig config;
-    config.entryPoint = "dependency/ETSGLOBAL::main";
-    TestSts("classcall_doublefile", {"dependency.ets.abc", "bedependent.ets.abc"}, true, opts, config);
-    std::unordered_set<std::string> allowedClasses = {"Ldependency/ETSGLOBAL;", "Ldependency/User;"};
-    std::unordered_set<std::string> notAllowedClasses = {"Lbedependent/ETSGLOBAL;", "Lbedependent/UnusedClass1;",
-                                                         "Lbedependent/UnusedClass2;"};
-    const std::string abcFilePathPrefix = "data/output/classcall_doublefile/";
-    VerifyDeletedDependencies(abcFilePathPrefix + "linked.abc", allowedClasses, notAllowedClasses);
-#endif
-}
-
-TEST(linkertests, MethodCallDeleteDependencyFromEntryInputError)
-{
-#ifdef TEST_STATIC_LINKER_WITH_STS
-    StripOptions opts;
-    opts.stripUnused = true;
-    opts.stripUnusedSkiplist = "\"1/ETSGLOBAL/main\"";
-    TestSts("classcall_doublefile", {"dependency.ets.abc", "bedependent.ets.abc"}, false, opts);
-#endif
-}
-
-TEST(linkertests, MethodCallDeleteDependencyFromConfig)
-{
-#ifdef TEST_STATIC_LINKER_WITH_STS
-    StripOptions opts;
-    opts.stripUnused = true;
-    opts.stripUnusedSkiplist = "@data/ets/classcall_doublefile/methodconfig.txt";
-    TestStsConfig config;
-    config.entryPoint = "dependency/ETSGLOBAL::main";
-    TestSts("classcall_doublefile", {"dependency.ets.abc", "bedependent.ets.abc"}, true, opts, config);
-    std::unordered_set<std::string> allowedClasses = {"Ldependency/ETSGLOBAL;", "Ldependency/User;"};
-    std::unordered_set<std::string> notAllowedClasses = {"Lbedependent/ETSGLOBAL;", "Lbedependent/UnusedClass1;",
-                                                         "Lbedependent/UnusedClass2;"};
-    const std::string abcFilePathPrefix = "data/output/classcall_doublefile/";
-    VerifyDeletedDependencies(abcFilePathPrefix + "linked.abc", allowedClasses, notAllowedClasses);
-#endif
-}
-
-TEST(linkertests, CallDeleteDependencyFromConfigFileNotExist)
-{
-#ifdef TEST_STATIC_LINKER_WITH_STS
-    StripOptions opts;
-    opts.stripUnused = true;
-    opts.stripUnusedSkiplist = "@data/ets/classcall_doublefile/methodconfig1.txt";
-    TestSts("classcall_doublefile", {"dependency.ets.abc", "bedependent.ets.abc"}, false, opts);
-#endif
-}
-
-TEST(linkertests, CallDeleteDependencyFromEntryFile)
-{
-#ifdef TEST_STATIC_LINKER_WITH_STS
-    StripOptions opts;
-    opts.stripUnused = true;
-    opts.stripUnusedSkiplist = "\"dependency.ets\"";
-    TestStsConfig config;
-    config.entryPoint = "dependency/ETSGLOBAL::main";
-    TestSts("classcall_doublefile", {"dependency.ets.abc", "bedependent.ets.abc"}, true, opts, config);
-    std::unordered_set<std::string> allowedClasses = {"Ldependency/ETSGLOBAL;", "Ldependency/AnotherClass;",
-                                                      "Lbedependent/DependencyClass;", "Ldependency/User;"};
-    std::unordered_set<std::string> notAllowedClasses = {"Lbedependent/ETSGLOBAL;", "Lbedependent/UnusedClass1;",
-                                                         "Lbedependent/UnusedClass2;"};
-    const std::string abcFilePathPrefix = "data/output/classcall_doublefile/";
-    VerifyDeletedDependencies(abcFilePathPrefix + "linked.abc", allowedClasses, notAllowedClasses);
-#endif
-}
-
-TEST(linkertests, CallDeleteDependencyFromEntryFileNotExist)
-{
-#ifdef TEST_STATIC_LINKER_WITH_STS
-    StripOptions opts;
-    opts.stripUnused = true;
-    opts.stripUnusedSkiplist = "\"1.ets\"";
-    TestSts("classcall_doublefile", {"dependency.ets.abc", "bedependent.ets.abc"}, false, opts);
-#endif
-}
-
-TEST(linkertests, MethodAnnotationDeleteDependency)
-{
-#ifdef TEST_STATIC_LINKER_WITH_STS
-    StripOptions opts;
-    opts.stripUnused = true;
-    opts.stripUnusedSkiplist = "\"method/ETSGLOBAL/main\"";
-    TestStsConfig config;
-    config.entryPoint = "method/ETSGLOBAL::main";
-    TestSts("annotation", {"method.ets.abc"}, true, opts, config);
-    std::unordered_set<std::string> allowedClasses = {"Lmethod/ETSGLOBAL;", "Lmethod/ClassAuthor;"};
-    std::unordered_set<std::string> notAllowedClasses = {"Lmethod/C3;", "Lmethod/ClassPreamble;"};
-    const std::string abcFilePathPrefix = "data/output/annotation/";
-    VerifyDeletedDependencies(abcFilePathPrefix + "linked.abc", allowedClasses, notAllowedClasses);
-#endif
-}
-
-TEST(linkertests, FieldAnnotationDeleteDependency)
-{
-#ifdef TEST_STATIC_LINKER_WITH_STS
-    StripOptions opts;
-    opts.stripUnused = true;
-    opts.stripUnusedSkiplist = "\"field/ETSGLOBAL/main\"";
-    TestStsConfig config;
-    config.entryPoint = "field/ETSGLOBAL::main";
-    TestSts("annotation", {"field.ets.abc"}, true, opts, config);
-    std::unordered_set<std::string> allowedClasses = {"Lfield/ETSGLOBAL;", "Lfield/PropertyAuthor;"};
-    std::unordered_set<std::string> notAllowedClasses = {"Lfield/C3;", "Lfield/ClassPreamble;",
-                                                         "Lfield/DeprecatedProperty;"};
-    const std::string abcFilePathPrefix = "data/output/annotation/";
-    VerifyDeletedDependencies(abcFilePathPrefix + "linked.abc", allowedClasses, notAllowedClasses);
-#endif
-}
-
-TEST(linkertests, ClassExtensionDeleteDependency)
-{
-#ifdef TEST_STATIC_LINKER_WITH_STS
-    StripOptions opts;
-    opts.stripUnused = true;
-    opts.stripUnusedSkiplist = "\"classExtension/ETSGLOBAL/main\"";
-    TestStsConfig config;
-    config.entryPoint = "classExtension/ETSGLOBAL::main";
-    config.outputFileName = "classExtension.gold";
-    TestSts("singlefile", {"classExtension.ets.abc"}, true, opts, config);
-    std::unordered_set<std::string> allowedClasses = {"LclassExtension/ETSGLOBAL;", "LclassExtension/Animal;",
-                                                      "LclassExtension/Dog;"};
-    const std::string abcFilePathPrefix = "data/output/singlefile/";
-    VerifyDeletedDependencies(abcFilePathPrefix + "linked.abc", allowedClasses);
-#endif
-}
-
-TEST(linkertests, InterImplDeleteDependency)
-{
-#ifdef TEST_STATIC_LINKER_WITH_STS
-    StripOptions opts;
-    opts.stripUnused = true;
-    opts.stripUnusedSkiplist = "\"interImpl/ETSGLOBAL/main\"";
-    TestStsConfig config;
-    config.entryPoint = "interImpl/ETSGLOBAL::main";
-    config.outputFileName = "interImpl.gold";
-    TestSts("singlefile", {"interImpl.ets.abc"}, true, opts, config);
-    std::unordered_set<std::string> allowedClasses = {"LinterImpl/ETSGLOBAL;", "LinterImpl/Circle;",
-                                                      "LinterImpl/Rectangle;", "LinterImpl/Shape;"};
-    const std::string abcFilePathPrefix = "data/output/singlefile/";
-    VerifyDeletedDependencies(abcFilePathPrefix + "linked.abc", allowedClasses);
-#endif
-}
-
-TEST(linkertests, ObjectLiteralDeleteDependency)
-{
-#ifdef TEST_STATIC_LINKER_WITH_STS
-    StripOptions opts;
-    opts.stripUnused = true;
-    opts.stripUnusedSkiplist = "\"ObjectLiteral/ETSGLOBAL/main\"";
-    TestStsConfig config;
-    config.entryPoint = "ObjectLiteral/ETSGLOBAL::main";
-    config.outputFileName = "ObjectLiteral.gold";
-    TestSts("singlefile", {"ObjectLiteral.ets.abc"}, true, opts, config);
-    std::unordered_set<std::string> allowedClasses = {"LObjectLiteral/ETSGLOBAL;", "LObjectLiteral/Person;"};
-    const std::string abcFilePathPrefix = "data/output/singlefile/";
-    VerifyDeletedDependencies(abcFilePathPrefix + "linked.abc", allowedClasses);
-#endif
-}
-
-TEST(linkertests, TesErrorDeleteDependency)
-{
-#ifdef TEST_STATIC_LINKER_WITH_STS
-    StripOptions opts;
-    opts.stripUnused = true;
-    opts.stripUnusedSkiplist = "\"teserror/ETSGLOBAL/main\"";
-    TestStsConfig config;
-    config.entryPoint = "teserror/ETSGLOBAL::main";
-    config.outputFileName = "teserror.gold";
-    TestSts("singlefile", {"teserror.ets.abc"}, true, opts, config);
-    std::unordered_set<std::string> allowedClasses = {"Lteserror/ETSGLOBAL;", "Lteserror/TestA;"};
-    const std::string abcFilePathPrefix = "data/output/singlefile/";
-    VerifyDeletedDependencies(abcFilePathPrefix + "linked.abc", allowedClasses);
-#endif
-}
-
-TEST(linkertests, DebugInfoClassCallDeleteDependency)
-{
-#ifdef TEST_STATIC_LINKER_WITH_STS
-    StripOptions opts;
-    opts.stripUnused = true;
-    opts.stripUnusedSkiplist = "dependency_debug/ETSGLOBAL/main";
-    TestStsConfig config;
-    config.entryPoint = "dependency_debug/ETSGLOBAL::main";
-    config.outputFileName = "outDebug.gold";
-    TestSts("classcall_doublefile", {"dependency_debug.abc"}, true, opts, config);
-    std::unordered_set<std::string> allowedClasses = {"Ldependency_debug/ETSGLOBAL;",
-                                                      "Ldependency_debug/DependencyClass;"};
-    std::unordered_set<std::string> notAllowedClasses = {};
-    const std::string abcFilePathPrefix = "data/output/classcall_doublefile/";
-    VerifyDeletedDependencies(abcFilePathPrefix + "linked.abc", allowedClasses, notAllowedClasses);
-#endif
-}
-
-TEST(linkertests, MultiClassCallNoDeleteDependency)
-{
-#ifdef TEST_STATIC_LINKER_WITH_STS
-    TestStsConfig config;
-    config.entryPoint = "main_dependencyUser/ETSGLOBAL::main";
-    TestSts("classcall_multifile",
-            {"main_dependencyUser.ets.abc", "dependency.ets.abc", "user_dependency.ets.abc", "product_user.ets.abc"},
-            true, {}, config);
-#endif
-}
-
-TEST(linkertests, MultiClassCallDeleteDependency)
-{
-#ifdef TEST_STATIC_LINKER_WITH_STS
-    StripOptions opts;
-    opts.stripUnused = true;
-    TestStsConfig config;
-    config.entryPoint = "main_dependencyUser/ETSGLOBAL::main";
-    TestSts("classcall_multifile",
-            {"main_dependencyUser.ets.abc", "dependency.ets.abc", "user_dependency.ets.abc", "product_user.ets.abc"},
-            true, opts, config);
-    std::unordered_set<std::string> allowedClasses = {"Lmain_dependencyUser/ETSGLOBAL;",
-                                                      "Lmain_dependencyUser/MainApplication;",
-                                                      "Ldependency/ETSGLOBAL;",
-                                                      "Ldependency/DependencyClass;",
-                                                      "Luser_dependency/User;",
-                                                      "Ldependency/UnusedDependencyClass;",
-                                                      "Luser_dependency/UnusedUserClass;",
-                                                      "Lproduct_user/Product;",
-                                                      "Lproduct_user/UnusedProductClass;",
-                                                      "Lproduct_user/ETSGLOBAL;",
-                                                      "Luser_dependency/ETSGLOBAL;"};
-    const std::string abcFilePathPrefix = "data/output/classcall_multifile/";
-    VerifyDeletedDependencies(abcFilePathPrefix + "linked.abc", allowedClasses);
-#endif
-}
-TEST(linkertests, MultiClassCallDeleteDependencyFromEntry)
-{
-#ifdef TEST_STATIC_LINKER_WITH_STS
-    StripOptions opts;
-    opts.stripUnused = true;
-    opts.stripUnusedSkiplist = "\"main_dependencyUser/ETSGLOBAL\"";
-    TestStsConfig config;
-    config.entryPoint = "main_dependencyUser/ETSGLOBAL::main";
-    TestSts("classcall_multifile",
-            {"main_dependencyUser.ets.abc", "dependency.ets.abc", "user_dependency.ets.abc", "product_user.ets.abc"},
-            true, opts, config);
-    std::unordered_set<std::string> allowedClasses = {"Lmain_dependencyUser/ETSGLOBAL;",
-                                                      "Lmain_dependencyUser/MainApplication;",
-                                                      "Ldependency/DependencyClass;", "Luser_dependency/User;"};
-    std::unordered_set<std::string> notAllowedClasses = {
-        "Ldependency/UnusedDependencyClass;", "Luser_dependency/UnusedUserClass;", "Lproduct_user/Product;",
-        "Lproduct_user/UnusedProductClass;", "Lproduct_user/ETSGLOBAL;"};
-    const std::string abcFilePathPrefix = "data/output/classcall_multifile/";
-    VerifyDeletedDependencies(abcFilePathPrefix + "linked.abc", allowedClasses, notAllowedClasses);
-#endif
-}
-
-TEST(linkertests, MultiClassCallDeleteDependencyFromConfig)
-{
-#ifdef TEST_STATIC_LINKER_WITH_STS
-    StripOptions opts;
-    opts.stripUnused = true;
-    opts.stripUnusedSkiplist = "@data/ets/classcall_multifile/configfile.txt";
-    TestStsConfig config;
-    config.entryPoint = "main_dependencyUser/ETSGLOBAL::main";
-    TestSts("classcall_multifile",
-            {"main_dependencyUser.ets.abc", "dependency.ets.abc", "user_dependency.ets.abc", "product_user.ets.abc"},
-            true, opts, config);
-    std::unordered_set<std::string> allowedClasses = {
-        "Lmain_dependencyUser/ETSGLOBAL;", "Lmain_dependencyUser/MainApplication;", "Ldependency/DependencyClass;",
-        "Luser_dependency/User;", "Lproduct_user/Product;"};
-    std::unordered_set<std::string> notAllowedClasses = {"Luser_dependency/UnusedUserClass;",
-                                                         "Lproduct_user/ETSGLOBAL;", "Luser_dependency/ETSGLOBAL;"};
-    const std::string abcFilePathPrefix = "data/output/classcall_multifile/";
-    VerifyDeletedDependencies(abcFilePathPrefix + "linked.abc", allowedClasses, notAllowedClasses);
-#endif
-}
-
-TEST(linkertests, ClassCallDeleteDependencyAll)
-{
-#ifdef TEST_STATIC_LINKER_WITH_STS
-    StripOptions opts;
-    opts.stripUnused = true;
-    opts.stripUnusedSkiplist = "*";
-    TestStsConfig config;
-    config.entryPoint = "dependency/ETSGLOBAL::main";
-    TestSts("classcall_doublefile", {"dependency.ets.abc", "bedependent.ets.abc"}, true, opts, config);
-    std::unordered_set<std::string> allowedClasses = {
-        "Ldependency/ETSGLOBAL;",        "Lbedependent/ETSGLOBAL;",    "Ldependency/AnotherClass;", "Ldependency/User;",
-        "Lbedependent/DependencyClass;", "Lbedependent/UnusedClass1;", "Lbedependent/UnusedClass2;"};
-    const std::string abcFilePathPrefix = "data/output/classcall_doublefile/";
-    VerifyDeletedDependencies(abcFilePathPrefix + "linked.abc", allowedClasses);
-#endif
-}
-
-TEST(linkertests, CallDeleteDependencyNoStripUnusedArg)
-{
-#ifdef TEST_STATIC_LINKER_WITH_STS
-    StripOptions opts;
-    opts.stripUnusedSkiplist = "\"dependency/ETSGLOBAL/main\"";
-    TestSts("classcall_doublefile", {"dependency.ets.abc", "bedependent.ets.abc"}, false, opts);
-#endif
-}
-
-#ifdef TEST_STATIC_LINKER_WITH_STS
-std::string GenLinkCmd(const std::string &param)
-{
-    std::string prefix = "../../bin/ark_link";
-    std::string suffix = " > /dev/null 2>&1";
-    return prefix + param + suffix;
-}
-#endif
-
-TEST(linkertests, TestForCoverage)
-{
-#ifdef TEST_STATIC_LINKER_WITH_STS
-    std::string cmd = GenLinkCmd(" --error-option");
-    // NOLINTNEXTLINE(cert-env33-c)
-    auto linkRes = std::system(cmd.c_str());
-    ASSERT_NE(linkRes, 0);
-
-    cmd = GenLinkCmd(" --output data/ets/sys/target.abc");
-    // NOLINTNEXTLINE(cert-env33-c)
-    linkRes = std::system(cmd.c_str());
-    ASSERT_NE(linkRes, 0);
-
-    cmd = GenLinkCmd(" -- data/ets/sys/1.ets.abc data/ets/sys/2.ets.abc");
-    // NOLINTNEXTLINE(cert-env33-c)
-    linkRes = std::system(cmd.c_str());
-    ASSERT_EQ(linkRes, 0);
-
-    cmd = GenLinkCmd(" -- data/ets/sys/no_exist.abc");
-    // NOLINTNEXTLINE(cert-env33-c)
-    linkRes = std::system(cmd.c_str());
-    ASSERT_NE(linkRes, 0);
-
-    cmd = GenLinkCmd(" -- data/ets/sys/1.ets.abc data/ets/sys/2.ets.abc");
-    // NOLINTNEXTLINE(cert-env33-c)
-    linkRes = std::system(cmd.c_str());
-    ASSERT_EQ(linkRes, 0);
-
-    cmd = GenLinkCmd(" --output data/ets/sys/target.abc -- data/ets/sys/1.ets.abc data/ets/sys/2.ets.abc");
-    // NOLINTNEXTLINE(cert-env33-c)
-    linkRes = std::system(cmd.c_str());
-    ASSERT_EQ(linkRes, 0);
-
-    std::string opt = " --show-stats --log-level info";
-    std::string dst = " --output data/ets/sys/target.abc -- data/ets/sys/1.ets.abc data/ets/sys/2.ets.abc";
-    cmd = GenLinkCmd(opt + dst);
-    // NOLINTNEXTLINE(cert-env33-c)
-    linkRes = std::system(cmd.c_str());
-    ASSERT_EQ(linkRes, 0);
-
-    cmd = GenLinkCmd(" --output data/ets/sys/target.abc -- @data/ets/sys/no_exist.txt");
-    // NOLINTNEXTLINE(cert-env33-c)
-    linkRes = std::system(cmd.c_str());
-    ASSERT_NE(linkRes, 0);
-
-    cmd = GenLinkCmd(" --output data/ets/sys/target.abc -- @data/ets/sys/file_list_exist.txt");
-    // NOLINTNEXTLINE(cert-env33-c)
-    linkRes = std::system(cmd.c_str());
-    ASSERT_EQ(linkRes, 0);
-
-    cmd = GenLinkCmd(" --output data/ets/sys/target.abc -- @data/ets/sys/file_list_noexist.txt");
-    // NOLINTNEXTLINE(cert-env33-c)
-    linkRes = std::system(cmd.c_str());
-    ASSERT_NE(linkRes, 0);
-
-    cmd = GenLinkCmd(" --output data/ets/sys/target.abc -- @data/ets/sys/file_list_errorformat.txt");
-    // NOLINTNEXTLINE(cert-env33-c)
-    linkRes = std::system(cmd.c_str());
-    ASSERT_NE(linkRes, 0);
-#endif
-}
-
-=======
->>>>>>> aad9f664
 constexpr uint32_t I = 32;
 constexpr uint64_t L = 64;
 constexpr float F = 11.1;
