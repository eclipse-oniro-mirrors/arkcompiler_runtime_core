# Copyright (c) 2021-2025 Huawei Device Co., Ltd.
# Licensed under the Apache License, Version 2.0 (the "License");
# you may not use this file except in compliance with the License.
# You may obtain a copy of the License at
#
# http://www.apache.org/licenses/LICENSE-2.0
#
# Unless required by applicable law or agreed to in writing, software
# distributed under the License is distributed on an "AS IS" BASIS,
# WITHOUT WARRANTIES OR CONDITIONS OF ANY KIND, either express or implied.
# See the License for the specific language governing permissions and
# limitations under the License.

cmake_minimum_required(VERSION 3.3.2 FATAL_ERROR)

panda_add_gtest(
    NAME static_linker_tests
    SOURCES
        linker_test.cpp
    LIBRARIES
        arklinker arkruntime arkassembler
    INCLUDE_DIRS "${CMAKE_SOURCE_DIR}/assembler"
    SANITIZERS
        ${PANDA_SANITIZERS_LIST}
    TEST_RUN_DIR
        "${CMAKE_CURRENT_BINARY_DIR}"
    DEPS_TARGETS
        arkstdlib
)

file(COPY data DESTINATION "${CMAKE_CURRENT_BINARY_DIR}")

set(test_asm_files
    data/single/exceptions.pa
    data/single/lnp_dedup.pa
    data/single/lit_array.pa
    data/single/unresolved_global.pa
    data/single/hello_world.pa
    data/multi/bad_ffield_type/1.pa
    data/multi/bad_ffield_type/2.pa
    data/multi/fmethod_overloaded/1.pa
    data/multi/fmethod_overloaded/2.pa
    data/multi/ffield/1.pa
    data/multi/ffield/2.pa
    data/multi/ffield_overloaded/1.pa
    data/multi/ffield_overloaded/2.pa
    data/multi/fmethod/1.pa
    data/multi/fmethod/2.pa
    data/multi/bad_fmethod_name/1.pa
    data/multi/bad_fmethod_name/2.pa
    data/multi/bad_class_redefinition/1.pa
    data/multi/bad_class_redefinition/2.pa
    data/multi/dedup_field/1.pa
    data/multi/dedup_field/2.pa
    data/multi/dedup_method/1.pa
    data/multi/dedup_method/2.pa
    data/multi/bad_fmethod_overloaded/1.pa
    data/multi/bad_fmethod_overloaded/2.pa
    data/multi/bad_ffield/1.pa
    data/multi/bad_ffield/2.pa
    data/multi/fmethod_overloaded_2/4.pa
    data/multi/fmethod_overloaded_2/1.pa
    data/multi/fmethod_overloaded_2/2.pa
    data/multi/fmethod_overloaded_2/3.pa

    data/single/lit_array.gold
    data/single/exceptions.gold
    data/single/unresolved_global.gold
    data/single/hello_world.gold
    data/single/lnp_dedup.gold
    data/multi/fmethod_overloaded/out.gold
    data/multi/ffield/out.gold
    data/multi/ffield_overloaded/out.gold
    data/multi/fmethod/out.gold
    data/multi/dedup_field/out.gold
    data/multi/dedup_method/out.gold
    data/multi/fmethod_overloaded_2/out.gold
)

add_custom_target(static_linker_tests_gen_abc DEPENDS ${test_asm_files})
add_dependencies(static_linker_tests static_linker_tests_gen_abc arkruntime)

if (TARGET es2panda AND TARGET etsstdlib AND PANDA_WITH_ETS AND NOT CMAKE_CROSSCOMPILING)
    add_definitions(-DTEST_STATIC_LINKER_WITH_STS)
    set(STS_TESTS_DIR ${CMAKE_CURRENT_BINARY_DIR}/data/ets)
    set(STS_TESTS_OUTPUT_DIR ${CMAKE_CURRENT_BINARY_DIR}/data/output)

    set(STS_TESTS
        annotation
        classcall_doublefile
        classcall_multifile
        fclass
        filesinfo
        fmethod
        fmethod_overloaded
        fmethod_overloaded_2
        hello_world
        mix
<<<<<<< HEAD
=======
        singlefile
>>>>>>> 46f0ea7f
        sys
    )
    set(STS_TESTS_OUTPUT_SUBDIRS "")
    foreach(STS_TEST ${STS_TESTS})
        set(STS_TESTS_OUTPUT_SUBDIR "${STS_TESTS_OUTPUT_DIR}/${STS_TEST}")
        if(EXISTS "${STS_TESTS_OUTPUT_SUBDIR}")
            file(REMOVE_RECURSE "${STS_TESTS_OUTPUT_SUBDIR}")
        endif()
        file(MAKE_DIRECTORY "${STS_TESTS_OUTPUT_SUBDIR}")
        list(APPEND STS_TESTS_OUTPUT_SUBDIRS "${STS_TESTS_OUTPUT_SUBDIR}")
    endforeach()

    set(STS_TESTS_SOURCES
        annotation/field.ets
        annotation/method.ets
        classcall_doublefile/bedependent.ets
        classcall_doublefile/dependency.ets
        classcall_multifile/dependency.ets
        classcall_multifile/main_dependencyUser.ets
        classcall_multifile/product_user.ets
        classcall_multifile/user_dependency.ets
        fclass/1.ets
        fclass/2.ets
        filesinfo/1.ets
        filesinfo/dir1/11.ets
        filesinfo/dir1/dir11/111.ets
        filesinfo/dir2/21.ets
        filesinfo/dir2/22.ets
        fmethod/1.ets
        fmethod/2.ets
        fmethod_overloaded/1.ets
        fmethod_overloaded/2.ets
        fmethod_overloaded_2/1.ets
        fmethod_overloaded_2/2.ets
        fmethod_overloaded_2/3.ets
        fmethod_overloaded_2/4.ets
        hello_world/1.ets
        mix/1.ets
        mix/2.ets
<<<<<<< HEAD
=======
        singlefile/classExtension.ets
        singlefile/interImpl.ets
        singlefile/lambda_test.ets
        singlefile/ObjectLiteral.ets
        singlefile/teserror.ets
>>>>>>> 46f0ea7f
        sys/1.ets
        sys/2.ets
    )
    set(STS_TESTS_TARGETS "")
    foreach(STS_SOURCE ${STS_TESTS_SOURCES})
        set(ABC_FILE "${STS_TESTS_DIR}/${STS_SOURCE}.abc")
        add_custom_command(
            OUTPUT "${ABC_FILE}"
            COMMAND $<TARGET_FILE:es2panda> --output "${ABC_FILE}"
                --ets-module --extension=ets "${STS_TESTS_DIR}/${STS_SOURCE}"
            DEPENDS es2panda "${STS_TESTS_DIR}/${STS_SOURCE}"
        )
        list(APPEND STS_TESTS_TARGETS "${ABC_FILE}")
    endforeach()

    # test filesinfo
    add_custom_command(
        OUTPUT "${STS_TESTS_DIR}/filesinfo/filesinfo.txt"
        COMMAND python3 "${STS_TESTS_DIR}/filesinfo/generate_filesinfo.py"
            --dir "${STS_TESTS_DIR}/filesinfo" --output "${STS_TESTS_DIR}/filesinfo/filesinfo.txt"
        DEPENDS "${STS_TESTS_TARGETS}" "${STS_TESTS_DIR}/filesinfo/generate_filesinfo.py"
    )
    list(APPEND STS_TESTS_TARGETS "${STS_TESTS_DIR}/filesinfo/filesinfo.txt")

    add_custom_target(static_linker_tests_sts
        DEPENDS "${STS_TESTS_TARGETS}" "${STS_TESTS_OUTPUT_SUBDIRS}"
    )

    # internal issue #15674
    add_custom_target(static_linker_tests_field_value
        COMMAND $<TARGET_FILE:es2panda> --output "${CMAKE_CURRENT_BINARY_DIR}/a.abc" --extension=ets "${CMAKE_CURRENT_SOURCE_DIR}/data/multi/field_value/a.ets"
        COMMAND $<TARGET_FILE:es2panda> --output "${CMAKE_CURRENT_BINARY_DIR}/b.abc" --extension=ets "${CMAKE_CURRENT_SOURCE_DIR}/data/multi/field_value/b.ets"
        COMMAND $<TARGET_FILE:ark_link> --output "${CMAKE_CURRENT_BINARY_DIR}/l.abc" -- "${CMAKE_CURRENT_BINARY_DIR}/a.abc" "${CMAKE_CURRENT_BINARY_DIR}/b.abc"
        COMMAND $<TARGET_FILE:ark> --load-runtimes ets --boot-panda-files $<TARGET_PROPERTY:etsstdlib,FILE> "${CMAKE_CURRENT_BINARY_DIR}/l.abc" b/ETSGLOBAL::main
        DEPENDS  es2panda ark ark_link etsstdlib "${CMAKE_CURRENT_SOURCE_DIR}/data/multi/field_value/a.ets" "${CMAKE_CURRENT_SOURCE_DIR}/data/multi/field_value/b.ets"
    )

    # internal issue #17770
    add_custom_target(static_linker_tests_debug_info
        COMMAND $<TARGET_FILE:es2panda> --output "${CMAKE_CURRENT_BINARY_DIR}/CustomInt.abc"
            --ets-module --extension=ets --debug-info "${CMAKE_CURRENT_SOURCE_DIR}/data/multi/dedup_debug_info/CustomInt.ets"
        COMMAND $<TARGET_FILE:es2panda> --output "${CMAKE_CURRENT_BINARY_DIR}/CustomLong.abc"
            --ets-module --extension=ets --debug-info "${CMAKE_CURRENT_SOURCE_DIR}/data/multi/dedup_debug_info/CustomLong.ets"
        COMMAND $<TARGET_FILE:es2panda> --output "${CMAKE_CURRENT_BINARY_DIR}/data/ets/classcall_doublefile/dependency_debug.abc"
            --ets-module --extension=ets --debug-info "${CMAKE_CURRENT_SOURCE_DIR}/data/ets/classcall_doublefile/dependency_debug.ets"
        COMMAND $<TARGET_FILE:ark_link> --output "${CMAKE_CURRENT_BINARY_DIR}/CustomIntLongLinked.abc"
            -- "${CMAKE_CURRENT_BINARY_DIR}/CustomInt.abc" "${CMAKE_CURRENT_BINARY_DIR}/CustomLong.abc"
        COMMAND $<TARGET_FILE:ark> --load-runtimes ets --boot-panda-files $<TARGET_PROPERTY:etsstdlib,FILE>
            "${CMAKE_CURRENT_BINARY_DIR}/CustomIntLongLinked.abc" CustomLong/CustomLong::main   # Test execution
        COMMAND $<TARGET_FILE:ark_disasm> --verbose "${CMAKE_CURRENT_BINARY_DIR}/CustomIntLongLinked.abc"
            "${CMAKE_CURRENT_BINARY_DIR}/CustomIntLongLinked.disasm.pa"                         # Test disasm with debug info reading
        DEPENDS es2panda ark ark_disasm ark_link etsstdlib
            "${CMAKE_CURRENT_SOURCE_DIR}/data/multi/dedup_debug_info/CustomInt.ets"
            "${CMAKE_CURRENT_SOURCE_DIR}/data/multi/dedup_debug_info/CustomLong.ets"
    )
    add_dependencies(static_linker_tests static_linker_tests_sts static_linker_tests_field_value static_linker_tests_debug_info)
endif()<|MERGE_RESOLUTION|>--- conflicted
+++ resolved
@@ -96,10 +96,7 @@
         fmethod_overloaded_2
         hello_world
         mix
-<<<<<<< HEAD
-=======
         singlefile
->>>>>>> 46f0ea7f
         sys
     )
     set(STS_TESTS_OUTPUT_SUBDIRS "")
@@ -139,14 +136,11 @@
         hello_world/1.ets
         mix/1.ets
         mix/2.ets
-<<<<<<< HEAD
-=======
         singlefile/classExtension.ets
         singlefile/interImpl.ets
         singlefile/lambda_test.ets
         singlefile/ObjectLiteral.ets
         singlefile/teserror.ets
->>>>>>> 46f0ea7f
         sys/1.ets
         sys/2.ets
     )
