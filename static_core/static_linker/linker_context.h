--- conflicted
+++ resolved
@@ -236,12 +236,8 @@
 
     void MakeChangeWithId(CodePatcher &p, CodeData *data);
 
-<<<<<<< HEAD
-    void HandleStringId(CodePatcher &p, const BytecodeInstruction &inst, const panda_file::File *filePtr);
-=======
     void HandleStringId(CodePatcher &p, const BytecodeInstruction &inst, const panda_file::File *filePtr,
                         CodeData *data);
->>>>>>> aab63d8b
 
     void HandleLiteralArrayId(CodePatcher &p, const BytecodeInstruction &inst, const panda_file::File *filePtr,
                               const std::map<panda_file::File::EntityId, panda_file::BaseItem *> *items);
