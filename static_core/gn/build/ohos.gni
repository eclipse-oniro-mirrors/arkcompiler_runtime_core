# Copyright (c) 2021-2022 Huawei Device Co., Ltd.
# Licensed under the Apache License, Version 2.0 (the "License");
# you may not use this file except in compliance with the License.
# You may obtain a copy of the License at
#
# http://www.apache.org/licenses/LICENSE-2.0
#
# Unless required by applicable law or agreed to in writing, software
# distributed under the License is distributed on an "AS IS" BASIS,
# WITHOUT WARRANTIES OR CONDITIONS OF ANY KIND, either express or implied.
# See the License for the specific language governing permissions and
# limitations under the License.

import("ohos-var.gni")

template("ohos_executable") {
  not_needed(invoker,
             [
               "install_images",
               "part_name",
               "external_deps",
             ])

  executable("${target_name}") {
    forward_variables_from(invoker,
                           "*",
                           [
                             "configs",
                             "remove_configs",
                             "public_configs",
                             "relative_install_dir",
                             "subsystem_name",
                             "install_enable",
                           ])
    if (defined(invoker.configs)) {
      configs += invoker.configs
    }

    if (defined(invoker.public_configs)) {
      configs += invoker.public_configs
    }
    if (defined(invoker.remove_configs)) {
      configs -= invoker.remove_configs
    }

    assert(!defined(invoker.output_dir),
           "output_dir is not allowed to be defined.")
    output_dir = "${root_out_dir}/bin"
  }
}

template("ohos_shared_library") {
  not_needed(invoker,
             [
               "install_images",
               "part_name",
               "external_deps",
               "innerapi_tags",
               "branch_protector_ret",
               "subsystem_name",
               "relative_install_dir",
               "install_enable",
<<<<<<< HEAD
               "stack_protector_ret",
=======
               "license_file",
>>>>>>> a77d6327
             ])

  shared_library("${target_name}") {
    forward_variables_from(invoker,
                           "*",
                           [
                             "configs",
                             "remove_configs",
                             "relative_install_dir",
                             "subsystem_name",
                             "install_enable",
                             "part_name",
                           ])

    if (defined(invoker.configs)) {
      configs += invoker.configs
    }

    if (defined(invoker.remove_configs)) {
      configs -= invoker.remove_configs
    }

    assert(!defined(invoker.output_dir),
           "output_dir is not allowed to be defined.")
    output_dir = "${root_out_dir}/lib"
  }
}

template("ohos_static_library") {
  not_needed(invoker,
             [
               "part_name",
               "external_deps",
               "branch_protector_ret",
               "stack_protector_ret",
             ])

  static_library("${target_name}") {
    forward_variables_from(invoker,
                           "*",
                           [
                             "configs",
                             "remove_configs",
                             "relative_install_dir",
                             "subsystem_name",
                             "install_enable",
                           ])

    if (defined(invoker.configs)) {
      configs += invoker.configs
    }

    if (defined(invoker.remove_configs)) {
      configs -= invoker.remove_configs
    }
  }
}

template("ohos_prebuilt_etc") {
  copy("${target_name}") {
    forward_variables_from(invoker,
                           "*",
                           [
                             "subsystem_name",
                             "install_enable",
                             "source",
                             "module_install_dir",
                             "part_name",
                           ])
    sources = [ invoker.source ]
    outputs = [ "${target_out_dir}/${invoker.source}" ]
  }
}

template("ohos_source_set") {
  not_needed(invoker,
             [
               "public_external_deps",
               "part_name",
               "subsystem_name",
               "external_deps",
             ])

  source_set(target_name) {
    forward_variables_from(invoker,
                           "*",
                           [
                             "configs",
                             "public_configs",
                             "remove_configs",
                           ])
    if (defined(invoker.configs)) {
      configs += invoker.configs
    }
    if (defined(invoker.public_configs)) {
      configs += invoker.public_configs
    }
    if (defined(invoker.remove_configs)) {
      configs -= invoker.remove_configs
    }
  }
}<|MERGE_RESOLUTION|>--- conflicted
+++ resolved
@@ -60,11 +60,8 @@
                "subsystem_name",
                "relative_install_dir",
                "install_enable",
-<<<<<<< HEAD
                "stack_protector_ret",
-=======
                "license_file",
->>>>>>> a77d6327
              ])
 
   shared_library("${target_name}") {
