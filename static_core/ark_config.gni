--- conflicted
+++ resolved
@@ -118,23 +118,15 @@
 
 enable_irtoc = true
 enable_codegen = true
-<<<<<<< HEAD
-if (!runtime_core_enable_codegen) {
-  # Disable irtoc and codegen for:
-=======
 if (is_mingw || current_os == "win" || current_os == "mingw" ||
     current_os == "winuwp" || !runtime_core_enable_codegen) {
   # Disable irtoc and codegen for:
   # - mingw and similar configurations
->>>>>>> a77d6327
   # - !runtime_core_enable_codegen in chipset
   enable_irtoc = false
   enable_codegen = false
 }
-<<<<<<< HEAD
-
-=======
->>>>>>> a77d6327
+
 if (ark_standalone_build ||
     ((!ark_static_standalone_build &&
       (target_cpu == "x64" || target_cpu == "x86_64")) ||
