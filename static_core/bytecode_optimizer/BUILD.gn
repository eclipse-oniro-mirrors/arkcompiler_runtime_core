--- conflicted
+++ resolved
@@ -24,17 +24,13 @@
 ohos_static_library("libarktsbytecodeopt_package") {
   deps = []
   if (enable_static_vm) {
-<<<<<<< HEAD
-    deps += [ ":libarktsbytecodeopt_frontend_static" ]
-=======
     # NOTE: in GN build static and dynamic libraries are mixed.
     # To remove this if GN refactoring is needed
-    if (ark_static_standalone_build || ark_standalone_build || abckit_enable) {
+    if (ark_static_standalone_build) {
       deps += [ ":libarktsbytecodeopt" ]
     } else {
       deps += [ ":libarktsbytecodeopt_frontend_static" ]
     }
->>>>>>> a77d6327
   }
 
   part_name = ark_part_name
