--- conflicted
+++ resolved
@@ -270,15 +270,12 @@
 
         return *(self.run_one_step("ark_quick", params, result_validator)), dst_abc
 
-<<<<<<< HEAD
-=======
     def get_tests_abc(self) -> str:
         bytecode_path = self.test_env.work_dir.intermediate
         test_abc = path.join(bytecode_path, f"{self.test_id}.abc")
         makedirs(path.dirname(test_abc), exist_ok=True)
         return test_abc
 
->>>>>>> a77d6327
     def __get_prof_files(
             self,
             name: str,
