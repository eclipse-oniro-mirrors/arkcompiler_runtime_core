#!/usr/bin/env python3
# -*- coding: utf-8 -*-

# Copyright (c) 2021-2025 Huawei Device Co., Ltd.
# Licensed under the Apache License, Version 2.0 (the "License");
# you may not use this file except in compliance with the License.
# You may obtain a copy of the License at
#
# http://www.apache.org/licenses/LICENSE-2.0
#
# Unless required by applicable law or agreed to in writing, software
# distributed under the License is distributed on an "AS IS" BASIS,
# WITHOUT WARRANTIES OR CONDITIONS OF ANY KIND, either express or implied.
# See the License for the specific language governing permissions and
# limitations under the License.
#

import logging
import subprocess
from copy import deepcopy
from os import path, remove
from typing import List, Callable, Tuple, Optional
from unittest import TestCase
from pathlib import Path

from runner.enum_types.configuration_kind import ConfigurationKind
from runner.enum_types.fail_kind import FailKind
from runner.enum_types.params import TestEnv, Params, TestReport
from runner.options.options_jit import JitOptions
from runner.test_base import Test

_LOGGER = logging.getLogger("runner.test_file_based")

ResultValidator = Callable[[str, str, int], bool]


class TestFileBased(Test):
    SEGFAULT_RETURN_CODE = [139, -11]
    ABORT_RETURN_CODE = [134, -6]
    IRTOC_ASSERT_RETURN_CODE = [133, -5]
    CTE_RETURN_CODE = 1

    def __init__(self, test_env: TestEnv, test_path: str, flags: List[str], test_id: str) -> None:
        Test.__init__(self, test_env, test_path, flags, test_id)
        # If test fails it contains reason (of FailKind enum) of first failed step
        # It's supposed if the first step is failed then no step is executed further
        self.fail_kind: Optional[FailKind] = None
        self.main_entry_point = "_GLOBAL::func_main_0"

    @property
    def ark_extra_options(self) -> List[str]:
        return []

    @property
    def ark_timeout(self) -> int:
        return int(self.test_env.config.ark.timeout)

    @property
    def runtime_args(self) -> List[str]:
        return self.test_env.runtime_args

    @property
    def verifier_args(self) -> List[str]:
        return self.test_env.verifier_args

    def get_processes(self, pid: int, gdb_timeout: int) -> str:
        if not self.test_env.config.general.handle_timeout:
            return "There is a timeout failure. If you want to investigate threads, rerun with option " \
                   "--handle-timeout and under 'sudo'"

        cmd = [
            "gdb", "--batch", "-p", str(pid),
            "-ex", 'info threads',
            "-ex", 'thread apply all bt',
        ]
        with subprocess.Popen(
                cmd,
                stdout=subprocess.PIPE,
                stderr=subprocess.PIPE,
                encoding='utf-8',
                errors='ignore',
        ) as process:
            try:
                output, error = process.communicate(timeout=gdb_timeout)
                return f"output: '{output}'\nerror: '{error}'"
            except subprocess.TimeoutExpired:
                process.kill()
                return "<no stacktrace information>"

    def detect_segfault(self, return_code: int, default_fail_kind: FailKind) -> FailKind:
        if return_code in self.SEGFAULT_RETURN_CODE:
            return FailKind.SEGFAULT_FAIL
        if return_code in self.ABORT_RETURN_CODE:
            return FailKind.ABORT_FAIL
        if return_code in self.IRTOC_ASSERT_RETURN_CODE:
            return FailKind.IRTOC_ASSERT_FAIL
        return default_fail_kind

    # pylint: disable=too-many-locals
    def run_one_step(self, name: str, params: Params, result_validator: ResultValidator, no_log: bool = False) \
            -> Tuple[bool, TestReport, Optional[FailKind]]:
        coverage_per_binary = self.test_env.config.general.coverage.coverage_per_binary
        profraw_file, profdata_file, params = self.__get_prof_files(name, params)

        if self.test_env.config.general.coverage.use_lcov and coverage_per_binary:
            gcov_prefix, gcov_prefix_strip = self.coverage.lcov_tool.get_gcov_prefix(name)
            params = deepcopy(params)
<<<<<<< HEAD
            if self.test_env.config.general.coverage.llvm_cov_report_by_components:
                profraw_file, profdata_file = self.test_env.coverage.get_uniq_profraw_profdata_file_paths(name)
            else:
                profraw_file, profdata_file = self.test_env.coverage.get_uniq_profraw_profdata_file_paths()
            params.env['LLVM_PROFILE_FILE'] = profraw_file
=======
            params.env['GCOV_PREFIX'] = gcov_prefix
            params.env['GCOV_PREFIX_STRIP'] = gcov_prefix_strip
>>>>>>> 46f0ea7f

        cmd = self.test_env.cmd_prefix + [params.executor]
        cmd.extend(params.flags)

        self.log_cmd(f"Run {name}: " + ' '.join(cmd))

        passed, output, fail_kind = False, "", None

        with subprocess.Popen(
                cmd,
                stdout=subprocess.PIPE,
                stderr=subprocess.PIPE,
                env=params.env,
                encoding='utf-8',
                errors='ignore',
        ) as process:
            try:
                output, error = process.communicate(timeout=params.timeout)
                return_code = process.returncode
                passed = result_validator(output, error, return_code)
                if not passed:
                    fail_kind = self.detect_segfault(return_code, params.fail_kind_fail)
                    error = error.strip()
                    error = f"{fail_kind.name}{f': {error}' if error else ''}"
            except subprocess.TimeoutExpired:
                timeout_info = self.get_processes(process.pid, params.gdb_timeout)
                self.log_cmd(f"Failed by timeout after {params.timeout} sec\n{timeout_info}")
                fail_kind = params.fail_kind_timeout
                error = fail_kind.name
                return_code = process.returncode
                process.kill()
            except Exception as ex:  # pylint: disable=broad-except
                self.log_cmd(f"Failed with {ex}")
                fail_kind = params.fail_kind_other
                error = fail_kind.name
                return_code = -1

        if self.test_env.config.general.coverage.use_llvm_cov and profdata_file and profraw_file:
            self.coverage.llvm_cov_tool.merge_and_delete_prowraw_files(profraw_file, profdata_file)

        report = TestReport(output.strip(), error.strip(), return_code)

        if not no_log or report.error or report.return_code != 0:
            self.log_cmd(f"Output: '{report.output}'\nError: '{report.error}'\nReturn code: {report.return_code}")

        return passed, report, fail_kind

    def run_es2panda(self, flags: List[str], test_abc: str, result_validator: ResultValidator, no_log: bool = False) \
            -> Tuple[bool, TestReport, Optional[FailKind]]:
        es2panda_flags = flags[:]
        es2panda_flags.append("--thread=0")
        if len(test_abc) > 0:
            es2panda_flags.append(f"--output={test_abc}")

        es2panda_flags.append(self.path)

        params = Params(
            executor=self.test_env.es2panda,
            flags=es2panda_flags,
            env=self.test_env.cmd_env,
            timeout=self.test_env.config.es2panda.timeout,
            gdb_timeout=self.test_env.config.general.gdb_timeout,
            fail_kind_fail=FailKind.ES2PANDA_FAIL,
            fail_kind_timeout=FailKind.ES2PANDA_TIMEOUT,
            fail_kind_other=FailKind.ES2PANDA_OTHER,
        )

        return self.run_one_step("es2panda", params, result_validator, no_log)

    def run_runtime(self, test_an: str, test_abc: str, result_validator: ResultValidator) \
            -> Tuple[bool, TestReport, Optional[FailKind]]:
        ark_flags: List[str] = []
        ark_flags.extend(self.ark_extra_options)
        ark_flags.extend(self.runtime_args)
        if self.test_env.conf_kind in [ConfigurationKind.AOT, ConfigurationKind.AOT_FULL]:
            ark_flags.extend(["--aot-files", test_an])

        if self.test_env.conf_kind == ConfigurationKind.JIT:
            ark_flags.extend([
                '--compiler-enable-jit=true',
                '--compiler-check-final=true'])
            jit_options: JitOptions = self.test_env.config.ark.jit
            if jit_options.compiler_threshold is not None:
                ark_flags.append(
                    f'--compiler-hotness-threshold={jit_options.compiler_threshold}'
                )
        else:
            ark_flags.extend(['--compiler-enable-jit=false'])

        if self.test_env.config.ark.interpreter_type is not None:
            ark_flags.extend([f'--interpreter-type={self.test_env.config.ark.interpreter_type}'])

        # Runtime treats the entry panda file as boot file if the option `--panda-files` was not specify.
        # Here we prevent this by manually adding `--panda-file` option with entry file
        panda_files_opt_name = '--panda-files'
        if not any(opt.startswith(panda_files_opt_name) for opt in ark_flags):
            ark_flags.append(f'{panda_files_opt_name}={test_abc}')

        ark_flags.extend([test_abc, self.main_entry_point])

        params = Params(
            timeout=self.ark_timeout,
            gdb_timeout=self.test_env.config.general.gdb_timeout,
            executor=self.test_env.runtime,
            flags=ark_flags,
            env=self.test_env.cmd_env,
            fail_kind_fail=FailKind.RUNTIME_FAIL,
            fail_kind_timeout=FailKind.RUNTIME_TIMEOUT,
            fail_kind_other=FailKind.RUNTIME_OTHER,
        )

        return self.run_one_step("ark", params, result_validator)

    def run_aot(self, test_an: str, test_abcs: List[str], result_validator: ResultValidator) \
            -> Tuple[bool, TestReport, Optional[FailKind]]:
        aot_flags = []
        aot_flags.extend(self.test_env.aot_args)
        aot_flags = [flag.strip("'\"") for flag in aot_flags]
        for test_abc in test_abcs:
            aot_flags.extend(['--paoc-panda-files', test_abc])
        aot_flags.extend(['--paoc-output', test_an])

        if path.isfile(test_an):
            remove(test_an)

        if self.test_env.ark_aot is not None:
            params = Params(
                timeout=self.test_env.config.ark_aot.timeout,
                gdb_timeout=self.test_env.config.general.gdb_timeout,
                executor=self.test_env.ark_aot,
                flags=aot_flags,
                env=self.test_env.cmd_env,
                fail_kind_fail=FailKind.AOT_FAIL,
                fail_kind_timeout=FailKind.AOT_TIMEOUT,
                fail_kind_other=FailKind.AOT_OTHER,
            )
            return self.run_one_step("ark_aot", params, result_validator)
        TestCase().assertFalse(self.test_env.ark_aot is None)
        return False, TestReport("", "", 0), FailKind.AOT_OTHER

    def run_ark_quick(self, flags: List[str], test_abc: str, result_validator: ResultValidator) \
            -> Tuple[bool, TestReport, Optional[FailKind], str]:
        quick_flags = flags[:]
        quick_flags.extend(self.test_env.quick_args)

        src_abc = test_abc
        root, ext = path.splitext(src_abc)
        dst_abc = f'{root}.quick{ext}'
        quick_flags.extend([src_abc, dst_abc])

        params = Params(
            timeout=self.ark_timeout,
            gdb_timeout=self.test_env.config.general.gdb_timeout,
            executor=self.test_env.ark_quick,
            flags=quick_flags,
            env=self.test_env.cmd_env,
            fail_kind_fail=FailKind.QUICK_FAIL,
            fail_kind_timeout=FailKind.QUICK_TIMEOUT,
            fail_kind_other=FailKind.QUICK_OTHER,
        )

        return *(self.run_one_step("ark_quick", params, result_validator)), dst_abc

    def __get_prof_files(
            self,
            name: str,
            params: Params
        ) -> Tuple[Optional[Path], Optional[Path], Params]:
        profraw_file, profdata_file = None, None
        if not self.test_env.config.general.coverage.use_llvm_cov:
            return profraw_file, profdata_file, params

        if self.test_env.config.general.coverage.coverage_per_binary:
            profraw_file, profdata_file = self.coverage.llvm_cov_tool.get_uniq_profraw_profdata_file_paths(name)
        else:
            profraw_file, profdata_file = self.coverage.llvm_cov_tool.get_uniq_profraw_profdata_file_paths()

        params = deepcopy(params)
        params.env['LLVM_PROFILE_FILE'] = str(profraw_file)

        return profraw_file, profdata_file, params<|MERGE_RESOLUTION|>--- conflicted
+++ resolved
@@ -105,16 +105,8 @@
         if self.test_env.config.general.coverage.use_lcov and coverage_per_binary:
             gcov_prefix, gcov_prefix_strip = self.coverage.lcov_tool.get_gcov_prefix(name)
             params = deepcopy(params)
-<<<<<<< HEAD
-            if self.test_env.config.general.coverage.llvm_cov_report_by_components:
-                profraw_file, profdata_file = self.test_env.coverage.get_uniq_profraw_profdata_file_paths(name)
-            else:
-                profraw_file, profdata_file = self.test_env.coverage.get_uniq_profraw_profdata_file_paths()
-            params.env['LLVM_PROFILE_FILE'] = profraw_file
-=======
             params.env['GCOV_PREFIX'] = gcov_prefix
             params.env['GCOV_PREFIX_STRIP'] = gcov_prefix_strip
->>>>>>> 46f0ea7f
 
         cmd = self.test_env.cmd_prefix + [params.executor]
         cmd.extend(params.flags)
