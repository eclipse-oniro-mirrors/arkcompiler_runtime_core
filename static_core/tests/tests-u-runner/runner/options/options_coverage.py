#!/usr/bin/env python3
# -*- coding: utf-8 -*-

# Copyright (c) 2021-2025 Huawei Device Co., Ltd.
# Licensed under the Apache License, Version 2.0 (the "License");
# you may not use this file except in compliance with the License.
# You may obtain a copy of the License at
#
# http://www.apache.org/licenses/LICENSE-2.0
#
# Unless required by applicable law or agreed to in writing, software
# distributed under the License is distributed on an "AS IS" BASIS,
# WITHOUT WARRANTIES OR CONDITIONS OF ANY KIND, either express or implied.
# See the License for the specific language governing permissions and
# limitations under the License.
#

from functools import cached_property
from typing import Dict, Optional

from runner.options.decorator_value import _to_bool, _to_dir, _to_str, value


class CoverageOptions:
    def __str__(self) -> str:
        return _to_str(self, 2)

    def to_dict(self) -> Dict[str, object]:
        return {
            "use-llvm-cov": self.use_llvm_cov,
            "use-lcov": self.use_lcov,
            "profdata-files-dir": self.profdata_files_dir,
            "coverage-html-report-dir": self.coverage_html_report_dir,
            "coverage-per-binary": self.coverage_per_binary,
            "llvm-cov-exclude": self.llvm_cov_exclude,
            "lcov-exclude": self.lcov_exclude,
<<<<<<< HEAD
=======
            "gcov-tool": self.gcov_tool,
>>>>>>> a77d6327
        }

    @cached_property
    @value(
        yaml_path="general.coverage.use-llvm-cov",
        cli_name="use_llvm_cov",
        cast_to_type=_to_bool
    )
    def use_llvm_cov(self) -> bool:
        return False

    @cached_property
    @value(
        yaml_path="general.coverage.use-lcov",
        cli_name="use_lcov",
        cast_to_type=_to_bool
    )
    def use_lcov(self) -> bool:
        return False

    @cached_property
    @value(
        yaml_path="general.coverage.profdata-files-dir",
        cli_name="profdata_files_dir",
        cast_to_type=_to_dir
    )
    def profdata_files_dir(self) -> Optional[str]:
        return None

    @cached_property
    @value(
        yaml_path="general.coverage.coverage-html-report-dir",
        cli_name="coverage_html_report_dir",
        cast_to_type=_to_dir
    )
    def coverage_html_report_dir(self) -> Optional[str]:
        return None

    @cached_property
    @value(
        yaml_path="general.coverage.coverage-per-binary",
        cli_name="coverage_per_binary",
        cast_to_type=_to_bool
    )
    def coverage_per_binary(self) -> bool:
        return False

    @cached_property
    @value(
        yaml_path="general.coverage.llvm-cov-exclude",
        cli_name="llvm_cov_exclude",
    )
    def llvm_cov_exclude(self) -> Optional[str]:
        return None

    @cached_property
    @value(
        yaml_path="general.coverage.lcov-exclude",
        cli_name="lcov_exclude",
    )
    def lcov_exclude(self) -> Optional[str]:
        return None

<<<<<<< HEAD
=======
    @cached_property
    @value(
        yaml_path="general.coverage.gcov-tool",
        cli_name="gcov_tool",
    )
    def gcov_tool(self) -> Optional[str]:
        return None

>>>>>>> a77d6327
    def get_command_line(self) -> str:
        options = [
            '--use-llvm-cov' if self.use_llvm_cov else '',

            '--use-lcov' if self.use_lcov else '',

            '--coverage-per-binary' if self.coverage_per_binary else '',

            f'--profdata-files-dir="{self.profdata_files_dir}"'
            if self.profdata_files_dir is not None else '',

            f'--coverage-html-report-dir="{self.coverage_html_report_dir}"'
            if self.coverage_html_report_dir is not None else '',

            f'--llvm-cov-exclude="{self.llvm_cov_exclude}"'
            if self.llvm_cov_exclude is not None else '',

            f'--lcov-exclude="{self.lcov_exclude}"'
            if self.lcov_exclude is not None else '',
<<<<<<< HEAD
=======

            f'--gcov-tool="{self.gcov_tool}"'
            if self.gcov_tool is not None else '',
>>>>>>> a77d6327
        ]
        return ' '.join(options)<|MERGE_RESOLUTION|>--- conflicted
+++ resolved
@@ -34,10 +34,7 @@
             "coverage-per-binary": self.coverage_per_binary,
             "llvm-cov-exclude": self.llvm_cov_exclude,
             "lcov-exclude": self.lcov_exclude,
-<<<<<<< HEAD
-=======
             "gcov-tool": self.gcov_tool,
->>>>>>> a77d6327
         }
 
     @cached_property
@@ -101,8 +98,6 @@
     def lcov_exclude(self) -> Optional[str]:
         return None
 
-<<<<<<< HEAD
-=======
     @cached_property
     @value(
         yaml_path="general.coverage.gcov-tool",
@@ -111,7 +106,6 @@
     def gcov_tool(self) -> Optional[str]:
         return None
 
->>>>>>> a77d6327
     def get_command_line(self) -> str:
         options = [
             '--use-llvm-cov' if self.use_llvm_cov else '',
@@ -131,11 +125,8 @@
 
             f'--lcov-exclude="{self.lcov_exclude}"'
             if self.lcov_exclude is not None else '',
-<<<<<<< HEAD
-=======
 
             f'--gcov-tool="{self.gcov_tool}"'
             if self.gcov_tool is not None else '',
->>>>>>> a77d6327
         ]
         return ' '.join(options)