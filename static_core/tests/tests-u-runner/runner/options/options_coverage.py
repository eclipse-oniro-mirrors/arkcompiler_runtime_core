#!/usr/bin/env python3
# -*- coding: utf-8 -*-

# Copyright (c) 2021-2025 Huawei Device Co., Ltd.
# Licensed under the Apache License, Version 2.0 (the "License");
# you may not use this file except in compliance with the License.
# You may obtain a copy of the License at
#
# http://www.apache.org/licenses/LICENSE-2.0
#
# Unless required by applicable law or agreed to in writing, software
# distributed under the License is distributed on an "AS IS" BASIS,
# WITHOUT WARRANTIES OR CONDITIONS OF ANY KIND, either express or implied.
# See the License for the specific language governing permissions and
# limitations under the License.
#

from functools import cached_property
from typing import Dict, Optional

from runner.options.decorator_value import value, _to_bool, _to_str, _to_dir


class CoverageOptions:
    def __str__(self) -> str:
        return _to_str(self, 2)

    def to_dict(self) -> Dict[str, object]:
        return {
            "use-llvm-cov": self.use_llvm_cov,
<<<<<<< HEAD
            "llvm-cov-profdata-out-path": self.llvm_profdata_out_path,
            "llvm-cov-html-out-path": self.llvm_cov_html_out_path,
            "llvm-cov-report-by-components": self.llvm_cov_report_by_components,
=======
            "use-lcov": self.use_lcov,
            "profdata-files-dir": self.profdata_files_dir,
            "coverage-html-report-dir": self.coverage_html_report_dir,
            "coverage-per-binary": self.coverage_per_binary,
            "llvm-cov-exclude": self.llvm_cov_exclude,
            "lcov-exclude": self.lcov_exclude,
>>>>>>> 46f0ea7f
        }

    @cached_property
    @value(
        yaml_path="general.coverage.use-llvm-cov",
        cli_name="use_llvm_cov",
        cast_to_type=_to_bool
    )
    def use_llvm_cov(self) -> bool:
        return False

    @cached_property
    @value(
        yaml_path="general.coverage.use-lcov",
        cli_name="use_lcov",
        cast_to_type=_to_bool
    )
    def use_lcov(self) -> bool:
        return False

    @cached_property
    @value(
        yaml_path="general.coverage.profdata-files-dir",
        cli_name="profdata_files_dir",
        cast_to_type=_to_dir
    )
    def profdata_files_dir(self) -> Optional[str]:
        return None

    @cached_property
    @value(
        yaml_path="general.coverage.coverage-html-report-dir",
        cli_name="coverage_html_report_dir",
        cast_to_type=_to_dir
    )
    def coverage_html_report_dir(self) -> Optional[str]:
        return None

    @cached_property
    @value(
        yaml_path="general.coverage.coverage-per-binary",
        cli_name="coverage_per_binary",
        cast_to_type=_to_bool
    )
    def coverage_per_binary(self) -> bool:
        return False

    @cached_property
    @value(
        yaml_path="general.coverage.llvm-cov-exclude",
        cli_name="llvm_cov_exclude",
    )
    def llvm_cov_exclude(self) -> Optional[str]:
        return None

    @cached_property
    @value(
        yaml_path="general.coverage.lcov-exclude",
        cli_name="lcov_exclude",
    )
    def lcov_exclude(self) -> Optional[str]:
        return None

    @cached_property
    @value(
        yaml_path="general.coverage.llvm-cov-report-by-components",
        cli_name="llvm_cov_report_by_components",
        cast_to_type=_to_bool
    )
    def llvm_cov_report_by_components(self) -> bool:
        return False

    def get_command_line(self) -> str:
        options = [
            '--use-llvm-cov' if self.use_llvm_cov else '',
<<<<<<< HEAD
            f'--llvm-profdata-out-path="{self.llvm_profdata_out_path}"'
            if self.llvm_profdata_out_path is not None else '',
            f'--llvm-cov-html-out-path="{self.llvm_cov_html_out_path}"'
            if self.llvm_cov_html_out_path is not None else '',
            '--llvm-cov-report-by-components' if self.llvm_cov_report_by_components else '',
=======

            '--use-lcov' if self.use_lcov else '',

            '--coverage-per-binary' if self.coverage_per_binary else '',

            f'--profdata-files-dir="{self.profdata_files_dir}"'
            if self.profdata_files_dir is not None else '',

            f'--coverage-html-report-dir="{self.coverage_html_report_dir}"'
            if self.coverage_html_report_dir is not None else '',

            f'--llvm-cov-exclude="{self.llvm_cov_exclude}"'
            if self.llvm_cov_exclude is not None else '',

            f'--lcov-exclude="{self.lcov_exclude}"'
            if self.lcov_exclude is not None else '',
>>>>>>> 46f0ea7f
        ]
        return ' '.join(options)<|MERGE_RESOLUTION|>--- conflicted
+++ resolved
@@ -28,18 +28,12 @@
     def to_dict(self) -> Dict[str, object]:
         return {
             "use-llvm-cov": self.use_llvm_cov,
-<<<<<<< HEAD
-            "llvm-cov-profdata-out-path": self.llvm_profdata_out_path,
-            "llvm-cov-html-out-path": self.llvm_cov_html_out_path,
-            "llvm-cov-report-by-components": self.llvm_cov_report_by_components,
-=======
             "use-lcov": self.use_lcov,
             "profdata-files-dir": self.profdata_files_dir,
             "coverage-html-report-dir": self.coverage_html_report_dir,
             "coverage-per-binary": self.coverage_per_binary,
             "llvm-cov-exclude": self.llvm_cov_exclude,
             "lcov-exclude": self.lcov_exclude,
->>>>>>> 46f0ea7f
         }
 
     @cached_property
@@ -115,13 +109,6 @@
     def get_command_line(self) -> str:
         options = [
             '--use-llvm-cov' if self.use_llvm_cov else '',
-<<<<<<< HEAD
-            f'--llvm-profdata-out-path="{self.llvm_profdata_out_path}"'
-            if self.llvm_profdata_out_path is not None else '',
-            f'--llvm-cov-html-out-path="{self.llvm_cov_html_out_path}"'
-            if self.llvm_cov_html_out_path is not None else '',
-            '--llvm-cov-report-by-components' if self.llvm_cov_report_by_components else '',
-=======
 
             '--use-lcov' if self.use_lcov else '',
 
@@ -138,6 +125,5 @@
 
             f'--lcov-exclude="{self.lcov_exclude}"'
             if self.lcov_exclude is not None else '',
->>>>>>> 46f0ea7f
         ]
         return ' '.join(options)