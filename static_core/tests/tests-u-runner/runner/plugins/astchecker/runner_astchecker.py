--- conflicted
+++ resolved
@@ -59,24 +59,24 @@
         self.test_env.util = self.util
 
         test_dirs: List[TestDirectory] = [
+            TestDirectory('ast/compiler/ts', 'ts', flags=['--extension=ts']),
             TestDirectory('ast/compiler/ets', 'ets', flags=[
                 '--extension=ets',
                 f'--arktsconfig={self.arktsconfig}'
             ]),
+            TestDirectory('ast/parser/ts', 'ts', flags=['--parse-only', '--extension=ts']),
+            TestDirectory('ast/parser/as', 'ts', flags=['--parse-only', '--extension=as']),
             TestDirectory('ast/parser/ets', 'ets', flags=[
                 '--extension=ets',
                 f'--arktsconfig={self.arktsconfig}'
             ]),
         ]
 
-<<<<<<< HEAD
-=======
         if self.config.general.with_js:
             test_dirs.append(TestDirectory('ast/compiler/js', 'js', flags=['--extension=js']))
             test_dirs.append(TestDirectory('ast/parser/js', 'js', flags=['--parse-only', '--extension=js']))
             test_dirs.append(TestDirectory('ark_tests/ast/parser/js', 'js', flags=['--parse-only', '--extension=js']))
 
->>>>>>> a77d6327
         self.add_directories(test_dirs)
 
     @property
