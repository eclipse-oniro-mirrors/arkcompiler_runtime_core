--- conflicted
+++ resolved
@@ -61,11 +61,14 @@
         self.explicit_list = self.recalculate_explicit_list(config.test_lists.explicit_list)
 
         test_dirs: List[TestDirectory] = [
+            TestDirectory('compiler/ts', 'ts', flags=['--extension=ts']),
             TestDirectory('compiler/ets', 'ets', flags=[
                 '--extension=ets',
                 f'--arktsconfig={self.arktsconfig}',
                 f'--ets-path={es2panda_test}'
             ]),
+            TestDirectory('parser/ts', 'ts', flags=['--parse-only', '--extension=ts']),
+            TestDirectory('parser/as', 'ts', flags=['--parse-only', '--extension=as']),
             TestDirectory('parser/ets', 'ets', flags=[
                 '--extension=ets',
                 f'--arktsconfig={self.arktsconfig}',
@@ -73,14 +76,11 @@
             ]),
         ]
 
-<<<<<<< HEAD
-=======
         if self.config.general.with_js:
             test_dirs.append(TestDirectory('compiler/js', 'js', flags=['--extension=js']))
             test_dirs.append(TestDirectory('ark_tests/parser/js', 'js', flags=['--parse-only', '--extension=js']))
             test_dirs.append(TestDirectory('parser/js', 'js', flags=['--parse-only', '--extension=js']))
 
->>>>>>> a77d6327
         self.add_directories(test_dirs)
 
     @property
