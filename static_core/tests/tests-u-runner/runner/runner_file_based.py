--- conflicted
+++ resolved
@@ -130,11 +130,7 @@
         Runner.__init__(self, config, name)
         self.cmd_env = environ.copy()
 
-<<<<<<< HEAD
-        self.coverage = LlvmCov(Path(self.build_dir), self.work_dir.coverage_dir)
-=======
         self.coverage_manager = CoverageManager(Path(self.build_dir), self.work_dir.coverage_dir)
->>>>>>> 46f0ea7f
 
         self.__set_test_list_options()
         self.binaries = panda_binaries(name, self.build_dir, self.config, self.conf_kind)
@@ -230,17 +226,6 @@
 
     def create_coverage_html(self) -> None:
         Log.all(_LOGGER, "Create html report for coverage")
-<<<<<<< HEAD
-        if self.test_env.config.general.coverage.llvm_cov_report_by_components:
-            self.coverage.make_profdata_list_files_by_components()
-            self.coverage.merge_all_profdata_files_by_components()
-            self.coverage.llvm_cov_export_to_info_file_by_components()
-        else:
-            self.coverage.make_profdata_list_file()
-            self.coverage.merge_all_profdata_files()
-            self.coverage.llvm_cov_export_to_info_file()
-        self.coverage.genhtml()
-=======
         coverage_configs = self.test_env.config.general.coverage
         llvm_tool = self.test_env.coverage.llvm_cov_tool
         lcov_tool = self.test_env.coverage.lcov_tool
@@ -262,7 +247,6 @@
             else:
                 lcov_tool.generate_dot_info_file(coverage_configs.lcov_exclude)
                 lcov_tool.generage_html_report()
->>>>>>> 46f0ea7f
 
     def summarize(self) -> int:
         Log.all(_LOGGER, "Processing run statistics")
