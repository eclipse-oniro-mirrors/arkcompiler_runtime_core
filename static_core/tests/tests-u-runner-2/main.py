--- conflicted
+++ resolved
@@ -40,16 +40,10 @@
     if init_runner.should_runner_initialize(sys.argv):
         init_runner.initialize(RunnerEnv.get_mandatory_props())
         sys.exit(0)
-<<<<<<< HEAD
-    local_env = Path(__file__).with_name(".env")
-    urunner_path = Path(__file__).parent
-    RunnerEnv(local_env=local_env, urunner_path=urunner_path).load_environment()
-=======
     RunnerEnv(
         local_env=Path.cwd().with_name(".env"),
         urunner_path=Path(__file__).parent,
         global_env=init_runner.urunner_env_path).load_environment()
->>>>>>> a77d6327
 
     args = get_args()
     logger = load_config(args)
@@ -66,13 +60,8 @@
     failed_tests = 0
     try:
         failed_tests = main_cycle(config, logger)
-<<<<<<< HEAD
-    except RunnerException:
-        logger.logger.critical(traceback.format_exc())
-=======
     except RunnerException as exc:
         logger.logger.critical(exc.message)
->>>>>>> a77d6327
     finally:
         sys.exit(0 if failed_tests == 0 else 1)
 
@@ -126,11 +115,7 @@
     return failed_tests
 
 
-<<<<<<< HEAD
-def load_config(args: dict[str, Any]) -> Log: # type: ignore[explicit-any]
-=======
 def load_config(args: dict[str, Any]) -> Log:  # type: ignore[explicit-any]
->>>>>>> a77d6327
     runner_verbose = "runner.verbose"
     test_suite_const = "test-suite"
 
