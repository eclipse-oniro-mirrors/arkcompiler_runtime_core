--- conflicted
+++ resolved
@@ -62,11 +62,8 @@
 
         self.parent_test_id = parent_test_id
 
-<<<<<<< HEAD
-=======
         self.is_panda = to_bool(test_env.config.workflow.parameters.get(IS_PANDA, False))
 
->>>>>>> a77d6327
         # If test fails it contains reason of first failed step
         # It's supposed if the first step is failed then no step is executed further
         self.fail_kind: str | None = None
@@ -216,88 +213,28 @@
 
     def dependent_abc_files(self) -> list[str]:
         return [df.test_abc.as_posix() for df in self.dependent_tests]
-<<<<<<< HEAD
-
-    def __do_run_one_step(self, step: Step) -> tuple[bool, TestReport | None, str | None]:
-        if not step.enabled:
-            passed, report, fail_kind = True, None, None
-        elif step.step_kind == StepKind.COMPILER:
-            passed, report, fail_kind = self.__run_compiler(step)
-            if self.is_negative_compile:
-                passed = not passed
-        elif step.step_kind == StepKind.VERIFIER:
-            passed, report, fail_kind = self.__run_verifier(step)
-        elif step.step_kind == StepKind.AOT:
-            passed, report, fail_kind = self.__run_aot(step)
-        elif step.step_kind == StepKind.RUNTIME:
-            passed, report, fail_kind = self.__run_runtime(step)
-            if self.is_negative_runtime:
-                passed = not passed
-        else:
-            passed, report, fail_kind = self.__run_step(step)
-        return passed, report, fail_kind
-
-    def __fix_entry_point(self, args: list[str]) -> list[str]:
-        result: list[str] = args[:]
-        for index, arg in enumerate(result):
-            if self.__DEFAULT_ENTRY_POINT in str(arg):
-                result[index] = arg.replace(self.__DEFAULT_ENTRY_POINT, self.main_entry_point).strip()
-        return [res for res in result if res]
-
-    def __change_output_arg(self, source_args: list[str], new_args: list[str]) -> list[str]:
-        for index, arg in enumerate(source_args):
-            if arg.startswith("--output="):
-                new_args[index] = f"--output={self.test_abc}"
-                break
-        return new_args
-
-    def __change_arktsconfig_arg(self, source_args: list[str], new_args: list[str]) -> list[str]:
-        for index, arg in enumerate(source_args):
-            if arg.startswith("--arktsconfig=") and self.metadata.arktsconfig is not None:
-                stdlib_path = self.test_env.config.general.static_core_root / 'plugins' / 'ets' / 'stdlib'
-                new_args[index] = f"--arktsconfig={self.metadata.arktsconfig}"
-                new_args.insert(0, f"--stdlib={stdlib_path.as_posix()}")
-                break
-        return new_args
-
-    def __run_compiler(self, step: Step) -> tuple[bool, TestReport, str | None]:
-=======
 
     def prepare_compiler_step(self, step: Step) -> Step:
->>>>>>> a77d6327
         new_step = copy.copy(step)
         new_step.args = step.args[:]
         if self.__is_dependent:
             new_step.args = self.__change_output_arg(step.args, new_step.args)
             new_step.args = self.__change_arktsconfig_arg(step.args, new_step.args)
-<<<<<<< HEAD
-            return self.__run_step(new_step)
-        new_step.args = self.__change_arktsconfig_arg(step.args, new_step.args)
-        return self.__run_step(new_step)
-
-    def __run_verifier(self, step: Step) -> tuple[bool, TestReport, str | None]:
-        if self.dependent_tests:
-=======
             return new_step
         new_step.args = self.__change_arktsconfig_arg(step.args, new_step.args)
         return new_step
 
     def prepare_verifier_step(self, step: Step) -> Step:
         if self.dependent_tests and self.is_panda:
->>>>>>> a77d6327
             new_step = copy.copy(step)
             new_step.args = step.args[:]
             new_step.args = self.__add_boot_panda_files(new_step.args)
             return new_step
         return step
 
-<<<<<<< HEAD
-    def __run_aot(self, step: Step) -> tuple[bool, TestReport, str | None]:
-=======
     def prepare_aot_step(self, step: Step) -> Step:
         if not self.is_panda:
             return step
->>>>>>> a77d6327
         new_step = copy.copy(step)
         new_step.args = step.args[:]
         if self.dependent_tests:
@@ -306,13 +243,9 @@
         new_step.args.extend([f'--paoc-panda-files={self.test_abc}'])
         return new_step
 
-<<<<<<< HEAD
-    def __run_runtime(self, step: Step) -> tuple[bool, TestReport, str | None]:
-=======
     def prepare_runtime_step(self, step: Step) -> Step:
         if not self.is_panda:
             return step
->>>>>>> a77d6327
         new_step = copy.copy(step)
         new_step.args = step.args[:]
         if self.dependent_tests:
@@ -348,8 +281,6 @@
                 result[index] = arg.replace(self.__DEFAULT_ENTRY_POINT, self.main_entry_point).strip()
         return [res for res in result if res]
 
-<<<<<<< HEAD
-=======
     def __change_output_arg(self, source_args: list[str], new_args: list[str]) -> list[str]:
         for index, arg in enumerate(source_args):
             if arg.startswith("--output="):
@@ -366,7 +297,6 @@
                 break
         return new_args
 
->>>>>>> a77d6327
     def __run_step(self, step: Step) -> tuple[bool, TestReport, str | None]:
         cmd_env = self.test_env.cmd_env
         if step.env:
