--- conflicted
+++ resolved
@@ -49,11 +49,7 @@
         self.excluded_lists: list[Path] = []
         self.ignored_lists: list[Path] = []
 
-<<<<<<< HEAD
-        self.cache: list[str] = self.__cmake_cache()
-=======
         self.cache: list[str] = self.__gn_cache() if self.config.general.gn_build else self.__cmake_cache()
->>>>>>> a77d6327
         self.sanitizer = self.search_sanitizer()
         self.architecture = detect_architecture()
         self.operating_system = detect_operating_system()
@@ -207,11 +203,6 @@
                      if line.strip() and not line.strip().startswith("#") and not line.strip().startswith("//")]
             return sorted(cache)
 
-<<<<<<< HEAD
-    def __search(self, variable: str) -> str | None:
-        found: list[str] = [var for var in self.cache if var.startswith(variable)]
-        return str(found[0].split("=")[-1].lower()) if found else None
-=======
     def __gn_cache(self) -> list[str]:
         return self.config.general.build.name.split(".")
 
@@ -222,5 +213,4 @@
         else:
             found: list[str] = [var for var in self.cache if var.startswith(variable)]
             return str(found[0].split("=")[-1].lower()) if found else None
-        return None
->>>>>>> a77d6327
+        return None