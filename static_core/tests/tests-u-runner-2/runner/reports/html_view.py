#!/usr/bin/env python3
# -*- coding: utf-8 -*-
#
# Copyright (c) 2024-2025 Huawei Device Co., Ltd.
# Licensed under the Apache License, Version 2.0 (the "License");
# you may not use this file except in compliance with the License.
# You may obtain a copy of the License at
#
# http://www.apache.org/licenses/LICENSE-2.0
#
# Unless required by applicable law or agreed to in writing, software
# distributed under the License is distributed on an "AS IS" BASIS,
# WITHOUT WARRANTIES OR CONDITIONS OF ANY KIND, either express or implied.
# See the License for the specific language governing permissions and
# limitations under the License.
#
from datetime import datetime
from os import path
from pathlib import Path

import pytz

from runner.options.config import Config
from runner.reports.report_format import ReportFormat
from runner.reports.summary import Summary
from runner.test_base import Test
from runner.utils import write_2_file

INDEX_TITLE = "${Title}"
INDEX_OPTIONS = "${Options}"
INDEX_TOTAL = "${Total}"
INDEX_PASSED = "${Passed}"
INDEX_FAILED = "${Failed}"
INDEX_IGNORED = "${Ignored}"
INDEX_EXCLUDED_LISTS = "${ExcludedThroughLists}"
INDEX_EXCLUDED_OTHER = "${ExcludedByOtherReasons}"
INDEX_TEST_NAME = "${TestName}"
INDEX_TEST_ID = "${TestId}"
INDEX_FAILED_TESTS_LIST = "${FailedTestsList}"


class HtmlView:
    def __init__(self, report_root: Path, config: Config, summary: Summary) -> None:
        self.__report_root = report_root
        self.__config = config
        self.__summary = summary

    def create_html_index(self, fail_lists: dict[str, list[Test]], timestamp: int) -> None:
        report_file = path.join(path.dirname(path.abspath(__file__)), "index_template.html")
        with open(report_file, encoding="utf-8") as file_pointer:
            report = file_pointer.read()

        report = report.replace(INDEX_TITLE, f"Summary for {self.__summary.name} {datetime.now(pytz.UTC)}")
        report = report.replace(INDEX_OPTIONS, str(self.__config))
        report = report.replace(INDEX_TOTAL, str(self.__summary.total))
        report = report.replace(INDEX_PASSED, str(self.__summary.passed))
        report = report.replace(INDEX_FAILED, str(self.__summary.failed))
        report = report.replace(INDEX_IGNORED, str(self.__summary.ignored))
        report = report.replace(INDEX_EXCLUDED_LISTS, str(self.__summary.excluded))
        report = report.replace(INDEX_EXCLUDED_OTHER, str(self.__summary.excluded_after))
        report = report.replace(INDEX_FAILED_TESTS_LIST, self.__get_failed_tests_report(fail_lists))

        report_path = self.__report_root / f"{self.__summary.name}.report-{timestamp}.html"
        write_2_file(report_path, report)

    def __get_failed_tests_report(self, fail_lists: dict[str, list[Test]]) -> str:
<<<<<<< HEAD
        _new = "new"
=======
        new = "new"
>>>>>>> a77d6327
        failed_tests: list[tuple[str, str]] = []
        for kind in fail_lists:
            for test in fail_lists[kind]:
                report_path = test.reports[ReportFormat.HTML][len(str(self.__report_root)) + 1:]
                failed_tests.append((test.test_id, report_path))
        failed_tests.sort(key=lambda x: "1" + x[1] if x[1].startswith(new) else x[1])

        line_template_new = '<li class="link-container">' \
                            '<b>NEW</b> ' \
                            '<a href="${TestName}" class="link">${TestId}</a>' \
                            '</li>'
        line_template_known = '<li class="link-container">' \
                              '<a href="${TestName}" class="link">${TestId}</a>' \
                              '</li>'

        failed_tests_report = []
        for failed in failed_tests:
            failed_id, failed_path = failed
            template = line_template_new if failed_path.startswith(new) else line_template_known
            replaced = template.replace(INDEX_TEST_NAME, failed_path).replace(INDEX_TEST_ID, failed_id)
            failed_tests_report.append(replaced)
        return "\n".join(failed_tests_report)<|MERGE_RESOLUTION|>--- conflicted
+++ resolved
@@ -64,11 +64,7 @@
         write_2_file(report_path, report)
 
     def __get_failed_tests_report(self, fail_lists: dict[str, list[Test]]) -> str:
-<<<<<<< HEAD
-        _new = "new"
-=======
         new = "new"
->>>>>>> a77d6327
         failed_tests: list[tuple[str, str]] = []
         for kind in fail_lists:
             for test in fail_lists[kind]:
