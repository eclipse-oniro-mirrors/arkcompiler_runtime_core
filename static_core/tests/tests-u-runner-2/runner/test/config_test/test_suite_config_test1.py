#!/usr/bin/env python3
# -- coding: utf-8 --
#
# Copyright (c) 2025 Huawei Device Co., Ltd.
# Licensed under the Apache License, Version 2.0 (the "License");
# you may not use this file except in compliance with the License.
# You may obtain a copy of the License at
#
# http://www.apache.org/licenses/LICENSE-2.0
#
# Unless required by applicable law or agreed to in writing, software
# distributed under the License is distributed on an "AS IS" BASIS,
# WITHOUT WARRANTIES OR CONDITIONS OF ANY KIND, either express or implied.
# See the License for the specific language governing permissions and
# limitations under the License.

import os
import shutil
import unittest
from pathlib import Path

from runner.common_exceptions import InvalidConfiguration
from runner.options import cli_options_utils as cli_utils
from runner.options.cli_options import CliOptionsParser, CliParserBuilder, ConfigsLoader
from runner.test.config_test import data_1, data_2
from runner.test.test_utils import compare_dicts


class TestSuiteConfigTest1(unittest.TestCase):
    cfg_ext = ".yaml"
    workflow_name = "config-1"
    workflow_path: Path
    test_suite_name = "test_suite1"
    test_suite_path: Path
    current_path = Path(__file__).parent
    cfg_path = current_path.parent.parent.parent.joinpath("cfg")

    @classmethod
    def setUpClass(cls) -> None:
        os.environ["ARKCOMPILER_RUNTIME_CORE_PATH"] = "."
        os.environ["ARKCOMPILER_ETS_FRONTEND_PATH"] = "."
        os.environ["WORK_DIR"] = "."
        os.environ["PANDA_BUILD"] = "."

        shutil.copy(cls.current_path.joinpath(cls.workflow_name + cls.cfg_ext), cls.cfg_path.joinpath("workflows"))
        cls.workflow_path = cls.cfg_path.joinpath("workflows").joinpath(cls.workflow_name + cls.cfg_ext)

        shutil.copy(cls.current_path.joinpath(cls.test_suite_name + cls.cfg_ext), cls.cfg_path.joinpath("test-suites"))
        cls.test_suite_path = cls.cfg_path.joinpath("test-suites").joinpath(cls.test_suite_name + cls.cfg_ext)

    @classmethod
    def tearDownClass(cls) -> None:
        cls.workflow_path.unlink(missing_ok=True)
        cls.test_suite_path.unlink(missing_ok=True)

    def test_min_args(self) -> None:

        configs = ConfigsLoader(self.workflow_name, self.test_suite_name)

        parser_builder = CliParserBuilder(configs)
        test_suite_parser, key_lists_ts = parser_builder.create_parser_for_test_suite()
        workflow_parser, key_lists_wf = parser_builder.create_parser_for_workflow()

        cli = CliOptionsParser(configs, parser_builder.create_parser_for_runner(),
                               test_suite_parser,
                               parser_builder.create_parser_for_default_test_suite(),
                               workflow_parser, *[])
        cli.parse_args()

        actual = cli.full_options
        actual = cli_utils.restore_duplicated_options(configs, actual)
        actual = cli_utils.add_config_info(configs, actual)
        actual = cli_utils.restore_default_list(actual, key_lists_ts | key_lists_wf)
        expected = data_1.args
        compare_dicts(self, actual, expected)

    def test_args_urunner(self) -> None:
        args = [
<<<<<<< HEAD
            self.workflow_name, self.test_suite_name, "--show-progress", "--verbose", "short",
            "--processes", "12", "--detailed-report", "--detailed-report-file", "my-report",
            "--report-dir", "my-report-dir",
            "--verbose-filter", "ignored", "--enable-time-report", "--use-llvm-cov", "--qemu", "arm64",
            "--report-dir", "my-report-dir",
            "--profdata-files-dir", ".", "--coverage-html-report-dir", ".",
            "--time-edges", "1,10,100,500"
        ]
        actual = CliOptions(args).data
=======
            "--show-progress",
            "--verbose", "short",
            "--processes", "12",
            "--detailed-report",
            "--detailed-report-file", "my-report",
            "--report-dir", "my-report-dir",
            "--verbose-filter", "ignored",
            "--enable-time-report",
            "--qemu", "arm64",
            "--report-dir", "my-report-dir",
            "--use-llvm-cov",
            "--use-lcov",
            "--llvm-cov-exclude", "/tmp",
            "--llvm-cov-exclude", "*.h",
            "--lcov-exclude", "/tmp",
            "--lcov-exclude", "*.h",
            "--profdata-files-dir", ".", 
            "--coverage-html-report-dir", ".",
            "--coverage-per-binary",
            "--clean-gcda-before-run",
            "--time-edges", "1,10,100,500",
            "--gn-build",
            "--gcov-tool", "/usr/bin/ls"]

        configs = ConfigsLoader(self.workflow_name, self.test_suite_name)

        parser_builder = CliParserBuilder(configs)
        test_suite_parser, key_lists_ts = parser_builder.create_parser_for_test_suite()
        workflow_parser, key_lists_wf = parser_builder.create_parser_for_workflow()

        cli = CliOptionsParser(configs, parser_builder.create_parser_for_runner(),
                               test_suite_parser,
                               parser_builder.create_parser_for_default_test_suite(),
                               workflow_parser, *args)
        cli.parse_args()

        actual = cli.full_options
        actual = cli_utils.restore_duplicated_options(configs, actual)
        actual = cli_utils.add_config_info(configs, actual)
        actual = cli_utils.restore_default_list(actual, key_lists_ts | key_lists_wf)
>>>>>>> a77d6327
        expected = data_2.args
        compare_dicts(self, actual, expected)

    def test_wrong_config_names(self) -> None:
        args = [("panda-int1", "ets-runtime"), ("panda-int", "ets-runtime1"),
                ("panda-int1", "ets-runtime1")]
        for arg in args:
            workflow_name, test_suite_name = arg
            with self.assertRaises(InvalidConfiguration):
                cli_utils.check_valid_workflow_name(cli_utils.WorkflowName(workflow_name))
                cli_utils.check_valid_test_suite_name(cli_utils.TestSuiteName(test_suite_name))<|MERGE_RESOLUTION|>--- conflicted
+++ resolved
@@ -76,17 +76,6 @@
 
     def test_args_urunner(self) -> None:
         args = [
-<<<<<<< HEAD
-            self.workflow_name, self.test_suite_name, "--show-progress", "--verbose", "short",
-            "--processes", "12", "--detailed-report", "--detailed-report-file", "my-report",
-            "--report-dir", "my-report-dir",
-            "--verbose-filter", "ignored", "--enable-time-report", "--use-llvm-cov", "--qemu", "arm64",
-            "--report-dir", "my-report-dir",
-            "--profdata-files-dir", ".", "--coverage-html-report-dir", ".",
-            "--time-edges", "1,10,100,500"
-        ]
-        actual = CliOptions(args).data
-=======
             "--show-progress",
             "--verbose", "short",
             "--processes", "12",
@@ -127,7 +116,6 @@
         actual = cli_utils.restore_duplicated_options(configs, actual)
         actual = cli_utils.add_config_info(configs, actual)
         actual = cli_utils.restore_default_list(actual, key_lists_ts | key_lists_wf)
->>>>>>> a77d6327
         expected = data_2.args
         compare_dicts(self, actual, expected)
 
