#!/usr/bin/env python3
# -- coding: utf-8 --
#
# Copyright (c) 2024-2025 Huawei Device Co., Ltd.
# Licensed under the Apache License, Version 2.0 (the "License");
# you may not use this file except in compliance with the License.
# You may obtain a copy of the License at
#
# http://www.apache.org/licenses/LICENSE-2.0
#
# Unless required by applicable law or agreed to in writing, software
# distributed under the License is distributed on an "AS IS" BASIS,
# WITHOUT WARRANTIES OR CONDITIONS OF ANY KIND, either express or implied.
# See the License for the specific language governing permissions and
# limitations under the License.
#
import re
from functools import cached_property
from os import path
from typing import Any, Optional, cast

from runner.common_exceptions import FileNotFoundException, InvalidConfiguration
from runner.logger import Log
from runner.options.macros import MacroNotExpanded, Macros, ParameterNotFound
from runner.options.options import IOptions
from runner.options.options_test_suite import TestSuiteOptions
from runner.options.step import Step, StepKind
from runner.utils import get_config_workflow_folder, has_macro, load_config
from runner.utils import indent as utils_indent

_LOGGER = Log.get_logger(__file__)


class WorkflowOptions(IOptions):
    __WORKFLOW = "workflow"
    __WORKFLOW_NAME = "workflow-name"
    __PROPERTIES = "properties"
    __PARAMETERS = "parameters"
    __TEST_SUITE = "test-suite"
    __STEPS = "steps"
    __IMPORTS = "imports"
    __TYPE = "type"

    def __init__(self, cfg_content: dict[str, Any], parent_test_suite: TestSuiteOptions,  # type: ignore[explicit-any]
                 *, parent_workflow: Optional['WorkflowOptions'] = None) -> None:
        super().__init__(None)
        self._parent = parent_test_suite if parent_workflow is None else parent_workflow
        inner = parent_workflow is not None
        self.__name = cfg_content[self.__WORKFLOW] if not inner else cfg_content[self.__WORKFLOW_NAME]
        self.__data = cfg_content[f"{self.__name}.data"] if not inner else cfg_content
        self.__test_suite = parent_test_suite
        self.__steps: list[Step] = []
        if not inner:
            self.__parameters = dict((arg_key[(len(self.__name) + len(self.__PARAMETERS) + 2):], arg_value)
                                     for arg_key, arg_value in cfg_content.items()
                                     if arg_key.startswith(f"{self.__name}.{self.__PARAMETERS}."))
            for param, value_in_workflow in self.__parameters.items():
                value_in_test_suite = self.__test_suite.get_parameter(param)
                if value_in_test_suite is not None:
                    self.__parameters[param] = value_in_test_suite
                    value_in_workflow = value_in_test_suite
                self.__parameters[param] = self.__expand_macro_for_param(value_in_workflow, param)
        else:
            self.__parameters = cfg_content[self.__PARAMETERS]
        self.__load_steps(self.__data[self.__STEPS])

    def __str__(self) -> str:
        indent = 2
        result = [f"{self.__name}\n{utils_indent(indent)}{self.__PARAMETERS}:"]
        for param_name in sorted(self.__parameters.keys()):
            param_value = self.__parameters[param_name]
            result.append(f"{utils_indent(indent + 1)}{param_name}: {param_value}")
        result.append(f"{utils_indent(indent)}{self.__STEPS}:")
        for step in self.__steps:
            result.append(str(step))

        return "\n".join(result)

    @staticmethod
    def __check_type(step_type: StepKind, actual_count: int, expected_max_count: int | None) -> None:
        if expected_max_count is not None and actual_count > expected_max_count:
            raise InvalidConfiguration(
                f"Property 'step-type: {step_type.value}' can be set at only one step, "
                f"but it is set at {actual_count} steps.")

    @cached_property
    def name(self) -> str:
        return str(self.__name)

    @cached_property
    def steps(self) -> list[Step]:
        return self.__steps

    @cached_property
    def parameters(self) -> dict[str, Any]:   # type: ignore[explicit-any]
        return self.__parameters

    def get_command_line(self) -> str:
        options = ' '.join([
        ])
        options_str = re.sub(r'\s+', ' ', options, flags=re.IGNORECASE | re.DOTALL)

        return options_str

<<<<<<< HEAD
    def get_parameter(self, key: str, default: Any | None = None) -> Any | None: # type: ignore[explicit-any]
=======
    def get_parameter(self, key: str, default: Any | None = None) -> Any | None:  # type: ignore[explicit-any]
>>>>>>> a77d6327
        return self.__parameters.get(key, default)

    def check_binary_artifacts(self) -> None:
        for step in self.steps:
            if step.executable_path is not None and not step.executable_path.is_file():
                raise FileNotFoundException(
                    f"Specified binary at {step.executable_path} was not found")

    def check_types(self) -> None:
        types: dict[StepKind, int] = {}
        for step in self.steps:
            types[step.step_kind] = types.get(step.step_kind, 0) + 1
        self.__check_type(StepKind.COMPILER, types.get(StepKind.COMPILER, 0), 1)
        self.__check_type(StepKind.VERIFIER, types.get(StepKind.VERIFIER, 0), 1)
        self.__check_type(StepKind.AOT, types.get(StepKind.AOT, 0), 1)
        self.__check_type(StepKind.RUNTIME, types.get(StepKind.RUNTIME, 0), None)

    def pretty_str(self) -> str:
        result: list[str] = [step.pretty_str() for step in self.steps if str(step.executable_path) and step.enabled]
        return '\n'.join(result)

    def __expand_macro_for_param(self, value_in_workflow: str | list, param: str) -> str | list:
        if (isinstance(value_in_workflow, str) and has_macro(value_in_workflow) and
                not self.__test_suite.is_defined_in_collections(param)):
            return self.__expand_macro_for_str(value_in_workflow)
        if isinstance(value_in_workflow, list):
            return self.__expand_macro_for_list(value_in_workflow)
        return value_in_workflow

    def __prepare_imported_configs(self, imported_configs: dict[str, dict[str, str]]) -> None:
        for config_name, config_content in imported_configs.items():
            config_name = str(path.join(get_config_workflow_folder(), f"{config_name}.yaml"))
            args = {}
            for param, param_value in config_content.items():
                args.update(self.__prepare_imported_config(param, param_value))
            self.__load_imported_config(config_name, args)

    def __prepare_imported_config(self, param: str, param_value: Any) -> dict[str, Any]:  # type: ignore[explicit-any]
        args = {}
        if isinstance(param_value, str) and param_value.find(self.__PARAMETERS) >= 0:
            param_value = param_value.replace(f"${{{self.__PARAMETERS}.", "").replace("}", "")
            args[param] = self.__parameters[param_value]
        elif isinstance(param_value, list):
            args[param] = self.__prepare_list(param_value)
        return args

    def __prepare_list(self, param_value: list[str]) -> list[str]:
        result_list = []
        for item in param_value:
            corrected_item = Macros.correct_macro(item, self)
            for sub_item in (corrected_item if isinstance(corrected_item, list) else [corrected_item]):
                if sub_item and sub_item in self.__parameters and self.__parameters[sub_item]:
                    result_list.append(self.__parameters[sub_item])
                elif corrected_item:
                    result_list.append(sub_item)
        return result_list

    def __load_imported_config(self, cfg_path: str,         # type: ignore[explicit-any]
                               actual_params: dict[str, Any]) -> None:
        cfg_content = load_config(str(cfg_path))
        params = cast(dict, cfg_content.get(self.__PARAMETERS, {}))
        for param, _ in params.items():
            if param in actual_params:
                params[param] = actual_params[param]
        workflow_options = WorkflowOptions(cfg_content, self.__test_suite, parent_workflow=self)
        for step in workflow_options.steps:
            names = [st.name for st in self.__steps]
            if step.name not in [names]:
                self.__steps.append(step)
        for param_name, param_value in workflow_options.parameters.items():
            if param_name not in self.__parameters:
                self.__parameters[param_name] = param_value

    def __load_steps(self, steps: dict[str, dict]) -> None:
        for step_name, step_content in steps.items():
            if step_name == self.__IMPORTS:
                self.__prepare_imported_configs(step_content)
            else:
                self.__load_step(step_name, step_content)

<<<<<<< HEAD
    def __load_step(self, step_name: str, step_content: dict[str, str | list]) -> None:
=======
    def __load_step(self, step_name: str, step_content: dict[str, str | list | dict[str, list]]) -> None:
>>>>>>> a77d6327
        _LOGGER.all(f"Going to load step '{step_name}'")
        for (step_item, step_value) in step_content.items():
            if isinstance(step_value, str):
                step_content[step_item] = Macros.correct_macro(step_value, self)
        new_args = []
        for arg in step_content['args']:
            arg = Macros.correct_macro(arg, self) \
                if not self.__test_suite.is_defined_in_collections(arg) else arg
            if isinstance(arg, list):
                new_args.extend(arg)
            else:
                new_args.append(arg)
        step_content['args'] = new_args
        new_env: dict[str, list] = {}
        if 'env' in step_content:
            new_env_var = []
            for env, val in cast(dict, step_content['env']).items():
                for env_line in val:
                    new_env_var.append(Macros.correct_macro(env_line, self))
                new_env[env] = new_env_var
            step_content['env'] = new_env
        step = Step(step_name, step_content)
        self.__steps.append(step)

    def __expand_macro_for_str(self, value_in_workflow: str) -> str | list[str]:
        try:
            return Macros.correct_macro(value_in_workflow, self)
        except ParameterNotFound as pnf:
            _LOGGER.all(str(pnf))
        except MacroNotExpanded as pnf:
            _LOGGER.all(str(pnf))
        return value_in_workflow

    def __expand_macro_for_list(self, value_in_workflow: list) -> str | list[str]:
        expanded_in_workflow: list[str] = []
        for value in value_in_workflow:
            try:
                expanded_value = Macros.correct_macro(value, self)
            except (ParameterNotFound, MacroNotExpanded) as pnf:
                _LOGGER.all(str(pnf))
                return value_in_workflow
            if isinstance(expanded_value, list):
                expanded_in_workflow.extend(expanded_value)
            else:
                expanded_in_workflow.append(expanded_value)
        return expanded_in_workflow<|MERGE_RESOLUTION|>--- conflicted
+++ resolved
@@ -102,11 +102,7 @@
 
         return options_str
 
-<<<<<<< HEAD
-    def get_parameter(self, key: str, default: Any | None = None) -> Any | None: # type: ignore[explicit-any]
-=======
     def get_parameter(self, key: str, default: Any | None = None) -> Any | None:  # type: ignore[explicit-any]
->>>>>>> a77d6327
         return self.__parameters.get(key, default)
 
     def check_binary_artifacts(self) -> None:
@@ -187,11 +183,7 @@
             else:
                 self.__load_step(step_name, step_content)
 
-<<<<<<< HEAD
-    def __load_step(self, step_name: str, step_content: dict[str, str | list]) -> None:
-=======
     def __load_step(self, step_name: str, step_content: dict[str, str | list | dict[str, list]]) -> None:
->>>>>>> a77d6327
         _LOGGER.all(f"Going to load step '{step_name}'")
         for (step_item, step_value) in step_content.items():
             if isinstance(step_value, str):
