#!/usr/bin/env python3
# -- coding: utf-8 --
#
# Copyright (c) 2024-2025 Huawei Device Co., Ltd.
# Licensed under the Apache License, Version 2.0 (the "License");
# you may not use this file except in compliance with the License.
# You may obtain a copy of the License at
#
# http://www.apache.org/licenses/LICENSE-2.0
#
# Unless required by applicable law or agreed to in writing, software
# distributed under the License is distributed on an "AS IS" BASIS,
# WITHOUT WARRANTIES OR CONDITIONS OF ANY KIND, either express or implied.
# See the License for the specific language governing permissions and
# limitations under the License.
#

import argparse
from functools import cached_property
from pathlib import Path
from typing import Any, cast

from runner.common_exceptions import InvalidConfiguration
from runner.logger import Log
from runner.options.macros import Macros, ParameterNotFound
from runner.options.options import IOptions
from runner.options.options_collections import CollectionsOptions
from runner.options.options_ets import ETSOptions
from runner.options.options_general import GeneralOptions
from runner.options.options_groups import GroupsOptions
from runner.options.options_test_lists import TestListsOptions
from runner.utils import check_int, convert_underscore, extract_parameter_name

_LOGGER = Log.get_logger(__file__)


class TestSuiteOptions(IOptions):
    __DATA = "data"
    __TEST_SUITE = "test-suite"

    __PROPERTIES = "properties"
    __COLLECTIONS = "collections"
    __LIST_ROOT = "list-root"
    __TEST_ROOT = "test-root"

    __PARAMETERS = "parameters"
    __EXTENSION = "extension"
    __DEFAULT_EXTENSION = "sts"
    __FILTER = "filter"
    __DEFAULT_FILTER = "*"
    __LOAD_RUNTIMES = "load-runtimes"
    __DEFAULT_LOAD_RUNTIMES = "ets"
    __REPEATS = "repeats"
    __DEFAULT_REPEATS = 1
    __REPEATS_BY_TIME = "repeats-by-time"
    __DEFAULT_REPEATS_BY_TIME = 0
    __WITH_JS = "with-js"
    __DEFAULT_WITH_JS = False
    __WORK_DIR = "work-dir"

    def __init__(self, args: dict[str, Any], parent: IOptions):  # type: ignore[explicit-any]
        super().__init__(None)
        self.__name: str = cast(str, args[self.__TEST_SUITE])
        if not isinstance(parent, GeneralOptions):
            raise InvalidConfiguration(
                "Incorrect configuration: test suite parent is not GeneralOptions")
        self._parent: GeneralOptions = parent
<<<<<<< HEAD
        self.__parameters: dict[str, Any] = self.__process_parameters(args) # type: ignore[explicit-any]
=======
        self.__parameters: dict[str, Any] = self.__process_parameters(args)  # type: ignore[explicit-any]
>>>>>>> a77d6327
        self.__data = args[f"{self.__name}.data"]
        self.__default_list_root: Path = self._parent.static_core_root / 'tests' / 'tests-u-runner' / 'test-lists'
        self.__list_root: str | None = self.__data[self.__LIST_ROOT] \
            if self.__data[self.__LIST_ROOT] else str(self.__default_list_root)
        self.__test_root: str | None = self.__data[self.__TEST_ROOT] \
            if self.__data[self.__TEST_ROOT] else None
        self.__collections: list[CollectionsOptions] = []
        self.test_lists = TestListsOptions(self.__parameters)
        self.ets = ETSOptions(self.__parameters)
        self.groups = GroupsOptions(self.__parameters)
        self.__expand_macros_in_parameters()
        self.__fill_collections()
        self.__expand_macros_collections(self._parent)

    def __str__(self) -> str:
        return self._to_str(indent=1)

    @property
    def list_root(self) -> Path:
        if self.__list_root is None:
            raise InvalidConfiguration("List-root is not specified")
        return Path(self.__list_root)

    @property
    def test_root(self) -> Path:
        if self.__test_root is None:
            raise InvalidConfiguration("Test-root is not specified")
        return Path(self.__test_root)

    @property
    def work_dir(self) -> str:
        if self.__WORK_DIR not in self.__parameters:
            raise InvalidConfiguration("work-dir is not specified")
        return str(self.__parameters[self.__WORK_DIR])

    @staticmethod
    def add_cli_args(parser: argparse.ArgumentParser, dest: str | None = None) -> None:
        dest = f"{dest}." if dest else ""
        config = parser.add_argument_group(title="Test suite default options")
        config.add_argument(
            f'--{TestSuiteOptions.__FILTER}', '-f', action='store',
            default=TestSuiteOptions.__DEFAULT_FILTER,
            dest=f"{dest}{TestSuiteOptions.__FILTER}",
            help=f'test filter wildcard. By default \'{TestSuiteOptions.__DEFAULT_FILTER}\'')
        repeats_group = parser.add_mutually_exclusive_group(required=False)
        repeats_group.add_argument(
            f'--{TestSuiteOptions.__REPEATS}', action='store',
            type=lambda arg: check_int(arg, f"--{TestSuiteOptions.__REPEATS}", is_zero_allowed=False),
            default=TestSuiteOptions.__DEFAULT_REPEATS,
            dest=f"{dest}{TestSuiteOptions.__REPEATS}",
            help=f'how many times to repeat the suite entirely. By default {TestSuiteOptions.__DEFAULT_REPEATS}')
        repeats_group.add_argument(
            f'--{TestSuiteOptions.__REPEATS_BY_TIME}', action='store',
            type=lambda arg: check_int(arg, f"--{TestSuiteOptions.__REPEATS_BY_TIME}", is_zero_allowed=True),
            default=TestSuiteOptions.__DEFAULT_REPEATS_BY_TIME,
            dest=f"{dest}{TestSuiteOptions.__REPEATS_BY_TIME}",
            help=f'number of seconds during which the suite is repeated. '
                 f'Number of repeats is always integer. By default {TestSuiteOptions.__DEFAULT_REPEATS_BY_TIME}')
        config.add_argument(
            f'--{TestSuiteOptions.__WITH_JS}', action='store_true',
            default=TestSuiteOptions.__WITH_JS,
            dest=f"{dest}{TestSuiteOptions.__WITH_JS}",
            help='enable JS-related tests')

        TestListsOptions.add_cli_args(parser, dest)
        ETSOptions.add_cli_args(parser, dest)
        GroupsOptions.add_cli_args(parser, dest)

    @staticmethod
    def __fill_collection(content: dict) -> dict:
        for _, prop_value in content.items():
            if isinstance(prop_value, dict):
                TestSuiteOptions.__fill_collection_props(prop_value)
        return content

    @staticmethod
    def __fill_collection_props(prop_value: dict) -> None:
        for sub_key, sub_value in prop_value.items():
            if isinstance(sub_value, list):
                prop_value[sub_key] = " ".join(sub_value)

    @cached_property
    def suite_name(self) -> str:
        return self.__name

    @cached_property
    def collections(self) -> list[CollectionsOptions]:
        return self.__collections

    @cached_property
    def repeats(self) -> int:
        return int(self.__parameters.get(self.__REPEATS, self.__DEFAULT_REPEATS))

    @cached_property
    def repeats_by_time(self) -> int:
        return cast(int, self.__parameters.get(self.__REPEATS_BY_TIME, self.__DEFAULT_REPEATS_BY_TIME))

    @cached_property
    def filter(self) -> str:
        return str(self.__parameters.get(self.__FILTER, self.__DEFAULT_FILTER))

    @cached_property
<<<<<<< HEAD
    def parameters(self) -> dict[str, Any]: # type: ignore[explicit-any]
=======
    def parameters(self) -> dict[str, Any]:  # type: ignore[explicit-any]
>>>>>>> a77d6327
        return self.__parameters

    def extension(self, collection: CollectionsOptions | None = None) -> str:
        return str(self.get_parameter(self.__EXTENSION, self.__DEFAULT_EXTENSION, collection))

    def with_js(self, collection: CollectionsOptions | None = None) -> bool:
        return bool(self.get_parameter(self.__WITH_JS, self.__DEFAULT_WITH_JS, collection))

    def load_runtimes(self, collection: CollectionsOptions | None = None) -> str:
        return str(self.get_parameter(self.__LOAD_RUNTIMES, self.__DEFAULT_LOAD_RUNTIMES, collection))

    def get_parameter(self, key: str, default: Any | None = None,   # type: ignore[explicit-any]
                      collection: CollectionsOptions | None = None) -> Any | None:
        if collection is not None:
            value = collection.get_parameter(key, None)
            if value is not None:
                return value
        return self.__parameters.get(key, default)

    def is_defined_in_collections(self, key: str) -> bool:
        key = extract_parameter_name(key)
        for collection in self.__collections:
            if key in collection.parameters:
                return True
        return False

    def get_command_line(self) -> str:
        options = [
            f'--test-root={self.test_root}' if self.test_root is not None else '',
            f'--list-root={self.list_root}' if self.list_root is not None else '',
        ]
        return ' '.join(options)

    def __fill_collections(self) -> None:
        if self.__COLLECTIONS not in self.__data:
            self.__collections.append(CollectionsOptions("", self.__data, self))
            return
        for coll_name, content in self.__data[self.__COLLECTIONS].items():
            if content:
                content = self.__fill_collection(content)
            self.__collections.append(CollectionsOptions(coll_name, content, self))

    def __expand_macros_collections(self, parent: IOptions) -> None:
        for collection in self.__collections:
            for coll_param, coll_value in collection.parameters.items():
                try:
                    new_coll_value = Macros.correct_macro(coll_value, self)
                except ParameterNotFound:
                    new_coll_value = Macros.correct_macro(coll_value, parent)

                if new_coll_value != coll_value:
                    collection.parameters[coll_param] = new_coll_value

    def __process_parameters(self, args: dict[str, Any]) -> dict[str, Any]:  # type: ignore[explicit-any]
        result: dict[str, Any] = {}  # type: ignore[explicit-any]
        for param_name, param_value in args.items():
            if param_name.startswith(f"{self.__name}.{self.__PARAMETERS}."):
                param_name = convert_underscore(param_name[(len(self.__name) + len(self.__PARAMETERS) + 2):])
                result[param_name] = param_value
        return result

    def __expand_macros_in_parameters(self) -> None:
        if self.__list_root is not None:
            self.__list_root = Macros.expand_macros_in_path(self.__list_root, self)
        if self.__test_root is not None:
            self.__test_root = Macros.expand_macros_in_path(self.__test_root, self)
        for param_name, param_value in self.__parameters.items():
            if isinstance(param_value, str):
                self.__parameters[param_name] = Macros.correct_macro(param_value, self)<|MERGE_RESOLUTION|>--- conflicted
+++ resolved
@@ -65,11 +65,7 @@
             raise InvalidConfiguration(
                 "Incorrect configuration: test suite parent is not GeneralOptions")
         self._parent: GeneralOptions = parent
-<<<<<<< HEAD
-        self.__parameters: dict[str, Any] = self.__process_parameters(args) # type: ignore[explicit-any]
-=======
         self.__parameters: dict[str, Any] = self.__process_parameters(args)  # type: ignore[explicit-any]
->>>>>>> a77d6327
         self.__data = args[f"{self.__name}.data"]
         self.__default_list_root: Path = self._parent.static_core_root / 'tests' / 'tests-u-runner' / 'test-lists'
         self.__list_root: str | None = self.__data[self.__LIST_ROOT] \
@@ -172,11 +168,7 @@
         return str(self.__parameters.get(self.__FILTER, self.__DEFAULT_FILTER))
 
     @cached_property
-<<<<<<< HEAD
-    def parameters(self) -> dict[str, Any]: # type: ignore[explicit-any]
-=======
     def parameters(self) -> dict[str, Any]:  # type: ignore[explicit-any]
->>>>>>> a77d6327
         return self.__parameters
 
     def extension(self, collection: CollectionsOptions | None = None) -> str:
