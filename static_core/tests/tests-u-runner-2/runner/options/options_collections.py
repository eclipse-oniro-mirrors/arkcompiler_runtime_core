#!/usr/bin/env python3
# -- coding: utf-8 --
#
# Copyright (c) 2024-2025 Huawei Device Co., Ltd.
# Licensed under the Apache License, Version 2.0 (the "License");
# you may not use this file except in compliance with the License.
# You may obtain a copy of the License at
#
# http://www.apache.org/licenses/LICENSE-2.0
#
# Unless required by applicable law or agreed to in writing, software
# distributed under the License is distributed on an "AS IS" BASIS,
# WITHOUT WARRANTIES OR CONDITIONS OF ANY KIND, either express or implied.
# See the License for the specific language governing permissions and
# limitations under the License.
#

from functools import cached_property
from pathlib import Path
from typing import Any, cast

from runner import utils
from runner.common_exceptions import InvalidConfiguration
from runner.logger import Log
from runner.options.macros import Macros, ParameterNotFound
from runner.options.options import IOptions

_LOGGER = Log.get_logger(__file__)


class CollectionsOptions(IOptions):
    __TEST_ROOT = "test-root"
    __LIST_ROOT = "list-root"
    __PARAMETERS = "parameters"
    __GENERATOR_CLASS = "generator-class"
    __GENERATOR_SCRIPT = "generator-script"
    __GENERATOR_OPTIONS = "generator-options"
    __EXCLUDE = "exclude"

<<<<<<< HEAD
    def __init__(self, name: str, args: dict[str, Any], parent: IOptions): # type: ignore[explicit-any]
=======
    def __init__(self, name: str, args: dict[str, Any], parent: IOptions):  # type: ignore[explicit-any]
>>>>>>> a77d6327
        super().__init__(None)
        self.__name = name
        self._parent: IOptions = parent
        self.__args: dict[str, Any] = args  # type: ignore[explicit-any]
        self.__test_root = self.__get_arg(self.__TEST_ROOT)
        self.__list_root = self.__get_arg(self.__LIST_ROOT)
        self.__exclude: list[str] = args[self.__EXCLUDE] if args and self.__EXCLUDE in args else []
<<<<<<< HEAD
        self.__parameters: dict[str, Any] = ( # type: ignore[explicit-any]
=======
        self.__parameters: dict[str, Any] = (  # type: ignore[explicit-any]
>>>>>>> a77d6327
            args)[self.__PARAMETERS] if args and self.__PARAMETERS in args else {}
        self.__expand_macros_in_parameters()

    def __str__(self) -> str:
        return f"{self.__name}: {self._to_str(indent=3)}"

    @cached_property
    def name(self) -> str:
        return self.__name

    @cached_property
    def test_root(self) -> Path:
        return Path(self.__test_root)

    @cached_property
    def list_root(self) -> Path:
        return Path(self.__list_root)

    @cached_property
    def generator_class(self) -> str | None:
        return self.__get_from_args(self.__GENERATOR_CLASS)

    @cached_property
    def generator_script(self) -> str | None:
        return self.__get_from_args(self.__GENERATOR_SCRIPT)

    @cached_property
    def generator_options(self) -> list[str]:
        default_options: list[str] = []
        return cast(list[str], self.__get_from_args(self.__GENERATOR_CLASS, default_options))

    @cached_property
    def exclude(self) -> list[str]:
        return self.__exclude

    @cached_property
<<<<<<< HEAD
    def parameters(self) -> dict[str, Any]: # type: ignore[explicit-any]
=======
    def parameters(self) -> dict[str, Any]:  # type: ignore[explicit-any]
>>>>>>> a77d6327
        return self.__parameters

    def get_parameter(self, key: str, default: Any | None = None) -> Any | None:  # type: ignore[explicit-any]
        return self.__parameters.get(key, default)

    def __get_from_args(self, key: str, default_value: Any | None = None) -> Any | None:  # type: ignore[explicit-any]
        return self.__args[key] if self.__args and key in self.__args else default_value

    def __get_arg(self, prop_name_minused: str) -> str:
        result = ""
        prop_name_underscored = utils.convert_minus(prop_name_minused)
        if self.__args and prop_name_minused in self.__args:
            result = cast(str, Macros.correct_macro(self.__args[prop_name_minused], self._parent))
        elif prop_name_underscored in self._parent.properties():
            result = cast(str, self._parent.get_value(prop_name_underscored))
            result = cast(str, Macros.correct_macro(result, self._parent))
        elif self.__PARAMETERS in self._parent.properties():
            params = cast(dict, self._parent.get_value(self.__PARAMETERS))
            if prop_name_minused in params:
                result = cast(str, Macros.correct_macro(params[prop_name_minused], self._parent))
        else:
            raise InvalidConfiguration(f"Unknown key {prop_name_minused}")
        return result

    def __expand_macros_in_parameters(self) -> None:
        for param_name, param_value in self.__parameters.items():
            if isinstance(param_value, str):
                try:
                    self.__parameters[param_name] = Macros.correct_macro(param_value, self)
                except ParameterNotFound:
                    pass<|MERGE_RESOLUTION|>--- conflicted
+++ resolved
@@ -37,11 +37,7 @@
     __GENERATOR_OPTIONS = "generator-options"
     __EXCLUDE = "exclude"
 
-<<<<<<< HEAD
-    def __init__(self, name: str, args: dict[str, Any], parent: IOptions): # type: ignore[explicit-any]
-=======
     def __init__(self, name: str, args: dict[str, Any], parent: IOptions):  # type: ignore[explicit-any]
->>>>>>> a77d6327
         super().__init__(None)
         self.__name = name
         self._parent: IOptions = parent
@@ -49,11 +45,7 @@
         self.__test_root = self.__get_arg(self.__TEST_ROOT)
         self.__list_root = self.__get_arg(self.__LIST_ROOT)
         self.__exclude: list[str] = args[self.__EXCLUDE] if args and self.__EXCLUDE in args else []
-<<<<<<< HEAD
-        self.__parameters: dict[str, Any] = ( # type: ignore[explicit-any]
-=======
         self.__parameters: dict[str, Any] = (  # type: ignore[explicit-any]
->>>>>>> a77d6327
             args)[self.__PARAMETERS] if args and self.__PARAMETERS in args else {}
         self.__expand_macros_in_parameters()
 
@@ -90,11 +82,7 @@
         return self.__exclude
 
     @cached_property
-<<<<<<< HEAD
-    def parameters(self) -> dict[str, Any]: # type: ignore[explicit-any]
-=======
     def parameters(self) -> dict[str, Any]:  # type: ignore[explicit-any]
->>>>>>> a77d6327
         return self.__parameters
 
     def get_parameter(self, key: str, default: Any | None = None) -> Any | None:  # type: ignore[explicit-any]
