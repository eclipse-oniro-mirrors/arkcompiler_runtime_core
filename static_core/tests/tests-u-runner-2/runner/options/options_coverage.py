#!/usr/bin/env python3
# -- coding: utf-8 --
#
# Copyright (c) 2024-2025 Huawei Device Co., Ltd.
# Licensed under the Apache License, Version 2.0 (the "License");
# you may not use this file except in compliance with the License.
# You may obtain a copy of the License at
#
# http://www.apache.org/licenses/LICENSE-2.0
#
# Unless required by applicable law or agreed to in writing, software
# distributed under the License is distributed on an "AS IS" BASIS,
# WITHOUT WARRANTIES OR CONDITIONS OF ANY KIND, either express or implied.
# See the License for the specific language governing permissions and
# limitations under the License.
#

import argparse
from functools import cached_property
<<<<<<< HEAD
=======
from pathlib import Path
>>>>>>> a77d6327
from typing import Any, cast

from runner.options.options import IOptions
from runner.utils import make_dir_if_not_exist

USE_LLVM_COV = "use-llvm-cov"
USE_LCOV = "use-lcov"
PROFDATA_FILES_DIR = "profdata-files-dir"
COVERAGE_HTML_REPORT_DIR = "coverage-html-report-dir"
COVERAGE_PER_BINARY = "coverage-per-binary"
LLVM_COV_EXCLUDE = "llvm-cov-exclude"
LCOV_EXCLUDE = "lcov-exclude"
CLEAN_GCDA_BEFORE_RUN = "clean-gcda-before-run"
GCOV_TOOL = "gcov-tool"

<<<<<<< HEAD
class CoverageOptions(IOptions):
    __USE_LLVM_COV = "use-llvm-cov"
    __LLVM_PROFDATA_OUT_PATH = "profdata-files-dir"
    __LLVM_COV_HTML_OUT_PATH = "coverage-html-report-dir"

=======

class CoverageOptions(IOptions):
>>>>>>> a77d6327
    def __init__(self, args: dict[str, Any]):  # type: ignore[explicit-any]
        super().__init__(args)
        self._parameters = args

    def __str__(self) -> str:
        return self._to_str(indent=2)

    @staticmethod
    def add_cli_args(parser: argparse.ArgumentParser, dest: str | None = None) -> None:
        """
        Add coverage-related command-line arguments to an argument parser.

        Args:
            parser (argparse.ArgumentParser): The parser to add arguments to.
            dest (str | None): Optional prefix for argument destinations.
        """
        parser.add_argument(
            f'--{USE_LLVM_COV}', action='store_true', default=False,
            dest=f"{dest}{USE_LLVM_COV}")
        parser.add_argument(
            f'--{USE_LCOV}', action='store_true', default=False,
            dest=f"{dest}{USE_LCOV}")
        parser.add_argument(
            f'--{COVERAGE_PER_BINARY}', action='store_true', default=False,
            dest=f"{dest}{COVERAGE_PER_BINARY}")
        parser.add_argument(
            f'--{PROFDATA_FILES_DIR}', default=None,
            type=make_dir_if_not_exist,
            dest=f"{dest}{PROFDATA_FILES_DIR}",
            help='Directory where coverage intermediate files (*.profdata) are created.')
        parser.add_argument(
            f'--{COVERAGE_HTML_REPORT_DIR}', default=None,
            type=make_dir_if_not_exist,
            dest=f"{dest}{COVERAGE_HTML_REPORT_DIR}",
            help='Stacks files in the specified directory')
        parser.add_argument(
            f'--{LLVM_COV_EXCLUDE}',
            action='append',
            dest=f"{dest}{LLVM_COV_EXCLUDE}",
            help="Add one or more REGEX exclude patterns for llvm-cov")
        parser.add_argument(
            f'--{LCOV_EXCLUDE}',
            action='append',
            dest=f"{dest}{LCOV_EXCLUDE}",
            help="Add one or more GLOB exclude patterns for lcov")
        parser.add_argument(
            f'--{CLEAN_GCDA_BEFORE_RUN}', action='store_true', default=False,
            dest=f"{dest}{CLEAN_GCDA_BEFORE_RUN}")
        parser.add_argument(
            f'--{GCOV_TOOL}', default=None,
            type=str,
            dest=f"{dest}{GCOV_TOOL}",
            help='Specify gcov binary name (Needed for lcov --gcov-tool)')

    @cached_property
    def use_llvm_cov(self) -> bool:
        """
        Whether to use LLVM's coverage tool (`llvm-cov`).

        Returns:
            bool: True if `--use-llvm-cov` was passed; False otherwise.
        """
        return cast(bool, self._parameters[USE_LLVM_COV])

    @cached_property
    def use_lcov(self) -> bool:
        """
        Whether to use LCOV as the coverage tool.

        Returns:
            bool: True if `--use-lcov` was passed; False otherwise.
        """
        return cast(bool, self._parameters[USE_LCOV])

    @cached_property
    def coverage_per_binary(self) -> bool:
        """
        Whether to generate coverage reports per binary.

        Returns:
            bool: True if `--coverage-per-binary` was passed; False otherwise.
        """
        return cast(bool, self._parameters[COVERAGE_PER_BINARY])

    @cached_property
    def profdata_files_dir(self) -> Path | None:
        """
        Directory where `.profdata` files will be saved.

        Returns:
            Path | None: Path to the directory, or None if not set.
        """
        value = self._parameters[PROFDATA_FILES_DIR]
        return Path(value) if value is not None else value

    @cached_property
<<<<<<< HEAD
    def profdata_files_dir(self) -> str | None:
        value = self.__parameters[self.__LLVM_PROFDATA_OUT_PATH]
        return str(value) if value is not None else value

    @cached_property
    def coverage_html_report_dir(self) -> str | None:
        value = self.__parameters[self.__LLVM_COV_HTML_OUT_PATH]
        return str(value) if value is not None else value
=======
    def coverage_html_report_dir(self) -> Path | None:
        """
        Directory where HTML coverage reports will be generated.

        Returns:
            Path | None: Path to the HTML report directory, or None if not set.
        """
        value = self._parameters[COVERAGE_HTML_REPORT_DIR]
        return Path(value) if value is not None else value

    @cached_property
    def llvm_cov_exclude(self) -> list[str] | None:
        """
        List of REGEX patterns of files/dirs to exclude from LLVM coverage.

        Returns:
            list[str] | None: List of REGEX exclude patterns, or None if not set.
        """
        return self._parameters.get(LLVM_COV_EXCLUDE)

    @cached_property
    def lcov_exclude(self) -> list[str] | None:
        """
        List of GLOB patterns of files/dirs to exclude from LCOV coverage.

        Returns:
            list[str] | None: List of GLOB exclude patterns, or None if not set.
        """
        return self._parameters.get(LCOV_EXCLUDE)

    @cached_property
    def clean_gcda_before_run(self) -> bool:
        """
        Whether to clean `.gcda` files before starting coverage collection.

        Returns:
            bool: True if `--clean-gcda-before-run` was passed; False otherwise.
        """
        return cast(bool, self._parameters[CLEAN_GCDA_BEFORE_RUN])

    @cached_property
    def gcov_tool(self) -> str | None:
        """Specify gcov binary name (Needed for lcov --gcov-tool).

        Returns:
            Optional[str]: gcov binary name if specified, None otherwise.
        """
        return self._parameters.get(GCOV_TOOL)
>>>>>>> a77d6327
<|MERGE_RESOLUTION|>--- conflicted
+++ resolved
@@ -17,10 +17,7 @@
 
 import argparse
 from functools import cached_property
-<<<<<<< HEAD
-=======
 from pathlib import Path
->>>>>>> a77d6327
 from typing import Any, cast
 
 from runner.options.options import IOptions
@@ -36,16 +33,8 @@
 CLEAN_GCDA_BEFORE_RUN = "clean-gcda-before-run"
 GCOV_TOOL = "gcov-tool"
 
-<<<<<<< HEAD
-class CoverageOptions(IOptions):
-    __USE_LLVM_COV = "use-llvm-cov"
-    __LLVM_PROFDATA_OUT_PATH = "profdata-files-dir"
-    __LLVM_COV_HTML_OUT_PATH = "coverage-html-report-dir"
-
-=======
 
 class CoverageOptions(IOptions):
->>>>>>> a77d6327
     def __init__(self, args: dict[str, Any]):  # type: ignore[explicit-any]
         super().__init__(args)
         self._parameters = args
@@ -142,16 +131,6 @@
         return Path(value) if value is not None else value
 
     @cached_property
-<<<<<<< HEAD
-    def profdata_files_dir(self) -> str | None:
-        value = self.__parameters[self.__LLVM_PROFDATA_OUT_PATH]
-        return str(value) if value is not None else value
-
-    @cached_property
-    def coverage_html_report_dir(self) -> str | None:
-        value = self.__parameters[self.__LLVM_COV_HTML_OUT_PATH]
-        return str(value) if value is not None else value
-=======
     def coverage_html_report_dir(self) -> Path | None:
         """
         Directory where HTML coverage reports will be generated.
@@ -199,5 +178,4 @@
         Returns:
             Optional[str]: gcov binary name if specified, None otherwise.
         """
-        return self._parameters.get(GCOV_TOOL)
->>>>>>> a77d6327
+        return self._parameters.get(GCOV_TOOL)