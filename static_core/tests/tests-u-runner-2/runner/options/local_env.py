--- conflicted
+++ resolved
@@ -17,11 +17,6 @@
 from threading import main_thread
 from typing import ClassVar
 
-<<<<<<< HEAD
-from typing import Optional
-
-=======
->>>>>>> a77d6327
 from runner.common_exceptions import InvalidConfiguration
 from runner.logger import Log
 
