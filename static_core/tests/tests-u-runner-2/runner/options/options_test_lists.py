--- conflicted
+++ resolved
@@ -40,11 +40,7 @@
     __TEST_LIST_OS = "test-list-os"
     __TEST_LIST_BUILD = "test-list-build"
 
-<<<<<<< HEAD
-    def __init__(self, parameters: dict[str, Any]): # type: ignore[explicit-any]
-=======
     def __init__(self, parameters: dict[str, Any]):  # type: ignore[explicit-any]
->>>>>>> a77d6327
         super().__init__(parameters)
         self.__parameters = parameters
 
