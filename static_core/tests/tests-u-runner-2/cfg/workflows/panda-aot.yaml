# Copyright (c) 2025 Huawei Device Co., Ltd.
# Licensed under the Apache License, Version 2.0 (the "License");
# you may not use this file except in compliance with the License.
# You may obtain a copy of the License at
#
# http://www.apache.org/licenses/LICENSE-2.0
#
# Unless required by applicable law or agreed to in writing, software
# distributed under the License is distributed on an "AS IS" BASIS,
# WITHOUT WARRANTIES OR CONDITIONS OF ANY KIND, either express or implied.
# See the License for the specific language governing permissions and
# limitations under the License.

type: workflow
workflow-name: panda-aot
parameters:
    # common
    build: ${PANDA_BUILD}
    work-dir: ${parameters.work-dir}
    load-runtimes: ${parameters.load-runtimes}
    # es2panda and verifier
    opt-level: 2
    es2panda-timeout: 30
    verifier-timeout: 30
    enable-es2panda: True
    enable-verifier: True
    extension: ${parameters.extension}
    # ark and ark_aot
    ark-timeout: 180
    aot-timeout: 30
    gc-type: g1-gc
    full-gc-bombing-frequency: 0
    heap-verifier: fail_on_verification
    ark-args: [ ]
    compiler-enable-jit: "false"
    ark-full-args:
        - ${parameters.ark-args}
        - "--enable-an:force"
    aot-args: [ ]
<<<<<<< HEAD
=======
    # adds --boot-panda-files option to verifier with all dependent and the current abc files
    # adds --paoc-panda-files option to ark_aot with all dependent and the current abc files
    # adds --boot-panda-files option to ark with all dependent and the current abc files
    # adds --panda-files option to ark with all dependent and the current abc files
    is-panda: True
>>>>>>> a77d6327
steps:
    imports:
        only-es2panda:
            opt-level: ${parameters.opt-level}
            build: ${parameters.build}
            work-dir: ${parameters.work-dir}
            extension: ${parameters.extension}
            load-runtimes: ${parameters.load-runtimes}
            enable-es2panda: ${parameters.enable-es2panda}
            enable-verifier: ${parameters.enable-verifier}
            es2panda-timeout: ${parameters.es2panda-timeout}
            verifier-timeout: ${parameters.verifier-timeout}
        only-ark-aot:
            build: ${parameters.build}
            work-dir: ${parameters.work-dir}
            heap-verifier: ${parameters.heap-verifier}
            gc-type: ${parameters.gc-type}
            full-gc-bombing-frequency: ${parameters.full-gc-bombing-frequency}
            load-runtimes: ${parameters.load-runtimes}
            aot-timeout: ${parameters.aot-timeout}
            aot-args: ${parameters.aot-args}
        only-runtime:
            ark-timeout: ${parameters.ark-timeout}
            build: ${parameters.build}
            work-dir: ${parameters.work-dir}
            heap-verifier: ${parameters.heap-verifier}
            gc-type: ${parameters.gc-type}
            full-gc-bombing-frequency: ${parameters.full-gc-bombing-frequency}
            load-runtimes: ${parameters.load-runtimes}
            compiler-enable-jit: ${parameters.compiler-enable-jit}
            ark-args:
                - ${parameters.ark-full-args}
                - "--aot-files=${parameters.paoc-output-file}"<|MERGE_RESOLUTION|>--- conflicted
+++ resolved
@@ -37,14 +37,11 @@
         - ${parameters.ark-args}
         - "--enable-an:force"
     aot-args: [ ]
-<<<<<<< HEAD
-=======
     # adds --boot-panda-files option to verifier with all dependent and the current abc files
     # adds --paoc-panda-files option to ark_aot with all dependent and the current abc files
     # adds --boot-panda-files option to ark with all dependent and the current abc files
     # adds --panda-files option to ark with all dependent and the current abc files
     is-panda: True
->>>>>>> a77d6327
 steps:
     imports:
         only-es2panda:
