--- conflicted
+++ resolved
@@ -31,11 +31,6 @@
     src: Set[str]  # extensions for source files
     template: str  # template name
     out: str  # extension for generatad file
-<<<<<<< HEAD
-    link_to_src: bool  # softlink from src to bu
-    link_to_other_src: Set[str] = field(default_factory=set)  # link for src with other extensions
-=======
     link_to_src: bool = False  # softlink from src to bu
     link_to_other_src: Set[str] = field(default_factory=set)  # link for src with other extensions
-    print_func: str = ''  # switch b/w console, print, hilog
->>>>>>> a77d6327
+    print_func: str = ''  # switch b/w console, print, hilog