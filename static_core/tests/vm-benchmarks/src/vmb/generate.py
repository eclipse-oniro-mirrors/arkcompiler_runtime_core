#!/usr/bin/env python3
# -*- coding: utf-8 -*-

# Copyright (c) 2024-2025 Huawei Device Co., Ltd.
# Licensed under the Apache License, Version 2.0 (the "License");
# you may not use this file except in compliance with the License.
# You may obtain a copy of the License at
#
# http://www.apache.org/licenses/LICENSE-2.0
#
# Unless required by applicable law or agreed to in writing, software
# distributed under the License is distributed on an "AS IS" BASIS,
# WITHOUT WARRANTIES OR CONDITIONS OF ANY KIND, either express or implied.
# See the License for the specific language governing permissions and
# limitations under the License.
#

import logging
import json
from typing import List, Iterable, Set, Optional, Dict, Any
from pathlib import Path
from shutil import rmtree
from string import Template
from dataclasses import asdict
from collections import namedtuple
from vmb.helpers import get_plugin, read_list_file, log_time, create_file, die, force_link
from vmb.unit import BenchUnit, BENCH_PREFIX
from vmb.cli import Args
from vmb.lang import LangBase
from vmb.doclet import DocletParser, TemplateVars
from vmb.gensettings import GenSettings
from vmb.shell import ShellUnix

SrcPath = namedtuple("SrcPath", "full rel")
log = logging.getLogger('vmb')


class BenchGenerator:
    def __init__(self, args: Args) -> None:
        self.args = args  # need to keep full cmdline for measure overrides
        self.paths: List[Path] = args.paths
        self.out_dir: Path = Path(args.outdir).joinpath('benches').resolve()
        self.override_src_ext: Set[str] = args.src_langs
        self.extra_plug_dir = args.extra_plugins
        self.template_dirs: List[Path] = [
            p.joinpath('templates')
            # extra first (if exists)
            for p in (self.extra_plug_dir, Path(__file__).parent) if p]
        self.abort = args.abort_on_fail
        if self.out_dir.is_dir():
            rmtree(str(self.out_dir))

    @staticmethod
    def search_test_files_in_dir(d: Path,
                                 root: Path,
                                 ext: Iterable[str] = (),
                                 allowed_dir_name: Optional[str] = None) -> List[SrcPath]:
        if allowed_dir_name:
            log.trace('Search test files, allowed dir name: %s', allowed_dir_name)
        files = []
        for p in d.glob('**/*'):
            if allowed_dir_name and not p.parent.name == allowed_dir_name:
                continue
            if p.parent.parent.name == 'common':
                continue
            if p.suffix and p.suffix in ext:
                log.trace('Src: %s', str(p))
                full = p.resolve()
                files.append(
                    SrcPath(full, full.parent.relative_to(root.resolve())))
        return files

    @staticmethod
    def process_test_list(lst: Path, ext: Iterable[str] = (),
                          allowed_dir_name: Optional[str] = None) -> List[SrcPath]:
        cwd = Path.cwd().resolve()
        paths = [cwd.joinpath(p) for p in read_list_file(lst)]
        files = []
        for p in paths:
            if not p.exists():
                log.error('Path `%s` not found!', str(p))
            elif p.is_file():  # add file from test list unconditionally
                files.append(SrcPath(p, Path('.')))
            else:
                x = BenchGenerator.search_test_files_in_dir(p, p, ext, allowed_dir_name)
                files += x
        return files

    @staticmethod
    def search_test_files(paths: List[Path],
                          ext: Iterable[str] = (),
                          allowed_dir_name: Optional[str] = None) -> List[SrcPath]:
        """Collect all src files to gen process.

        Returns flat list of (Full, Relative) paths
        """
        log.debug('Searching sources: **/*%r', ext)
        files = []
        for d in paths:
            root = d.resolve()
            # if file name provided add it if suffix matches
            if root.is_file():
                if '.lst' == root.suffix:
                    log.debug('Processing list file: %s', root)
                    files += BenchGenerator.process_test_list(root, ext, allowed_dir_name)
                    continue
                if root.suffix not in ext:
                    continue
                files.append(SrcPath(root, Path('.')))
            # in case of dir search by file extension
            elif root.is_dir():
                files += BenchGenerator.search_test_files_in_dir(d, root, ext, allowed_dir_name)
            else:
                log.warning('Src: %s not found!', root)
        return files

    @staticmethod
    def process_imports(lang_impl: LangBase, imports: str,
                        bench_dir: Path, src: SrcPath) -> str:
        """Process @Import and return `import` statement(s)."""
        import_lines = ''
        for import_doclet in imports:
            m = lang_impl.parse_import(import_doclet)
            if not m:
                log.warning('Bad import: %s', import_doclet)
                continue
            libpath = src.full.parent.joinpath(m[0])
            if not libpath.is_file():
                log.warning('Lib does not exist: %s', libpath)
            else:
                force_link(bench_dir.joinpath(libpath.name), libpath)
                import_lines += m[1]
        return import_lines

    @staticmethod
    def check_common_files(full: Path, lang_name: str, includes: List[str]) -> str:
        """Check if there is 'common' code at ../common/ets/*.ets.

        This feature is actually meaningless now
        and added only for the compatibility with existing tests
        """
        src = ''
        include_paths = [f for sublist in [x.split() for x in includes] for f in sublist]
        if include_paths:
            log.trace("Includes: %s", ';'.join(include_paths))
            for inc in include_paths:
                include = full.parent.joinpath(inc)
                if not include.exists():
                    log.error('Include %s does not exist!', str(include))
                    continue
                with open(include, 'r', encoding="utf-8") as f:
                    src += f.read()
        if full.parent.name != lang_name:
            return src
        common = full.parent.parent.joinpath('common', lang_name)
        common = common if common.is_dir() else \
            full.parent.parent.parent.joinpath('common', lang_name)
        if common.is_dir():
            log.trace('Common dir: %s', common)
            for p in common.glob(f'*.{lang_name}'):
                log.trace('Common file: %s', p)
                with open(p, 'r', encoding="utf-8") as f:
                    src += f.read()
        return src

    @staticmethod
    def check_resources(full: Path, lang_name: str, dest: Path) -> bool:
        """Check 'resources' at ../ets/*.ets and link to destdir."""
        if full.parent.name != lang_name:
            return False
        resources = full.parent.parent.joinpath('resources')
        if resources.is_dir():
            log.trace('Resources: %s', resources)
            force_link(dest.joinpath('resources'), resources)
            return True
        return False

    @staticmethod
    def check_native(full: Path, dest: Path, values: Dict[str, Any]) -> bool:
        """Check 'native' near the source and link to destdir."""
        native = full.parent.joinpath('native')
        if not native.is_dir():
            return False
        log.debug('Native: %s', native)
        dest_dir = dest.joinpath('native')
        dest_dir.mkdir(parents=True, exist_ok=True)
        for f in native.glob('*'):
            if f.is_file():
                dest_file = dest_dir.joinpath(f.name)
                with open(f, 'r', encoding='utf-8') as t:
                    native_tpl = t.read()
                tpl = Template(native_tpl)
                with create_file(dest_file) as d:
                    d.write(tpl.substitute(values))
        return True

    @staticmethod
    def write_config(bench_dir: Path, values: TemplateVars):
        with create_file(bench_dir.joinpath('config.json')) as f:
            f.write(json.dumps(values.config))

    @staticmethod
    def process_generator(src_full: Path, bench_dir: Path,
                          values: TemplateVars, ext: str):
        script = src_full.parent.joinpath(values.generator)
        cmd = f'{script} {bench_dir} bench_{values.bench_name}{ext}'
        log.trace('Test generator: %s', script)
        ShellUnix().run(cmd)

    @staticmethod
    def emit_bench_variant(values: TemplateVars,
                           template: Template,
                           lang_impl: LangBase,
                           src: SrcPath,
                           outdir: Path,
                           outext: str) -> BenchUnit:
        log.trace('Bench Variant: %s @ %s',
                  values.bench_name, values.fixture)
        # create bench unit dir
        bench_dir = outdir.joinpath(src.rel, f'bu_{values.bench_name}')
        bench_dir.mkdir(parents=True, exist_ok=True)
        values.bench_path = str(bench_dir)
        # process template values
        tags = set(values.tags)
        values.tags = ';'.join([str(t) for t in tags])
        bugs = set(values.bugs)
        values.bugs = ';'.join([str(t) for t in bugs])
        values.method_call = lang_impl.get_method_call(
            values.method_name, values.method_rettype)
        values.imports = BenchGenerator.process_imports(
            lang_impl, values.imports, bench_dir, src)
        values.common = BenchGenerator.check_common_files(
<<<<<<< HEAD
            src.full, lang_impl.short_name)
=======
            src.full, lang_impl.short_name, values.includes)
>>>>>>> 46f0ea7f
        tpl_values = asdict(values)
        # create links to extra dirs if any
        custom_values = {
            'resources': BenchGenerator.check_resources(
                src.full, lang_impl.short_name, bench_dir),
            'native': BenchGenerator.check_native(
                src.full, bench_dir, tpl_values)
        }
        tpl_values.update(
            lang_impl.get_custom_fields(tpl_values, custom_values))
        # fill template with values
        bench = template.substitute(tpl_values)
        bench_file = bench_dir.joinpath(f'bench_{values.bench_name}{outext}')
        log.trace('Bench: %s', bench_file)
        with create_file(bench_file) as f:
            f.write(bench)
        if values.generator or values.disable_inlining or values.aot_opts:
            BenchGenerator.write_config(bench_dir, values)
        if values.generator:
            BenchGenerator.process_generator(
                src.full, bench_dir, values, outext)
        return BenchUnit(bench_dir, src=src.full, tags=tags, bugs=bugs)

    @staticmethod
    def create_links(bu: BenchUnit, settings: Optional[GenSettings], src: SrcPath) -> None:
        if not settings:
            return
        if settings.link_to_src:
            link = bu.path.joinpath(
                f'{BENCH_PREFIX}{bu.name}{Path(src.full).suffix}')
            force_link(link, src.full)
        for s in settings.link_to_other_src:
            for other in Path(src.full).parent.glob(f'*{s}'):
                force_link(bu.path.joinpath(other.name), other)

    def get_lang(self, lang: str) -> LangBase:
        lang_plugin = get_plugin('langs', lang, extra=self.extra_plug_dir)
        lang_impl: LangBase = lang_plugin.Lang()
        log.info('Using lang: %s', lang_impl.name)
        return lang_impl

    def get_template(self, name: str) -> Template:
        for d in self.template_dirs:
            template_path = d.joinpath(name)
            if not template_path.exists():
                continue
            log.debug('Using template: %s', template_path)
            with open(template_path, 'r', encoding="utf-8") as f:
                tpl = Template(f.read())
            return tpl
        die(True, f'Template {name} not found!')
        return Template('')  # make mypy happy

    def process_source_file(self, src: Path, lang: LangBase) -> Iterable[TemplateVars]:
        with open(src, 'r', encoding="utf-8") as f:
            full_src = f.read()
        if '@Benchmark' not in full_src:
            return []
        try:
            parser = DocletParser.create(full_src, lang).parse()
            if not parser.state:
                return []
        except ValueError as e:
            log.error('%s in %s', e, str(src))
            die(self.abort, 'Aborting on first error...')
            return []
        return TemplateVars.params_from_parsed(
            full_src, parser.state, args=self.args)

    def add_bu(self, bus: List[BenchUnit], template: Template,
               lang_impl: LangBase, src: SrcPath, variant: TemplateVars,
               settings: Optional[GenSettings], out_ext: str) -> None:
        try:
            bu = BenchGenerator.emit_bench_variant(
                variant, template, lang_impl, src, self.out_dir, out_ext)
            self.create_links(bu, settings, src)
            bus.append(bu)
        # pylint: disable-next=broad-exception-caught
        except Exception as e:
            log.error(e)
            die(self.abort, 'Aborting on first fail...')

    def generate(self, lang: str,
                 settings: Optional[GenSettings] = None) -> List[BenchUnit]:
        """Generate benchmark sources for requested language."""
        bus: List[BenchUnit] = []
        lang_impl = self.get_lang(lang)
        src_ext = lang_impl.src
        out_ext = lang_impl.ext
        template_name = f'Template{lang_impl.ext}'
        if settings:  # override if set in platform
            src_ext = settings.src
            out_ext = settings.out
            template_name = settings.template
        if self.override_src_ext:  # override if set in cmdline
            src_ext = self.override_src_ext
        template = self.get_template(template_name)
        for src in BenchGenerator.search_test_files(self.paths, ext=src_ext):
            for variant in self.process_source_file(src.full, lang_impl):
                self.add_bu(bus, template, lang_impl, src,
                            variant, settings, out_ext)
        return bus


@log_time
def generate_main(args: Args,
                  settings: Optional[GenSettings] = None) -> List[BenchUnit]:
    """Command: Generate benches from doclets."""
    log.info("Starting GEN phase...")
    log.trace("GEN phase args:  %s", args)
    generator = BenchGenerator(args)
    bus: List[BenchUnit] = []
    for lang in args.langs:
        bus += generator.generate(lang, settings=settings)
    log.passed('Generated %d bench units', len(bus))
    return bus


<<<<<<< HEAD
def generate_mode(mode: str, lang: str,
                  generator: BenchGenerator,
                  settings: Optional[GenSettings] = None, arkjs_suffix: str = '') -> List[BenchUnit]:
    """Generate benchmark sources for requested language."""
    log.trace("Interop GEN for mode: %s", mode)
    bus: List[BenchUnit] = []
    lang_impl = generator.get_lang(lang)
    src_ext = lang_impl.src
    out_ext = lang_impl.ext
    template_name = f'Template{lang_impl.ext}'
    if settings:  # override if set in platform
        src_ext = settings.src
        out_ext = settings.out
        template_name = settings.template
    template = generator.get_template(template_name)
    for src in BenchGenerator.search_test_files(generator.paths, ext=src_ext, allowed_dir_name=mode):
        for variant in generator.process_source_file(src.full, lang_impl):
            bu = generator.add_bu(bus, template, lang_impl, src,
                                  variant, settings, out_ext)
            if mode == 'bu_a2j' and lang == 'ets':
                create_interop_runner(generator, variant, bu, arkjs_suffix=arkjs_suffix)
    return tags_workaround(bus, mode)


def create_interop_runner(generator: BenchGenerator, variant: TemplateVars, bu: BenchUnit, arkjs_suffix: str = ''):
    runner_template = generator.get_template('TemplateInteropA2J' + arkjs_suffix + '.tpl_js')
    runner_js = runner_template.substitute({'METHOD': variant.method_name,
                                            'STATE': variant.state_name,
                                            'NAME': variant.bench_name})
    runner_file = bu.path.joinpath('InteropRunner.js')
    log.trace("Generating %s", str(runner_file))
    with create_file(runner_file) as f:
        f.write(runner_js)


def tags_workaround(bus: List[BenchUnit], mode: str) -> List[BenchUnit]:
    if not bus:
        return bus
    for bu in bus:
        if hasattr(bu, 'tags') and bu.tags:
            continue  # Note need to find out why this is sometimes not the case
        tags: Set[str] = set()
        tags.add(mode)
        bu.tags = tags
    return bus


@log_time
def generate_main_interop(generator: BenchGenerator, arkjs_suffix: str = '') -> List[BenchUnit]:
    """Command: Generate benches from doclets."""
    log.info("Starting interop GEN phase...",)
    bus: List[BenchUnit] = []
    if not generator:
        log.warning("Generator for interop is not defined, stop")
        return bus  # empty
    # Note a2a and a2j templates are like in arkts_host
    bus += generate_mode('bu_a2a', 'ets', generator, settings=GenSettings(src={'.ets'},
                         template='Template.ets',
                         out='.ets',
                         link_to_src=False))
    bus += generate_mode('bu_a2j', 'ets', generator, settings=GenSettings(src={'.ets'},
                         template='Template.ets',
                         out='.ets',
                         link_to_src=False), arkjs_suffix=arkjs_suffix)
    bus += generate_mode('bu_j2a', 'js', generator, settings=GenSettings(src={'.js'},
                         template='TemplateInteropJ2A' + arkjs_suffix + '.tpl_js',
                         out='.js',
                         link_to_src=False))
    bus += generate_mode('bu_j2j', 'js', generator, settings=GenSettings(src={'.js'},
                         template='Template.tpl_js',
                         out='.js',
                         link_to_src=False))
    log.passed('Generated %d bench units', len(bus))
    return sorted(bus, key=lambda x: x.path)


def generate_main(args: Args,
                  settings: Optional[GenSettings] = None) -> List[BenchUnit]:
    if args.langs and 'interop' in args.langs:
        return generate_main_interop(BenchGenerator(args))
    if args.langs and 'interop_arkjs' in args.langs:
        return generate_main_interop(BenchGenerator(args), arkjs_suffix='_arkjs')
    return generate_main_regular(args, settings)


=======
>>>>>>> 46f0ea7f
if __name__ == '__main__':
    generate_main(Args())<|MERGE_RESOLUTION|>--- conflicted
+++ resolved
@@ -230,11 +230,7 @@
         values.imports = BenchGenerator.process_imports(
             lang_impl, values.imports, bench_dir, src)
         values.common = BenchGenerator.check_common_files(
-<<<<<<< HEAD
-            src.full, lang_impl.short_name)
-=======
             src.full, lang_impl.short_name, values.includes)
->>>>>>> 46f0ea7f
         tpl_values = asdict(values)
         # create links to extra dirs if any
         custom_values = {
@@ -353,93 +349,5 @@
     return bus
 
 
-<<<<<<< HEAD
-def generate_mode(mode: str, lang: str,
-                  generator: BenchGenerator,
-                  settings: Optional[GenSettings] = None, arkjs_suffix: str = '') -> List[BenchUnit]:
-    """Generate benchmark sources for requested language."""
-    log.trace("Interop GEN for mode: %s", mode)
-    bus: List[BenchUnit] = []
-    lang_impl = generator.get_lang(lang)
-    src_ext = lang_impl.src
-    out_ext = lang_impl.ext
-    template_name = f'Template{lang_impl.ext}'
-    if settings:  # override if set in platform
-        src_ext = settings.src
-        out_ext = settings.out
-        template_name = settings.template
-    template = generator.get_template(template_name)
-    for src in BenchGenerator.search_test_files(generator.paths, ext=src_ext, allowed_dir_name=mode):
-        for variant in generator.process_source_file(src.full, lang_impl):
-            bu = generator.add_bu(bus, template, lang_impl, src,
-                                  variant, settings, out_ext)
-            if mode == 'bu_a2j' and lang == 'ets':
-                create_interop_runner(generator, variant, bu, arkjs_suffix=arkjs_suffix)
-    return tags_workaround(bus, mode)
-
-
-def create_interop_runner(generator: BenchGenerator, variant: TemplateVars, bu: BenchUnit, arkjs_suffix: str = ''):
-    runner_template = generator.get_template('TemplateInteropA2J' + arkjs_suffix + '.tpl_js')
-    runner_js = runner_template.substitute({'METHOD': variant.method_name,
-                                            'STATE': variant.state_name,
-                                            'NAME': variant.bench_name})
-    runner_file = bu.path.joinpath('InteropRunner.js')
-    log.trace("Generating %s", str(runner_file))
-    with create_file(runner_file) as f:
-        f.write(runner_js)
-
-
-def tags_workaround(bus: List[BenchUnit], mode: str) -> List[BenchUnit]:
-    if not bus:
-        return bus
-    for bu in bus:
-        if hasattr(bu, 'tags') and bu.tags:
-            continue  # Note need to find out why this is sometimes not the case
-        tags: Set[str] = set()
-        tags.add(mode)
-        bu.tags = tags
-    return bus
-
-
-@log_time
-def generate_main_interop(generator: BenchGenerator, arkjs_suffix: str = '') -> List[BenchUnit]:
-    """Command: Generate benches from doclets."""
-    log.info("Starting interop GEN phase...",)
-    bus: List[BenchUnit] = []
-    if not generator:
-        log.warning("Generator for interop is not defined, stop")
-        return bus  # empty
-    # Note a2a and a2j templates are like in arkts_host
-    bus += generate_mode('bu_a2a', 'ets', generator, settings=GenSettings(src={'.ets'},
-                         template='Template.ets',
-                         out='.ets',
-                         link_to_src=False))
-    bus += generate_mode('bu_a2j', 'ets', generator, settings=GenSettings(src={'.ets'},
-                         template='Template.ets',
-                         out='.ets',
-                         link_to_src=False), arkjs_suffix=arkjs_suffix)
-    bus += generate_mode('bu_j2a', 'js', generator, settings=GenSettings(src={'.js'},
-                         template='TemplateInteropJ2A' + arkjs_suffix + '.tpl_js',
-                         out='.js',
-                         link_to_src=False))
-    bus += generate_mode('bu_j2j', 'js', generator, settings=GenSettings(src={'.js'},
-                         template='Template.tpl_js',
-                         out='.js',
-                         link_to_src=False))
-    log.passed('Generated %d bench units', len(bus))
-    return sorted(bus, key=lambda x: x.path)
-
-
-def generate_main(args: Args,
-                  settings: Optional[GenSettings] = None) -> List[BenchUnit]:
-    if args.langs and 'interop' in args.langs:
-        return generate_main_interop(BenchGenerator(args))
-    if args.langs and 'interop_arkjs' in args.langs:
-        return generate_main_interop(BenchGenerator(args), arkjs_suffix='_arkjs')
-    return generate_main_regular(args, settings)
-
-
-=======
->>>>>>> 46f0ea7f
 if __name__ == '__main__':
     generate_main(Args())