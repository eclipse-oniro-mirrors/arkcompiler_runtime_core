--- conflicted
+++ resolved
@@ -50,8 +50,6 @@
         self.exclude_list = args.exclude_list
         self.fail_logs = args.fail_logs
         self.tests_per_batch = args.tests_per_batch
-<<<<<<< HEAD
-=======
 
     @staticmethod
     def save_failure_lists(bus: List[BenchUnit], lst: str = 'failures.lst') -> None:
@@ -67,7 +65,6 @@
             f.write("\n".join(names) + "\n")
         log.warning('Failure lists created. Re-run with:\n--test-list=%s %s',
                     str(tst_path), str(lst_path))
->>>>>>> a77d6327
 
     def process_error(self, bu: BenchUnit, e: Exception) -> None:
         msg = str(e)
@@ -89,16 +86,9 @@
     def run_one_unit(self, bu: BenchUnit) -> None:
         timer_unit = Timer()
         if bu.name in self.exclude_list:
-<<<<<<< HEAD
-            log.info('Excluding bench unit: %s', bu.name)
-            bu.status = BUStatus.SKIPPED
-            return
-        log.info('Starting bench unit: %s', bu.name)
-=======
             log.warning('Excluding bench unit: %s', bu.name)
             bu.status = BUStatus.SKIPPED
             return
->>>>>>> a77d6327
         try:
             self.hooks.run_before_unit(bu)
             timer_unit.start()
@@ -124,19 +114,6 @@
             if not self.dry_run:
                 self.platform.cleanup(bu)
             timer_unit.finish()
-<<<<<<< HEAD
-            log.trace('Bench total time: %s %f', bu.name,
-                      timer_unit.elapsed().total_seconds())
-
-    def run_suite_batch(self, bench_units: List[BenchUnit]) -> List[BenchUnit]:
-        for i in range(0, len(bench_units), self.tests_per_batch):
-            log.info('Batch run %s tests, starting from %d', self.tests_per_batch, i + 1)
-            try:
-                self.platform.run_batch(bench_units[i:i + self.tests_per_batch])
-            except (VmbToolExecError, TimeoutExpired, RuntimeError):
-                log.error('Batch run failed in pre-phase!')
-                for bu in bench_units[i:i + self.tests_per_batch]:
-=======
             elapsed = timer_unit.elapsed().total_seconds()
             bu.result.full_time = elapsed
             log.debug('%s total time: %f', bu.name, elapsed)
@@ -157,19 +134,14 @@
                 log.error('Batch run failed in pre-phase!')
                 log.error(str(e))
                 for bu in bench_units[i:end]:
->>>>>>> a77d6327
                     bu.status = BUStatus.ERROR
                 continue
             except KeyboardInterrupt:
                 log.warning('Aborting batch run...')
                 break
-<<<<<<< HEAD
-            for bu in bench_units[i:i + self.tests_per_batch]:
-=======
             for bu in bench_units[i:end]:
                 current += 1
                 log.info('Starting bench (%d/%d): %s', current, total, bu.name)
->>>>>>> a77d6327
                 try:
                     self.run_one_unit(bu)
                 except KeyboardInterrupt:
@@ -178,15 +150,11 @@
         return bench_units
 
     def run_suite_serial(self, bench_units: List[BenchUnit]) -> List[BenchUnit]:
-<<<<<<< HEAD
-        for bu in bench_units:
-=======
         total = len(bench_units)
         current = 0
         for bu in bench_units:
             current += 1
             log.info('Starting bench (%d/%d): %s', current, total, bu.name)
->>>>>>> a77d6327
             try:
                 self.run_one_unit(bu)
             except KeyboardInterrupt:
