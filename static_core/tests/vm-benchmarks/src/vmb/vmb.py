--- conflicted
+++ resolved
@@ -31,11 +31,7 @@
 
 __all__ = ['main', 'VERSION']
 
-<<<<<<< HEAD
-VERSION = '0.1.1'
-=======
 VERSION = '0.1.3'
->>>>>>> a77d6327
 log = logging.getLogger("vmb")
 # Inject new log level above info
 logging.addLevelName(PASS_LOG_LEVEL, "PASS")
