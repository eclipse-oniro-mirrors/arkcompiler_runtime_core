#!/usr/bin/env python3
# -*- coding: utf-8 -*-

# Copyright (c) 2024-2025 Huawei Device Co., Ltd.
# Licensed under the Apache License, Version 2.0 (the "License");
# you may not use this file except in compliance with the License.
# You may obtain a copy of the License at
#
# http://www.apache.org/licenses/LICENSE-2.0
#
# Unless required by applicable law or agreed to in writing, software
# distributed under the License is distributed on an "AS IS" BASIS,
# WITHOUT WARRANTIES OR CONDITIONS OF ANY KIND, either express or implied.
# See the License for the specific language governing permissions and
# limitations under the License.
#

import os
import json
import logging
import sys
import random
import string
import shutil
from pathlib import Path
from string import Template
from typing import Union, Dict, Any, Callable, List, Iterable, Optional
from time import time
from enum import Enum
from datetime import datetime, timezone, timedelta
from importlib.util import spec_from_file_location, module_from_spec

PASS_LOG_LEVEL = logging.ERROR + 1
TRACE_LOG_LEVEL = logging.DEBUG - 1
log = logging.getLogger('vmb')


def ensure_env_var(var: str) -> str:
    """Ensure that env variable is set."""
    val = os.environ.get(var, '')
    die(not val, 'Please set "%s" env var!', var)
    return val


def log_pass(self, message, *args, **kws):
    """Inject new log level above info."""
    if self.isEnabledFor(PASS_LOG_LEVEL):
        # pylint: disable-next=protected-access
        self._log(PASS_LOG_LEVEL, message, args, **kws)


def log_trace(self, message, *args, **kws):
    """Inject new log level above info."""
    if self.isEnabledFor(TRACE_LOG_LEVEL):
        # pylint: disable-next=protected-access
        self._log(TRACE_LOG_LEVEL, message, args, **kws)


def rnd_string(size=8):
    """Random string of fixed size."""
    return ''.join(
        random.choice(
            string.ascii_uppercase + string.digits) for _ in range(size))


def pad_left(s: str, ln: int, limit: int = 80) -> str:
    """Reurn string left-padded with spaces."""
    ln = min(ln, limit)
    return f'{s[:ln]:<{ln}}'


def remove_prefix(s: str, prefix: str) -> str:
    """Strip prefix from string."""
    return s[len(prefix):] if s.startswith(prefix) else s


def split_params(line: str) -> List[str]:
    """Split comma-separated string into list."""
    return [t.strip() for t in line.split(',') if t.strip()]


def norm_list(it: Optional[Iterable[str]]) -> List[str]:
    """Remove duplicates and cast to lower case."""
    return sorted([t.lower() for t in set(it)]) if it else []


def log_time(f: Callable[..., Any]) -> Callable[..., Any]:
    """Annotation for debug performance."""
    def f1(*args: Any, **kwargs: Any) -> Any:
        log.trace('%s started', f.__name__)
        start = time()
        ret = f(*args, **kwargs)
        log.trace('%s finished in %s',
                  f.__name__,
                  str(timedelta(seconds=time() - start)))
        return ret
    return f1


def read_list_file(list_file: Union[str, Path]) -> List[str]:
    """List file to array."""
    path = Path(list_file)
    if not path.is_file():
        log.error('List file not found: %s', path)
        return []
    with open(path, 'r', encoding="utf-8") as f:
        lst = list(filter(
            lambda x: x and not x.startswith('#'),
            f.read().splitlines()))
    return lst


def import_module(module_name, path):
    """Import py file as a module."""
    spec = spec_from_file_location(module_name, path)
    if spec is None:
        raise RuntimeError(f'Import module from "{path}" failed')
    module = module_from_spec(spec)
    loader = spec.loader
    if loader:
        loader.exec_module(module)
    return module


def get_plugin(plug_type: str,
               plug_name: str,
               extra: Optional[Path] = None) -> Any:
    """Return plugin."""
    # try extra dir first
    if extra:
        die(not extra.is_dir(),
            'Extra plugins dir "%s" does not exist!', extra)
        py = extra.joinpath(plug_type, f'{plug_name}.py')
        if py.is_file():
            return import_module(plug_name, str(py))
    # load default in case there is no extra one
    py = Path(__file__).parent.resolve().joinpath(
        'plugins', plug_type, f'{plug_name}.py')
    if py.is_file():
        return import_module(plug_name, str(py))
    log.fatal('No such plugin: "%s"\n'
              'Searching here: "%s"\n'
              'To see available plugins: `vmb list`', plug_name, py)
    sys.exit(1)


def get_plugins(plug_type: str,
                plugins: List[str],
                extra: Optional[Path]) -> Dict[str, Any]:
    """Return dict of plugins."""
    plugs = {}
    for plug_name in plugins:
        plug = get_plugin(plug_type, plug_name, extra)
        plugs[plug_name] = plug
    return plugs


class Timer:
    """Simple struct for begin-end."""

    tz = datetime.now(timezone.utc).astimezone().tzinfo
    tm_format = "%Y-%m-%dT%H:%M:%S.00000%z"

    def __init__(self) -> None:
        self.begin = datetime.now(timezone.utc)
        self.end = self.begin

    @staticmethod
    def format(t) -> str:
        if not isinstance(t, datetime):
            return 'unknown'
        return t.astimezone(Timer.tz).strftime(Timer.tm_format)

    def start(self) -> None:
        self.begin = datetime.now(timezone.utc)
        self.end = self.begin

    def finish(self) -> None:
        self.end = datetime.now(timezone.utc)

    def elapsed(self) -> timedelta:
        return self.end - self.begin


class Singleton(type):
    """Singleton."""

    __instances: Dict[Any, Any] = {}

    def __call__(cls, *args: Any, **kwargs: Any) -> Any:
        """Instantiante singleton."""
        if cls not in cls.__instances:
            cls.__instances[cls] = \
                super(Singleton, cls).__call__(*args, **kwargs)
        return cls.__instances[cls]


class StringEnum(Enum):
    """String Enum."""

    def __lt__(self, other):
        return self.value < other.value

    @classmethod
    def getall(cls) -> List[str]:
        return [str(x.value) for x in cls]


class Jsonable:
    """Base class (abstract) for json-serialiazation."""

    @staticmethod
    def get_props(obj):
        """Search for properties."""
        # add all 'public' fields
        props = {k: v for k, v in obj.__dict__.items()
                 if not str(k).startswith('_')}
        # add all @property-decorated fields
        props.update(
            {name: value.fget(obj) for name, value
             in vars(obj.__class__).items()
             if isinstance(value, property)})
        return props

    def js(self, sort_keys=False, indent=4) -> str:
        """Serialize object to json."""
        return json.dumps(
            self,
            default=Jsonable.get_props,
            sort_keys=sort_keys,
            indent=indent)

    def save(self, json_file: Union[Path, str]) -> None:
        with create_file(json_file) as f:
            f.write(self.js())


class ColorFormatter(logging.Formatter):
    """Colorful log."""

    red = "\x1b[31;20m"
    green = "\x1b[32;20m"
    grey = "\x1b[38;20m"
    magenta = "\x1b[35;20m"
    cyan = "\x1b[36;1m"
    yellow = "\x1b[33;20m"
    bold_red = "\x1b[31;1m"
    reset = "\x1b[0m"
    orange = "\x1b[33;20m"
    bold_blue = "\x1b[34;1m"
    fmt = '%(message)s'
    ts = ''

    FORMATS = {
        TRACE_LOG_LEVEL: magenta + fmt + reset,
        logging.DEBUG: bold_blue + fmt + reset,
        logging.INFO: cyan + fmt + reset,
        PASS_LOG_LEVEL: green + fmt + reset,
        logging.WARNING: yellow + fmt + reset,
        logging.ERROR: red + fmt + reset,
        logging.CRITICAL: bold_red + fmt + reset
    }

    def __init__(self, timestamps: bool = False):
        super().__init__()
        if timestamps:
            ColorFormatter.ts = '[%(asctime)s.000Z] '

    def format(self, record):
        """Format."""
        log_fmt = self.FORMATS.get(record.levelno)
        formatter = logging.Formatter(ColorFormatter.ts + log_fmt, '%Y-%m-%dT%H:%M:%S')
        return formatter.format(record)


def create_file(path: Union[str, Path]):
    """Create file in `safe` manner."""
    Path(path).parent.mkdir(parents=True, exist_ok=True)
    return os.fdopen(
        os.open(path, os.O_WRONLY | os.O_CREAT | os.O_TRUNC, 0o664),
        mode='w', encoding='utf-8')


def copy_file(src: Union[str, Path], dst: Union[str, Path]) -> None:
<<<<<<< HEAD
    log.trace('Copy: %s -> %s', str(src), str(dst))
    s = Path(src)
    d = Path(dst)
    if not s.exists():
        raise RuntimeError(f'File not found: {src}')
    d.parent.mkdir(parents=True, exist_ok=True)
=======
    s = Path(src)
    if not s.exists():
        raise RuntimeError(f'File not found: {src}')
    d = Path(dst)
    if d.is_dir():
        # copy to existing dir dst
        d = d.joinpath(s.name)
    else:
        # copy to dst as full path
        d.parent.mkdir(parents=True, exist_ok=True)
    log.trace('Copy: %s -> %s', str(s), str(d))
>>>>>>> a77d6327
    shutil.copy(s, d)


def copy_files(src: Union[str, Path], dst: Union[str, Path], pattern: str = '*') -> None:
    log.trace('Copy: %s%s -> %s', str(src), pattern, str(dst))
    s = Path(src)
    d = Path(dst)
    if not s.exists():
        raise RuntimeError(f'File not found: {src}')
    d.mkdir(parents=True, exist_ok=True)
    for f in s.glob(pattern):
        shutil.copy(f, d.joinpath(f.name))


def create_file_from_template(tpl: Union[str, Path], dst: Union[str, Path], **kwargs) -> None:
    with open(tpl, 'r', encoding="utf-8") as src:
        template = Template(src.read())
        with create_file(dst) as f:
            f.write(template.substitute(**kwargs))


def load_file(path: Union[str, Path]) -> str:
    """Read file to string."""
    fd = os.fdopen(
        os.open(path, os.O_RDONLY), mode="r", encoding='utf-8', buffering=1)
    fd.seek(0)
    return fd.read()


def load_json(path: Union[str, Path]) -> Any:
    json_path = Path(path)
    if not json_path.exists():
        raise RuntimeError(f'File not found: {path}')
    try:
        with open(json_path, 'r', encoding='utf-8') as f:
            j = json.load(f)
    except json.JSONDecodeError as e:
        log.error('Bad json: %s\n%s', str(path), str(e))
        raise RuntimeError from e
    return j


def force_link(link: Path, dest: Path) -> None:
    log.trace('Force link: %s -> %s', str(link), str(dest))
    if link.exists():
        link.unlink()
    link.symlink_to(dest)


def die(condition: bool, *msg) -> None:
    if condition:
        log.fatal(*msg)
        sys.exit(1)<|MERGE_RESOLUTION|>--- conflicted
+++ resolved
@@ -282,14 +282,6 @@
 
 
 def copy_file(src: Union[str, Path], dst: Union[str, Path]) -> None:
-<<<<<<< HEAD
-    log.trace('Copy: %s -> %s', str(src), str(dst))
-    s = Path(src)
-    d = Path(dst)
-    if not s.exists():
-        raise RuntimeError(f'File not found: {src}')
-    d.parent.mkdir(parents=True, exist_ok=True)
-=======
     s = Path(src)
     if not s.exists():
         raise RuntimeError(f'File not found: {src}')
@@ -301,7 +293,6 @@
         # copy to dst as full path
         d.parent.mkdir(parents=True, exist_ok=True)
     log.trace('Copy: %s -> %s', str(s), str(d))
->>>>>>> a77d6327
     shutil.copy(s, d)
 
 
