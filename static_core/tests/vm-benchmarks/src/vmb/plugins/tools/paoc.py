#!/usr/bin/env python3
# -*- coding: utf-8 -*-

# Copyright (c) 2024-2025 Huawei Device Co., Ltd.
# Licensed under the Apache License, Version 2.0 (the "License");
# you may not use this file except in compliance with the License.
# You may obtain a copy of the License at
#
# http://www.apache.org/licenses/LICENSE-2.0
#
# Unless required by applicable law or agreed to in writing, software
# distributed under the License is distributed on an "AS IS" BASIS,
# WITHOUT WARRANTIES OR CONDITIONS OF ANY KIND, either express or implied.
# See the License for the specific language governing permissions and
# limitations under the License.
#

import logging
from typing import Union, Iterable, Optional
from pathlib import Path

from vmb.tool import ToolBase, OptFlags, VmbToolExecError
from vmb.unit import BenchUnit
from vmb.result import BuildResult, BUStatus, AOTStats
from vmb.target import Target
from vmb.shell import ShellResult

log = logging.getLogger('vmb')


class Tool(ToolBase):

    bin_name = 'ark_aot'

    def __init__(self, *args) -> None:
        super().__init__(*args)
        if Target.HOST == self.target:
            panda_root = self.ensure_dir_env('PANDA_BUILD')
            self.paoc = self.ensure_file(panda_root, 'bin', self.bin_name)
            self.ark_lib = self.ensure_dir(panda_root, 'lib')
            self.etsstdlib = self.ensure_file(
                panda_root, 'plugins', 'ets', 'etsstdlib.abc')
        elif self.target in (Target.DEVICE, Target.OHOS):
            self.paoc = f'{self.dev_dir}/{self.bin_name}'
            self.ark_lib = f'{self.dev_dir}/lib'
            self.etsstdlib = f'{self.dev_dir}/etsstdlib.abc'
        else:
            raise NotImplementedError(f'Wrong target: {self.target}!')
        if OptFlags.AOT_STATS in self.flags:
            aot_stats = '--compiler-dump-stats-csv={an}.dump.csv '
        else:
            aot_stats = ''
        if OptFlags.LLVMAOT in self.flags:
            aot_mode = '--paoc-mode=llvm '
        else:
            aot_mode = '--paoc-mode=aot '

        self.cmd = f'LD_LIBRARY_PATH={self.ark_lib} {self.paoc} ' \
                   f'--boot-panda-files={self.etsstdlib} {aot_mode} ' \
                   '--load-runtimes=ets {opts} ' \
                   f'{self.custom} {aot_stats}' \
                   '--paoc-panda-files={abc} ' \
                   '--paoc-output={an}'

    @property
    def name(self) -> str:
        return 'Ark AOT Compiler'

    @staticmethod
    def panda_files(files: Iterable[Path]) -> str:
        if not files:
            return ''
        return '--panda-files=' + ':'.join([str(f.with_suffix('.abc'))
                                            for f in files])

    def do_exec(self, bu: BenchUnit, profdata: bool = False) -> None:
<<<<<<< HEAD
=======
        abc = self.x_src(bu, '.abc')
        an = abc.with_suffix('.an')
>>>>>>> a77d6327
        _, bu_opts = self.get_bu_opts(bu)
        libs = self.x_libs(bu, '.abc')
        opts = self.panda_files(list(libs) + [abc] if profdata else libs)
        if bu_opts:
            opts += ' ' + bu_opts
        for lib in libs:
            res = self.run_paoc(lib,
                                lib.with_suffix('.an'),
                                opts=opts)
            if 0 != res.ret:
                bu.status = BUStatus.COMPILATION_FAILED
                raise VmbToolExecError(f'{self.name} failed', res)
<<<<<<< HEAD
        abc = self.x_src(bu, '.abc')
        an = abc.with_suffix('.an')
=======
>>>>>>> a77d6327
        if profdata:
            opts += f' --paoc-use-profile:path={abc}.profdata,force '
        res = self.run_paoc(abc, an, opts=opts)
        if 0 != res.ret:
            bu.status = BUStatus.COMPILATION_FAILED
            raise VmbToolExecError(f'{self.name} failed', res)
        an_size = self.x_sh.get_filesize(an)
        bu.result.build.append(
            BuildResult(self.bin_name, an_size, res.tm, res.rss))
        bu.result.aot_stats = self.get_aot_stats(an, bu.path)
        bu.binaries.append(an)

    def exec(self, bu: BenchUnit) -> None:
        self.do_exec(bu)

    def run_paoc(self,
                 abc: Union[str, Path],
                 an: Union[str, Path],
                 opts: str = '',
                 timeout: Optional[float] = None) -> ShellResult:
        return self.x_run(self.cmd.format(abc=abc, an=an, opts=opts),
                          timeout=timeout)

    def get_aot_stats(self, an: Union[str, Path],
                      local_dir: Union[str, Path]) -> Optional[AOTStats]:
        if OptFlags.AOT_STATS not in self.flags:
            return None
        csv = Path(f'{an}.dump.csv')
        if self.target != Target.HOST:
            self.x_sh.pull(csv, local_dir)
            csv = Path(local_dir).joinpath(csv.name)
        if not csv.exists():
            log.error('AOT stats dump missed: %s', str(csv))
            return None
        return AOTStats.from_csv(csv)

    def kill(self) -> None:
        self.x_sh.run(f'pkill {self.bin_name}')<|MERGE_RESOLUTION|>--- conflicted
+++ resolved
@@ -74,11 +74,8 @@
                                             for f in files])
 
     def do_exec(self, bu: BenchUnit, profdata: bool = False) -> None:
-<<<<<<< HEAD
-=======
         abc = self.x_src(bu, '.abc')
         an = abc.with_suffix('.an')
->>>>>>> a77d6327
         _, bu_opts = self.get_bu_opts(bu)
         libs = self.x_libs(bu, '.abc')
         opts = self.panda_files(list(libs) + [abc] if profdata else libs)
@@ -91,11 +88,6 @@
             if 0 != res.ret:
                 bu.status = BUStatus.COMPILATION_FAILED
                 raise VmbToolExecError(f'{self.name} failed', res)
-<<<<<<< HEAD
-        abc = self.x_src(bu, '.abc')
-        an = abc.with_suffix('.an')
-=======
->>>>>>> a77d6327
         if profdata:
             opts += f' --paoc-use-profile:path={abc}.profdata,force '
         res = self.run_paoc(abc, an, opts=opts)
