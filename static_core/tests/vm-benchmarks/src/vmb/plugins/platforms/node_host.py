--- conflicted
+++ resolved
@@ -54,15 +54,12 @@
     @property
     def langs(self) -> List[str]:
         return list(self.args_langs) if self.args_langs else ['ts', 'js']
-<<<<<<< HEAD
-=======
 
     @property
     def template(self) -> Optional[GenSettings]:
         """Special template because of print  method."""
         return GenSettings(src=set(), template='', out='',
                            print_func='console')
->>>>>>> a77d6327
 
     def run_unit(self, bu: BenchUnit) -> None:
         if self.tsc:
