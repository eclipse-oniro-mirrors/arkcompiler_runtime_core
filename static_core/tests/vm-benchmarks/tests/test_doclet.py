#!/usr/bin/env python3
# -*- coding: utf-8 -*-

# Copyright (c) 2024-2025 Huawei Device Co., Ltd.
# Licensed under the Apache License, Version 2.0 (the "License");
# you may not use this file except in compliance with the License.
# You may obtain a copy of the License at
#
# http://www.apache.org/licenses/LICENSE-2.0
#
# Unless required by applicable law or agreed to in writing, software
# distributed under the License is distributed on an "AS IS" BASIS,
# WITHOUT WARRANTIES OR CONDITIONS OF ANY KIND, either express or implied.
# See the License for the specific language governing permissions and
# limitations under the License.
#

# flake8: noqa
# pylint: skip-file

import sys
import pytest  # type: ignore
from unittest import TestCase
from dataclasses import asdict
from unittest.mock import patch
from vmb.doclet import DocletParser, TemplateVars
from vmb.helpers import get_plugin
from vmb.cli import Args
from vmb.generate import BenchGenerator

ETS_VALID = '''/**
 * @State
 * @Bugs gitee987654321, blah0102030405
 */

export class ArraySort {

    /**
     * @Param 4, 8, 16
     */
    size: int;

    /**
     * Specifics of the array to be sorted.
     * @Param "A", "B"
     */

    code: String;

    ints: int[];
    intsInitial: int[];

    /**
     * Foo
     */ 

    /**
     * Prepare array depending on the distribution variant.
     * @Setup
     */
    public prepareArray(): void {
        /* blah */
    }

    /**
     * @Benchmark -it 3
     * @Tags Ohos
     * @Bugs gitee0123456789
     */

    public sort(): void {
    }

    /**
     * @Benchmark
     * @Tags StdLib, StdLib_String, Ohos
     */
    public baseline(): void {
    }
}
'''

JS_CLASS = '''/**
 * @State
 */
class ArraySort {
    size = 1;
    /**
     * @Setup
     */
    prepareArray() {
        /* blah */
    }
    /**
     * @Benchmark
     * @returns {Int}
     */
    test() {
        return this.size;
    }
}
'''

ETS_DUP = '''
/**
 * @State
 */
export class ArraySort {
  /**
   * @Param 7
   * @Param 4
   */
  size: int;
}
'''

ETS_NOSTATE_BENCH = '''
class X {
  /**
   * @Benchmark
   */
  x(): int {
}
'''

ETS_NOSTATE_SETUP = '''
class X {
  /**
   * @Setup
   */
  x(): int {
}
'''

ETS_NOSTATE_PARAM = '''
class X {
  /**
   * @Param 1
   */
  size: int;
}
'''

ETS_NOLIST_PARAM = '''
/**
 * @State
 */
class X {
  /**
   * @Param
   */
  size: int;
}
'''

ETS_BENCH_LIST = '''
/**
 * @State
 */
class X {
  /**
   * Help me
   * @Benchmark -mi 10 -wi 11 -it 3 -wt 4 -fi 6 -gc 300
   * -mi 999 -wi 999 -it 999 -wt 999 -fi 999 -gc 999
   */
  public testme(): int {
}
'''

ETS_STATE_TAGS = '''

/**
 * @State
 * @Tags StdLib, StdLib_Math
 */
class MathFunctions {
'''

ETS_STATE_COMMENT = '''

/**
 * @State
 */

 // blah
// foo bar
class XXX {
'''

ETS_PARAM_INIT = '''
/**
 * @State
 */
class X {
/**
 * Array size.
 * @Param 1024
 */
  size: int = 1024;
'''

JS_PARAM_INIT = '''
/**
 * @State
 */
function X() {
    /**
     * With initialization.
     * @Param 1024
     */
        this.size = 16;
    /**
     * Without initialization.
     * @Param "one","two"
     */
        this.name;
'''

ETS_MEASURE_OVERRIDES = '''
    /**
    * @State
    * @Benchmark -mi 33 -wi 44 -it 55 -wt 66
    */
    class X {
    /**
    * @Benchmark -mi 1 -wi 2 -wt 4 -fi 5 -gc 6
    */
    public one(): int {
    }
    /**
    * @Benchmark
    */
    public two(): bool {
    }
    '''

ets_mod = get_plugin('langs', 'ets')
ts_mod = get_plugin('langs', 'ts')
js_mod = get_plugin('langs', 'js')


<<<<<<< HEAD
def test_valid_sts():
=======
def test_valid_ets():
>>>>>>> a77d6327
    ets = ets_mod.Lang()
    test = TestCase()
    test.assertTrue(ets is not None)
    parser = DocletParser.create(ETS_VALID, ets).parse()
    test.assertTrue(parser.state is not None)
    test.assertTrue('ArraySort' == parser.state.name)
    test.assertTrue(2 == len(parser.state.params))
    test.assertTrue(2 == len(parser.state.benches))


def test_js_class():
    js = js_mod.Lang()
    test = TestCase()
    test.assertIsNotNone(js)
    parser = DocletParser.create(JS_CLASS, js).parse()
    test.assertIsNotNone(parser.state)
    test.assertEqual('ArraySort', parser.state.name)
    test.assertEqual(1, len(parser.state.benches))


def test_duplicate_doclets():
    ets = ets_mod.Lang()
    TestCase().assertTrue(ets is not None)
    with pytest.raises(ValueError):
        DocletParser.create(ETS_DUP, ets).parse()


def test_no_state():
    ets = ets_mod.Lang()
    TestCase().assertTrue(ets is not None)
    for src in (ETS_NOSTATE_BENCH, ETS_NOSTATE_SETUP, ETS_NOSTATE_PARAM):
        with pytest.raises(ValueError):
            DocletParser.create(src, ets).parse()


def test_bench_list():
    ets = ets_mod.Lang()
    test = TestCase()
    test.assertTrue(ets is not None)
    parser = DocletParser.create(ETS_BENCH_LIST, ets).parse()
    test.assertTrue(parser.state is not None)
    test.assertTrue('X' == parser.state.name)
    b = parser.state.benches
    test.assertTrue(1 == len(b))
    test.assertTrue('testme' == b[0].name)
    args = vars(b[0].args)
    # -mi 10 -wi 11 -it 3 -wt 4 -fi 6 -gc 300
    test.assertTrue(10 == args['measure_iters'])
    test.assertTrue(11 == args['warmup_iters'])
    test.assertTrue(3 == args['iter_time'])
    test.assertTrue(4 == args['warmup_time'])
    test.assertTrue(6 == args['fast_iters'])
    test.assertTrue(300 == args['sys_gc_pause'])


def test_bugs():
    ets = ets_mod.Lang()
    test = TestCase()
    test.assertTrue(ets is not None)
    parser = DocletParser.create(ETS_VALID, ets).parse()
    test.assertTrue(parser.state is not None)
    test.assertTrue('ArraySort' == parser.state.name)
    b = parser.state.benches
    test.assertTrue(2 == len(b))
    test.assertTrue('sort' == b[0].name)
    test.assertTrue(['gitee0123456789'] == b[0].bugs)
    test.assertTrue('gitee987654321' in parser.state.bugs)
    test.assertTrue('blah0102030405' in parser.state.bugs)


def test_state_tags():
    ets = ets_mod.Lang()
    test = TestCase()
    test.assertTrue(ets is not None)
    parser = DocletParser.create(ETS_STATE_TAGS, ets).parse()
    test.assertTrue(parser.state is not None)
    tags = parser.state.tags
    test.assertTrue(2 == len(tags))
    test.assertTrue('StdLib' in tags)
    test.assertTrue('StdLib_Math' in tags)


def test_tags_before_state():
    src = '''
    /**
     * @Tags Before, More
     */

    /**
     * @State
     * @Tags StdLib
     */
    class MathFunctions {
    '''
    ets = ets_mod.Lang()
    test = TestCase()
    test.assertTrue(ets is not None)
    parser = DocletParser.create(src, ets).parse()
    test.assertTrue(parser.state is not None)
    tags = parser.state.tags
    test.assertTrue(3 == len(tags))
    for t in ('Before', 'More', 'StdLib'):
        test.assertTrue(t in tags)


def test_state_comment():
    ets = ets_mod.Lang()
    test = TestCase()
    test.assertTrue(ets is not None)
    parser = DocletParser.create(ETS_STATE_COMMENT, ets).parse()
    test.assertTrue(parser.state is not None)
    test.assertTrue('XXX' in parser.state.name)


def test_param_init():
    fixture = {
        'ts':  {'module': ts_mod,  'src': ETS_PARAM_INIT},
        'ets': {'module': ets_mod, 'src': ETS_PARAM_INIT},
        'js':  {'module': js_mod,  'src': JS_PARAM_INIT}
    }
    for _, v in fixture.items():
        lang = v['module'].Lang()
        test = TestCase()
        test.assertTrue(lang is not None)
        parser = DocletParser.create(v['src'], lang).parse()
        test.assertTrue(parser.state is not None)


def test_measure_overrides():
    ets = ets_mod.Lang()
    test = TestCase()
    test.assertTrue(ets is not None)
    parser = DocletParser.create(ETS_MEASURE_OVERRIDES, ets).parse()
    test.assertTrue(parser.state is not None)
    test.assertTrue('X' == parser.state.name)
    b = parser.state.benches
    test.assertTrue(2 == len(b))
    test.assertTrue('one' == b[0].name)
    args = vars(b[0].args)
    test.assertTrue(1 == args['measure_iters'])
    test.assertTrue(2 == args['warmup_iters'])
    # Should be default
    test.assertTrue(args['iter_time'] is None)
    test.assertTrue(4 == args['warmup_time'])
    test.assertTrue(5 == args['fast_iters'])
    test.assertTrue(6 == args['sys_gc_pause'])
    test.assertTrue(2 == len(b))
    test.assertTrue('two' == b[1].name)
    args = vars(parser.state.bench_args)
    test.assertTrue(33 == args['measure_iters'])
    test.assertTrue(44 == args['warmup_iters'])
    test.assertTrue(55 == args['iter_time'])
    test.assertTrue(66 == args['warmup_time'])
    # Should be default
    test.assertTrue(args['fast_iters'] is None)
    # Should be default
    test.assertTrue(args['sys_gc_pause'] is None)
    # Test cmdline overrides
    with patch.object(sys, 'argv', 'vmb gen --lang ets -fi 123 blah'.split()):
        args = Args()
        tpl_vars = list(TemplateVars.params_from_parsed('', parser.state, args))
        test.assertTrue(2 == len(tpl_vars))
        var1, var2 = tpl_vars
        # Bench one
        test.assertTrue(var1.fix_id == 0)
        test.assertTrue(var1.method_name == 'one')
        test.assertTrue(var1.method_rettype == 'int')
        test.assertTrue(var1.bench_name == 'X_one')
        test.assertTrue(var1.mi == 1)
        test.assertTrue(var1.wi == 2)
        # Should use class level
        test.assertTrue(var1.it == 55)
        test.assertTrue(var1.wt == 4)
        test.assertTrue(var1.fi == 5)
        test.assertTrue(var1.gc == 6)
        # Bench two
        test.assertTrue(var2.fix_id == 0)
        test.assertTrue(var2.method_name == 'two')
        test.assertTrue(var2.method_rettype == 'bool')
        test.assertTrue(var2.bench_name == 'X_two')
        test.assertTrue(var2.mi == 33)
        test.assertTrue(var2.wi == 44)
        test.assertTrue(var2.it == 55)
        test.assertTrue(var2.wt == 66)
        # Should use sys.cmdline
        test.assertTrue(var2.fi == 123)
        # Should be default
        test.assertTrue(var2.gc == -1)


def test_tags():
    src = '''
    /**
    * @State
    * @Tags Cool, Fast
    */
    class X {
    /**
    * @Benchmark
    * @Tags Fast, One
    */
    public one(): int {
    }
    /**
    * @Benchmark
    */
    public two(): bool {
    }
    '''
    ets = ets_mod.Lang()
    test = TestCase()
    test.assertTrue(ets is not None)
    parser = DocletParser.create(src, ets).parse()
    test.assertTrue(parser.state is not None)
    test.assertTrue('X' == parser.state.name)
    test.assertTrue(set(parser.state.tags) == {'Cool', 'Fast'})
    b = parser.state.benches
    test.assertTrue(2 == len(b))
    test.assertTrue(set(b[0].tags) == {'Fast', 'One'})
    test.assertTrue(set(b[1].tags) == set())
    # w/o --tags
    with patch.object(sys, 'argv', 'vmb gen --lang ets blah'.split()):
        args = Args()
        tpl_vars = list(TemplateVars.params_from_parsed(
            '', parser.state, args))
        test.assertTrue(2 == len(tpl_vars))
        # bench + state params merged
        test.assertTrue(tpl_vars[0].tags == {'Cool', 'Fast', 'One'})
        test.assertTrue(tpl_vars[1].tags == {'Cool', 'Fast'})
    # with --tags filter
    with patch.object(sys, 'argv',
                      'vmb gen --lang ets --tags=One blah'.split()):
        args = Args()
        tpl_vars = list(TemplateVars.params_from_parsed(
            '', parser.state, args))
        test.assertTrue(1 == len(tpl_vars))
        # bench + state params merged
        test.assertTrue(tpl_vars[0].tags == {'Cool', 'Fast', 'One'})
    # filter all
    with patch.object(
            sys,
            'argv', 'vmb gen --lang ets --tags=Unexistent blah'.split()):
        args = Args()
        tpl_vars = list(TemplateVars.params_from_parsed(
            '', parser.state, args))
        test.assertTrue(0 == len(tpl_vars))


def test_import():
    src = '''
    /**
     * @Import hello from world
     */

    /**
     * @Import x from y
     * @State
     * @Import a from b
     */
    class Blah {
    }
    /**
     * @Benchmark
     * @Import m from n
     */
     public x(): int {
     }
    '''
    ets = ets_mod.Lang()
    test = TestCase()
    test.assertTrue(ets is not None)
    parser = DocletParser.create(src, ets).parse()
    test.assertTrue(parser.state is not None)
    imports = parser.state.imports
    test.assertTrue(4 == len(imports))
    for i in ('hello from world', 'x from y', 'a from b', 'm from n'):
        test.assertTrue(i in imports)


def test_generic_type():
    src = '''
    /**
     * @State
     */
    class X {
      /**
       * @Benchmark
       */
      public testme(): Set<int> {
      }
    }
    '''
    test = TestCase()
    ets = ets_mod.Lang()
    test.assertTrue(ets is not None)
    parser = DocletParser.create(src, ets).parse()
    test.assertTrue(parser.state is not None)
    test.assertTrue('X' == parser.state.name)
    b = parser.state.benches
    test.assertTrue(1 == len(b))
    test.assertTrue(b[0].name == 'testme')
    test.assertTrue(b[0].return_type == 'Set<int>')


def test_generator():
    src = '''
    /**
     * @State
     * @Generator gen_classes.py
     * @Rank 10
     */
    export class X {
        /**
         * @Teardown
         */
         teardown() {
         }
    }'''
    test = TestCase()
    ets = ets_mod.Lang()
    test.assertTrue(ets is not None)
    parser = DocletParser.create(src, ets).parse()
    test.assertTrue(parser.state is not None)
    test.assertTrue('X' == parser.state.name)
    test.assertTrue(parser.state.generator == 'gen_classes.py')


def test_templates():
    test = TestCase()
    ets = ets_mod.Lang()
    test.assertIsNotNone(ets)
    parser = DocletParser.create(ETS_VALID, ets).parse()
    tpl_vars = list(TemplateVars.params_from_parsed('fake src', parser.state))
    test.assertGreater(len(tpl_vars), 0)
    with patch.object(sys, 'argv', 'vmb gen -l ets blah'.split()):
        generator = BenchGenerator(Args())
        for tpl in ('ets.j2', 'js.j2', 'ts.j2', 'swift.j2'):
            for v in tpl_vars:
                template = generator.get_template(tpl)
                tpl_values = asdict(v)
                template.render(**tpl_values)<|MERGE_RESOLUTION|>--- conflicted
+++ resolved
@@ -239,11 +239,7 @@
 js_mod = get_plugin('langs', 'js')
 
 
-<<<<<<< HEAD
-def test_valid_sts():
-=======
 def test_valid_ets():
->>>>>>> a77d6327
     ets = ets_mod.Lang()
     test = TestCase()
     test.assertTrue(ets is not None)
