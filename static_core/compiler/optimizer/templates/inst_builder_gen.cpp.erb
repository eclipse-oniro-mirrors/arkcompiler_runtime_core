/**
 * Copyright (c) 2021-2025 Huawei Device Co., Ltd.
 * Licensed under the Apache License, Version 2.0 (the "License");
 * you may not use this file except in compliance with the License.
 * You may obtain a copy of the License at
 *
 * http://www.apache.org/licenses/LICENSE-2.0
 *
 * Unless required by applicable law or agreed to in writing, software
 * distributed under the License is distributed on an "AS IS" BASIS,
 * WITHOUT WARRANTIES OR CONDITIONS OF ANY KIND, either express or implied.
 * See the License for the specific language governing permissions and
 * limitations under the License.
 */

<%
require 'yaml'

Instruction.class_eval do
  def get_input_idx(index, kind)
    res = 0
    index += 1 if has_dst?
    acc_and_operands.each_with_index do |op, i|
      break if i == index
      res += 1 if op.send(kind)
    end
    res
  end

  def inputs
    @inputs ||= acc_and_operands.select { |x| !x.dst? }
  end

  def has_dst?
    !acc_and_operands.empty? && acc_and_operands.first.dst?
  end

  def get_input_string(index)
    op = inputs[index]
    return "GetDefinitionAcc()" if op.acc?
    return "FindOrCreateConstant(instruction->GetImm<#{get_format}, #{get_input_idx(index, :imm?)}>())" if op.imm?
    return "GetDefinition(instruction->GetId<#{get_format}, BytecodeInstruction::Opcode, #{get_input_idx(index, :id?)}>().GetOffset())" if op.id?
    raise "Invalid operand" unless op.reg?
    return "GetDefinition(instruction->GetVReg<#{get_format}, #{get_input_idx(index, :reg?)}>())"
  end

  def get_format
    return "BytecodeInstruction::Format::#{format.pretty.upcase}"
  end

end

def get_type(type)
  @type_map ||= {
    'u1' => 'DataType::BOOL',
    'i8' => 'DataType::INT8',
    'i16' => 'DataType::INT16',
    'i32' => 'DataType::INT32',
    'i64' => 'DataType::INT64',
    'u8' => 'DataType::UINT8',
    'u16' => 'DataType::UINT16',
    'u32' => 'DataType::UINT32',
    'u64' => 'DataType::UINT64',
    'b32' => 'DataType::UINT32',
    'b64' => 'DataType::UINT64',
    'f32' => 'DataType::FLOAT32',
    'f64' => 'DataType::FLOAT64',
    'ref' => 'DataType::REFERENCE',
    'any' => 'DataType::ANY',
    'i8[]' => 'DataType::INT8',
    'i16[]' => 'DataType::INT16',
    'i32[]' => 'DataType::INT32',
    'i64[]' => 'DataType::INT64',
    'u8[]' => 'DataType::UINT8',
    'u16[]' => 'DataType::UINT16',
    'u32[]' => 'DataType::UINT32',
    'u64[]' => 'DataType::UINT64',
    'b32[]' => 'DataType::UINT32',
    'b64[]' => 'DataType::UINT64',
    'f32[]' => 'DataType::FLOAT32',
    'f64[]' => 'DataType::FLOAT64',
    'ref[]' => 'DataType::REFERENCE',
    'none' => 'DataType::NO_TYPE'}
  raise "Unknown type #{type}" if @type_map[type].nil?
  @type_map[type]
end

@tmpl_map ||= {
  /ldarr/ => "ldarr",
  /starr$/ => "starr",
  /^return.*/ => "return",
  /^[uf]?cmp/ => "cmp",
  /^[ifu][813264]{1,2}to[ifu][813264]{1,2}$/ => "cast",
  /^j(eq|ne|lt|gt|le|ge)z?$/ => "if",
  /^jmp.*/ => "jump",
  /(fdiv|fmod|add|sub|mul|and|or|xor|ashr|shr|shl|neg|not)[2i]?(iv)?$/ => "binop",
  /(addv|subv|mulv|andv|orv|xorv|ashrv|shrv|shlv)$/ => "binop_v",
  /(fdiv|fmod|add|sub|mul|and|or|xor|ashr|shr|shl)2v$/ => "binop_v2",
  /^(div|mod)u?[2i]?v?(2v)?$/ => "binop_z",
  /^inci$/ => "inci",
  /^movi?$/ => "mov",
  /^fmovi?$/ => "fmovi",
  /^sta$/ => "sta",
  /^ldai?$/ => "lda",
  /^fldai?$/ => "fldai",
  /^lenarr$/ => "lenarr",
  /^newarr$/ => "newarr",
  /^call/ => "call",
  /^newobj/ => "newobj",
  /^initobj/ => "initobj",
  /^ldobj/ => "ldobj",
  /^stobj/ => "stobj",
  /^ldstatic/ => "ldstatic",
  /^ststatic/ => "ststatic",
  /^isinstance/ => "isinstance",
  /^checkcast/ => "checkcast",
  /^throw/ => "throw",
  /^monitor/ => "monitor",
  /^nop/ => "nop",
  /^builtin/ => "builtin",
  /^any?$/ => "unimplemented",
  /^$/ => "unimplemented"
}
Panda::prefixes.select{|p| !p.public?}.each do |p|
  @tmpl_map[p.name] = p.name
end

def get_template(mn)
  res = @tmpl_map.select { |k, v| mn.match k }
  raise "Template not found or multiple match: #{mn}" unless res.size == 1
  return res.first[1]
end

def template(name, inst, indent, context = {})
  @inst_yaml ||= YAML.load_file(File.join(File.dirname(__FILE__), 'inst_templates.yaml'))
  raise "Template '#{name}' not found in templates file" unless @inst_yaml['templates'].key? name
  indent + erb_new(@inst_yaml['templates'][name], trim_mode: '%-').result(binding).gsub("\n", "\n#{indent}")
end

def get_cc(inst)
  return 'ConditionCode::CC_EQ' if inst.opcode.start_with? 'jeq'
  return 'ConditionCode::CC_NE' if inst.opcode.start_with? 'jne'
  return 'ConditionCode::CC_LT' if inst.opcode.start_with? 'jlt'
  return 'ConditionCode::CC_GT' if inst.opcode.start_with? 'jgt'
  return 'ConditionCode::CC_LE' if inst.opcode.start_with? 'jle'
  return 'ConditionCode::CC_GE' if inst.opcode.start_with? 'jge'
  raise 'get_cc: wrong opcode #{inst.opcode}'
end

%>

#include "compiler_logger.h"
#include "optimizer/ir_builder/inst_builder.h"
#include "optimizer/ir_builder/ir_builder.h"
#include "optimizer/ir/inst.h"
#include "bytecode_instruction.h"
#include "bytecode_instruction-inl.h"
#include "optimizer/ir_builder/inst_builder-inl.h"
#include "include/coretypes/tagged_value.h"
#ifdef PANDA_WITH_IRTOC
#include "irtoc_builder.cpp"
#endif
#ifdef ENABLE_LIBABCKIT
#include "abckit_inst_builder-inl.h"
#endif

namespace ark::compiler {
// NOLINTBEGIN(readability-identifier-naming)
// NOLINTNEXTLINE(readability-function-size)
void InstBuilder::BuildInstruction(const BytecodeInstruction* instruction) {
    switch(instruction->GetOpcode()) {
% Panda::instructions.each_with_index do |inst, idx|
%   tmpl = inst.mnemonic.include?('polymorphic') ? 'unimplemented' : get_template(inst.stripped_mnemonic)
    // NOLINTNEXTLINE(bugprone-branch-clone)
    case BytecodeInstruction::Opcode::<%= inst.opcode.upcase %>: {
%   if tmpl == 'unimplemented'
       // Not implemented
       failed_ = true;
%   else
<%= template(tmpl, inst, ' ' * 8) %>
%   end
        break;
    }
% end
    }
}

// NOLINTNEXTLINE(readability-function-size)
int64_t InstBuilder::GetInstructionJumpOffset(const BytecodeInstruction* inst) {
    switch(inst->GetOpcode()) {
% Panda::instructions.each_with_index do |inst, idx|
    // NOLINTNEXTLINE(bugprone-branch-clone)
    case BytecodeInstruction::Opcode::<%= inst.opcode.upcase %>:
%   if inst.jump?
        return inst->GetImm<BytecodeInstruction::Format::<%= inst.format.pretty.upcase %>, 0>();
%   else
        return INVALID_OFFSET;
%   end
% end
    }
    return INVALID_OFFSET;
}

// NOLINTNEXTLINE(readability-function-size)
bool IrBuilderInliningAnalysis::IsSuitableForInline(const BytecodeInstruction* inst) {
    switch(inst->GetOpcode()) {
<<<<<<< HEAD
% runtime_insts = [/^(div|mod)u?[2i]?/, /^call/, /(ld|st|len|new)(arr|obj)/, /throw/, /^initobj/, /^checkcast/, /^ldstatic/, /^ststatic/, /^lda.type/, /^lda.str/, /^lda.const/, /^isinstance/, /^builtin/, /^ets.typeof/, /^monitor/, /^ets.call.name/ ]
=======
% runtime_insts = [/^(div|mod)u?[2i]?/, /^call/, /(ld|st|len|new)(arr|obj)/, /throw/, /^initobj/, /^checkcast/, /^ldstatic/, /^ststatic/, /^lda.type/, /^lda.str/, /^lda.const/, /^isinstance/, /^builtin/,
%                  /^monitor/,
%                  /^ets.typeof/, /^ets.call.name/, /^ets.nullcheck/
%                 ]
>>>>>>> a77d6327
% Panda::instructions.each do |inst|
    // NOLINTNEXTLINE(bugprone-branch-clone)
    case BytecodeInstruction::Opcode::<%= inst.opcode.upcase %>:
%   if runtime_insts.any? { |x| x.match?(inst.mnemonic) }
        hasRuntimeCalls_ = true;
        return !g_options.IsCompilerInlineSimpleOnly();
%   else
        return true;
%   end
% end
    }
    return false;
}

// NOLINTNEXTLINE(readability-function-size)
bool IrBuilderExternalInliningAnalysis::IsSuitableForInline(const BytecodeInstruction* inst) {
    switch(inst->GetOpcode()) {
% acceptable_insts = [/^(f?)mov/, /^(f?)lda/, /^(f?)sta/, /^return/, /^(f?)add/, /^(f?)sub/, /^(f?)mul/, /^(x?)or/, /^and/, /^(f?)neg/, /^not/, /^(a?)shr/, /^shl/, /^inc/, /^(u|f)?cmp/, /^[ifu][813264]{1,2}to[ifu][813264]{1,2}$/]
% object_insts = [/^ldobj/, /^stobj/]
% Panda::instructions.each do |inst|
    // NOLINTNEXTLINE(bugprone-branch-clone)
    case BytecodeInstruction::Opcode::<%= inst.opcode.upcase %>:
%   if acceptable_insts.any? { |x| x.match?(inst.mnemonic) }
%     if runtime_insts.any? { |x| x.match?(inst.mnemonic) }
        return false;
%     else
        return true;
%     end
%   elsif object_insts.any? { |x| x.match?(inst.mnemonic) }
        return true;
%   elsif inst.jump?
        return true;
%   else
        return false;
%   end
% end
    }
    return false;
}
// NOLINTEND(readability-identifier-naming)
}  // namespace ark::compiler<|MERGE_RESOLUTION|>--- conflicted
+++ resolved
@@ -204,14 +204,10 @@
 // NOLINTNEXTLINE(readability-function-size)
 bool IrBuilderInliningAnalysis::IsSuitableForInline(const BytecodeInstruction* inst) {
     switch(inst->GetOpcode()) {
-<<<<<<< HEAD
-% runtime_insts = [/^(div|mod)u?[2i]?/, /^call/, /(ld|st|len|new)(arr|obj)/, /throw/, /^initobj/, /^checkcast/, /^ldstatic/, /^ststatic/, /^lda.type/, /^lda.str/, /^lda.const/, /^isinstance/, /^builtin/, /^ets.typeof/, /^monitor/, /^ets.call.name/ ]
-=======
 % runtime_insts = [/^(div|mod)u?[2i]?/, /^call/, /(ld|st|len|new)(arr|obj)/, /throw/, /^initobj/, /^checkcast/, /^ldstatic/, /^ststatic/, /^lda.type/, /^lda.str/, /^lda.const/, /^isinstance/, /^builtin/,
 %                  /^monitor/,
 %                  /^ets.typeof/, /^ets.call.name/, /^ets.nullcheck/
 %                 ]
->>>>>>> a77d6327
 % Panda::instructions.each do |inst|
     // NOLINTNEXTLINE(bugprone-branch-clone)
     case BytecodeInstruction::Opcode::<%= inst.opcode.upcase %>:
