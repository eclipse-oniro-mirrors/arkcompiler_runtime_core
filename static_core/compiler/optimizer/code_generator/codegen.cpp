--- conflicted
+++ resolved
@@ -1745,11 +1745,7 @@
                 EVENT_CODEGEN("Interface cache not used");
                 LoadMethod(tmpMethodReg);
                 CallRuntime(resolver, EntrypointId::RESOLVE_VIRTUAL_CALL_AOT, tmpMethodReg, {}, tmpMethodReg, objectReg,
-<<<<<<< HEAD
-                            TypedImm(resolver->GetCallMethodId()), TypedImm(0));
-=======
                             GetTypeIdImm(resolver, resolver->GetCallMethodId()), TypedImm(0));
->>>>>>> aad9f664
 #ifdef PANDA_32_BIT_MANAGED_POINTER
             }
 #endif
