/*
 * Copyright (c) 2021-2025 Huawei Device Co., Ltd.
 * Licensed under the Apache License, Version 2.0 (the "License");
 * you may not use this file except in compliance with the License.
 * You may obtain a copy of the License at
 *
 * http://www.apache.org/licenses/LICENSE-2.0
 *
 * Unless required by applicable law or agreed to in writing, software
 * distributed under the License is distributed on an "AS IS" BASIS,
 * WITHOUT WARRANTIES OR CONDITIONS OF ANY KIND, either express or implied.
 * See the License for the specific language governing permissions and
 * limitations under the License.
 */

#include "inst.h"
#include "graph.h"
#include "basicblock.h"
#include "graph_visitor.h"
#include "optimizer/optimizations/vn.h"
#include "profiling/profiling.h"

namespace ark::compiler {
const char *GetConditionCodeString(ConditionCode code)
{
    switch (code) {
        case ConditionCode::CC_EQ:
            return "EQ";
        case ConditionCode::CC_NE:
            return "NE";

        case ConditionCode::CC_LT:
            return "LT";
        case ConditionCode::CC_LE:
            return "LE";
        case ConditionCode::CC_GT:
            return "GT";
        case ConditionCode::CC_GE:
            return "GE";

        case ConditionCode::CC_B:
            return "B";
        case ConditionCode::CC_BE:
            return "BE";
        case ConditionCode::CC_A:
            return "A";
        case ConditionCode::CC_AE:
            return "AE";

        case ConditionCode::CC_TST_EQ:
            return "TST_EQ";
        case ConditionCode::CC_TST_NE:
            return "TST_NE";
        default:
            UNREACHABLE();
            return nullptr;  // Dummy
    }
}

ConditionCode GetInverseConditionCode(ConditionCode code)
{
    switch (code) {
        case ConditionCode::CC_EQ:
            return ConditionCode::CC_NE;
        case ConditionCode::CC_NE:
            return ConditionCode::CC_EQ;

        case ConditionCode::CC_LT:
            return ConditionCode::CC_GE;
        case ConditionCode::CC_LE:
            return ConditionCode::CC_GT;
        case ConditionCode::CC_GT:
            return ConditionCode::CC_LE;
        case ConditionCode::CC_GE:
            return ConditionCode::CC_LT;

        case ConditionCode::CC_B:
            return ConditionCode::CC_AE;
        case ConditionCode::CC_BE:
            return ConditionCode::CC_A;
        case ConditionCode::CC_A:
            return ConditionCode::CC_BE;
        case ConditionCode::CC_AE:
            return ConditionCode::CC_B;

        case ConditionCode::CC_TST_EQ:
            return ConditionCode::CC_TST_NE;
        case ConditionCode::CC_TST_NE:
            return ConditionCode::CC_TST_EQ;

        default:
            UNREACHABLE();
    }
}

ConditionCode InverseSignednessConditionCode(ConditionCode code)
{
    switch (code) {
        case ConditionCode::CC_EQ:
            return ConditionCode::CC_EQ;
        case ConditionCode::CC_NE:
            return ConditionCode::CC_NE;

        case ConditionCode::CC_LT:
            return ConditionCode::CC_B;
        case ConditionCode::CC_LE:
            return ConditionCode::CC_BE;
        case ConditionCode::CC_GT:
            return ConditionCode::CC_A;
        case ConditionCode::CC_GE:
            return ConditionCode::CC_AE;

        case ConditionCode::CC_B:
            return ConditionCode::CC_LT;
        case ConditionCode::CC_BE:
            return ConditionCode::CC_LE;
        case ConditionCode::CC_A:
            return ConditionCode::CC_GT;
        case ConditionCode::CC_AE:
            return ConditionCode::CC_GE;

        case ConditionCode::CC_TST_EQ:
            return ConditionCode::CC_TST_EQ;
        case ConditionCode::CC_TST_NE:
            return ConditionCode::CC_TST_NE;

        default:
            UNREACHABLE();
    }
}

bool IsSignedConditionCode(ConditionCode code)
{
    switch (code) {
        case ConditionCode::CC_LT:
        case ConditionCode::CC_LE:
        case ConditionCode::CC_GT:
        case ConditionCode::CC_GE:
            return true;

        case ConditionCode::CC_EQ:
        case ConditionCode::CC_NE:
        case ConditionCode::CC_B:
        case ConditionCode::CC_BE:
        case ConditionCode::CC_A:
        case ConditionCode::CC_AE:
        case ConditionCode::CC_TST_EQ:
        case ConditionCode::CC_TST_NE:
            return false;

        default:
            UNREACHABLE();
    }
}

ConditionCode SwapOperandsConditionCode(ConditionCode code)
{
    switch (code) {
        case ConditionCode::CC_EQ:
        case ConditionCode::CC_NE:
            return code;

        case ConditionCode::CC_LT:
            return ConditionCode::CC_GT;
        case ConditionCode::CC_LE:
            return ConditionCode::CC_GE;
        case ConditionCode::CC_GT:
            return ConditionCode::CC_LT;
        case ConditionCode::CC_GE:
            return ConditionCode::CC_LE;

        case ConditionCode::CC_B:
            return ConditionCode::CC_A;
        case ConditionCode::CC_BE:
            return ConditionCode::CC_AE;
        case ConditionCode::CC_A:
            return ConditionCode::CC_B;
        case ConditionCode::CC_AE:
            return ConditionCode::CC_BE;

        case ConditionCode::CC_TST_EQ:
        case ConditionCode::CC_TST_NE:
            return code;

        default:
            UNREACHABLE();
    }
}

bool IsVolatileMemInst(const Inst *inst)
{
    switch (inst->GetOpcode()) {
        case Opcode::LoadObject:
            return inst->CastToLoadObject()->GetVolatile();
        case Opcode::LoadObjectPair:
            return inst->CastToLoadObjectPair()->GetVolatile();
        case Opcode::StoreObject:
            return inst->CastToStoreObject()->GetVolatile();
        case Opcode::StoreObjectPair:
            return inst->CastToStoreObjectPair()->GetVolatile();
        case Opcode::LoadStatic:
            return inst->CastToLoadStatic()->GetVolatile();
        case Opcode::StoreStatic:
            return inst->CastToStoreStatic()->GetVolatile();
        case Opcode::UnresolvedStoreStatic:
        case Opcode::LoadResolvedObjectFieldStatic:
        case Opcode::StoreResolvedObjectFieldStatic:
            return true;
        default:
            return false;
    }
}

const ObjectTypeInfo ObjectTypeInfo::INVALID {};
const ObjectTypeInfo ObjectTypeInfo::UNKNOWN {1};

void Inst::ReserveInputs(size_t capacity)
{
    ASSERT(IsOperandsDynamic());
    GetDynamicOperands()->Reallocate(capacity);
}

Inst *User::GetInst()
{
    if (UNLIKELY(IsDynamic())) {
        // NOLINTNEXTLINE(cppcoreguidelines-pro-bounds-pointer-arithmetic)
        return *reinterpret_cast<Inst **>(this + GetIndex() + 1);
    }
    auto p = reinterpret_cast<uintptr_t>(this);
    p += (GetIndex() + 1) * sizeof(User);

    auto inputsCount {SizeField::Decode(properties_)};
    p += (inputsCount + Input::GetPadding(RUNTIME_ARCH, inputsCount)) * sizeof(Input);
    return reinterpret_cast<Inst *>(p);
}

void Inst::InsertBefore(Inst *inst)
{
    ASSERT(bb_ != nullptr);
    bb_->InsertBefore(inst, this);
}

void Inst::InsertAfter(Inst *inst)
{
    ASSERT(bb_ != nullptr);
    bb_->InsertAfter(inst, this);
}

uint32_t Inst::GetInliningDepth() const
{
    auto ss = GetSaveState();
    return ss == nullptr ? 0 : ss->GetInliningDepth();
}

void DynamicOperands::Reallocate([[maybe_unused]] size_t newCapacity /* =0 */)
{
    if (newCapacity == 0) {
        constexpr auto IMM_2 = 2;
        newCapacity = (((capacity_ != 0U) ? capacity_ : 1U) << 1U) + IMM_2;
    } else if (newCapacity <= capacity_) {
        return;
    }
    // NOLINTNEXTLINE(bugprone-sizeof-expression)
    auto size = newCapacity * (sizeof(User) + sizeof(Inst *)) + sizeof(Inst *);
    auto newStor = reinterpret_cast<uintptr_t>(allocator_->Alloc(size));

    auto ownerInst {GetOwnerInst()};
    // Set pointer to owned instruction into new storage NOLINTNEXTLINE(cppcoreguidelines-pro-bounds-pointer-arithmetic)
    ASSERT(reinterpret_cast<User *>(newStor) != nullptr);
    // NOLINTNEXTLINE(cppcoreguidelines-pro-bounds-pointer-arithmetic)
    *reinterpret_cast<Inst **>(reinterpret_cast<User *>(newStor) + newCapacity) = ownerInst;

    if (users_ == nullptr) {
        users_ = reinterpret_cast<User *>(newStor);
        capacity_ = newCapacity;
        return;
    }
    Input *oldInputs = Inputs();
    // NOLINTNEXTLINE(cppcoreguidelines-pro-bounds-pointer-arithmetic)
    auto *newInputs = reinterpret_cast<Input *>(newStor + sizeof(User) * newCapacity) + 1;

    for (size_t i = 0; i < size_; i++) {
        Inst *oldInput = oldInputs[i].GetInst();  // NOLINT(cppcoreguidelines-pro-bounds-pointer-arithmetic)
        ASSERT(oldInput);
        // Initialize new User in container. Since users are placed from end of array, i.e. zero index element
        // will be at the end of array, we need to add capacity and substitute index.
        // NOLINTNEXTLINE(cppcoreguidelines-pro-bounds-pointer-arithmetic)
        User *newUser = new (reinterpret_cast<User *>(newStor) + newCapacity - i - 1) User(false, i, newCapacity);
        auto oldUser {GetUser(i)};
        if (ownerInst->IsSaveState()) {
            newUser->SetVirtualRegister(oldUser->GetVirtualRegister());
        } else if (ownerInst->IsPhi()) {
            newUser->SetBbNum(oldUser->GetBbNum());
        }
        oldInput->RemoveUser(oldUser);
        oldInput->AddUser(newUser);
        newInputs[i] = Input(oldInput);  // NOLINT(cppcoreguidelines-pro-bounds-pointer-arithmetic)
    }
    capacity_ = newCapacity;
    users_ = reinterpret_cast<User *>(newStor);
}

unsigned DynamicOperands::Append(Inst *inst)
{
    ASSERT(capacity_ >= size_);
    if (capacity_ == size_) {
        Reallocate();
    }
    ASSERT(capacity_ > size_);
    SetInput(size_, Input(inst));
    // NOLINTNEXTLINE(cppcoreguidelines-pro-bounds-pointer-arithmetic)
    new (users_ + capacity_ - size_ - 1) User(false, size_, capacity_);
    auto user {GetUser(size_)};
    if (GetOwnerInst()->IsPhi()) {
        user->SetBbNum(size_);
    }
    ASSERT(inst != nullptr);
    inst->AddUser(user);
    return size_++;
}

void DynamicOperands::Remove(unsigned index)
{
    size_--;
    auto *currInput = GetInput(index)->GetInst();
    if (currInput->GetBasicBlock() != nullptr && currInput->HasUsers()) {
        currInput->RemoveUser(GetUser(index));
    }

    auto bbNum {GetUser(index)->GetBbNum()};
    auto ownerInst {GetOwnerInst()};

    if (index != size_) {
        auto *lastInput = GetInput(size_)->GetInst();
        if (lastInput->HasUsers()) {
            lastInput->RemoveUser(GetUser(size_));
            lastInput->AddUser(GetUser(index));
        }
        SetInput(index, *GetInput(size_));
        if (ownerInst->IsSaveState()) {
            GetUser(index)->SetVirtualRegister(GetUser(size_)->GetVirtualRegister());
        } else if (ownerInst->IsPhi()) {
            GetUser(index)->SetBbNum(GetUser(size_)->GetBbNum());
        }
    }

    if (ownerInst->IsPhi()) {
        for (size_t i {0}; i < size_; ++i) {
            if (GetUser(i)->GetBbNum() == size_) {
                GetUser(i)->SetBbNum(bbNum);
                break;
            }
        }
    }
}

void Inst::AppendOpcodeAndTypeToVnObject(VnObject *vnObj) const
{
    vnObj->Add(static_cast<VnObject::HalfObjType>(GetOpcode()), static_cast<VnObject::HalfObjType>(GetType()));
}

void Inst::AppendInputsToVnObject(VnObject *vnObj) const
{
    if (IsCommutative() && !DataType::IsFloatType(GetType())) {
        // 2 : Exactly 2 data inputs expected for commutative operations
        ASSERT((GetInputsCount() == 2U && !RequireState()) || (GetInputsCount() == 3U && RequireState()));
        auto input0 = GetDataFlowInput(GetInput(0).GetInst());
        auto input1 = GetDataFlowInput(GetInput(1).GetInst());
        ASSERT(!input0->IsSaveState() && !input1->IsSaveState() &&
               "SaveState is unexpected as the first or second input of commutative operations");
        ASSERT(input0->GetVN() != INVALID_VN && "VN of inputs must be known before current inst");
        ASSERT(input1->GetVN() != INVALID_VN && "VN of inputs must be known before current inst");
        if (input0->GetId() > input1->GetId()) {
            vnObj->Add(input0->GetVN());
            vnObj->Add(input1->GetVN());
        } else {
            vnObj->Add(input1->GetVN());
            vnObj->Add(input0->GetVN());
        }
        return;
    }
    for (auto input : GetInputs()) {
        auto inputInst = GetDataFlowInput(input.GetInst());
        if (inputInst->IsSaveState()) {
            continue;
        }
        auto vn = inputInst->GetVN();
        ASSERT(vn != INVALID_VN && "VN of inputs must be known before current inst");
        vnObj->Add(vn);
    }
}

void FieldMixin::AppendObjFieldToVnObject(VnObject *vnObj) const
{
    ASSERT(GetObjField() != nullptr);
    vnObj->Add(reinterpret_cast<VnObject::DoubleObjType>(GetObjField()));
}

void MethodDataMixin::AppendMethodIdToVnObject(VnObject *vnObj) const
{
    vnObj->Add(GetCallMethodId());
}

void TypeIdMixin::AppendTypeIdAndMethodToVnObject(VnObject *vnObj) const
{
    vnObj->Add(GetTypeId());
    vnObj->Add(reinterpret_cast<VnObject::DoubleObjType>(GetMethod()));
}

void CompareAnyTypeInst::SetVnObject(VnObject *vnObj) const
{
    AppendOpcodeAndTypeToVnObject(vnObj);
    AppendInputsToVnObject(vnObj);
    vnObj->Add(static_cast<VnObject::ObjType>(GetAnyType()));
}

void GetAnyTypeNameInst::SetVnObject(VnObject *vnObj) const
{
    AppendOpcodeAndTypeToVnObject(vnObj);
    AppendInputsToVnObject(vnObj);
    vnObj->Add(static_cast<VnObject::ObjType>(GetAnyType()));
}

void BinaryImmOperation::SetVnObject(VnObject *vnObj) const
{
    AppendOpcodeAndTypeToVnObject(vnObj);
    AppendInputsToVnObject(vnObj);
    vnObj->Add(GetImm());
}

void BinaryShiftedRegisterOperation::SetVnObject(VnObject *vnObj) const
{
    AppendOpcodeAndTypeToVnObject(vnObj);
    AppendInputsToVnObject(vnObj);
    vnObj->Add(GetImm());
    vnObj->Add(static_cast<uint32_t>(GetShiftType()));
}

void UnaryShiftedRegisterOperation::SetVnObject(VnObject *vnObj) const
{
    AppendOpcodeAndTypeToVnObject(vnObj);
    AppendInputsToVnObject(vnObj);
    vnObj->Add(GetImm());
    vnObj->Add(static_cast<uint32_t>(GetShiftType()));
}

void CompareInst::SetVnObject(VnObject *vnObj) const
{
    AppendOpcodeAndTypeToVnObject(vnObj);
    AppendInputsToVnObject(vnObj);
    vnObj->Add(static_cast<uint32_t>(GetCc()));
}

void SelectInst::SetVnObject(VnObject *vnObj) const
{
    AppendOpcodeAndTypeToVnObject(vnObj);
    AppendInputsToVnObject(vnObj);
    vnObj->Add(static_cast<uint32_t>(GetCc()));
}

void SelectTransformInst::SetVnObject(VnObject *vnObj) const
{
    AppendOpcodeAndTypeToVnObject(vnObj);
    AppendInputsToVnObject(vnObj);
    vnObj->Add(static_cast<VnObject::HalfObjType>(GetCc()),
               static_cast<VnObject::HalfObjType>(GetSelectTransformType()));
}

void SelectImmInst::SetVnObject(VnObject *vnObj) const
{
    AppendOpcodeAndTypeToVnObject(vnObj);
    AppendInputsToVnObject(vnObj);
    vnObj->Add(GetImm());
    vnObj->Add(static_cast<VnObject::ObjType>(GetCc()));
}

void SelectImmTransformInst::SetVnObject(VnObject *vnObj) const
{
    AppendOpcodeAndTypeToVnObject(vnObj);
    AppendInputsToVnObject(vnObj);
    vnObj->Add(GetImm());
    vnObj->Add(static_cast<VnObject::HalfObjType>(GetCc()),
               static_cast<VnObject::HalfObjType>(GetSelectTransformType()));
}

void IfInst::SetVnObject(VnObject *vnObj) const
{
    AppendOpcodeAndTypeToVnObject(vnObj);
    AppendInputsToVnObject(vnObj);
    vnObj->Add(static_cast<uint32_t>(GetCc()));
}

void IfImmInst::SetVnObject(VnObject *vnObj) const
{
    AppendOpcodeAndTypeToVnObject(vnObj);
    AppendInputsToVnObject(vnObj);
    vnObj->Add(static_cast<uint32_t>(GetCc()));
}

void UnaryOperation::SetVnObject(VnObject *vnObj) const
{
    AppendOpcodeAndTypeToVnObject(vnObj);
    AppendInputsToVnObject(vnObj);
    if (GetOpcode() == Opcode::Cast) {
        vnObj->Add(static_cast<uint32_t>(GetInput(0).GetInst()->GetType()));
    }
}

void CmpInst::SetVnObject(VnObject *vnObj) const
{
    AppendOpcodeAndTypeToVnObject(vnObj);
    AppendInputsToVnObject(vnObj);
    if (DataType::IsFloatType(GetOperandsType())) {
        vnObj->Add(static_cast<uint32_t>(IsFcmpg()));
    }
    vnObj->Add(static_cast<uint32_t>(GetInputType(0)));
}

void LoadFromPoolDynamic::SetVnObject(VnObject *vnObj) const
{
    AppendOpcodeAndTypeToVnObject(vnObj);
    AppendInputsToVnObject(vnObj);
    vnObj->Add(GetTypeId());
}

void CastInst::SetVnObject(VnObject *vnObj) const
{
    AppendOpcodeAndTypeToVnObject(vnObj);
    AppendInputsToVnObject(vnObj);
    vnObj->Add(static_cast<uint32_t>(GetInputType(0)));
}

void LoadImmediateInst::SetVnObject(VnObject *vnObj) const
{
    AppendOpcodeAndTypeToVnObject(vnObj);
    AppendInputsToVnObject(vnObj);
    vnObj->Add(static_cast<uint64_t>(GetObjectType()));
    vnObj->Add(reinterpret_cast<uint64_t>(GetObject()));
}

void CastAnyTypeValueInst::SetVnObject(VnObject *vnObj) const
{
    AppendOpcodeAndTypeToVnObject(vnObj);
    AppendInputsToVnObject(vnObj);
    vnObj->Add(static_cast<VnObject::ObjType>(GetAnyType()));
}

void CastValueToAnyTypeInst::SetVnObject(VnObject *vnObj) const
{
    AppendOpcodeAndTypeToVnObject(vnObj);
    AppendInputsToVnObject(vnObj);
    vnObj->Add(static_cast<VnObject::ObjType>(GetAnyType()));
}

void ClassInst::SetVnObject(VnObject *vnObj) const
{
    vnObj->Add(static_cast<VnObject::ObjType>(Opcode::InitClass));
    auto klass = GetClass();
    if (klass == nullptr) {
        vnObj->Add(GetTypeId());
    } else {
        vnObj->Add(reinterpret_cast<VnObject::DoubleObjType>(klass));
    }
}

void ExtractBitfieldInst::SetVnObject(VnObject *vnObj) const
{
    AppendOpcodeAndTypeToVnObject(vnObj);
    AppendInputsToVnObject(vnObj);
    vnObj->Add(static_cast<VnObject::HalfObjType>((sourceBit_ << 1U) | static_cast<unsigned>(signExt_)),
               static_cast<VnObject::HalfObjType>(width_));
}

void GlobalVarInst::SetVnObject(VnObject *vnObj) const
{
    vnObj->Add(static_cast<VnObject::ObjType>(Opcode::GetGlobalVarAddress));
    vnObj->Add(GetTypeId());
}

void IntrinsicInst::SetVnObject(VnObject *vnObj) const
{
    AppendOpcodeAndTypeToVnObject(vnObj);
    AppendInputsToVnObject(vnObj);
    vnObj->Add(static_cast<VnObject::ObjType>(GetIntrinsicId()));
}

void LoadObjectInst::SetVnObject(VnObject *vnObj) const
{
    AppendOpcodeAndTypeToVnObject(vnObj);
    AppendInputsToVnObject(vnObj);
    AppendObjFieldToVnObject(vnObj);
}

void LoadStaticInst::SetVnObject(VnObject *vnObj) const
{
    AppendOpcodeAndTypeToVnObject(vnObj);
    AppendInputsToVnObject(vnObj);
    AppendObjFieldToVnObject(vnObj);
}

void ResolveObjectFieldInst::SetVnObject(VnObject *vnObj) const
{
    AppendOpcodeAndTypeToVnObject(vnObj);
    AppendInputsToVnObject(vnObj);
    AppendTypeIdAndMethodToVnObject(vnObj);
}

void ResolveObjectFieldStaticInst::SetVnObject(VnObject *vnObj) const
{
    AppendOpcodeAndTypeToVnObject(vnObj);
    AppendInputsToVnObject(vnObj);
    AppendTypeIdAndMethodToVnObject(vnObj);
}

void ResolveStaticInst::SetVnObject(VnObject *vnObj) const
{
    AppendOpcodeAndTypeToVnObject(vnObj);
    AppendInputsToVnObject(vnObj);
    AppendMethodIdToVnObject(vnObj);
}

void ResolveVirtualInst::SetVnObject(VnObject *vnObj) const
{
    AppendOpcodeAndTypeToVnObject(vnObj);
    AppendInputsToVnObject(vnObj);
    AppendMethodIdToVnObject(vnObj);
}

void RuntimeClassInst::SetVnObject(VnObject *vnObj) const
{
    AppendOpcodeAndTypeToVnObject(vnObj);
    AppendInputsToVnObject(vnObj);
    vnObj->Add(reinterpret_cast<uint64_t>(GetClass()));
}

void LoadObjFromConstInst::SetVnObject(VnObject *vnObj) const
{
    AppendOpcodeAndTypeToVnObject(vnObj);
    AppendInputsToVnObject(vnObj);
    vnObj->Add(static_cast<uint64_t>(GetObjPtr()));
}

void FunctionImmediateInst::SetVnObject(VnObject *vnObj) const
{
    AppendOpcodeAndTypeToVnObject(vnObj);
    AppendInputsToVnObject(vnObj);
    vnObj->Add(static_cast<uint64_t>(GetFunctionPtr()));
}

bool CastInst::IsDynamicCast() const
{
    return DataType::IsFloatType(GetInputType(0U)) && DataType::GetCommonType(GetType()) == DataType::INT64 &&
           GetBasicBlock()->GetGraph()->IsDynamicMethod();
}

BasicBlock *PhiInst::GetPhiInputBb(unsigned index)
{
    ASSERT(index < GetInputsCount());

    auto bbNum {GetPhiInputBbNum(index)};
    ASSERT(bbNum < GetBasicBlock()->GetPredsBlocks().size());
    return GetBasicBlock()->GetPredsBlocks()[bbNum];
}

Inst *PhiInst::GetPhiInput(BasicBlock *bb)
{
    auto index = GetPredBlockIndex(bb);
    ASSERT(index < GetInputs().size());
    return GetInput(index).GetInst();
}

Inst *PhiInst::GetPhiDataflowInput(BasicBlock *bb)
{
    auto index = GetPredBlockIndex(bb);
    ASSERT(index < GetInputs().size());
    return GetDataFlowInput(index);
}

size_t PhiInst::GetPredBlockIndex(const BasicBlock *block) const
{
    for (size_t i {0}; i < GetInputsCount(); ++i) {
        if (GetPhiInputBb(i) == block) {
            return i;
        }
    }
    UNREACHABLE();
}

template <Opcode OPC, size_t INPUT_IDX>
Inst *SkipInstructions(Inst *inputInst)
{
    // NOLINTNEXTLINE(readability-magic-numbers)
    for (Opcode opcode = inputInst->GetOpcode(); opcode == OPC; opcode = inputInst->GetOpcode()) {
        inputInst = inputInst->GetInput(INPUT_IDX).GetInst();
    }
    return inputInst;
}
/*
 * For instructions LoadArray, StoreArray, LoadArrayPair, StoreArrayPair, LoadArrayI, StoreArrayI, LoadArrayPairI,
 * StoreArrayPairI, LenArray, LoadObject, StoreObject, CallVirtual, Monitor, LoadObjectPair, StoreObjectPair with
 * NullCheck input the dataflow user is object, which is the first input of NullCheck instruction.
 * For instructions LoadArray, StoreArray, LoadArrayPair, StoreArrayPair with BoundsCheck input the dataflow user is
 * array index, which is the second input of BoundsCheck instruction
 * For instructions Div and Mod with ZeroCheck input the dataflow user is the first input of ZeroCheck
 */
Inst *Inst::GetDataFlowInput(Inst *inputInst)
{
    auto opcode = inputInst->GetOpcode();
    if (opcode == Opcode::NullCheck) {
        return SkipInstructions<Opcode::NullCheck, 0>(inputInst);
    }
    if (opcode == Opcode::BoundsCheck) {
        return SkipInstructions<Opcode::BoundsCheck, 1>(inputInst);
    }
    if (opcode == Opcode::BoundsCheckI) {
        return SkipInstructions<Opcode::BoundsCheckI, 0>(inputInst);
    }
    if (opcode == Opcode::ZeroCheck) {
        return SkipInstructions<Opcode::ZeroCheck, 0>(inputInst);
    }
    if (opcode == Opcode::NegativeCheck) {
        return SkipInstructions<Opcode::NegativeCheck, 0>(inputInst);
    }
    if (opcode == Opcode::NotPositiveCheck) {
        return SkipInstructions<Opcode::NotPositiveCheck, 0>(inputInst);
    }
    if (opcode == Opcode::AnyTypeCheck) {
        return SkipInstructions<Opcode::AnyTypeCheck, 0>(inputInst);
    }
    if (opcode == Opcode::ObjByIndexCheck) {
        return SkipInstructions<Opcode::ObjByIndexCheck, 0>(inputInst);
    }
    if (opcode == Opcode::HclassCheck) {
        inputInst = SkipInstructions<Opcode::HclassCheck, 0>(inputInst);
        return SkipInstructions<Opcode::LoadObject, 0>(inputInst);
    }
    if (opcode == Opcode::RefTypeCheck) {
        inputInst = SkipInstructions<Opcode::RefTypeCheck, 1>(inputInst);
        if (inputInst->GetOpcode() == Opcode::NullCheck) {
            return SkipInstructions<Opcode::NullCheck, 0>(inputInst);
        }
        return inputInst;
    }
    return inputInst;
}

bool Inst::IsPrecedingInSameBlock(const Inst *other) const
{
    ASSERT(other != nullptr && GetBasicBlock() == other->GetBasicBlock());
    if (this == other) {
        return true;
    }
    auto next = GetNext();
    while (next != nullptr) {
        if (next == other) {
            return true;
        }
        next = next->GetNext();
    }
    return false;
}

bool Inst::IsDominate(const Inst *other) const
{
    ASSERT(other != nullptr);
    if (this == other) {
        return true;
    }
    auto thisBb = GetBasicBlock();
    auto otherBb = other->GetBasicBlock();
    return thisBb == otherBb ? IsPrecedingInSameBlock(other) : thisBb->IsDominate(otherBb);
}

bool Inst::InSameBlockOrDominate(const Inst *other) const
{
    return GetBasicBlock() == other->GetBasicBlock() || IsDominate(other);
}

Inst *Inst::Clone(const Graph *targetGraph) const
{
    ASSERT(targetGraph != nullptr);
    auto clone = targetGraph->CreateInst(GetOpcode());
    clone->bitFields_ = GetAllFields();
    clone->pc_ = GetPc();
#ifndef NDEBUG
    clone->SetDstReg(GetDstReg());
#endif
    if (IsOperandsDynamic()) {
        clone->ReserveInputs(GetInputsCount());
    }
#ifdef PANDA_COMPILER_DEBUG_INFO
    clone->SetCurrentMethod(GetCurrentMethod());
#endif
    return clone;
}

template <size_t N>
Inst *FixedInputsInst<N>::Clone(const Graph *targetGraph) const
{
    auto clone = static_cast<FixedInputsInst *>(Inst::Clone(targetGraph));
#ifndef NDEBUG
    for (size_t i = 0; i < INPUT_COUNT; ++i) {
        clone->SetSrcReg(i, GetSrcReg(i));
    }
#endif
    return clone;
}

template class FixedInputsInst<0>;
template class FixedInputsInst<1>;
template class FixedInputsInst<2U>;
template class FixedInputsInst<3U>;
template class FixedInputsInst<4U>;
<<<<<<< HEAD
=======

Inst *ExtractBitfieldInst::Clone(const Graph *targetGraph) const
{
    auto clone = static_cast<ExtractBitfieldInst *>(FixedInputsInst<1>::Clone(targetGraph));
    clone->sourceBit_ = this->sourceBit_;
    clone->width_ = this->width_;
    clone->signExt_ = this->signExt_;
    return clone;
}
>>>>>>> aad9f664

Inst *CallInst::Clone(const Graph *targetGraph) const
{
    ASSERT(targetGraph != nullptr);
    auto instClone = Inst::Clone(targetGraph);
    auto callClone = static_cast<CallInst *>(instClone);
    callClone->SetCallMethodId(GetCallMethodId());
    callClone->SetCallMethod(GetCallMethod());
    callClone->SetIsNative(GetIsNative());
    callClone->SetCanNativeException(GetCanNativeException());
    CloneTypes(targetGraph->GetAllocator(), callClone);
    return instClone;
}

Inst *CallIndirectInst::Clone(const Graph *targetGraph) const
{
    auto clone = Inst::Clone(targetGraph)->CastToCallIndirect();
    CloneTypes(targetGraph->GetAllocator(), clone);
    return clone;
}

Inst *IntrinsicInst::Clone(const Graph *targetGraph) const
{
    ASSERT(targetGraph != nullptr);
    auto intrinsicClone = (GetOpcode() == Opcode::Intrinsic ? Inst::Clone(targetGraph)->CastToIntrinsic()
                                                            : Inst::Clone(targetGraph)->CastToBuiltin());
    intrinsicClone->intrinsicId_ = GetIntrinsicId();
    CloneTypes(targetGraph->GetAllocator(), intrinsicClone);
    if (HasImms()) {
        for (auto imm : GetImms()) {
            intrinsicClone->AddImm(targetGraph->GetAllocator(), imm);
        }
    }
    intrinsicClone->SetMethod(GetMethod());
    return intrinsicClone;
}

Inst *ConstantInst::Clone(const Graph *targetGraph) const
{
    Inst *newCnst = nullptr;
    bool isSupportInt32 = GetBasicBlock()->GetGraph()->IsBytecodeOptimizer();
    switch (GetType()) {
        case DataType::INT32:
            newCnst = targetGraph->CreateInstConstant(static_cast<int32_t>(GetIntValue()), isSupportInt32);
            break;
        case DataType::INT64:
            newCnst = targetGraph->CreateInstConstant(GetIntValue(), isSupportInt32);
            break;
        case DataType::FLOAT32:
            newCnst = targetGraph->CreateInstConstant(GetFloatValue(), isSupportInt32);
            break;
        case DataType::FLOAT64:
            newCnst = targetGraph->CreateInstConstant(GetDoubleValue(), isSupportInt32);
            break;
        case DataType::ANY:
            newCnst = targetGraph->CreateInstConstant(GetRawValue(), isSupportInt32);
            newCnst->SetType(DataType::ANY);
            break;
        default:
            UNREACHABLE();
    }
#ifndef NDEBUG
    newCnst->SetDstReg(GetDstReg());
#endif
    return newCnst;
}

Inst *ParameterInst::Clone(const Graph *targetGraph) const
{
    auto clone = FixedInputsInst::Clone(targetGraph)->CastToParameter();
    clone->SetArgNumber(GetArgNumber());
    clone->SetLocationData(GetLocationData());
    return clone;
}

Inst *SaveStateInst::Clone(const Graph *targetGraph) const
{
    auto clone = static_cast<SaveStateInst *>(Inst::Clone(targetGraph));
    if (GetImmediatesCount() > 0) {
        clone->AllocateImmediates(targetGraph->GetAllocator(), GetImmediatesCount());
        std::copy(immediates_->begin(), immediates_->end(), clone->immediates_->begin());
    }
    clone->method_ = method_;
    clone->callerInst_ = callerInst_;
    clone->inliningDepth_ = inliningDepth_;
    return clone;
}

Inst *BinaryShiftedRegisterOperation::Clone(const Graph *targetGraph) const
{
    auto clone = static_cast<BinaryShiftedRegisterOperation *>(FixedInputsInst::Clone(targetGraph));
    clone->SetImm(GetImm());
    clone->SetShiftType(GetShiftType());
    return clone;
}

Inst *UnaryShiftedRegisterOperation::Clone(const Graph *targetGraph) const
{
    auto clone = static_cast<UnaryShiftedRegisterOperation *>(FixedInputsInst::Clone(targetGraph));
    clone->SetImm(GetImm());
    clone->SetShiftType(GetShiftType());
    return clone;
}

void SaveStateInst::AppendImmediate(uint64_t imm, uint16_t vreg, DataType::Type type, VRegType vregType)
{
    if (immediates_ == nullptr) {
        ASSERT(GetBasicBlock() != nullptr);
        AllocateImmediates(GetBasicBlock()->GetGraph()->GetAllocator(), 0);
    }
    ASSERT(immediates_ != nullptr);
    immediates_->emplace_back(SaveStateImm {imm, vreg, type, vregType});
}

void SaveStateInst::AllocateImmediates(ArenaAllocator *allocator, size_t size)
{
    immediates_ = allocator->New<ArenaVector<SaveStateImm>>(allocator->Adapter());
    ASSERT(immediates_ != nullptr);
    immediates_->resize(size);
}

bool SaveStateInst::GetInputsWereDeletedRec() const
{
    if (GetInputsWereDeleted()) {
        return true;
    }
    if (callerInst_ != nullptr) {
        auto *saveState = callerInst_->GetSaveState();
        ASSERT(saveState != nullptr);
        return saveState->GetInputsWereDeletedRec();
    }
    return false;
}

void TryInst::AppendCatchTypeId(uint32_t id, uint32_t catchEdgeIndex)
{
    if (catchTypeIds_ == nullptr) {
        ASSERT(catchEdgeIndexes_ == nullptr);
        ASSERT(GetBasicBlock() != nullptr);
        auto allocator = GetBasicBlock()->GetGraph()->GetAllocator();
        catchTypeIds_ = allocator->New<ArenaVector<uint32_t>>(allocator->Adapter());
        catchEdgeIndexes_ = allocator->New<ArenaVector<uint32_t>>(allocator->Adapter());
    }
    catchTypeIds_->push_back(id);
    ASSERT(catchEdgeIndexes_ != nullptr);
    catchEdgeIndexes_->push_back(catchEdgeIndex);
}

void CatchPhiInst::AppendThrowableInst(const Inst *inst)
{
    if (throwInsts_ == nullptr) {
        ASSERT(GetBasicBlock() != nullptr);
        auto allocator = GetBasicBlock()->GetGraph()->GetAllocator();
        throwInsts_ = allocator->New<ArenaVector<const Inst *>>(allocator->Adapter());
    }
    ASSERT(throwInsts_ != nullptr);
    throwInsts_->push_back(inst);
}

void CatchPhiInst::ReplaceThrowableInst(const Inst *oldInst, const Inst *newInst)
{
    auto index = GetThrowableInstIndex(oldInst);
    throwInsts_->at(index) = newInst;
}

void CatchPhiInst::RemoveInput(unsigned index)
{
    Inst::RemoveInput(index);
    if (throwInsts_ != nullptr) {
        throwInsts_->at(index) = throwInsts_->back();
        throwInsts_->pop_back();
    }
}

Inst *TryInst::Clone(const Graph *targetGraph) const
{
    auto clone = FixedInputsInst::Clone(targetGraph)->CastToTry();
    if (auto idsCount = this->GetCatchTypeIdsCount(); idsCount > 0) {
        if (clone->catchTypeIds_ == nullptr) {
            auto allocator = targetGraph->GetAllocator();
            clone->catchTypeIds_ = allocator->New<ArenaVector<uint32_t>>(allocator->Adapter());
            clone->catchEdgeIndexes_ = allocator->New<ArenaVector<uint32_t>>(allocator->Adapter());
        }
        clone->catchTypeIds_->resize(idsCount);
        clone->catchEdgeIndexes_->resize(idsCount);
        std::copy(this->catchTypeIds_->begin(), this->catchTypeIds_->end(), clone->catchTypeIds_->begin());
        std::copy(this->catchEdgeIndexes_->begin(), this->catchEdgeIndexes_->end(), clone->catchEdgeIndexes_->begin());
    }
    return clone;
}

BasicBlock *IfImmInst::GetEdgeIfInputTrue()
{
    return GetBasicBlock()->GetSuccessor(GetTrueInputEdgeIdx());
}

BasicBlock *IfImmInst::GetEdgeIfInputFalse()
{
    return GetBasicBlock()->GetSuccessor(1 - GetTrueInputEdgeIdx());
}

/**
 * NB! Can be called before Lowering pass only
 * Return if_imm's block successor index when input is true
 */
size_t IfImmInst::GetTrueInputEdgeIdx()
{
    ASSERT(GetBasicBlock() != nullptr);
    ASSERT(GetBasicBlock()->GetSuccsBlocks().size() == MAX_SUCCS_NUM);
    ASSERT(GetCc() == ConditionCode::CC_NE || GetCc() == ConditionCode::CC_EQ);
    ASSERT(GetImm() == 0);
    return GetCc() == CC_NE ? 0 : 1;
}

bool Inst::IsPropagateLiveness() const
{
    return (CanThrow() && GetBasicBlock()->IsTry()) || CanDeoptimize();
}

bool Inst::RequireRegMap() const
{
    if (GetOpcode() == Opcode::SafePoint) {
        return g_options.IsCompilerSafePointsRequireRegMap();
    }
    return GetOpcode() == Opcode::SaveStateOsr || IsPropagateLiveness();
}

bool Inst::IsZeroRegInst() const
{
    ASSERT(GetBasicBlock() != nullptr);
    ASSERT(GetBasicBlock()->GetGraph() != nullptr);
    return GetBasicBlock()->GetGraph()->GetZeroReg() != GetInvalidReg() && IsZeroConstantOrNullPtr(this) &&
           !IsReferenceForNativeApiCall();
}

bool Inst::IsAccRead() const
{
    return GetFlag(inst_flags::ACC_READ);
}

bool Inst::IsAccWrite() const
{
    if (GetBasicBlock()->GetGraph()->IsDynamicMethod() && IsConst()) {
        return true;
    }
    return GetFlag(inst_flags::ACC_WRITE);
}

// Returns true if instruction result can be object
bool Inst::IsReferenceOrAny() const
{
    if (GetType() == DataType::ANY) {
        switch (opcode_) {
            // GetAnyTypeName always return movable string
            case Opcode::GetAnyTypeName:
            // We conservative decide that phi with ANY type is always reference,
            // because for phi we can speculate incorrect any_type
            case Opcode::Phi:
                return true;
            default:
                break;
        }
        auto anyType = GetAnyType();
        if (anyType == AnyBaseType::UNDEFINED_TYPE) {
            return true;
        }
        auto dataType = AnyBaseTypeToDataType(anyType);
        return dataType == DataType::REFERENCE;
    }
    return GetType() == DataType::REFERENCE;
}

bool IsMovableObjectRec(Inst *inst, Marker visitedMrk)
{
    if (inst->SetMarker(visitedMrk)) {
        return false;
    }

    if (inst->IsPhi() || inst->IsOneOf(Opcode::Select, Opcode::SelectImm)) {
        for (size_t i = 0U; i < inst->GetInputsCount(); ++i) {
            if (IsMovableObjectRec(inst->GetDataFlowInput(i), visitedMrk)) {
                return true;
            }
        }
        return false;
    }

    return inst->IsMovableObject();
}

// Returns true if instruction result can be moved by GC
// Returns false for checks because their result is equal to input
bool Inst::IsMovableObject()
{
    if (IsCheck() || !IsReferenceOrAny()) {
        return false;
    }
    switch (opcode_) {
        case Opcode::NullPtr:
        case Opcode::LoadClass:
        case Opcode::InitClass:
        case Opcode::LoadAndInitClass:
        case Opcode::UnresolvedLoadAndInitClass:
        case Opcode::LoadImmediate:
        case Opcode::GetInstanceClass:
        case Opcode::GetGlobalVarAddress:
        case Opcode::ResolveObjectFieldStatic:
        case Opcode::Constant:
        case Opcode::LoadConstantPool:
        case Opcode::LoadRuntimeClass:
        case Opcode::LoadUniqueObject:
            // The result of these instructions can't be moved by GC.
            return false;
        case Opcode::LoadObject:
            // Classes in non moveble space.
            return this->CastToLoadObject()->GetObjectType() != ObjectType::MEM_DYN_CLASS &&
                   this->CastToLoadObject()->GetObjectType() != ObjectType::MEM_DYN_HCLASS;
        case Opcode::Phi:
        case Opcode::Select:
        case Opcode::SelectImm: {
            MarkerHolder marker {GetBasicBlock()->GetGraph()};
            return IsMovableObjectRec(this, marker.GetMarker());
        }
        case Opcode::Intrinsic:
            return CastToIntrinsic()->GetIntrinsicId() !=
                   RuntimeInterface::IntrinsicId::INTRINSIC_COMPILER_GET_NATIVE_METHOD_MANAGED_CLASS;
        default:
            return true;
    }
}

TryInst *GetTryBeginInst(const BasicBlock *tryBeginBb)
{
    ASSERT(tryBeginBb != nullptr && tryBeginBb->IsTryBegin());
    for (auto inst : tryBeginBb->AllInsts()) {
        if (inst->GetOpcode() == Opcode::Try) {
            return inst->CastToTry();
        }
    }
    UNREACHABLE();
    return nullptr;
}

/**
 * Regalloc's helper to checks if intrinsic's arguments should be located on the registers according to
 * calling-convention
 */
bool IntrinsicInst::IsNativeCall() const
{
    ASSERT(GetBasicBlock() != nullptr);
    ASSERT(GetBasicBlock()->GetGraph() != nullptr);
    if (IsFastpathIntrinsic(intrinsicId_)) {
        return false;
    }
#ifdef PANDA_WITH_IRTOC
    if (IsIrtocIntrinsic(intrinsicId_)) {
        return intrinsicId_ == RuntimeInterface::IntrinsicId::INTRINSIC_SLOW_PATH_ENTRY;
    }
#endif
    auto graph = GetBasicBlock()->GetGraph();
    auto arch = graph->GetArch();
    auto runtime = graph->GetRuntime();
    return !EncodesBuiltin(runtime, intrinsicId_, arch) || IsRuntimeCall();
}

DeoptimizeType AnyTypeCheckInst::GetDeoptimizeType() const
{
    auto graph = GetBasicBlock()->GetGraph();
    auto customDeoptimize = graph->IsAotMode() || graph->GetRuntime()->GetMethodProfile(graph->GetMethod(), true) !=
                                                      profiling::INVALID_PROFILE;
    if (!customDeoptimize) {
        return DeoptimizeType::ANY_TYPE_CHECK;
    }
    switch (AnyBaseTypeToDataType(GetAnyType())) {
        case DataType::Type::INT32:
            return DeoptimizeType::NOT_SMALL_INT;
        case DataType::Type::FLOAT64:
            if (IsIntegerWasSeen()) {
                return DeoptimizeType::NOT_NUMBER;
            }
            return DeoptimizeType::DOUBLE_WITH_INT;
        default:
            return DeoptimizeType::ANY_TYPE_CHECK;
    }
}

void HclassCheckInst::ExtendFlags(Inst *inst)
{
    ASSERT(inst->GetOpcode() == Opcode::HclassCheck);
    auto check = inst->CastToHclassCheck();
    if (check->GetCheckFunctionIsNotClassConstructor()) {
        SetCheckFunctionIsNotClassConstructor(true);
    }
    if (check->GetCheckIsFunction()) {
        SetCheckIsFunction(true);
    }
}

}  // namespace ark::compiler<|MERGE_RESOLUTION|>--- conflicted
+++ resolved
@@ -811,8 +811,6 @@
 template class FixedInputsInst<2U>;
 template class FixedInputsInst<3U>;
 template class FixedInputsInst<4U>;
-<<<<<<< HEAD
-=======
 
 Inst *ExtractBitfieldInst::Clone(const Graph *targetGraph) const
 {
@@ -822,7 +820,6 @@
     clone->signExt_ = this->signExt_;
     return clone;
 }
->>>>>>> aad9f664
 
 Inst *CallInst::Clone(const Graph *targetGraph) const
 {
