/*
 * Copyright (c) 2021-2025 Huawei Device Co., Ltd.
 * Licensed under the Apache License, Version 2.0 (the "License");
 * you may not use this file except in compliance with the License.
 * You may obtain a copy of the License at
 *
 * http://www.apache.org/licenses/LICENSE-2.0
 *
 * Unless required by applicable law or agreed to in writing, software
 * distributed under the License is distributed on an "AS IS" BASIS,
 * WITHOUT WARRANTIES OR CONDITIONS OF ANY KIND, either express or implied.
 * See the License for the specific language governing permissions and
 * limitations under the License.
 */

#include "compiler_options.h"
#include "graph_checker.h"
#include "graph_cloner.h"
#include "graph_checker_macros.h"
#include "optimizer/analysis/dominators_tree.h"
#include "optimizer/analysis/rpo.h"
#include "optimizer/analysis/linear_order.h"
#include "optimizer/analysis/loop_analyzer.h"
#include "optimizer/ir/analysis.h"
#include "optimizer/ir/datatype.h"
#include "optimizer/ir/inst.h"
#include "optimizer/optimizations/cleanup.h"
#include "inst_checker_gen.h"

namespace ark::compiler {

GraphChecker::GraphChecker(Graph *graph)
{
    graph_ = graph;
    PreCloneChecks(graph);
    graph_ = GraphCloner(graph, GetAllocator(), GetLocalAllocator()).CloneGraph();
    GetGraph()->GetPassManager()->SetCheckMode(true);
    passName_ = std::string("");
}

GraphChecker::GraphChecker(Graph *graph, const char *passName)
{
    graph_ = graph;
    PreCloneChecks(graph);
    graph_ = GraphCloner(graph, GetAllocator(), GetLocalAllocator()).CloneGraph();
    auto graphTmp = GetGraph();
    ASSERT(graphTmp != nullptr);
    graphTmp->GetPassManager()->SetCheckMode(true);
    passName_ = std::string(passName);
    ASSERT(passName != nullptr);
}

void GraphChecker::PreCloneChecks(Graph *graph)
{
    UserInputCheck(graph);
}

void GraphChecker::UserInputCheck(Graph *graph)
{
    for (auto block : graph->GetVectorBlocks()) {
        if (block == nullptr) {
            continue;
        }
        for (auto inst : block->AllInsts()) {
            auto u = inst->GetFirstUser();
            CHECKER_IF_NOT_PRINT(u == nullptr || u->GetPrev() == nullptr);
            while (u != nullptr) {
                CHECKER_IF_NOT_PRINT(u->GetNext() == nullptr || u->GetNext()->GetPrev() == u);
                u = u->GetNext();
            }
            for (auto &user : inst->GetUsers()) {
                [[maybe_unused]] auto userInst = user.GetInst();
                CHECKER_IF_NOT_PRINT(userInst->GetBasicBlock() != nullptr);
                CHECKER_DO_IF_NOT_AND_PRINT(CheckInstHasInput(userInst, inst),
                                            std::cerr << "Instruction is not an input to its user\n"
                                                      << "input: " << *inst << std::endl
                                                      << "user:  " << *userInst << std::endl);
            }
            for (auto &input : inst->GetInputs()) {
                [[maybe_unused]] auto inputInst = input.GetInst();
                CHECKER_DO_IF_NOT_AND_PRINT(inputInst != nullptr && inputInst->GetBasicBlock() != nullptr,
                                            std::cerr << "Instruction has invalid input:\n"
                                                      << "user: " << *inst << std::endl);
                CHECKER_DO_IF_NOT_AND_PRINT(CheckInstHasUser(inputInst, inst),
                                            std::cerr << "Instruction is not a user to its input:\n"
                                                      << "user: " << *inst << std::endl
                                                      << "input:  " << *inputInst << std::endl);
            }
            // Check `require_state` flag
            auto it = std::find_if(inst->GetInputs().begin(), inst->GetInputs().end(),
                                   [](Input input) { return input.GetInst()->IsSaveState(); });
            [[maybe_unused]] bool hasSaveState = (it != inst->GetInputs().end());
            CHECKER_DO_IF_NOT_AND_PRINT(inst->RequireState() == hasSaveState,
                                        std::cerr << "Incorrect 'require_state' flag in the inst: " << *inst);
            if (inst->RequireState()) {
                CHECKER_IF_NOT_PRINT(it->GetInst() == inst->GetSaveState());
            }
            if (inst->IsPhi()) {
                // causes failure in GraphCloner::BuildDataFlow if not checked before clone
                CHECKER_DO_IF_NOT_AND_PRINT(inst->GetInputsCount() == block->GetPredsBlocks().size(),
                                            std::cerr << "Incorrect phi's inputs count: " << inst->GetInputsCount()
                                                      << " inputs, " << block->GetPredsBlocks().size()
                                                      << " pred blocks\n"
                                                      << *inst);
            }
        }
    }
}

bool GraphChecker::Check()
{
    success_ = InstChecker::Run(GetGraph());
    CHECK_STATUS();

#ifdef COMPILER_DEBUG_CHECKS
    if (GetGraph()->IsAnalysisValid<DominatorsTree>()) {
        CheckDomTree();
    } else {
        GetGraph()->RunPass<DominatorsTree>();
    }
    CHECK_STATUS();
    if (GetGraph()->IsAnalysisValid<LoopAnalyzer>()) {
        CheckLoopAnalysis();
    } else {
        GetGraph()->RunPass<LoopAnalyzer>();
    }
    CHECK_STATUS();
    CheckStartBlock();
    CHECK_STATUS();
    CheckEndBlock();
    CHECK_STATUS();
    size_t blocksCount = 0;
    size_t blocksId = -1;
    for (auto block : GetGraph()->GetVectorBlocks()) {
        ++blocksId;
        if (block == nullptr) {
            continue;
        }
        CHECKER_MESSAGE_IF_NOT_AND_PRINT(block->GetGraph() == GetGraph(), "Block linked to incorrect graph");
        CHECKER_MESSAGE_IF_NOT_AND_PRINT(block->GetId() == blocksId,
                                         "Block ID must be equal to its ID in graph vector");
        CheckBlock(block);
        CHECK_STATUS();
        blocksCount++;
    }
    CHECKER_MESSAGE_IF_NOT_AND_PRINT(blocksCount == GetGraph()->GetBlocksRPO().size(), "There is disconnected block");
    CheckLoops();
    CHECK_STATUS();
    // Visit graph to check instructions types
    CheckGraph();
    CHECK_STATUS();
    // Check that call.Inlined and Return.Inlined in correct order
    // and check that savestate has correct link to call.inlined.
    CheckCallReturnInlined();
    CHECK_STATUS();
    if (NeedCheckSaveState()) {
        // Check that objects in stack.
        CheckSaveStateInputs();
        // Check that between savestate and it's runtime call user have not reference insts.
        CheckSaveStatesWithRuntimeCallUsers();
    }
#endif  // COMPILER_DEBUG_CHECKS
    return GetStatus();
}

#ifdef COMPILER_DEBUG_CHECKS
bool GraphChecker::NeedCheckSaveState()
{
    return !GetGraph()->IsBytecodeOptimizer() && GetGraph()->GetParentGraph() == nullptr &&
           GetGraph()->IsInliningComplete();
}
#endif  // COMPILER_DEBUG_CHECKS

void GraphChecker::CheckBlock([[maybe_unused]] BasicBlock *block)
{
#ifdef COMPILER_DEBUG_CHECKS
    CheckControlFlow(block);
    CheckDataFlow(block);
    for (auto phiInst : block->PhiInsts()) {
        CheckPhiInputs(phiInst);
    }
    if (!GetGraph()->IsLowLevelInstructionsEnabled() && !GetGraph()->IsDynamicMethod() && !GetGraph()->IsAbcKit()) {
        CheckNoLowLevel(block);
    }
    if (!block->IsEndBlock() && !block->IsStartBlock()) {
        CheckBlockEdges(*block);
    }
    if (block->IsTryBegin()) {
        CheckTryBeginBlock(*block);
    }
    if (block->NeedsJump()) {
        CheckJump(*block);
    }
#endif  // COMPILER_DEBUG_CHECKS
}

void GraphChecker::CheckControlFlow(BasicBlock *block)
{
    auto numSuccs = block->GetSuccsBlocks().size();
    CHECKER_MESSAGE_IF_NOT_AND_PRINT(block->IsEndBlock() || block->IsTryBegin() || block->IsTryEnd() ||
                                         (numSuccs > 0 && numSuccs <= MAX_SUCCS_NUM) ||
                                         block->GetLastInst()->GetOpcode() == Opcode::Throw,
                                     "Non-end block and non-try-begin block should have 1 or 2 successesors");

    for ([[maybe_unused]] auto pred : block->GetPredsBlocks()) {
        CHECKER_DO_IF_NOT_AND_PRINT(CheckBlockHasSuccessor(pred, block),
                                    std::cerr << "Block " << block->GetId() << " is not a successor to its predecessor "
                                              << pred->GetId());
    }
    for ([[maybe_unused]] auto succ : block->GetSuccsBlocks()) {
        CHECKER_MESSAGE_IF_NOT_AND_PRINT(CheckBlockHasPredecessor(succ, block),
                                         "Block is not a predecessor to its successor");
    }

    if (numSuccs == MAX_SUCCS_NUM) {
        CHECKER_MESSAGE_IF_NOT_AND_PRINT(block->GetSuccessor(0) != block->GetSuccessor(1),
                                         "Wrong CFG - block with two same successors");
    }
}

void GraphChecker::PrintFailedMethodAndPass() const
{
    auto methodName = GetGraph()->GetRuntime()->GetMethodFullName(GetGraph()->GetMethod(), false);
    std::cerr << std::endl
              << "Failed method: " << methodName << std::endl
              << (!GetPassName().empty() ? ("After pass: " + GetPassName() + "\n") : "");
}
void GraphChecker::PrintFailedMethodAndPassVisitor(GraphVisitor *v)
{
    auto graphChecker = static_cast<GraphChecker *>(v);
    auto methodName =
        graphChecker->GetGraph()->GetRuntime()->GetMethodFullName(graphChecker->GetGraph()->GetMethod(), false);
    std::cerr << std::endl
              << "Failed method: " << methodName << std::endl
              << (!graphChecker->GetPassName().empty() ? ("After pass: " + graphChecker->GetPassName() + "\n") : "");
}

void GraphChecker::CheckInputType(Inst *inst)
{
    // NOTE(mbolshov): Fix types for LiveOut in irtoc
    if (inst->GetOpcode() == Opcode::LiveOut) {
        return;
    }
    // NOTE(dkofanov): Fix get input type for call insts
    if (inst->IsCall()) {
        return;
    }
    for (size_t i = 0; i < inst->GetInputsCount(); ++i) {
        [[maybe_unused]] auto input = inst->GetInput(i).GetInst();
        // NOTE(mbolshov): Fix types for LiveIn in irtoc
        if (input->GetOpcode() == Opcode::LiveIn) {
            continue;
        }
        [[maybe_unused]] auto inputType = GetCommonType(inst->GetInputType(i));
        [[maybe_unused]] auto realInputType = GetCommonType(input->GetType());
        if (GetGraph()->IsAbcKit()) {
            if (inputType == DataType::ANY && input->IsConst() && (inst->IsIntrinsic() || inst->IsPhi())) {
                continue;
            }
        }
        CHECKER_DO_IF_NOT_AND_PRINT(
            inputType == realInputType ||
                (realInputType == DataType::ANY &&
                 (inputType == DataType::REFERENCE || inputType == DataType::POINTER)) ||
                (IsZeroConstant(input) && (inputType == DataType::REFERENCE || inputType == DataType::POINTER)) ||
                (inputType == DataType::ANY && input->IsConst() && realInputType == DataType::INT64) ||
                (GetGraph()->IsThrowApplied() &&
                 (input->GetBasicBlock()->IsEndWithThrow() ||
                  ((input->GetOpcode() == Opcode::CatchPhi || input->GetOpcode() == Opcode::Phi) &&
                   (inst->GetOpcode() == Opcode::Phi || inst->GetOpcode() == Opcode::CatchPhi)))),
            (std::cerr << "Input type don't equal to real input type\n"
                       << "inst: " << *inst << std::endl
                       << "input type: " << DataType::ToString(inputType) << std::endl
                       << "input: " << *input << std::endl,
             GetGraph()->Dump(&std::cerr)));
    }
}

uint32_t GetInliningDepth(Inst *inst)
{
    uint32_t inliningDepth = 0;
    auto ss = inst->IsSaveState() ? inst : inst->GetSaveState();
    while (ss != nullptr) {
        auto caller = static_cast<SaveStateInst *>(ss)->GetCallerInst();
        if (caller == nullptr) {
            break;
        }
        ss = caller->GetSaveState();
        inliningDepth++;
    }
    return inliningDepth;
}

void GraphChecker::CheckUserOfInt32([[maybe_unused]] BasicBlock *block, Inst *inst, User &user)
{
    ASSERT(DataType::Is32Bits(inst->GetType(), GetGraph()->GetArch()));
    auto *userInst = user.GetInst();
    if (!userInst->HasType()) {
        return;
    }
    auto arch = GetGraph()->GetArch();
    // Unsigned Load in AARCH64 zerod all high bits
#ifndef NDEBUG
    if (inst->IsLoad() && !DataType::IsTypeSigned(inst->GetType()) && arch == Arch::AARCH64 &&
        GetGraph()->IsLowLevelInstructionsEnabled()) {
#else
    if (inst->IsLoad() && !DataType::IsTypeSigned(inst->GetType()) && arch == Arch::AARCH64) {
#endif  // !NDEBUG
        return;
    }
    [[maybe_unused]] auto userInputType = userInst->GetInputType(user.GetIndex());
    [[maybe_unused]] bool refToPtr = userInputType == DataType::POINTER && inst->GetType() == DataType::REFERENCE;
    CHECKER_DO_IF_NOT_AND_PRINT(DataType::Is32Bits(userInputType, arch) || refToPtr ||
                                    (block->GetGraph()->IsDynamicMethod() && userInputType == DataType::ANY),
                                std::cerr << "Undefined high-part of input instruction for its user\n"
                                          << "input: " << *inst << std::endl
                                          << "user:  " << *userInst << std::endl);
}

void GraphChecker::CheckInstUsers(Inst *inst, [[maybe_unused]] BasicBlock *block)
{
    for ([[maybe_unused]] auto &user : inst->GetUsers()) {
        auto userInst = user.GetInst();
        CHECKER_DO_IF_NOT_AND_PRINT(CheckInstHasInput(userInst, inst),
                                    (std::cerr << "Instruction is not an input to its user\n"
                                               << "input: " << *inst << std::endl
                                               << "user:  " << *userInst << std::endl,
                                     GetGraph()->Dump(&std::cerr)));
        if (!userInst->IsPhi() && !userInst->IsCatchPhi()) {
            CHECKER_DO_IF_NOT_AND_PRINT(
                inst->IsDominate(userInst) || ((GetGraph()->IsRegAllocApplied() || GetGraph()->IsThrowApplied()) &&
                                               IsTryCatchDomination(inst->GetBasicBlock(), userInst->GetBasicBlock())),
                (std::cerr << "Instruction doesn't dominate its user\n"
                           << "input: bb " << inst->GetBasicBlock()->GetId() << *inst << std::endl
                           << "user: bb " << userInst->GetBasicBlock()->GetId() << *userInst << std::endl,
                 GetGraph()->Dump(&std::cerr)));
        }
        if (DataType::Is32Bits(inst->GetType(), GetGraph()->GetArch())) {
            CheckUserOfInt32(block, inst, user);
        }
    }
}

void GraphChecker::CheckDataFlow(BasicBlock *block)
{
    for (auto inst : block->AllInsts()) {
        CHECKER_DO_IF_NOT_AND_PRINT(inst->GetBasicBlock() == block,
                                    std::cerr << "Instruction block's pointer isn't correct" << *inst << std::endl);
        if (block != GetGraph()->GetStartBlock()) {
            CHECKER_DO_IF_NOT_AND_PRINT(inst->GetOpcode() != Opcode::Parameter,
                                        std::cerr << "Not entry block can't contain Parameter instructions" << *inst
                                                  << std::endl);
        }
        if (inst->GetPrev() == nullptr) {
            CHECKER_MESSAGE_IF_NOT_AND_PRINT(*block->AllInsts().begin() == inst,
                                             "First block instruction isn't correct");
        }
        if (inst->GetNext() == nullptr) {
            CHECKER_MESSAGE_IF_NOT_AND_PRINT(*block->AllInstsSafeReverse().begin() == inst,
                                             "Last block instruction isn't correct");
        }
        CheckInputType(inst);

#ifndef NDEBUG
        if (GetGraph()->IsInliningComplete() && GetGraph()->GetParentGraph() == nullptr) {
            // Check depth
            CHECKER_DO_IF_NOT_AND_PRINT(inst->GetInliningDepth() == GetInliningDepth(inst),
                                        std::cerr << *inst << std::endl
                                                  << "Current depth = " << inst->GetInliningDepth() << std::endl
                                                  << "Correct depth = " << GetInliningDepth(inst) << std::endl);
        }
#endif
        CheckInstUsers(inst, block);

        for ([[maybe_unused]] auto input : inst->GetInputs()) {
            CHECKER_DO_IF_NOT_AND_PRINT(CheckInstHasUser(input.GetInst(), inst),
                                        std::cerr << "Instruction is not a user to its input:\n"
                                                  << "input: " << *input.GetInst() << std::endl
                                                  << "user:  " << *inst << std::endl);
        }
    }
}

void GraphChecker::CheckCallReturnInlined()
{
    [[maybe_unused]] bool throwExit = false;
    if (GetGraph()->HasEndBlock()) {
        for (auto block : GetGraph()->GetEndBlock()->GetPredsBlocks()) {
            if (block->IsTryEnd()) {
                continue;
            }
            if (block->IsEndWithThrowOrDeoptimize()) {
                throwExit = true;
                break;
            }
        }
    }
    ArenaStack<Inst *> inlinedCalles(GetLocalAllocator()->Adapter());
    for (auto block : GetGraph()->GetBlocksRPO()) {
        for (auto inst : block->Insts()) {
            if (inst->IsCall() && static_cast<CallInst *>(inst)->IsInlined()) {
                CHECKER_MESSAGE_IF_NOT_AND_PRINT(inst->NoDest(), "Inlined call should have NO_DST flag");
                inlinedCalles.push(inst);
            } else if (inst->GetOpcode() == Opcode::ReturnInlined && block->IsEndWithThrowOrDeoptimize()) {
                // NOTE(Sergey Chernykh) fix checker
                continue;
            } else if (inst->GetOpcode() == Opcode::ReturnInlined) {
                CHECKER_IF_NOT_PRINT(!inlinedCalles.empty());
                ASSERT(inlinedCalles.top()->GetSaveState() == inst->GetSaveState() || throwExit ||
                       GetGraph()->IsRegAllocApplied());
                inlinedCalles.pop();
            }
        }
    }
    CHECKER_IF_NOT_PRINT(inlinedCalles.empty() || throwExit);
#ifndef NDEBUG
    // avoid check after ir_builder in inline pass
    if (!GetGraph()->IsInliningComplete() || GetGraph()->GetParentGraph() != nullptr) {
        return;
    }
    for (auto block : GetGraph()->GetBlocksRPO()) {
        for (auto inst : block->Insts()) {
            if (inst->IsSaveState()) {
                CheckSaveStateCaller(static_cast<SaveStateInst *>(inst));
            }
        }
    }
#endif
}

bool GraphChecker::FindCaller([[maybe_unused]] Inst *caller, BasicBlock *domBlock, ArenaStack<Inst *> *inlinedCalls)
{
    for (auto inst : domBlock->InstsSafeReverse()) {
        if (inst->GetOpcode() == Opcode::ReturnInlined) {
            inlinedCalls->push(inst);
        } else if (inst->IsCall() && static_cast<CallInst *>(inst)->IsInlined()) {
            if (!inlinedCalls->empty()) {
                inlinedCalls->pop();
            } else {
                CHECKER_IF_NOT_PRINT(caller == inst);
                return true;
            }
        }
    }
    return false;
}

void GraphChecker::CheckSaveStateCaller(SaveStateInst *savestate)
{
    CHECKER_IF_NOT_PRINT(savestate != nullptr);
    auto block = savestate->GetBasicBlock();
    ArenaStack<Inst *> inlinedCalls(GetLocalAllocator()->Adapter());
    auto caller = savestate->GetCallerInst();
    if (caller == nullptr) {
        return;
    }
    CHECKER_IF_NOT_PRINT(caller->GetBasicBlock() != nullptr);
    CHECKER_IF_NOT_PRINT(caller->GetBasicBlock()->GetGraph() == block->GetGraph());
    ASSERT(caller->IsInlined());
    auto domBlock = block;
    bool skip = true;
    for (auto inst : domBlock->InstsSafeReverse()) {
        if (inst == savestate) {
            skip = false;
        }
        if (skip) {
            continue;
        }
        if (inst->GetOpcode() == Opcode::ReturnInlined) {
            inlinedCalls.push(inst);
        } else if (inst->IsCall() && static_cast<CallInst *>(inst)->IsInlined()) {
            if (!inlinedCalls.empty()) {
                inlinedCalls.pop();
            } else {
                CHECKER_IF_NOT_PRINT(caller == inst);
                return;
            }
        }
    }
    domBlock = domBlock->GetDominator();
    while (domBlock != nullptr) {
        if (FindCaller(caller, domBlock, &inlinedCalls)) {
            return;
        }
        domBlock = domBlock->GetDominator();
    }
    UNREACHABLE();
}

void GraphChecker::CheckStartBlock()
{
    [[maybe_unused]] Inst *hasNullptr = nullptr;
    [[maybe_unused]] int32_t lastNum = -2;
    CHECKER_IF_NOT_PRINT(GetGraph()->GetStartBlock());
    CHECKER_MESSAGE_IF_NOT_AND_PRINT(GetGraph()->GetStartBlock()->GetPredsBlocks().empty(),
                                     "Start block can't have predecessors");
    CHECKER_MESSAGE_IF_NOT_AND_PRINT(GetGraph()->GetStartBlock()->GetSuccsBlocks().size() == 1,
                                     "Start block should have one successor");
    for (auto inst : GetGraph()->GetStartBlock()->AllInsts()) {
        [[maybe_unused]] Opcode opc = inst->GetOpcode();
        CHECKER_DO_IF_NOT_AND_PRINT(
            opc == Opcode::Constant || opc == Opcode::Parameter || opc == Opcode::SafePoint ||
                opc == Opcode::SpillFill || opc == Opcode::NullPtr || opc == Opcode::LoadUniqueObject ||
                opc == Opcode::NOP || opc == Opcode::LiveIn,
            std::cerr
                << "Entry block can contain Constant, Parameter, NullPtr, SafePoint, NOP or SpillFill instructions"
                << *inst << std::endl);
        if (opc == Opcode::Parameter) {
            auto argNum = inst->CastToParameter()->GetArgNumber();
            auto num = static_cast<int32_t>(argNum);
            if (argNum == ParameterInst::DYNAMIC_NUM_ARGS) {
                num = -1;
            }
            CHECKER_DO_IF_NOT_AND_PRINT(
                lastNum < num,
                std::cerr << "The argument number in the parameter must be greater than that of the previous parameter"
                          << *inst << std::endl);
            lastNum = num;
        }
        if (opc == Opcode::NullPtr) {
            CHECKER_MESSAGE_IF_NOT_AND_PRINT(hasNullptr == nullptr,
                                             "There should be not more than one NullPtr instruction");
            hasNullptr = inst;
        }
    }
}

void GraphChecker::CheckEndBlock()
{
    if (!GetGraph()->HasEndBlock()) {
        CHECKER_MESSAGE_IF_NOT_AND_PRINT(HasOuterInfiniteLoop(), "Graph without infinite loops should have end block");
        return;
    }
    CHECKER_MESSAGE_IF_NOT_AND_PRINT(GetGraph()->GetEndBlock()->GetSuccsBlocks().empty(),
                                     "End block can't have successors");
    [[maybe_unused]] auto iter = GetGraph()->GetEndBlock()->Insts();
    CHECKER_MESSAGE_IF_NOT_AND_PRINT(iter.begin() == iter.end(), "End block can't have instructions");
}

void GraphChecker::CheckGraph()
{
    size_t numInst = GetGraph()->GetCurrentInstructionId();
    ArenaVector<bool> instVec(numInst, GetLocalAllocator()->Adapter());
    for (auto &bb : GetGraph()->GetBlocksRPO()) {
        for (auto inst : bb->AllInsts()) {
            auto id = inst->GetId();
            CHECKER_DO_IF_NOT_AND_PRINT(
                id < numInst,
                (std::cerr << "Instruction ID must be less than graph instruction counter: " << numInst << "\n",
                 inst->Dump(&std::cerr)));
            CHECKER_DO_IF_NOT_AND_PRINT(
                !instVec[id], (std::cerr << "Instruction with same Id already exists:\n", inst->Dump(&std::cerr)));
            instVec[id] = true;
            CHECKER_DO_IF_NOT_AND_PRINT(
                GetGraph()->IsDynamicMethod() || inst->GetType() != DataType::ANY,
                (std::cerr << "The type ANY is supported only for dynamic languages\n", inst->Dump(&std::cerr)));
#ifndef NDEBUG
            CHECKER_DO_IF_NOT_AND_PRINT(inst->SupportsMode(GetGraph()->GetCompilerMode()),
                                        (std::cerr << "Instruction used in wrong mode\n", inst->Dump(&std::cerr)));
#endif
            VisitInstruction(inst);
        }
    }
}

void GraphChecker::CheckPhiInputs(Inst *phiInst)
{
    for (size_t index = 0; index < phiInst->GetInputsCount(); ++index) {
        [[maybe_unused]] auto pred = phiInst->CastToPhi()->GetPhiInputBb(index);
        [[maybe_unused]] auto inputBb = phiInst->CastToPhi()->GetPhiInput(pred)->GetBasicBlock();
        CHECKER_DO_IF_NOT_AND_PRINT(
            inputBb->IsDominate(pred) || ((GetGraph()->IsRegAccAllocApplied() || GetGraph()->IsThrowApplied()) &&
                                          IsTryCatchDomination(inputBb, pred)),
            (std::cerr
                 << "Block where phi-input is located should dominate predecessor block corresponding to this input\n"
                 << "Block inputBb " << inputBb->GetId() << " should dominate pred " << pred->GetId() << std::endl
                 << "phiInst " << *phiInst << " from BB " << phiInst->GetBasicBlock()->GetId() << std::endl,
             std::cerr << "inputBb ", inputBb->Dump(&std::cerr), std::cerr << "pred ", pred->Dump(&std::cerr),
             std::cerr << "phiBb ", phiInst->GetBasicBlock()->Dump(&std::cerr), GetGraph()->Dump(&std::cerr)));
    }
}

bool GraphChecker::CheckInstRegUsageSaved(const Inst *inst, Register reg) const
{
    if (reg == GetAccReg()) {
        return true;
    }
    auto graph = inst->GetBasicBlock()->GetGraph();
    // Empty vector regs mask means we are using dynamic general regs set.
    if (DataType::IsFloatType(inst->GetType()) && !graph->GetUsedRegs<DataType::FLOAT64>()->empty()) {
        return graph->GetUsedRegs<DataType::FLOAT64>()->at(reg);
    }
    return graph->GetUsedRegs<DataType::INT64>()->at(reg);
}

[[maybe_unused]] static bool CheckSpillFillMultiple(const compiler::Inst *inst)
{
    switch (inst->GetOpcode()) {
        case Opcode::Parameter:
            return false;
        case Opcode::LoadObject:
        case Opcode::NewArray:
        case Opcode::NewObject:
            // In this case for BytecodeOptimizer SpillFill will be added after instruction, not before
            // user-insturction. So this check can't find it and it is skipped.
            return !inst->GetBasicBlock()->GetGraph()->IsBytecodeOptimizer();
        default:
            return true;
    }
}

void GraphChecker::CheckNoLowLevel(BasicBlock *block)
{
    for ([[maybe_unused]] auto inst : block->Insts()) {
        CHECKER_DO_IF_NOT_AND_PRINT(!inst->IsLowLevel(), inst->Dump(&std::cerr));
    }
}

void GraphChecker::MarkBlocksInLoop(Loop *loop, Marker mrk)
{
    CHECKER_IF_NOT_PRINT(loop->IsIrreducible() || loop->IsRoot() || loop->GetHeader() != nullptr);
    CHECKER_IF_NOT_PRINT(loop->IsIrreducible() || loop->IsRoot() || loop->IsTryCatchLoop() ||
                         loop->GetPreHeader() != nullptr);
    // Mark blocks and check if marker was not set before
    for ([[maybe_unused]] auto block : loop->GetBlocks()) {
        CHECKER_IF_NOT_PRINT(!block->SetMarker(mrk));
    }

    for (auto inner : loop->GetInnerLoops()) {
        MarkBlocksInLoop(inner, mrk);
    }
}

bool GraphChecker::CheckBlockHasPredecessor(BasicBlock *block, BasicBlock *predecessor)
{
    CHECKER_IF_NOT_PRINT(block != nullptr && predecessor != nullptr);
    for (auto pred : block->GetPredsBlocks()) {
        if (pred == predecessor) {
            return true;
        }
    }
    return false;
}

bool GraphChecker::CheckBlockHasSuccessor(BasicBlock *block, BasicBlock *successor)
{
    CHECKER_IF_NOT_PRINT(block != nullptr && successor != nullptr);
    for (auto succ : block->GetSuccsBlocks()) {
        if (succ == successor) {
            return true;
        }
    }
    return false;
}

bool GraphChecker::BlockContainsInstruction(BasicBlock *block, Opcode opcode)
{
    return std::find_if(block->Insts().begin(), block->Insts().end(),
                        [opcode](Inst *inst) { return inst->GetOpcode() == opcode; }) != block->Insts().end();
}

void GraphChecker::CheckLoopHasSafePoint(Loop *loop)
{
    [[maybe_unused]] auto it =
        std::find_if(loop->GetBlocks().begin(), loop->GetBlocks().end(),
                     [this](BasicBlock *block) { return BlockContainsInstruction(block, Opcode::SafePoint); });
    // Irreducible isn't fully populated - only 'one of the headers' and back-edge,
    // SafePoint can be inserted to the another 'header' and search will be failed
    CHECKER_DO_IF_NOT_AND_PRINT(loop->IsTryCatchLoop() || loop->IsIrreducible() || it != loop->GetBlocks().end(),
                                std::cerr << "Loop " << loop->GetId() << " must have safepoint\n");
    for (auto inner : loop->GetInnerLoops()) {
        CheckLoopHasSafePoint(inner);
    }
}

void GraphChecker::CheckLoops()
{
    CHECKER_IF_NOT_PRINT(GetGraph()->GetAnalysis<LoopAnalyzer>().IsValid());
    CHECKER_IF_NOT_PRINT(GetGraph()->GetRootLoop() != nullptr);
    CHECKER_IF_NOT_PRINT(GetGraph()->GetRootLoop()->IsRoot());
    CHECKER_IF_NOT_PRINT(GetGraph()->GetRootLoop()->GetHeader() == nullptr);
    CHECKER_IF_NOT_PRINT(GetGraph()->GetRootLoop()->GetPreHeader() == nullptr);
    auto rootLoop = GetGraph()->GetRootLoop();
    auto mrk = GetGraph()->NewMarker();
    MarkBlocksInLoop(rootLoop, mrk);

    for ([[maybe_unused]] auto block : GetGraph()->GetBlocksRPO()) {
        [[maybe_unused]] auto loop = block->GetLoop();
        CHECKER_IF_NOT_PRINT(loop != nullptr);
        CHECKER_IF_NOT_PRINT(block->IsMarked(mrk));
        if (!block->IsLoopHeader()) {
            CHECKER_IF_NOT_PRINT(!block->IsOsrEntry());
            if (block->IsLoopPreHeader()) {
                CHECKER_IF_NOT_PRINT(block->GetNextLoop()->GetPreHeader() == block);
            }
            continue;
        }
        CHECKER_IF_NOT_PRINT(loop->IsTryCatchLoop() || loop->IsIrreducible() ||
                             loop->GetPreHeader()->GetNextLoop() == loop);
        if (block->IsOsrEntry()) {
            CHECKER_IF_NOT_PRINT(GetGraph()->IsOsrMode());
            auto ssOsr = block->GetFirstInst();
            while (ssOsr != nullptr && (ssOsr->IsCatchPhi() || ssOsr->GetOpcode() == Opcode::Try)) {
                ssOsr = ssOsr->GetNext();
            }
            CHECKER_IF_NOT_PRINT(ssOsr != nullptr && ssOsr->GetOpcode() == Opcode::SaveStateOsr);
        }
        [[maybe_unused]] auto preds = block->GetPredsBlocks();
        for ([[maybe_unused]] auto pred : preds) {
            CHECKER_IF_NOT_PRINT(pred->GetLoop() != loop || loop->HasBackEdge(pred));
        }

        if (!loop->IsIrreducible()) {
            for ([[maybe_unused]] auto back : loop->GetBackEdges()) {
                CHECKER_IF_NOT_PRINT(std::find(preds.begin(), preds.end(), back) != preds.end());
            }
        }
    }
    GetGraph()->EraseMarker(mrk);
    if (g_options.IsCompilerUseSafepoint() && GetGraph()->SupportManagedCode()) {
        for (auto inner : rootLoop->GetInnerLoops()) {
            CheckLoopHasSafePoint(inner);
        }
    }
}

void GraphChecker::CheckDomTree()
{
    CHECKER_IF_NOT_PRINT(GetGraph()->GetAnalysis<DominatorsTree>().IsValid());
    ArenaVector<BasicBlock *> dominators(GetGraph()->GetVectorBlocks().size(), GetLocalAllocator()->Adapter());
    for (auto block : GetGraph()->GetBlocksRPO()) {
        dominators[block->GetId()] = block->GetDominator();
    }
    // Rebuild dom-tree
    GetGraph()->InvalidateAnalysis<DominatorsTree>();
    GetGraph()->RunPass<DominatorsTree>();

    for ([[maybe_unused]] auto block : GetGraph()->GetBlocksRPO()) {
        CHECKER_DO_IF_NOT_AND_PRINT(
            dominators[block->GetId()] == block->GetDominator(),
            std::cerr << "Basic block with id " << block->GetId() << " has incorrect dominator with id "
                      << dominators[block->GetId()]->GetId() << std::endl
                      << "Correct dominator must be block with id " << block->GetDominator()->GetId() << std::endl
                      << "Note: basic blocks' ids in the original graph and in the cloned graph can be different"
                      << std::endl);
    }
}

void GraphChecker::CheckLoopAnalysis()
{
    // Save current loop info
    ArenaUnorderedMap<BasicBlock *, Loop *> loops(GetLocalAllocator()->Adapter());
    [[maybe_unused]] auto rootLoop = GetGraph()->GetRootLoop();
    for (auto block : GetGraph()->GetBlocksRPO()) {
        if (block->IsLoopHeader()) {
            loops.emplace(block, block->GetLoop());
        }
    }
    for (auto block : GetGraph()->GetBlocksRPO()) {
        if (block->GetSuccsBlocks().size() != 2U) {
            continue;
        }
        [[maybe_unused]] auto loop = block->GetLoop();
        CHECKER_DO_IF_NOT_AND_PRINT(loop->IsIrreducible() || block->GetFalseSuccessor()->GetLoop() == loop ||
                                        block->GetFalseSuccessor()->GetLoop()->GetOuterLoop() == loop ||
                                        block->GetTrueSuccessor()->GetLoop() == loop ||
                                        block->GetTrueSuccessor()->GetLoop()->GetOuterLoop() == loop,
                                    std::cerr << "One of successors of loop exit basic block id " << block->GetId()
                                              << " must be in same or inner loop" << std::endl);
    }

    // Build new loop info and compare with saved one
    GetGraph()->InvalidateAnalysis<LoopAnalyzer>();
    GetGraph()->RunPass<LoopAnalyzer>();
    CHECKER_MESSAGE_IF_NOT_AND_PRINT(*rootLoop == *GetGraph()->GetRootLoop(), "Root loop is incorrect\n");
    for (auto &[block, loop] : loops) {
        auto expectedLoop = block->GetLoop();
        // An irreducible loop can have different heads, depending on the order of traversal
        if (loop->IsIrreducible()) {
            CHECKER_IF_NOT_PRINT(expectedLoop->IsIrreducible());
            continue;
        }
        CHECKER_IF_NOT_PRINT(block->IsLoopHeader());
        if (loop == nullptr || expectedLoop == nullptr) {
            UNREACHABLE();
            return;
        }
        CHECKER_DO_IF_NOT_AND_PRINT(*loop == *expectedLoop, std::cerr << "Loop " << loop->GetId() << " is incorrect\n");
    }
}

/// Check that there is root's inner loop without exit-points
bool GraphChecker::HasOuterInfiniteLoop()
{
    const auto &loops = GetGraph()->GetRootLoop()->GetInnerLoops();
    return std::find_if(loops.begin(), loops.end(), [](const Loop *loop) { return loop->IsInfinite(); }) != loops.end();
}

bool GraphChecker::CheckInstHasInput(Inst *inst, Inst *input)
{
    CHECKER_IF_NOT_PRINT(inst != nullptr && input != nullptr);
    CHECKER_IF_NOT_PRINT(input->GetBasicBlock() != nullptr);
    CHECKER_IF_NOT_PRINT(input->GetBasicBlock()->GetGraph() != nullptr);
    for (auto node : inst->GetInputs()) {
        if (node.GetInst() == input) {
            return true;
        }
    }
    return false;
}

bool GraphChecker::CheckInstHasUser(Inst *inst, Inst *user)
{
    CHECKER_IF_NOT_PRINT(inst != nullptr && user != nullptr);
    CHECKER_IF_NOT_PRINT(user->GetBasicBlock() != nullptr);
    CHECKER_IF_NOT_PRINT(user->GetBasicBlock()->GetGraph() != nullptr);
    for (auto &node : inst->GetUsers()) {
        if (node.GetInst() == user) {
            return true;
        }
    }
    return false;
}

void GraphChecker::CheckBlockEdges(const BasicBlock &block)
{
    [[maybe_unused]] auto lastInstInBlock = block.GetLastInst();
    if (block.GetSuccsBlocks().size() > 1) {
        CHECKER_DO_IF_NOT_AND_PRINT(
            !block.IsEmpty() || block.IsTryEnd(),
            (std::cerr << "Block with 2 successors have no instructions or should be try-end" << std::endl,
             GetGraph()->Dump(&std::cerr)));
        CHECKER_DO_IF_NOT_AND_PRINT(
            block.IsTryBegin() || block.IsTryEnd() || lastInstInBlock->IsControlFlow(),
            (std::cerr << "Last instruction must be control flow in block with 2 successors" << std::endl,
             GetGraph()->Dump(&std::cerr)));
    } else if (block.GetSuccsBlocks().size() == 1) {
        if (block.GetSuccsBlocks()[0]->IsEndBlock()) {
            if (block.IsEmpty()) {
                CHECKER_IF_NOT_PRINT(block.IsTryEnd());
                return;
            }
            auto lastInst = block.GetLastInst();
            [[maybe_unused]] auto opc = lastInst->GetOpcode();
            CHECKER_MESSAGE_IF_NOT_AND_PRINT(
                lastInst->GetFlag(inst_flags::TERMINATOR),
                "Last instruction in block before exit-block must be Return or Throw instruction.");
        }
    }
}

void GraphChecker::CheckTryBeginBlock(const BasicBlock &block)
{
    CHECKER_IF_NOT_PRINT(block.IsTryBegin());
    auto tryInstIt = std::find_if(block.AllInsts().begin(), block.AllInsts().end(),
                                  [](Inst *inst) { return inst->GetOpcode() == Opcode::Try; });
    CHECKER_MESSAGE_IF_NOT_AND_PRINT(tryInstIt != block.AllInsts().end(),
                                     "Try-begin basic block should contain try-instructions");
    [[maybe_unused]] auto tryInst = (*tryInstIt)->CastToTry();
    for ([[maybe_unused]] auto succIndex : *tryInst->GetCatchEdgeIndexes()) {
        CHECKER_MESSAGE_IF_NOT_AND_PRINT(succIndex < block.GetSuccsBlocks().size(),
                                         "Try instruction holds incorrect try-begin block successor number");
    }
}

void GraphChecker::CheckJump(const BasicBlock &block)
{
    CHECKER_IF_NOT_PRINT(GetGraph()->IsRegAllocApplied());
    CHECKER_IF_NOT_PRINT(GetGraph()->IsAnalysisValid<LinearOrder>());
    if (block.IsIfBlock()) {
        const auto &blocksVector = GetGraph()->GetBlocksLinearOrder();
        auto ifBlockIt = std::find(blocksVector.begin(), blocksVector.end(), &block);
        CHECKER_IF_NOT_PRINT(ifBlockIt != blocksVector.end());
        auto blockAfterIf = std::next(ifBlockIt);
        if (blockAfterIf != blocksVector.end()) {
            CHECKER_MESSAGE_IF_NOT_AND_PRINT(*blockAfterIf != (*ifBlockIt)->GetFalseSuccessor(),
                                             "`If-block` with immediate `false`-successor shouldn't have `JumpFlag`");
            CHECKER_MESSAGE_IF_NOT_AND_PRINT(*blockAfterIf != (*ifBlockIt)->GetTrueSuccessor(),
                                             "`true`-successor should be replaced with `false`-successor");
        }
    }
    [[maybe_unused]] auto numSuccs = block.GetSuccsBlocks().size();
    CHECKER_MESSAGE_IF_NOT_AND_PRINT(numSuccs == 1 || block.IsTryBegin() || block.IsTryEnd() || block.IsIfBlock(),
                                     "Basic block with Jump must have 1 successor or should be try-begin or if block");
}

/**
 * Regalloc propagates catch-phi's inputs to the users and can broke user's domination. In this case:
 * - input_block should be placed inside try block;
 * - try-begin block should dominate user_block;
 *
 * [try-begin]----------\
 *     |                |
 * [input_block]        |
 *     |                |
 * [try-end]----------->|
 *                      |
 *                [catch-begin]
 *                      |
 *                [user_block]
 */
bool GraphChecker::IsTryCatchDomination(const BasicBlock *inputBlock, const BasicBlock *userBlock) const
{
    if (!GetGraph()->IsRegAllocApplied() && !GetGraph()->IsThrowApplied()) {
        return false;
    }
    if (inputBlock->IsTry()) {
        auto blocks = GetGraph()->GetTryBeginBlocks();
        auto it =
            std::find_if(blocks.begin(), blocks.end(), [userBlock](auto &bb) { return bb->IsDominate(userBlock); });
        return it != blocks.end();
    }
    return false;
}

#ifdef COMPILER_DEBUG_CHECKS
static inline bool AllUsersDominate(Inst *inst1, Inst *inst2)
{
    for (auto &user : inst1->GetUsers()) {
        if (!user.GetInst()->IsDominate(inst2)) {
            return false;
        }
    }
    return true;
}
#endif

// It is necessary to check because if reference instruction (it is some object) will contain between SaveState and some
// RuntimeCall user of SaveState, during startup in runtime call GC can be triggered and move our object, so we
// will lost them, his new position (object is not contained in SaveState).
void GraphChecker::CheckSaveStatesWithRuntimeCallUsers()
{
#ifdef COMPILER_DEBUG_CHECKS
    for (auto &block : GetGraph()->GetBlocksRPO()) {
        for (const auto &ss : block->AllInsts()) {
            if (ss->GetOpcode() != Opcode::SaveState) {
                continue;
            }
            CheckSaveStatesWithRuntimeCallUsers(block, ss->CastToSaveState());
        }
    }
#endif
}

void GraphChecker::CheckSaveStatesWithRuntimeCallUsers(BasicBlock *block, SaveStateInst *ss)
{
    for (auto &user : ss->GetUsers()) {
        auto userInst = user.GetInst();
        if (!userInst->IsRuntimeCall() || userInst->IsCheck()) {
            continue;
        }
        ASSERT(userInst->GetBasicBlock() == ss->GetBasicBlock());
        auto it = InstSafeIterator<IterationType::ALL, IterationDirection::BACKWARD>(*block, userInst);
        for (++it; *it != ss; ++it) {
            if ((*it)->GetOpcode() == Opcode::CastAnyTypeValue) {
                continue;
            }
            // Non-reference instructions, checks, nullptr and classes cannot be moved by GC
            // The correct state when all users of Object(is "*it") between SaveState and RuntimeCall(is
            // "user_inst")
            CHECKER_DO_IF_NOT_AND_PRINT(!(*it)->IsMovableObject() || AllUsersDominate(*it, userInst),
                                        std::cerr << "We have inst v" << (*it)->GetId()
                                                  << " which is located between SaveState v" << ss->GetId()
                                                  << " and RuntimeCall v" << userInst->GetId() << ":\n"
                                                  << **it << std::endl
                                                  << *ss << std::endl
                                                  << *userInst << std::endl);
        }
    }
}

#ifdef COMPILER_DEBUG_CHECKS
void GraphChecker::PrepareUsers(Inst *inst, ArenaVector<User *> *users)
{
    for (auto &user : inst->GetUsers()) {
        users->push_back(&user);
    }
    auto i = std::find_if(users->begin(), users->end(), [](User *user) { return user->GetInst()->IsCheck(); });
    while (i != users->end()) {
        auto userInst = (*i)->GetInst();
        // erase before push_backs to avoid iterator invalidation
        users->erase(i);
        // skip AnyTypeChecks with primitive type
        if (userInst->GetOpcode() != Opcode::AnyTypeCheck || userInst->IsReferenceOrAny()) {
            for (auto &u : userInst->GetUsers()) {
                users->push_back(&u);
            }
        }
        i = std::find_if(users->begin(), users->end(), [](User *user) { return user->GetInst()->IsCheck(); });
    }
    for (auto &it : (*users)) {
        [[maybe_unused]] auto user = it->GetInst();
        CHECKER_IF_NOT_PRINT(!user->IsCheck());
    }
}
#endif

#ifdef COMPILER_DEBUG_CHECKS
// If all indirect (through other Phis) inputs of Phi cannot be moved by GC, result of Phi itself
// also cannot be moved (and does not need to be checked in CheckSaveStateInputs as input of its users)
bool GraphChecker::IsPhiSafeToSkipObjectCheck(Inst *inst, Marker visited)
{
    CHECKER_IF_NOT_PRINT(inst->IsPhi());
    CHECKER_IF_NOT_PRINT(visited != UNDEF_MARKER);
    if (inst->SetMarker(visited)) {
        return true;
    }
    for (auto &input : inst->GetInputs()) {
        auto inputInst = input.GetInst();
        if (inputInst->IsPhi()) {
            if (!IsPhiSafeToSkipObjectCheck(inputInst, visited)) {
                return false;
            }
        } else if (inputInst->IsMovableObject() || inputInst->IsCheck()) {
            // Check instructions with reference type do not need to be saved in SaveState themselves,
            // but we need to return false here for them (because their result can be moved by GC)
            return false;
        }
    }
    return true;
}

// If all indirect (through other Phis) users of Phi are SaveState instructions, result of Phi
// is not used in compiled code (and does not need to be checked in CheckSaveStateInputs as user of its inputs)
bool GraphChecker::IsPhiUserSafeToSkipObjectCheck(Inst *inst, Marker visited)
{
    CHECKER_IF_NOT_PRINT(inst->IsPhi());
    CHECKER_IF_NOT_PRINT(visited != UNDEF_MARKER);
    if (inst->SetMarker(visited)) {
        return true;
    }
    for (auto &user : inst->GetUsers()) {
        auto userInst = user.GetInst();
        if (userInst->IsSaveState() || userInst->IsCatchPhi() ||
            (userInst->IsPhi() && IsPhiUserSafeToSkipObjectCheck(userInst, visited))) {
            continue;
        }
        return false;
    }
    return true;
}

// Checks if object is correctly used in SaveStates between it and user
class ObjectSSChecker {
public:
    explicit ObjectSSChecker(Inst *object) : object_(object), visited_(object->GetBasicBlock()->GetGraph()) {}

    bool Run(const Inst *user, const BasicBlock *block, Inst *startFrom)
    {
        if (startFrom != nullptr) {
            auto it = InstSafeIterator<IterationType::ALL, IterationDirection::BACKWARD>(*block, startFrom);
            for (; it != block->AllInstsSafeReverse().end(); ++it) {
                auto inst = *it;
                if (inst == nullptr) {
                    break;
                }
                if (inst->SetMarker(visited_.GetMarker()) || inst == object_ || inst == user) {
                    return true;
                }
                if (!FindAndRemindObjectInSaveState(inst)) {
                    return false;
                }
            }
        }
        for (auto pred : block->GetPredsBlocks()) {
            // Catch-begin block has edge from try-end block, and all try-blocks should be visited from this edge.
            // `object` can be placed inside try-block - after try-begin, so that visiting try-begin is wrong
            if (block->IsCatchBegin() && pred->IsTryBegin()) {
                continue;
            }
            if (!Run(user, pred, pred->GetLastInst())) {
                return false;
            }
        }
        return true;
    }

    Inst *FailedSS()
    {
        return failedSs_;
    }

private:
    static bool FindObjectInSaveState(Inst *object, Inst *ss)
    {
        if (!object->IsMovableObject()) {
            return true;
        }
        while (ss != nullptr && object->IsDominate(ss)) {
            auto it = std::find_if(ss->GetInputs().begin(), ss->GetInputs().end(), [object, ss](Input input) {
                return ss->GetDataFlowInput(input.GetInst()) == object;
            });
            if (it != ss->GetInputs().end()) {
                return true;
            }
            auto caller = static_cast<SaveStateInst *>(ss)->GetCallerInst();
            if (caller == nullptr) {
                break;
            }
            ss = caller->GetSaveState();
        }
        return false;
    }

    bool FindAndRemindObjectInSaveState(Inst *inst)
    {
        if (IsSaveStateForGc(inst) && !FindObjectInSaveState(object_, inst)) {
            failedSs_ = inst;
            return false;
        }
        return true;
    }

    Inst *object_;
    Inst *failedSs_ {};
    MarkerHolder visited_;
};

void GraphChecker::CheckSaveStateInputs(Inst *inst, ArenaVector<User *> *users)
{
    if (!inst->IsMovableObject()) {
        return;
    }
    // true if we do not need check for this input (because it cannot be moved by GC)
    bool skipObjCheck = false;
    if (inst->GetOpcode() == Opcode::Phi) {
        MarkerHolder visited(GetGraph());
        skipObjCheck = IsPhiSafeToSkipObjectCheck(inst, visited.GetMarker());
    }

    PrepareUsers(inst, users);

    ObjectSSChecker objectSSChecker(inst);
    MarkerHolder osrVisited(GetGraph());
    for (auto &it : *users) {
        auto user = it->GetInst();
        if (user->IsCatchPhi()) {
            continue;
        }
        // true if we do not need check for this user (because it is Phi used only in SaveStates)
        bool skipObjCheckUser = false;
        BasicBlock *startBb;
        Inst *startInst;
        if (user->IsPhi()) {
            MarkerHolder visited(GetGraph());
            skipObjCheckUser = IsPhiUserSafeToSkipObjectCheck(user, visited.GetMarker());
            // check SaveStates on path between inst and the end of corresponding predecessor of Phi's block
            startBb = user->GetBasicBlock()->GetPredsBlocks()[it->GetBbNum()];
            startInst = startBb->GetLastInst();
        } else {
            // check SaveStates on path between inst and user
            startBb = user->GetBasicBlock();
            startInst = user->GetPrev();
        }
        CHECKER_DO_IF_NOT_AND_PRINT(skipObjCheck || skipObjCheckUser || objectSSChecker.Run(user, startBb, startInst),
                                    std::cerr << "Object v" << inst->GetId() << " used in v" << user->GetId()
                                              << ", but not found on the path between them in the "
                                              << objectSSChecker.FailedSS()->GetOpcodeStr() << " v"
                                              << objectSSChecker.FailedSS()->GetId() << ":\n"
                                              << *inst << std::endl
                                              << *user << std::endl
                                              << *objectSSChecker.FailedSS() << std::endl);
        CheckSaveStateOsrRec(inst, user, startBb, osrVisited.GetMarker());
    }
    users->clear();
}
#endif

void GraphChecker::CheckSaveStateInputs()
{
#ifdef COMPILER_DEBUG_CHECKS
    ArenaVector<User *> users(GetLocalAllocator()->Adapter());
    for (auto &block : GetGraph()->GetBlocksRPO()) {
        for (const auto &inst : block->AllInsts()) {
            CheckSaveStateInputs(inst, &users);
        }
    }
#endif
}

void GraphChecker::CheckSaveStateOsrRec(const Inst *inst, const Inst *user, BasicBlock *block, Marker visited)
{
    if (block->SetMarker(visited)) {
        return;
    }
    if (inst->GetBasicBlock() == block) {
        return;
    }
    if (block->IsOsrEntry()) {
        CHECKER_IF_NOT_PRINT(GetGraph()->IsOsrMode());
        auto ss = block->GetFirstInst();
        CHECKER_IF_NOT_PRINT(ss != nullptr && ss->GetOpcode() == Opcode::SaveStateOsr);
        [[maybe_unused]] auto it =
            std::find_if(ss->GetInputs().begin(), ss->GetInputs().end(),
                         [inst, ss](Input input) { return ss->GetDataFlowInput(input.GetInst()) == inst; });
        CHECKER_DO_IF_NOT_AND_PRINT(it != ss->GetInputs().end(),
                                    std::cerr << "Inst v" << inst->GetId() << " used in v" << user->GetId()
                                              << ", but not found on the path between them in the "
                                              << ss->GetOpcodeStr() << " v" << ss->GetId() << ":\n"
                                              << *inst << std::endl
                                              << *user << std::endl
                                              << *ss << std::endl);
    }
    for (auto pred : block->GetPredsBlocks()) {
        CheckSaveStateOsrRec(inst, user, pred, visited);
    }
}

/*
 * Visitors to check instructions types
 */
void GraphChecker::VisitMov(GraphVisitor *v, Inst *inst)
{
    CheckUnaryOperationTypes(v, inst);
    UNREACHABLE();
}
void GraphChecker::VisitNeg(GraphVisitor *v, Inst *inst)
{
    CheckUnaryOperationTypes(v, inst);
}
void GraphChecker::VisitAbs(GraphVisitor *v, Inst *inst)
{
    CheckUnaryOperationTypes(v, inst);
}
void GraphChecker::VisitSqrt(GraphVisitor *v, Inst *inst)
{
    CHECKER_DO_IF_NOT_AND_PRINT_VISITOR(v, DataType::IsFloatType(inst->GetType()),
                                        (std::cerr << "\nSqrt must have float type\n", inst->Dump(&std::cerr)));
    CheckUnaryOperationTypes(v, inst);
}

void GraphChecker::VisitAddI(GraphVisitor *v, Inst *inst)
{
    if (inst->GetType() == DataType::POINTER) {
        CHECKER_DO_IF_NOT_AND_PRINT_VISITOR(
            v, inst->GetInputType(0) == DataType::POINTER || inst->GetInputType(0) == DataType::REFERENCE,
            (std::cerr << "\nptr AddI must have ptr or ref input type\n", inst->Dump(&std::cerr)));
        return;
    }
    CHECKER_DO_IF_NOT_AND_PRINT_VISITOR(v, DataType::GetCommonType(inst->GetType()) == DataType::INT64,
                                        (std::cerr << "\nAddI must have integer type\n", inst->Dump(&std::cerr)));
    CheckUnaryOperationTypes(v, inst);
}
void GraphChecker::VisitSubI(GraphVisitor *v, Inst *inst)
{
    if (inst->GetType() == DataType::POINTER) {
        CHECKER_DO_IF_NOT_AND_PRINT_VISITOR(
            v, inst->GetInputType(0) == DataType::POINTER || inst->GetInputType(0) == DataType::REFERENCE,
            (std::cerr << "\nptr SubI must have ptr or ref input type\n", inst->Dump(&std::cerr)));
        return;
    }
    CHECKER_DO_IF_NOT_AND_PRINT_VISITOR(v, DataType::GetCommonType(inst->GetType()) == DataType::INT64,
                                        (std::cerr << "\nSubI must have integer type\n", inst->Dump(&std::cerr)));
    CheckUnaryOperationTypes(v, inst);
}
void GraphChecker::VisitMulI(GraphVisitor *v, Inst *inst)
{
    [[maybe_unused]] auto type = inst->GetType();
    CHECKER_DO_IF_NOT_AND_PRINT_VISITOR(
        v,
        DataType::Is32Bits(type, static_cast<GraphChecker *>(v)->GetGraph()->GetArch()) && !DataType::IsReference(type),
        (std::cerr << "\nMulI must have Int32 type\n", inst->Dump(&std::cerr)));
    CheckUnaryOperationTypes(v, inst);
}
void GraphChecker::VisitDivI(GraphVisitor *v, Inst *inst)
{
    [[maybe_unused]] auto type = inst->GetType();
    if (static_cast<GraphChecker *>(v)->GetGraph()->IsBytecodeOptimizer()) {
        CHECKER_DO_IF_NOT_AND_PRINT_VISITOR(
            v,
            DataType::Is32Bits(type, static_cast<GraphChecker *>(v)->GetGraph()->GetArch()) &&
                !DataType::IsReference(type),
            (std::cerr << "\nDivI must have Int32 type\n", inst->Dump(&std::cerr)));
    } else {
        CHECKER_DO_IF_NOT_AND_PRINT_VISITOR(
            v, !DataType::IsLessInt32(type) && !DataType::IsReference(type),
            (std::cerr << "\nDivI must have at least Int32 type\n", inst->Dump(&std::cerr)));
    }
    CheckUnaryOperationTypes(v, inst);
}
void GraphChecker::VisitModI(GraphVisitor *v, Inst *inst)
{
    [[maybe_unused]] auto type = inst->GetType();
    if (static_cast<GraphChecker *>(v)->GetGraph()->IsBytecodeOptimizer()) {
        CHECKER_DO_IF_NOT_AND_PRINT_VISITOR(
            v,
            DataType::Is32Bits(type, static_cast<GraphChecker *>(v)->GetGraph()->GetArch()) &&
                !DataType::IsReference(type),
            (std::cerr << "\nModI must have Int32 type\n", inst->Dump(&std::cerr)));
    } else {
        CHECKER_DO_IF_NOT_AND_PRINT_VISITOR(
            v, !DataType::IsLessInt32(type) && !DataType::IsReference(type),
            (std::cerr << "\nModI must have at least Int32 type\n", inst->Dump(&std::cerr)));
    }
    CheckUnaryOperationTypes(v, inst);
}
void GraphChecker::VisitAndI(GraphVisitor *v, Inst *inst)
{
    CHECKER_DO_IF_NOT_AND_PRINT_VISITOR(v, DataType::GetCommonType(inst->GetType()) == DataType::INT64,
                                        (std::cerr << "\nAndI must have integer type\n", inst->Dump(&std::cerr)));
    CheckUnaryOperationTypes(v, inst);
}
void GraphChecker::VisitOrI(GraphVisitor *v, Inst *inst)
{
    CHECKER_DO_IF_NOT_AND_PRINT_VISITOR(v, DataType::GetCommonType(inst->GetType()) == DataType::INT64,
                                        (std::cerr << "\nOrI must have integer type\n", inst->Dump(&std::cerr)));
    CheckUnaryOperationTypes(v, inst);
}
void GraphChecker::VisitXorI(GraphVisitor *v, Inst *inst)
{
    CHECKER_DO_IF_NOT_AND_PRINT_VISITOR(v, DataType::GetCommonType(inst->GetType()) == DataType::INT64,
                                        (std::cerr << "\nXorI must have integer type\n", inst->Dump(&std::cerr)));
    CheckUnaryOperationTypes(v, inst);
}
void GraphChecker::VisitShlI(GraphVisitor *v, Inst *inst)
{
    CHECKER_DO_IF_NOT_AND_PRINT_VISITOR(v, DataType::GetCommonType(inst->GetType()) == DataType::INT64,
                                        (std::cerr << "\nShlI must have integer type\n", inst->Dump(&std::cerr)));
    CheckUnaryOperationTypes(v, inst);
    [[maybe_unused]] auto imm = static_cast<BinaryImmOperation *>(inst)->GetImm();
    CHECKER_DO_IF_NOT_AND_PRINT_VISITOR(
        v, imm <= DataType::GetTypeSize(inst->GetType(), static_cast<GraphChecker *>(v)->GetGraph()->GetArch()),
        (std::cerr << "\nShlI have shift more then size of type\n", inst->Dump(&std::cerr)));
}
void GraphChecker::VisitShrI(GraphVisitor *v, Inst *inst)
{
    CHECKER_DO_IF_NOT_AND_PRINT_VISITOR(v, DataType::GetCommonType(inst->GetType()) == DataType::INT64,
                                        (std::cerr << "\nShrI must have integer type\n", inst->Dump(&std::cerr)));
    CheckUnaryOperationTypes(v, inst);
    [[maybe_unused]] auto imm = static_cast<BinaryImmOperation *>(inst)->GetImm();
    CHECKER_DO_IF_NOT_AND_PRINT_VISITOR(
        v, imm <= DataType::GetTypeSize(inst->GetType(), static_cast<GraphChecker *>(v)->GetGraph()->GetArch()),
        (std::cerr << "\nShrI have shift more then size of type\n", inst->Dump(&std::cerr)));
}
void GraphChecker::VisitAShlI(GraphVisitor *v, Inst *inst)
{
    CHECKER_DO_IF_NOT_AND_PRINT_VISITOR(v, DataType::GetCommonType(inst->GetType()) == DataType::INT64,
                                        (std::cerr << "\nAShrI must have integer type\n", inst->Dump(&std::cerr)));
    CheckUnaryOperationTypes(v, inst);
    [[maybe_unused]] auto imm = static_cast<BinaryImmOperation *>(inst)->GetImm();
    CHECKER_DO_IF_NOT_AND_PRINT_VISITOR(
        v, imm <= DataType::GetTypeSize(inst->GetType(), static_cast<GraphChecker *>(v)->GetGraph()->GetArch()),
        (std::cerr << "\nAShlI have shift more then size of type\n", inst->Dump(&std::cerr)));
}
void GraphChecker::VisitNot(GraphVisitor *v, Inst *inst)
{
    CHECKER_DO_IF_NOT_AND_PRINT_VISITOR(v, DataType::GetCommonType(inst->GetType()) == DataType::INT64,
                                        (std::cerr << "\nNot must have integer type\n", inst->Dump(&std::cerr)));
    CheckUnaryOperationTypes(v, inst);
}

// Size does't check after lowering, because for example lowering for Arm64 can remove some casts (ex. u32->u64)
bool IsIntWithPointerSize([[maybe_unused]] DataType::Type type, [[maybe_unused]] Graph *graph)
{
#ifndef NDEBUG
    auto arch = graph->GetArch();
    return DataType::GetCommonType(type) == DataType::INT64 &&
           (DataType::GetTypeSize(type, arch) == DataType::GetTypeSize(DataType::POINTER, arch) ||
            graph->IsLowLevelInstructionsEnabled());
#else
    return true;
#endif
}

void GraphChecker::VisitAdd(GraphVisitor *v, Inst *inst)
{
    auto graph = static_cast<GraphChecker *>(v)->GetGraph();
    if (!graph->SupportManagedCode() && inst->GetType() == DataType::POINTER) {
        [[maybe_unused]] auto type1 = inst->GetInput(0).GetInst()->GetType();
        [[maybe_unused]] auto type2 = inst->GetInput(1).GetInst()->GetType();
        CHECKER_DO_IF_NOT_AND_PRINT_VISITOR(
            v, type1 != type2, (std::cerr << "\nptr Add must have ptr and int input types\n", inst->Dump(&std::cerr)));
        CHECKER_DO_IF_NOT_AND_PRINT_VISITOR(
            v,
            (type1 == DataType::POINTER && IsIntWithPointerSize(type2, graph)) ||
                (type2 == DataType::POINTER && IsIntWithPointerSize(type1, graph)),
            (std::cerr << "\nptr Add must have ptr and int input types\n", inst->Dump(&std::cerr)));
        return;
    }
    CheckBinaryOperationTypes(v, inst);
}
void GraphChecker::VisitSub(GraphVisitor *v, Inst *inst)
{
    auto graph = static_cast<GraphChecker *>(v)->GetGraph();
    if (!graph->SupportManagedCode()) {
        [[maybe_unused]] auto type1 = inst->GetInput(0).GetInst()->GetType();
        [[maybe_unused]] auto type2 = inst->GetInput(1).GetInst()->GetType();
        if (inst->GetType() == DataType::POINTER) {
            CHECKER_DO_IF_NOT_AND_PRINT_VISITOR(
                v, type1 != type2,
                (std::cerr << "\nptr Sub must have ptr and int input types\n", inst->Dump(&std::cerr)));
            CHECKER_DO_IF_NOT_AND_PRINT_VISITOR(
                v, (type1 == DataType::POINTER && IsIntWithPointerSize(type2, graph)),
                (std::cerr << "\nptr Sub must have ptr and int input types\n", inst->Dump(&std::cerr)));
            return;
        }
        if (type1 == DataType::POINTER && type2 == DataType::POINTER) {
            CHECKER_DO_IF_NOT_AND_PRINT_VISITOR(
                v,
                DataType::GetCommonType(inst->GetType()) == DataType::INT64 &&
                    IsIntWithPointerSize(inst->GetType(), graph),
                (std::cerr << "\n Sub with 2 ptr inputs must have int type\n", inst->Dump(&std::cerr)));
            return;
        }
    }
    CheckBinaryOperationTypes(v, inst);
}
void GraphChecker::VisitMul(GraphVisitor *v, Inst *inst)
{
    CheckBinaryOperationTypes(v, inst);
}
void GraphChecker::VisitDiv(GraphVisitor *v, Inst *inst)
{
    CheckBinaryOperationTypes(v, inst);
}
void GraphChecker::VisitMod(GraphVisitor *v, Inst *inst)
{
    CheckBinaryOperationTypes(v, inst);
}
void GraphChecker::VisitMin(GraphVisitor *v, Inst *inst)
{
    CheckBinaryOperationTypes(v, inst);
}
void GraphChecker::VisitMax(GraphVisitor *v, Inst *inst)
{
    CheckBinaryOperationTypes(v, inst);
}
void GraphChecker::VisitShl(GraphVisitor *v, Inst *inst)
{
    CheckBinaryOperationTypes(v, inst, true);
}
void GraphChecker::VisitShr(GraphVisitor *v, Inst *inst)
{
    CheckBinaryOperationTypes(v, inst, true);
}
void GraphChecker::VisitAShr(GraphVisitor *v, Inst *inst)
{
    CheckBinaryOperationTypes(v, inst, true);
}
void GraphChecker::VisitAnd(GraphVisitor *v, Inst *inst)
{
    CheckBinaryOperationTypes(v, inst, true);
}
void GraphChecker::VisitOr(GraphVisitor *v, Inst *inst)
{
    CheckBinaryOperationTypes(v, inst, true);
}
void GraphChecker::VisitXor(GraphVisitor *v, Inst *inst)
{
    CheckBinaryOperationTypes(v, inst, true);
}

void GraphChecker::VisitAddOverflow(GraphVisitor *v, Inst *inst)
{
    CheckBinaryOverflowOperation(v, inst->CastToAddOverflow());
}
void GraphChecker::VisitSubOverflow(GraphVisitor *v, Inst *inst)
{
    CheckBinaryOverflowOperation(v, inst->CastToSubOverflow());
}
void GraphChecker::VisitLoadArray(GraphVisitor *v, Inst *inst)
{
    CheckMemoryInstruction(v, inst, inst->CastToLoadArray()->GetNeedBarrier());
}
void GraphChecker::VisitLoadArrayI(GraphVisitor *v, Inst *inst)
{
    CheckMemoryInstruction(v, inst, inst->CastToLoadArrayI()->GetNeedBarrier());
}
void GraphChecker::VisitLoadArrayPair(GraphVisitor *v, Inst *inst)
{
    CHECKER_DO_IF_NOT_AND_PRINT_VISITOR(
        v, MemoryCoalescing::AcceptedType(inst->GetType()) || DataType::IsReference(inst->GetType()),
        (std::cerr << "Unallowed type of coalesced load\n", inst->Dump(&std::cerr)));
    CheckMemoryInstruction(v, inst, inst->CastToLoadArrayPair()->GetNeedBarrier());
}
void GraphChecker::VisitLoadObjectPair(GraphVisitor *v, Inst *inst)
{
    CHECKER_DO_IF_NOT_AND_PRINT_VISITOR(
        v, MemoryCoalescing::AcceptedType(inst->GetType()) || DataType::IsReference(inst->GetType()),
        (std::cerr << "Unallowed type of coalesced load\n", inst->Dump(&std::cerr)));
    auto loadObj = inst->CastToLoadObjectPair();
    CheckMemoryInstruction(v, inst, loadObj->GetNeedBarrier());
    ASSERT(loadObj->GetObjectType() == MEM_OBJECT || loadObj->GetObjectType() == MEM_STATIC);
    ASSERT(loadObj->GetVolatile() == false);
    auto field0 = loadObj->GetObjField0();
    auto field1 = loadObj->GetObjField1();
    auto graph = static_cast<GraphChecker *>(v)->GetGraph();
    [[maybe_unused]] size_t offset0 = GetObjectOffset(graph, loadObj->GetObjectType(), field0, loadObj->GetTypeId0());
    [[maybe_unused]] size_t offset1 = GetObjectOffset(graph, loadObj->GetObjectType(), field1, loadObj->GetTypeId1());
    [[maybe_unused]] size_t fieldSize = GetTypeSize(inst->GetType(), graph->GetArch()) / BYTE_SIZE;
    ASSERT((offset0 + fieldSize == offset1) || (offset1 + fieldSize == offset0));
}
void GraphChecker::VisitLoadArrayPairI(GraphVisitor *v, Inst *inst)
{
    CHECKER_DO_IF_NOT_AND_PRINT_VISITOR(
        v, MemoryCoalescing::AcceptedType(inst->GetType()) || DataType::IsReference(inst->GetType()),
        (std::cerr << "Unallowed type of coalesced load\n", inst->Dump(&std::cerr)));
    CheckMemoryInstruction(v, inst, inst->CastToLoadArrayPairI()->GetNeedBarrier());
}

void GraphChecker::VisitLoadPairPart(GraphVisitor *v, Inst *inst)
{
    CHECKER_DO_IF_NOT_AND_PRINT_VISITOR(
        v, MemoryCoalescing::AcceptedType(inst->GetType()) || DataType::IsReference(inst->GetType()),
        (std::cerr << "Unallowed type of coalesced load\n", inst->Dump(&std::cerr)));
    CheckMemoryInstruction(v, inst);
    [[maybe_unused]] auto op1 = inst->GetInputs()[0].GetInst();
    [[maybe_unused]] auto idx = inst->CastToLoadPairPart()->GetImm();
    CHECKER_DO_IF_NOT_AND_PRINT_VISITOR(v, op1->WithGluedInsts(),
                                        (std::cerr << "Input instruction is not a Pair\n", inst->Dump(&std::cerr)));
    if (op1->GetOpcode() == Opcode::LoadArrayPairI) {
        CHECKER_DO_IF_NOT_AND_PRINT_VISITOR(v, idx < op1->CastToLoadArrayPairI()->GetDstCount(),
                                            (std::cerr << "Pair index is out of bounds\n", inst->Dump(&std::cerr)));
    } else if (op1->GetOpcode() == Opcode::LoadArrayPair) {
        CHECKER_DO_IF_NOT_AND_PRINT_VISITOR(v, idx < op1->CastToLoadArrayPair()->GetDstCount(),
                                            (std::cerr << "Pair index is out of bounds\n", inst->Dump(&std::cerr)));
    } else {
        ASSERT(op1->GetOpcode() == Opcode::LoadObjectPair);
    }
    CHECKER_DO_IF_NOT_AND_PRINT_VISITOR(
        v, CheckCommonTypes(inst, inst->GetInputs()[0].GetInst()),
        (std::cerr << "Types of load vector element and vector input are not compatible\n", inst->Dump(&std::cerr)));

    // Strict order here
    auto prev = inst->GetPrev();
    while (prev != nullptr && prev != op1) {
        if (prev->GetOpcode() == Opcode::LoadPairPart || prev->GetOpcode() == Opcode::SpillFill) {
            prev = prev->GetPrev();
        } else {
            break;
        }
    }
    CHECKER_DO_IF_NOT_AND_PRINT_VISITOR(
        v, prev != nullptr && prev == op1,
        (std::cerr << "LoadPairPart(s) instructions must follow immediately after appropriate "
                      "LoadArrayPair(I) or LoadObjectPair\n",
         inst->Dump(&std::cerr), prev->Dump(&std::cerr), inst->GetBasicBlock()->GetGraph()->Dump(&std::cerr)));
}

void GraphChecker::VisitStoreArrayPair(GraphVisitor *v, Inst *inst)
{
    CHECKER_DO_IF_NOT_AND_PRINT_VISITOR(
        v, MemoryCoalescing::AcceptedType(inst->GetType()) || DataType::IsReference(inst->GetType()),
        (std::cerr << "Unallowed type of coalesced store\n", inst->Dump(&std::cerr)));
    CheckMemoryInstruction(v, inst);
    CHECKER_DO_IF_NOT_AND_PRINT_VISITOR(
        v, CheckCommonTypes(inst, inst->GetInputs()[2U].GetInst()),
        (std::cerr << "Types of store and the first stored value are not compatible\n", inst->Dump(&std::cerr)));
    CHECKER_DO_IF_NOT_AND_PRINT_VISITOR(
        v, CheckCommonTypes(inst, inst->GetInputs()[3U].GetInst()),
        (std::cerr << "Types of store and the second stored value are not compatible\n", inst->Dump(&std::cerr)));
    [[maybe_unused]] bool needBarrier = inst->CastToStoreArrayPair()->GetNeedBarrier();
    CHECKER_DO_IF_NOT_AND_PRINT_VISITOR(
        v, needBarrier == (inst->GetType() == DataType::REFERENCE) || inst->GetType() == DataType::ANY,
        (std::cerr << "StoreArrayPair has incorrect value NeedBarrier", inst->Dump(&std::cerr)));
}

void GraphChecker::VisitStoreObjectPair(GraphVisitor *v, Inst *inst)
{
    auto storeObj = inst->CastToStoreObjectPair();
    bool needBarrier = storeObj->GetNeedBarrier();
    CheckMemoryInstruction(v, inst, needBarrier);
    CHECKER_DO_IF_NOT_AND_PRINT_VISITOR(
        v, CheckCommonTypes(inst, inst->GetInputs()[1].GetInst()),
        (std::cerr << "Types of store and the first store input are not compatible\n", inst->Dump(&std::cerr)));
    CHECKER_DO_IF_NOT_AND_PRINT_VISITOR(
        v, CheckCommonTypes(inst, inst->GetInputs()[2].GetInst()),
        (std::cerr << "Types of store and the second store input are not compatible\n", inst->Dump(&std::cerr)));
    CHECKER_DO_IF_NOT_AND_PRINT_VISITOR(
        v, needBarrier == (inst->GetType() == DataType::REFERENCE) || inst->GetType() == DataType::ANY,
        (std::cerr << "StoreObjectPair has incorrect value NeedBarrier", inst->Dump(&std::cerr)));

    ASSERT(storeObj->GetObjectType() == MEM_OBJECT || storeObj->GetObjectType() == MEM_STATIC);
    ASSERT(storeObj->GetVolatile() == false);
    auto field0 = storeObj->GetObjField0();
    auto field1 = storeObj->GetObjField1();
    auto graph = static_cast<GraphChecker *>(v)->GetGraph();
    [[maybe_unused]] size_t offset0 = GetObjectOffset(graph, storeObj->GetObjectType(), field0, storeObj->GetTypeId0());
    [[maybe_unused]] size_t offset1 = GetObjectOffset(graph, storeObj->GetObjectType(), field1, storeObj->GetTypeId1());
    [[maybe_unused]] size_t fieldSize = GetTypeSize(inst->GetType(), graph->GetArch()) / BYTE_SIZE;
    ASSERT((offset0 + fieldSize == offset1) || (offset1 + fieldSize == offset0));
}

void GraphChecker::VisitStoreArrayPairI(GraphVisitor *v, Inst *inst)
{
    bool needBarrier = inst->CastToStoreArrayPairI()->GetNeedBarrier();
    CHECKER_DO_IF_NOT_AND_PRINT_VISITOR(
        v, MemoryCoalescing::AcceptedType(inst->GetType()) || DataType::IsReference(inst->GetType()),
        (std::cerr << "Unallowed type of coalesced store\n", inst->Dump(&std::cerr)));
    CheckMemoryInstruction(v, inst, needBarrier);
    CHECKER_DO_IF_NOT_AND_PRINT_VISITOR(
        v, CheckCommonTypes(inst, inst->GetInputs()[1].GetInst()),
        (std::cerr << "Types of store and the first stored value are not compatible\n", inst->Dump(&std::cerr)));
    CHECKER_DO_IF_NOT_AND_PRINT_VISITOR(
        v, CheckCommonTypes(inst, inst->GetInputs()[2U].GetInst()),
        (std::cerr << "Types of store and the second stored value are not compatible\n", inst->Dump(&std::cerr)));
    CHECKER_DO_IF_NOT_AND_PRINT_VISITOR(
        v, needBarrier == (inst->GetType() == DataType::REFERENCE) || inst->GetType() == DataType::ANY,
        (std::cerr << "StoreArrayPairI has incorrect value NeedBarrier", inst->Dump(&std::cerr)));
}

void GraphChecker::VisitStore(GraphVisitor *v, Inst *inst)
{
    bool needBarrier = inst->CastToStore()->GetNeedBarrier();
    CheckMemoryInstruction(v, inst, needBarrier);
}

void GraphChecker::VisitStoreI(GraphVisitor *v, Inst *inst)
{
    bool needBarrier = inst->CastToStoreI()->GetNeedBarrier();
    CheckMemoryInstruction(v, inst, needBarrier);
}

void GraphChecker::VisitStoreArray(GraphVisitor *v, Inst *inst)
{
    bool needBarrier = inst->CastToStoreArray()->GetNeedBarrier();
    CheckMemoryInstruction(v, inst, needBarrier);
    CHECKER_DO_IF_NOT_AND_PRINT_VISITOR(
        v, CheckCommonTypes(inst, inst->GetInputs()[2U].GetInst()),
        (std::cerr << "Types of store and store input are not compatible\n", inst->Dump(&std::cerr)));
    CHECKER_DO_IF_NOT_AND_PRINT_VISITOR(
        v, needBarrier == (inst->GetType() == DataType::REFERENCE) || inst->GetType() == DataType::ANY,
        (std::cerr << "StoreArray has incorrect value NeedBarrier", inst->Dump(&std::cerr)));
}

void GraphChecker::VisitStoreArrayI(GraphVisitor *v, Inst *inst)
{
    bool needBarrier = inst->CastToStoreArrayI()->GetNeedBarrier();
    CheckMemoryInstruction(v, inst, needBarrier);
    CHECKER_DO_IF_NOT_AND_PRINT_VISITOR(
        v, CheckCommonTypes(inst, inst->GetInputs()[1].GetInst()),
        (std::cerr << "Types of store and store input are not compatible\n", inst->Dump(&std::cerr)));
    CHECKER_DO_IF_NOT_AND_PRINT_VISITOR(
        v, needBarrier == (inst->GetType() == DataType::REFERENCE) || inst->GetType() == DataType::ANY,
        (std::cerr << "StoreArrayI has incorrect value NeedBarrier", inst->Dump(&std::cerr)));
}

void GraphChecker::VisitStoreStatic(GraphVisitor *v, Inst *inst)
{
    bool needBarrier = inst->CastToStoreStatic()->GetNeedBarrier();
    CheckMemoryInstruction(v, inst, needBarrier);
    auto graph = static_cast<GraphChecker *>(v)->GetGraph();
    CHECKER_DO_IF_NOT_AND_PRINT_VISITOR(
        v, CheckCommonTypes(inst, inst->GetInputs()[1].GetInst()),
        (std::cerr << "Types of store and store input are not compatible\n", inst->Dump(&std::cerr)));
    CHECKER_DO_IF_NOT_AND_PRINT_VISITOR(
        v, needBarrier == (inst->GetType() == DataType::REFERENCE),
        (std::cerr << "StoreStatic has incorrect value NeedBarrier", inst->Dump(&std::cerr)));
    [[maybe_unused]] auto initInst = inst->GetInputs()[0].GetInst();
    if (initInst->IsPhi()) {
        return;
    }
    [[maybe_unused]] auto opcode = initInst->GetOpcode();
    CHECKER_DO_IF_NOT_AND_PRINT_VISITOR(
        v, (opcode == Opcode::LoadAndInitClass || opcode == Opcode::LoadImmediate),
        (std::cerr << "The first input for the StoreStatic should be LoadAndInitClass or LoadImmediate",
         inst->Dump(&std::cerr), initInst->Dump(&std::cerr)));
    [[maybe_unused]] auto storeStatic = inst->CastToStoreStatic();
    [[maybe_unused]] auto classId =
        graph->GetRuntime()->GetClassIdForField(storeStatic->GetMethod(), storeStatic->GetTypeId());
    // See comment in VisitNewObject about this if statement
    if (opcode == Opcode::LoadAndInitClass && initInst->CastToLoadAndInitClass()->GetClass() == nullptr) {
        CHECKER_DO_IF_NOT_AND_PRINT_VISITOR(v, initInst->CastToLoadAndInitClass()->GetTypeId() == classId,
                                            (std::cerr << "StoreStatic and LoadAndInitClass must have equal class",
                                             inst->Dump(&std::cerr), initInst->Dump(&std::cerr)));
    }
}

void GraphChecker::VisitUnresolvedStoreStatic(GraphVisitor *v, Inst *inst)
{
    bool needBarrier = inst->CastToUnresolvedStoreStatic()->GetNeedBarrier();
    CheckMemoryInstruction(v, inst, needBarrier);
    CHECKER_DO_IF_NOT_AND_PRINT_VISITOR(
        v, CheckCommonTypes(inst, inst->GetInputs()[0].GetInst()),
        (std::cerr << "Types of store and store input are not compatible\n", inst->Dump(&std::cerr)));
    CHECKER_DO_IF_NOT_AND_PRINT_VISITOR(
        v, needBarrier == (inst->GetType() == DataType::REFERENCE),
        (std::cerr << "UnresolvedStoreStatic has incorrect value NeedBarrier", inst->Dump(&std::cerr)));
    [[maybe_unused]] auto ss = inst->GetInputs()[1].GetInst();
    CHECKER_DO_IF_NOT_AND_PRINT_VISITOR(
        v, ss->GetOpcode() == Opcode::SaveState,
        (std::cerr << "UnresolvedStoreStatic instruction second operand is not a SaveState", inst->Dump(&std::cerr),
         ss->Dump(&std::cerr)));
}

void GraphChecker::VisitStoreObject(GraphVisitor *v, Inst *inst)
{
    bool needBarrier = inst->CastToStoreObject()->GetNeedBarrier();
    CheckMemoryInstruction(v, inst, needBarrier);
    CHECKER_DO_IF_NOT_AND_PRINT_VISITOR(
        v, CheckCommonTypes(inst, inst->GetInputs()[1].GetInst()),
        (std::cerr << "Types of store and store input are not compatible\n", inst->Dump(&std::cerr)));
    CHECKER_DO_IF_NOT_AND_PRINT_VISITOR(
        v, needBarrier == (inst->GetType() == DataType::REFERENCE) || inst->GetType() == DataType::ANY,
        (std::cerr << "StoreObject has incorrect value NeedBarrier", inst->Dump(&std::cerr)));
    CheckObjectType(v, inst, inst->CastToStoreObject()->GetObjectType(), inst->CastToStoreObject()->GetTypeId());
}

void GraphChecker::VisitStoreObjectDynamic(GraphVisitor *v, Inst *inst)
{
    bool needBarrier = inst->CastToStoreObjectDynamic()->IsBarrier();
    CheckMemoryInstruction(v, inst, needBarrier);
}

void GraphChecker::VisitFillConstArray(GraphVisitor *v, Inst *inst)
{
    bool needBarrier = inst->CastToFillConstArray()->GetNeedBarrier();
    CheckMemoryInstruction(v, inst, needBarrier);
}

void GraphChecker::VisitStoreResolvedObjectField(GraphVisitor *v, Inst *inst)
{
    bool needBarrier = inst->CastToStoreResolvedObjectField()->GetNeedBarrier();
    CheckMemoryInstruction(v, inst, needBarrier);
}

void GraphChecker::VisitStoreResolvedObjectFieldStatic(GraphVisitor *v, Inst *inst)
{
    bool needBarrier = inst->CastToStoreResolvedObjectFieldStatic()->GetNeedBarrier();
    CheckMemoryInstruction(v, inst, needBarrier);
}

void GraphChecker::VisitLoadStatic(GraphVisitor *v, Inst *inst)
{
    CheckMemoryInstruction(v, inst, inst->CastToLoadStatic()->GetNeedBarrier());
    auto graph = static_cast<GraphChecker *>(v)->GetGraph();
    [[maybe_unused]] auto initInst = inst->GetInputs()[0].GetInst();
    if (initInst->IsPhi()) {
        return;
    }
    [[maybe_unused]] auto opcode = initInst->GetOpcode();
    CHECKER_DO_IF_NOT_AND_PRINT_VISITOR(
        v, opcode == Opcode::LoadAndInitClass || opcode == Opcode::LoadImmediate,
        (std::cerr << "The first input for the LoadStatic should be LoadAndInitClass or LoadImmediate",
         inst->Dump(&std::cerr), initInst->Dump(&std::cerr)));
    [[maybe_unused]] auto loadStatic = inst->CastToLoadStatic();
    [[maybe_unused]] auto classId =
        graph->GetRuntime()->GetClassIdForField(loadStatic->GetMethod(), loadStatic->GetTypeId());
    // See comment in VisitNewObject about this if statement
    if (opcode == Opcode::LoadAndInitClass && initInst->CastToLoadAndInitClass()->GetClass() == nullptr) {
        CHECKER_DO_IF_NOT_AND_PRINT_VISITOR(v, initInst->CastToLoadAndInitClass()->GetTypeId() == classId,
                                            (std::cerr << "LoadStatic and LoadAndInitClass must have equal class",
                                             inst->Dump(&std::cerr), initInst->Dump(&std::cerr)));
    }
}

void GraphChecker::VisitLoadClass([[maybe_unused]] GraphVisitor *v, Inst *inst)
{
    CHECKER_DO_IF_NOT_AND_PRINT_VISITOR(v, inst->GetType() == DataType::REFERENCE,
                                        (std::cerr << "LoadClass must have Reference type", inst->Dump(&std::cerr)));
    for (auto &user : inst->GetUsers()) {
        [[maybe_unused]] auto userInst = user.GetInst();
        CHECKER_DO_IF_NOT_AND_PRINT_VISITOR(
            v,
            userInst->GetOpcode() == Opcode::CheckCast || userInst->GetOpcode() == Opcode::IsInstance ||
                userInst->GetOpcode() == Opcode::Phi || userInst->GetOpcode() == Opcode::Intrinsic ||
                userInst->GetOpcode() == Opcode::DeoptimizeCompare ||
                userInst->GetOpcode() == Opcode::DeoptimizeCompareImm ||
                userInst->GetOpcode() == Opcode::DeoptimizeIf || userInst->GetOpcode() == Opcode::Load ||
<<<<<<< HEAD
                userInst->GetOpcode() == Opcode::If || userInst->GetOpcode() == Opcode::IfImm,
=======
                userInst->GetOpcode() == Opcode::If || userInst->GetOpcode() == Opcode::IfImm ||
                userInst->GetOpcode() == Opcode::Compare || userInst->GetOpcode() == Opcode::Cmp,
>>>>>>> a77d6327
            (std::cerr << "Incorrect user of the LoadClass", inst->Dump(&std::cerr), userInst->Dump(&std::cerr)));
    }
}

void GraphChecker::VisitLoadAndInitClass([[maybe_unused]] GraphVisitor *v, Inst *inst)
{
    CHECKER_DO_IF_NOT_AND_PRINT_VISITOR(
        v, inst->GetType() == DataType::REFERENCE,
        (std::cerr << "LoadAndInitClass must have Reference type", inst->Dump(&std::cerr)));
    for (auto &user : inst->GetUsers()) {
        [[maybe_unused]] auto userInst = user.GetInst();
        CHECKER_DO_IF_NOT_AND_PRINT_VISITOR(
            v,
            userInst->GetOpcode() == Opcode::LoadStatic ||
                (userInst->GetOpcode() == Opcode::LoadObject &&
                 userInst->CastToLoadObject()->GetObjectType() == ObjectType::MEM_STATIC) ||
                userInst->GetOpcode() == Opcode::StoreStatic ||
                (userInst->GetOpcode() == Opcode::StoreObject &&
                 userInst->CastToStoreObject()->GetObjectType() == ObjectType::MEM_STATIC) ||
                userInst->GetOpcode() == Opcode::NewObject || userInst->GetOpcode() == Opcode::Phi ||
                userInst->GetOpcode() == Opcode::MultiArray || userInst->GetOpcode() == Opcode::InitObject ||
                userInst->GetOpcode() == Opcode::UnresolvedStoreStatic || userInst->GetOpcode() == Opcode::Intrinsic ||
                userInst->GetOpcode() == Opcode::NewArray || userInst->GetOpcode() == Opcode::IsInstance ||
                userInst->GetOpcode() == Opcode::CheckCast || userInst->GetOpcode() == Opcode::DeoptimizeCompare ||
                userInst->GetOpcode() == Opcode::DeoptimizeCompareImm ||
                userInst->GetOpcode() == Opcode::DeoptimizeIf || userInst->GetOpcode() == Opcode::Load ||
                userInst->GetOpcode() == Opcode::If || userInst->GetOpcode() == Opcode::IfImm ||
                userInst->GetOpcode() == Opcode::Compare || userInst->GetOpcode() == Opcode::Cmp,
            (std::cerr << "Incorrect user of the LoadAndInitClass", inst->Dump(&std::cerr),
             userInst->Dump(&std::cerr)));
    }
}

void GraphChecker::VisitUnresolvedLoadAndInitClass([[maybe_unused]] GraphVisitor *v, Inst *inst)
{
    CHECKER_DO_IF_NOT_AND_PRINT_VISITOR(
        v, inst->GetType() == DataType::REFERENCE,
        (std::cerr << "UnresolvedLoadAndInitClass must have Reference type", inst->Dump(&std::cerr)));
    CHECKER_DO_IF_NOT_AND_PRINT_VISITOR(
        v, inst->CastToUnresolvedLoadAndInitClass()->GetClass() == nullptr,
        (std::cerr << "UnresolvedLoadAndInitClass must have a null ClassPtr", inst->Dump(&std::cerr)));
    [[maybe_unused]] auto ss = inst->GetInputs()[0].GetInst();
    CHECKER_DO_IF_NOT_AND_PRINT_VISITOR(
        v, ss->GetOpcode() == Opcode::SaveState,
        (std::cerr << "UnresolvedLoadAndInitClass instruction first operand is not a SaveState", inst->Dump(&std::cerr),
         ss->Dump(&std::cerr)));
    for (auto &user : inst->GetUsers()) {
        [[maybe_unused]] auto userInst = user.GetInst();
        CHECKER_DO_IF_NOT_AND_PRINT_VISITOR(
            v,
            userInst->GetOpcode() == Opcode::LoadStatic || userInst->GetOpcode() == Opcode::StoreStatic ||
                userInst->GetOpcode() == Opcode::NewObject || userInst->GetOpcode() == Opcode::NewArray ||
                userInst->GetOpcode() == Opcode::Phi || userInst->GetOpcode() == Opcode::MultiArray ||
                userInst->GetOpcode() == Opcode::UnresolvedStoreStatic ||
                userInst->GetOpcode() == Opcode::DeoptimizeCompare ||
                userInst->GetOpcode() == Opcode::DeoptimizeCompareImm ||
                userInst->GetOpcode() == Opcode::DeoptimizeIf || userInst->GetOpcode() == Opcode::Load ||
                userInst->GetOpcode() == Opcode::If || userInst->GetOpcode() == Opcode::IfImm ||
                userInst->GetOpcode() == Opcode::Compare || userInst->GetOpcode() == Opcode::Cmp,
            (std::cerr << "Incorrect user of the UnresolvedLoadAndInitClass", inst->Dump(&std::cerr),
             userInst->Dump(&std::cerr)));
    }
}

void GraphChecker::VisitGetInstanceClass([[maybe_unused]] GraphVisitor *v, Inst *inst)
{
    CHECKER_DO_IF_NOT_AND_PRINT_VISITOR(
        v, inst->GetType() == DataType::REFERENCE,
        (std::cerr << "GetInstanceClass must have Reference type", inst->Dump(&std::cerr)));
    for (auto &user : inst->GetUsers()) {
        [[maybe_unused]] auto userInst = user.GetInst();
        CHECKER_DO_IF_NOT_AND_PRINT_VISITOR(v, !userInst->IsSaveState(),
                                            (std::cerr << "Incorrect user of the GetInstanceClass",
                                             inst->Dump(&std::cerr), userInst->Dump(&std::cerr)));
    }
    ASSERT_DO(
        !inst->GetBasicBlock()->GetGraph()->IsDynamicMethod(),
        (std::cerr
         << "we can't use GetInstanceClass in dynamic, because object class can be changed. Use LoadObject MEM_CLASS"));
}

void GraphChecker::VisitNewObject([[maybe_unused]] GraphVisitor *v, Inst *inst)
{
    CHECKER_DO_IF_NOT_AND_PRINT_VISITOR(v, inst->GetType() == DataType::REFERENCE,
                                        (std::cerr << "NewObject must be have Reference type", inst->Dump(&std::cerr)));
    [[maybe_unused]] auto initInst = inst->GetInputs()[0].GetInst();
    if (initInst->IsPhi()) {
        return;
    }
    [[maybe_unused]] auto opcode = initInst->GetOpcode();
    CHECKER_DO_IF_NOT_AND_PRINT_VISITOR(v,
                                        opcode == Opcode::LoadAndInitClass || opcode == Opcode::LoadRuntimeClass ||
                                            opcode == Opcode::UnresolvedLoadAndInitClass ||
                                            opcode == Opcode::LoadImmediate,
                                        (std::cerr << "The first input for the NewObject should be LoadAndInitClass or "
                                                      "UnresolvedLoadAndInitClass or LoadRuntimeClass or LoadImmediate",
                                         inst->Dump(&std::cerr), initInst->Dump(&std::cerr)));
    [[maybe_unused]] auto ssInst = inst->GetInputs()[1].GetInst();
    CHECKER_DO_IF_NOT_AND_PRINT_VISITOR(v, ssInst->GetOpcode() == Opcode::SaveState,
                                        (std::cerr << "The second input for the NewObject should be SaveState",
                                         inst->Dump(&std::cerr), ssInst->Dump(&std::cerr)));
    // If InitClass contains an already resolved class, then IDs may be different. Because VN can remove the
    // duplicated InitClass and keep only one that is located in the inlined method and has a different id
    // accordingly.
    if (initInst->GetOpcode() == Opcode::LoadAndInitClass &&
        initInst->CastToLoadAndInitClass()->GetClass() == nullptr) {
        CHECKER_DO_IF_NOT_AND_PRINT_VISITOR(
            v, initInst->CastToLoadAndInitClass()->GetTypeId() == inst->CastToNewObject()->GetTypeId(),
            std::cerr << "NewObject and LoadAndInitClass must have equal class:\n"
                      << *inst << '\n'
                      << *initInst << std::endl);
    } else if (initInst->GetOpcode() == Opcode::UnresolvedLoadAndInitClass) {
        CHECKER_DO_IF_NOT_AND_PRINT_VISITOR(
            v, initInst->CastToUnresolvedLoadAndInitClass()->GetTypeId() == inst->CastToNewObject()->GetTypeId(),
            std::cerr << "NewObject and UnresolvedLoadAndInitClass must have equal class:\n"
                      << *inst << '\n'
                      << *initInst << std::endl);
    }
}

void GraphChecker::VisitLoadRuntimeClass([[maybe_unused]] GraphVisitor *v, [[maybe_unused]] Inst *inst)
{
    CHECKER_DO_IF_NOT_AND_PRINT_VISITOR(
        v, inst->CastToLoadRuntimeClass()->GetTypeId() == TypeIdMixin::MEM_PROMISE_CLASS_ID,
        (std::cerr << "LoadRuntimeClass should have TypeId MEM_PROMISE_CLASS_ID", inst->Dump(&std::cerr)));
}

void GraphChecker::VisitInitObject([[maybe_unused]] GraphVisitor *v, [[maybe_unused]] Inst *inst)
{
    CHECKER_DO_IF_NOT_AND_PRINT_VISITOR(
        v, g_options.IsCompilerSupportInitObjectInst(),
        (std::cerr << "Instruction InitObject isn't supported", inst->Dump(&std::cerr)));
}

void GraphChecker::VisitInitClass([[maybe_unused]] GraphVisitor *v, [[maybe_unused]] Inst *inst)
{
    CHECKER_DO_IF_NOT_AND_PRINT_VISITOR(v, inst->GetType() == DataType::NO_TYPE,
                                        (std::cerr << "InitClass doesn't have type", inst->Dump(&std::cerr)));
}

void GraphChecker::VisitIntrinsic([[maybe_unused]] GraphVisitor *v, Inst *inst)
{
    switch (inst->CastToIntrinsic()->GetIntrinsicId()) {
#include "intrinsics_graph_checker.inl"
        default: {
            return;
        }
    }
}

void GraphChecker::VisitLoadObject(GraphVisitor *v, Inst *inst)
{
    CheckMemoryInstruction(v, inst, inst->CastToLoadObject()->GetNeedBarrier());
    CheckObjectType(v, inst, inst->CastToLoadObject()->GetObjectType(), inst->CastToLoadObject()->GetTypeId());
}

void GraphChecker::VisitConstant([[maybe_unused]] GraphVisitor *v, [[maybe_unused]] Inst *inst)
{
    [[maybe_unused]] auto type = inst->GetType();
    [[maybe_unused]] auto isDynamic = static_cast<GraphChecker *>(v)->GetGraph()->IsDynamicMethod();
    if (static_cast<GraphChecker *>(v)->GetGraph()->IsBytecodeOptimizer()) {
        CHECKER_DO_IF_NOT_AND_PRINT_VISITOR(
            v,
            type == DataType::FLOAT32 || type == DataType::FLOAT64 || type == DataType::INT64 ||
                type == DataType::INT32 || (type == DataType::ANY && isDynamic),
            (std::cerr << "Constant inst can be only FLOAT32, FLOAT64, INT32 or INT64\n", inst->Dump(&std::cerr)));

    } else {
        CHECKER_DO_IF_NOT_AND_PRINT_VISITOR(
            v,
            type == DataType::FLOAT32 || type == DataType::FLOAT64 || type == DataType::INT64 ||
                (type == DataType::ANY && isDynamic),
            (std::cerr << "Constant instruction can be only FLOAT32, FLOAT64 or INT64\n", inst->Dump(&std::cerr)));
    }
}

void GraphChecker::VisitNullPtr([[maybe_unused]] GraphVisitor *v, [[maybe_unused]] Inst *inst)
{
    CHECKER_DO_IF_NOT_AND_PRINT_VISITOR(
        v, inst->GetType() == DataType::REFERENCE,
        (std::cerr << "NullPtr instruction should have REFERENCE type only\n", inst->Dump(&std::cerr)));

    CHECKER_DO_IF_NOT_AND_PRINT_VISITOR(
        v, static_cast<GraphChecker *>(v)->IncrementNullPtrInstCounterAndGet() == 1,
        (std::cerr << "There should be not more than one NullPtr instruction in graph\n",
         inst->GetBasicBlock()->Dump(&std::cerr)));
}

void GraphChecker::VisitLoadUniqueObject([[maybe_unused]] GraphVisitor *v, [[maybe_unused]] Inst *inst)
{
    CHECKER_DO_IF_NOT_AND_PRINT_VISITOR(
        v, inst->GetType() == DataType::REFERENCE,
        (std::cerr << "LoadUniqueObject instruction should have REFERENCE type only\n", inst->Dump(&std::cerr)));

    CHECKER_DO_IF_NOT_AND_PRINT_VISITOR(
        v, static_cast<GraphChecker *>(v)->IncrementLoadUniqueObjectInstCounterAndGet() == 1,
        (std::cerr << "There should be not more than one LoadUniqueObject instruction in graph\n",
         inst->GetBasicBlock()->Dump(&std::cerr)));
}

void GraphChecker::VisitPhi([[maybe_unused]] GraphVisitor *v, Inst *inst)
{
    for ([[maybe_unused]] auto input : inst->GetInputs()) {
        CHECKER_DO_IF_NOT_AND_PRINT_VISITOR(
            v,
            CheckCommonTypes(inst, input.GetInst()) ||
                (static_cast<GraphChecker *>(v)->GetGraph()->IsThrowApplied() &&
                 (input.GetInst()->GetBasicBlock()->IsEndWithThrow() ||
                  input.GetInst()->GetOpcode() == Opcode::CatchPhi || input.GetInst()->GetOpcode() == Opcode::Phi)),
            (std::cerr << "Types of phi result and phi input are not compatible\n"
                       << *inst << std::endl
                       << *input.GetInst()));
    }
}

void GraphChecker::VisitParameter([[maybe_unused]] GraphVisitor *v, [[maybe_unused]] Inst *inst)
{
    CHECKER_DO_IF_NOT_AND_PRINT_VISITOR(v, inst->GetType() != DataType::NO_TYPE,
                                        (std::cerr << "The parametr doesn't have type:\n", inst->Dump(&std::cerr)));
}

void GraphChecker::VisitCompare([[maybe_unused]] GraphVisitor *v, Inst *inst)
{
    [[maybe_unused]] auto op1 = inst->GetInputs()[0].GetInst();
    [[maybe_unused]] auto op2 = inst->GetInputs()[1].GetInst();
    for (size_t i = 0; i < inst->GetInputsCount(); i++) {
        CHECKER_DO_IF_NOT_AND_PRINT_VISITOR(v, inst->GetInputType(i) != DataType::NO_TYPE,
                                            std::cerr << "Source operand type is not set: " << *inst << std::endl);
    }
    CHECKER_DO_IF_NOT_AND_PRINT_VISITOR(v, inst->GetInputType(0) == inst->GetInputType(1),
                                        std::cerr << "Conditional instruction has different inputs type: " << *inst
                                                  << std::endl);
    if (inst->GetInputType(0) == DataType::REFERENCE) {
        CHECKER_DO_IF_NOT_AND_PRINT_VISITOR(
            v,
            inst->CastToCompare()->GetCc() == ConditionCode::CC_NE ||
                inst->CastToCompare()->GetCc() == ConditionCode::CC_EQ,
            (std::cerr << "Reference compare must have CC_NE or CC_EQ: \n", inst->Dump(&std::cerr)));
        if (op1->IsConst()) {
            CHECKER_DO_IF_NOT_AND_PRINT_VISITOR(v, IsZeroConstant(op1),
                                                (std::cerr << "Constant reference input must be integer 0: \n",
                                                 inst->Dump(&std::cerr), op1->Dump(&std::cerr)));
        } else {
            CHECKER_DO_IF_NOT_AND_PRINT_VISITOR(
                v, op1->GetType() == DataType::REFERENCE,
                (std::cerr << "Condition instruction 1st operand type is not a reference\n", inst->Dump(&std::cerr),
                 op1->Dump(&std::cerr)));
        }
        if (op2->IsConst()) {
            CHECKER_DO_IF_NOT_AND_PRINT_VISITOR(v, IsZeroConstant(op2),
                                                (std::cerr << "Constant reference input must be integer 0: \n",
                                                 inst->Dump(&std::cerr), op2->Dump(&std::cerr)));
        } else {
            CHECKER_DO_IF_NOT_AND_PRINT_VISITOR(
                v, op2->GetType() == DataType::REFERENCE,
                (std::cerr << "Condition instruction 2nd operand type is not a reference\n", inst->Dump(&std::cerr),
                 op2->Dump(&std::cerr)));
        }
    }
    CHECKER_MESSAGE_IF_NOT_AND_PRINT_VISITOR(v, inst->GetType() == DataType::BOOL,
                                             "Condition instruction type is not a bool");
}

void GraphChecker::VisitCast([[maybe_unused]] GraphVisitor *v, Inst *inst)
{
    [[maybe_unused]] auto dstType = inst->GetType();
    [[maybe_unused]] auto srcType = inst->GetInputType(0);
    [[maybe_unused]] auto inputType = inst->GetInput(0).GetInst()->GetType();

    CHECKER_DO_IF_NOT_AND_PRINT_VISITOR(
        v, DataType::IsTypeNumeric(dstType),
        (std::cerr << "Cast instruction dst type is not a numeric type\n", inst->Dump(&std::cerr)));
    if (static_cast<GraphChecker *>(v)->GetGraph()->GetMode().SupportManagedCode()) {
        CHECKER_DO_IF_NOT_AND_PRINT_VISITOR(
            v, DataType::IsTypeNumeric(srcType),
            (std::cerr << "Cast instruction src type is not a numeric type\n", inst->Dump(&std::cerr)));
        CHECKER_DO_IF_NOT_AND_PRINT_VISITOR(
            v, DataType::IsTypeNumeric(inputType),
            (std::cerr << "Cast instruction operand type is not a numeric type\n", inst->Dump(&std::cerr)));
    }
    CHECKER_DO_IF_NOT_AND_PRINT_VISITOR(v, DataType::GetCommonType(srcType) == DataType::GetCommonType(inputType),
                                        (std::cerr << "Incorrect src_type and input type\n", inst->Dump(&std::cerr)));
    CHECKER_DO_IF_NOT_AND_PRINT_VISITOR(v, !(DataType::IsFloatType(srcType) && DataType::IsLessInt32(dstType)),
                                        (std::cerr << "Cast instruction from "
                                                   << DataType::internal::TYPE_NAMES.at(srcType) << " to "
                                                   << DataType::internal::TYPE_NAMES.at(dstType) << " don't support\n",
                                         inst->Dump(&std::cerr)));
}

void GraphChecker::VisitCmp([[maybe_unused]] GraphVisitor *v, Inst *inst)
{
    [[maybe_unused]] auto op1 = inst->GetInput(0).GetInst();
    [[maybe_unused]] auto op2 = inst->GetInput(1).GetInst();
    CHECKER_DO_IF_NOT_AND_PRINT_VISITOR(v, DataType::IsTypeNumeric(op1->GetType()),
                                        (std::cerr << "Cmp instruction 1st operand type is not a numeric type\n",
                                         inst->Dump(&std::cerr), op1->Dump(&std::cerr)));
    CHECKER_DO_IF_NOT_AND_PRINT_VISITOR(v, DataType::IsTypeNumeric(op2->GetType()),
                                        (std::cerr << "Cmp instruction 2st operand type is not a numeric type\n",
                                         inst->Dump(&std::cerr), op2->Dump(&std::cerr)));
    CHECKER_DO_IF_NOT_AND_PRINT_VISITOR(
        v, DataType::GetCommonType(op1->GetType()) == DataType::GetCommonType(inst->GetInputType(0)),
        (std::cerr << "Input type and Cmp Input Type are not equal\n", inst->Dump(&std::cerr), op1->Dump(&std::cerr)));
    CHECKER_DO_IF_NOT_AND_PRINT_VISITOR(
        v, DataType::GetCommonType(op2->GetType()) == DataType::GetCommonType(inst->GetInputType(1)),
        (std::cerr << "Input type and Cmp Input Type are not equal\n", inst->Dump(&std::cerr), op2->Dump(&std::cerr)));
    CHECKER_DO_IF_NOT_AND_PRINT_VISITOR(v, inst->GetType() == DataType::INT32,
                                        (std::cerr << "Cmp instruction type is not a int32\n", inst->Dump(&std::cerr)));
    for (size_t i = 0; i < inst->GetInputsCount(); i++) {
        CHECKER_DO_IF_NOT_AND_PRINT_VISITOR(v, inst->GetInputType(i) != DataType::NO_TYPE,
                                            std::cerr << "Source operand type is not set: " << *inst << std::endl);
    }
}

void GraphChecker::VisitMonitor([[maybe_unused]] GraphVisitor *v, Inst *inst)
{
    [[maybe_unused]] auto op = inst->GetInputs()[0].GetInst();
    CHECKER_DO_IF_NOT_AND_PRINT_VISITOR(v, inst->GetType() == DataType::VOID,
                                        (std::cerr << "Monitor type is not a void", inst->Dump(&std::cerr)));
    CHECKER_DO_IF_NOT_AND_PRINT_VISITOR(v, DataType::IsReference(op->GetType()),
                                        (std::cerr << "Monitor instruction 1st operand type is not a reference",
                                         inst->Dump(&std::cerr), op->Dump(&std::cerr)));
    [[maybe_unused]] auto op1 = inst->GetInputs()[1].GetInst();
    CHECKER_DO_IF_NOT_AND_PRINT_VISITOR(v, op1->GetOpcode() == Opcode::SaveState,
                                        (std::cerr << "Monitor instruction second operand is not a SaveState",
                                         inst->Dump(&std::cerr), op1->Dump(&std::cerr)));
}

void GraphChecker::VisitReturn(GraphVisitor *v, Inst *inst)
{
    [[maybe_unused]] auto op = inst->GetInputs()[0].GetInst();
    CHECKER_DO_IF_NOT_AND_PRINT_VISITOR(v, CheckCommonTypes(inst, op),
                                        (std::cerr << "Types of return and its input are not compatible\n return:\n",
                                         inst->Dump(&std::cerr), std::cerr << "\n input:\n", op->Dump(&std::cerr)));
    CheckContrlFlowInst(v, inst);
    [[maybe_unused]] auto numSuccs = inst->GetBasicBlock()->GetSuccsBlocks().size();
    CHECKER_MESSAGE_IF_NOT_AND_PRINT_VISITOR(v, numSuccs == 1, "Basic block with Return must have 1 successor");
    [[maybe_unused]] auto succ = inst->GetBasicBlock()->GetSuccsBlocks()[0];
    CHECKER_DO_IF_NOT_AND_PRINT_VISITOR(v, succ->IsEndBlock() || succ->IsTryEnd(),
                                        std::cerr
                                            << "Basic block with Return must have end or try end block as successor:\n"
                                            << *inst << std::endl);
}

void GraphChecker::VisitReturnVoid(GraphVisitor *v, Inst *inst)
{
    CheckContrlFlowInst(v, inst);
    [[maybe_unused]] auto numSuccs = inst->GetBasicBlock()->GetSuccsBlocks().size();
    CHECKER_MESSAGE_IF_NOT_AND_PRINT_VISITOR(v, numSuccs == 1, "Basic block with ReturnVoid must have 1 successor");
    [[maybe_unused]] auto succ = inst->GetBasicBlock()->GetSuccsBlocks()[0];
    CHECKER_MESSAGE_IF_NOT_AND_PRINT_VISITOR(
        v, succ->IsEndBlock() || succ->IsTryEnd(),
        "Basic block with ReturnVoid must have end or try_end block as successor.");
}

void GraphChecker::VisitNullCheck([[maybe_unused]] GraphVisitor *v, Inst *inst)
{
    [[maybe_unused]] Inst *array = inst->GetInput(0).GetInst();
    CHECKER_DO_IF_NOT_AND_PRINT_VISITOR(v, DataType::IsReference(array->GetType()) || array->GetType() == DataType::ANY,
                                        (std::cerr << "\n Types of input NullCheck must be REFERENCE or ANY: \n",
                                         inst->Dump(&std::cerr), array->Dump(&std::cerr)));
    [[maybe_unused]] auto ss = inst->GetInput(1).GetInst();
    CHECKER_DO_IF_NOT_AND_PRINT_VISITOR(
        v, ss->GetOpcode() == Opcode::SaveState || ss->GetOpcode() == Opcode::SaveStateDeoptimize,
        (std::cerr << "\n Second input of NullCheck must be SaveState: \n", inst->Dump(&std::cerr),
         ss->Dump(&std::cerr)));
}

void GraphChecker::VisitBoundsCheck([[maybe_unused]] GraphVisitor *v, Inst *inst)
{
    for (int i = 0; i < 1; i++) {
        [[maybe_unused]] auto op = inst->GetInputs()[i].GetInst();
        [[maybe_unused]] auto opType = op->GetType();
        // NOTE(pishin): actually type should be INT32, but predecessor may be Call instruction with type u16, u8
        // e.t.c
        CHECKER_DO_IF_NOT_AND_PRINT_VISITOR(
            v,
            (op->IsConst() && opType == DataType::INT64) ||
                (DataType::GetCommonType(opType) == DataType::INT64 &&
                 Is32Bits(opType, static_cast<GraphChecker *>(v)->GetGraph()->GetArch())),
            (std::cerr << "Types of " << i << " input BoundsCheck must be INT32 or less:\n", inst->Dump(&std::cerr)));
    }
}

void GraphChecker::VisitBoundsCheckI([[maybe_unused]] GraphVisitor *v, [[maybe_unused]] Inst *inst)
{
    CHECKER_IF_NOT_PRINT_VISITOR(v, !inst->HasUsers());
}

void GraphChecker::VisitRefTypeCheck(GraphVisitor *v, Inst *inst)
{
    CHECKER_DO_IF_NOT_AND_PRINT_VISITOR(
        v, (inst->GetType() == DataType::REFERENCE),
        (std::cerr << "Types of RefTypeCheck must be REFERENCE\n", inst->Dump(&std::cerr)));
    for (unsigned i = 0; i < 2U; i++) {
        [[maybe_unused]] auto op = inst->GetInputs()[i].GetInst();
        [[maybe_unused]] auto opType = op->GetType();
        CHECKER_DO_IF_NOT_AND_PRINT_VISITOR(v, (opType == DataType::REFERENCE),
                                            (std::cerr << "Types of " << i << " input RefTypeCheck must be REFERENCE\n",
                                             inst->Dump(&std::cerr), op->Dump(&std::cerr)));
    }
    CheckThrows(v, inst,
                {Opcode::StoreArray, Opcode::StoreArrayPair, Opcode::StoreArrayI, Opcode::StoreArrayPairI,
                 Opcode::SaveState, Opcode::SafePoint});
}

void GraphChecker::VisitNegativeCheck(GraphVisitor *v, Inst *inst)
{
    [[maybe_unused]] auto op = inst->GetInputs()[0].GetInst();
    [[maybe_unused]] auto opType = op->GetType();
    CHECKER_DO_IF_NOT_AND_PRINT_VISITOR(
        v, DataType::GetCommonType(opType) == DataType::INT64,
        (std::cerr << "Type of NegativeCheck must be integer\n", inst->Dump(&std::cerr)));
    if (inst->GetBasicBlock()->GetGraph()->IsDynamicMethod()) {
        // In dynamic methods for negative values we creates f64 Mod, so we insert NegativeCheck before Mod
        // Lowering can change Mod to And(I)
        CheckThrows(
            v, inst,
            {Opcode::NewArray, Opcode::MultiArray, Opcode::Phi, Opcode::Mod, Opcode::ModI, Opcode::And, Opcode::AndI});
    } else {
        CheckThrows(v, inst, {Opcode::NewArray, Opcode::MultiArray, Opcode::Phi});
    }
}

void GraphChecker::VisitNotPositiveCheck(GraphVisitor *v, Inst *inst)
{
    [[maybe_unused]] auto op = inst->GetInputs()[0].GetInst();
    [[maybe_unused]] auto opType = op->GetType();
    CHECKER_DO_IF_NOT_AND_PRINT_VISITOR(
        v, DataType::GetCommonType(opType) == DataType::INT64,
        (std::cerr << "Type of NotPositiveCheck must be integer\n", inst->Dump(&std::cerr)));
    ASSERT(inst->GetBasicBlock()->GetGraph()->IsDynamicMethod());
    CheckThrows(v, inst, {Opcode::Phi, Opcode::Mod, Opcode::ModI});
}

void GraphChecker::VisitZeroCheck(GraphVisitor *v, Inst *inst)
{
    [[maybe_unused]] auto op = inst->GetInputs()[0].GetInst();
    [[maybe_unused]] auto opType = op->GetType();
    CHECKER_DO_IF_NOT_AND_PRINT_VISITOR(
        v, DataType::GetCommonType(opType) == DataType::INT64,
        (std::cerr << "Type of ZeroCheck input must be integer\n", inst->Dump(&std::cerr)));
    CheckThrows(v, inst, {Opcode::Div, Opcode::DivI, Opcode::Mod, Opcode::ModI, Opcode::Phi});
}

void GraphChecker::VisitDeoptimizeIf([[maybe_unused]] GraphVisitor *v, Inst *inst)
{
    [[maybe_unused]] auto op = inst->GetInput(0).GetInst();
    CHECKER_DO_IF_NOT_AND_PRINT_VISITOR(
        v, op->GetType() == DataType::BOOL || op->IsBoolConst(),
        (std::cerr << "Type of first input DeoptimizeIf must be BOOL:\n", inst->Dump(&std::cerr)));
    [[maybe_unused]] auto ss = inst->GetInput(1).GetInst();
    CHECKER_DO_IF_NOT_AND_PRINT_VISITOR(
        v, ss->GetOpcode() == Opcode::SaveStateDeoptimize || ss->GetOpcode() == Opcode::SaveState,
        (std::cerr << "Second input DeoptimizeIf must be SaveStateDeoptimize or SaveState:\n", inst->Dump(&std::cerr)));
}

void GraphChecker::VisitLenArray([[maybe_unused]] GraphVisitor *v, Inst *inst)
{
    CHECKER_DO_IF_NOT_AND_PRINT_VISITOR(v, inst->GetType() == DataType::INT32,
                                        (std::cerr << "Type of LenArray must be INT32:\n", inst->Dump(&std::cerr)));
    [[maybe_unused]] auto op = inst->GetInputs()[0].GetInst();
    if (op->GetOpcode() == Opcode::NullCheck) {
        op = op->GetInput(0).GetInst();
    }
    CHECKER_DO_IF_NOT_AND_PRINT_VISITOR(
        v, DataType::IsReference(op->GetType()),
        (std::cerr << "Types of input LenArray must be REFERENCE:\n", inst->Dump(&std::cerr), op->Dump(&std::cerr)));
}

void GraphChecker::VisitCallVirtual([[maybe_unused]] GraphVisitor *v, Inst *inst)
{
    auto graph = inst->GetBasicBlock()->GetGraph();
    // In AbcKit mode there are no SaveStates
    CHECKER_DO_IF_NOT_AND_PRINT_VISITOR(v, inst->GetInputs().Size() > 0 || graph->IsAbcKit(),
                                        (std::cerr << "Virtual function must have inputs:\n", inst->Dump(&std::cerr)));
    if (graph->IsAbcKit()) {
        return;
    }
    [[maybe_unused]] auto op = inst->GetInputs()[0].GetInst();
    CHECKER_DO_IF_NOT_AND_PRINT_VISITOR(v, DataType::IsReference(op->GetType()),
                                        (std::cerr << "Types of first input CallVirtual must be REFERENCE(this):\n",
                                         inst->Dump(&std::cerr), op->Dump(&std::cerr)));
}

void GraphChecker::VisitCallNative([[maybe_unused]] GraphVisitor *v, Inst *inst)
{
    [[maybe_unused]] auto *graph = inst->GetBasicBlock()->GetGraph();
    [[maybe_unused]] auto *callNative = inst->CastToCallNative();

    CHECKER_DO_IF_NOT_AND_PRINT_VISITOR(
        v, graph->GetMode().SupportManagedCode(),
        (std::cerr << "CallNative must be only in managed code:\n", callNative->Dump(&std::cerr)));
    CHECKER_DO_IF_NOT_AND_PRINT_VISITOR(
        v, callNative->IsRuntimeCall() == (callNative->GetSaveState() != nullptr),
        (std::cerr << "CallNative with runtime_call flag must have SaveState (and vice versa):\n",
         callNative->Dump(&std::cerr)));
    CHECKER_DO_IF_NOT_AND_PRINT_VISITOR(
        v, callNative->GetInputsCount() > 0U && callNative->GetInput(0U).GetInst()->GetType() == DataType::POINTER,
        (std::cerr << "CallNative must have native pointer as 0 input:\n", callNative->Dump(&std::cerr)));

    if (!callNative->IsRuntimeCall()) {
        [[maybe_unused]] bool hasRefInputs = false;
        for (size_t i = 1U; i < callNative->GetInputsCount(); ++i) {
            auto input = callNative->GetInput(i);
            if (DataType::IsReference(input.GetInst()->GetType())) {
                hasRefInputs = true;
                break;
            }
        }
        CHECKER_DO_IF_NOT_AND_PRINT_VISITOR(
            v, !hasRefInputs,
            (std::cerr << "CallNative without runtime_call flag cannot have ref inputs:\n",
             callNative->Dump(&std::cerr)));
        CHECKER_DO_IF_NOT_AND_PRINT_VISITOR(
            v, !DataType::IsReference(callNative->GetType()),
            (std::cerr << "CallNative without runtime_call flag cannot have ref type:\n",
             callNative->Dump(&std::cerr)));
    }
}

void GraphChecker::VisitCallDynamic([[maybe_unused]] GraphVisitor *v, [[maybe_unused]] Inst *inst)
{
    CHECKER_DO_IF_NOT_AND_PRINT_VISITOR(
        v, static_cast<GraphChecker *>(v)->GetGraph()->IsDynamicMethod(),
        (std::cerr << "CallDynamic is supported only for dynamic languages:\n", inst->Dump(&std::cerr)));
}

void GraphChecker::VisitSaveState([[maybe_unused]] GraphVisitor *v, [[maybe_unused]] Inst *inst)
{
    CHECKER_DO_IF_NOT_AND_PRINT_VISITOR(v, (static_cast<SaveStateInst *>(inst))->Verify(),
                                        std::cerr << "Inconsistent SaveState instruction:\n"
                                                  << *inst << std::endl);
#ifndef NDEBUG
    auto ss = inst->CastToSaveState();
    if (ss->GetInputsWereDeleted() && !ss->GetInputsWereDeletedSafely()) {
        for (auto &user : inst->GetUsers()) {
            CHECKER_DO_IF_NOT_AND_PRINT_VISITOR(
                v, !user.GetInst()->RequireRegMap(),
                std::cerr << "Some inputs from save_state were deleted, but the user requireRegMap:\n"
                          << *inst << std::endl
                          << *(user.GetInst()) << std::endl);
        }
    }
    auto graph = inst->GetBasicBlock()->GetGraph();
    if (graph->IsDynamicMethod() && !graph->IsDynUnitTest() && !graph->IsBytecodeOptimizer()) {
// NOLINTNEXTLINE(cppcoreguidelines-macro-usage)
#define VREG_ENV_TYPES(VREG_TYPE) VRegInfo::VRegType::VREG_TYPE,
        for (auto envType : {VREGS_ENV_TYPE_DEFS(VREG_ENV_TYPES)}) {
            bool founded = false;
            for (size_t i = 0; i < inst->GetInputsCount(); ++i) {
                auto vreg = ss->GetVirtualRegister(i);
                founded |= vreg.GetVRegType() == envType;
            }
            CHECKER_DO_IF_NOT_AND_PRINT_VISITOR(v, founded,
                                                std::cerr << VRegInfo::VRegTypeToString(envType) << " not found");
        }
#undef VREG_ENV_TYPES
    }

#endif
}

void GraphChecker::VisitSafePoint([[maybe_unused]] GraphVisitor *v, [[maybe_unused]] Inst *inst)
{
    CHECKER_DO_IF_NOT_AND_PRINT_VISITOR(v, !inst->HasUsers(),
                                        std::cerr << "SafePoint must not have users:\n"
                                                  << *inst << std::endl);
    CHECKER_DO_IF_NOT_AND_PRINT_VISITOR(v, (static_cast<SaveStateInst *>(inst))->Verify(),
                                        std::cerr << "Inconsistent SafePoint instruction:\n"
                                                  << *inst << std::endl);
}

void GraphChecker::VisitSaveStateOsr([[maybe_unused]] GraphVisitor *v, [[maybe_unused]] Inst *inst)
{
    CHECKER_DO_IF_NOT_AND_PRINT_VISITOR(v, !inst->HasUsers(),
                                        std::cerr << "SafeStateOsr must not have users:\n"
                                                  << *inst << std::endl);
    CHECKER_DO_IF_NOT_AND_PRINT_VISITOR(v, (static_cast<SaveStateInst *>(inst))->Verify(),
                                        std::cerr << "Inconsistent SafeStateOsr instruction:\n"
                                                  << *inst << std::endl);
    CHECKER_DO_IF_NOT_AND_PRINT_VISITOR(v, static_cast<GraphChecker *>(v)->GetGraph()->IsOsrMode(),
                                        std::cerr << "SafeStateOsr must be created in the OSR mode only\n");
    CHECKER_DO_IF_NOT_AND_PRINT_VISITOR(v, inst->GetBasicBlock()->IsOsrEntry(),
                                        std::cerr << "SafeStateOsr's basic block must be osr-entry\n");
    auto firstInst = inst->GetBasicBlock()->GetFirstInst();
    while (firstInst != nullptr && (firstInst->IsCatchPhi() || firstInst->GetOpcode() == Opcode::Try)) {
        firstInst = firstInst->GetNext();
    }
    CHECKER_DO_IF_NOT_AND_PRINT_VISITOR(v, firstInst == inst,
                                        std::cerr << "SafeStateOsr must be the first instruction in the basic block\n");
}

void GraphChecker::VisitThrow([[maybe_unused]] GraphVisitor *v, [[maybe_unused]] Inst *inst)
{
    CHECKER_DO_IF_NOT_AND_PRINT_VISITOR(v, DataType::IsReference(inst->GetInput(0).GetInst()->GetType()),
                                        std::cerr << "Throw instruction must have input with reference type: " << *inst
                                                  << std::endl);
    [[maybe_unused]] auto bb = inst->GetBasicBlock();
    CHECKER_DO_IF_NOT_AND_PRINT_VISITOR(
        v, inst == bb->GetLastInst(),
        std::cerr << "Throw instruction must be last instruction in the basic block: " << *inst << std::endl);
    for ([[maybe_unused]] auto succ : bb->GetSuccsBlocks()) {
        CHECKER_DO_IF_NOT_AND_PRINT_VISITOR(
            v, succ->IsEndBlock() || succ->IsTryEnd() || succ->IsCatchBegin(),
            std::cerr << "Throw block must have end block or try-end or catch-begin block as successor\n");
    }
}

void GraphChecker::VisitCheckCast([[maybe_unused]] GraphVisitor *v, [[maybe_unused]] Inst *inst)
{
    CHECKER_DO_IF_NOT_AND_PRINT_VISITOR(
        v, DataType::IsReference(inst->GetInput(0).GetInst()->GetType()),
        std::cerr << "CheckCast instruction must have input 0 with reference type: " << *inst << std::endl);

    CHECKER_DO_IF_NOT_AND_PRINT_VISITOR(
        v, DataType::IsReference(inst->GetInput(1).GetInst()->GetType()),
        std::cerr << "CheckCast instruction must have input 1 with reference type: " << *inst << std::endl);

    [[maybe_unused]] auto saveState = inst->GetInput(2).GetInst();
    CHECKER_DO_IF_NOT_AND_PRINT_VISITOR(v, saveState != nullptr,
                                        std::cerr << "CheckCast instruction must have SaveState as input 2: " << *inst
                                                  << std::endl);
    CHECKER_DO_IF_NOT_AND_PRINT_VISITOR(v, !inst->HasUsers(),
                                        std::cerr << "CheckCast must not have users: " << *inst << std::endl);
    CHECKER_DO_IF_NOT_AND_PRINT_VISITOR(v, inst->GetType() == DataType::NO_TYPE,
                                        std::cerr << "CheckCast must not have type: " << *inst << std::endl);
    if (inst->CanDeoptimize()) {
        CHECKER_DO_IF_NOT_AND_PRINT_VISITOR(
            v, (saveState->GetOpcode() == Opcode::SaveState || saveState->GetOpcode() == Opcode::SaveStateDeoptimize),
            std::cerr << "CheckCast D instruction must have SaveState or SaveStateDeoptimize as input 2: " << *inst
                      << std::endl);
    } else {
        CHECKER_DO_IF_NOT_AND_PRINT_VISITOR(
            v, saveState->GetOpcode() == Opcode::SaveState,
            std::cerr << "CheckCast instruction must have SaveState as input 2: " << *inst << std::endl);
    }
}

void GraphChecker::VisitIsInstance([[maybe_unused]] GraphVisitor *v, [[maybe_unused]] Inst *inst)
{
    CHECKER_DO_IF_NOT_AND_PRINT_VISITOR(
        v, DataType::IsReference(inst->GetInput(0).GetInst()->GetType()),
        std::cerr << "IsInstance instruction must have input 0 with reference type: " << *inst << std::endl);
    CHECKER_DO_IF_NOT_AND_PRINT_VISITOR(
        v, DataType::IsReference(inst->GetInput(1).GetInst()->GetType()),
        std::cerr << "IsInstance instruction must have input 1 with reference type: " << *inst << std::endl);

    [[maybe_unused]] auto saveState = inst->GetInput(2).GetInst();
    CHECKER_DO_IF_NOT_AND_PRINT_VISITOR(v, (saveState != nullptr && saveState->GetOpcode() == Opcode::SaveState),
                                        std::cerr << "IsInstance instruction must have SaveState as input 2: " << *inst
                                                  << std::endl);

    CHECKER_DO_IF_NOT_AND_PRINT_VISITOR(v, inst->GetType() == DataType::BOOL,
                                        (std::cerr << "Types of IsInstance must be BOOL:\n", inst->Dump(&std::cerr)));
}

void GraphChecker::VisitSelectWithReference([[maybe_unused]] GraphVisitor *v, [[maybe_unused]] Inst *inst)
{
    [[maybe_unused]] auto op1 = inst->GetInput(1).GetInst();
    [[maybe_unused]] auto op2 = inst->GetInput(2U).GetInst();
    [[maybe_unused]] auto op3 = inst->GetInput(3U).GetInst();
    [[maybe_unused]] auto cc = inst->CastToSelect()->GetCc();

    CHECKER_DO_IF_NOT_AND_PRINT_VISITOR(
        v, cc == ConditionCode::CC_NE || cc == ConditionCode::CC_EQ,
        (std::cerr << "Select reference comparison must be CC_NE or CC_EQ: \n", inst->Dump(&std::cerr)));
    if (op2->IsConst()) {
        CHECKER_DO_IF_NOT_AND_PRINT_VISITOR(v, IsZeroConstant(op2),
                                            (std::cerr << "Constant reference input must be integer 0: \n",
                                             inst->Dump(&std::cerr), op1->Dump(&std::cerr)));
    } else {
        CHECKER_DO_IF_NOT_AND_PRINT_VISITOR(v, op2->GetType() == DataType::REFERENCE,
                                            (std::cerr << "Select instruction 3rd operand type is not a reference\n",
                                             inst->Dump(&std::cerr), op1->Dump(&std::cerr)));
    }
    if (op3->IsConst()) {
        CHECKER_DO_IF_NOT_AND_PRINT_VISITOR(v, IsZeroConstant(op3),
                                            (std::cerr << "Constant reference input must be integer 0: \n",
                                             inst->Dump(&std::cerr), op2->Dump(&std::cerr)));
    } else {
        CHECKER_DO_IF_NOT_AND_PRINT_VISITOR(v, op3->GetType() == DataType::REFERENCE,
                                            (std::cerr << "Select instruction 4th operand type is not a reference\n",
                                             inst->Dump(&std::cerr), op2->Dump(&std::cerr)));
    }
}

void GraphChecker::VisitSelect([[maybe_unused]] GraphVisitor *v, [[maybe_unused]] Inst *inst)
{
    [[maybe_unused]] auto op0 = inst->GetInput(0).GetInst();
    [[maybe_unused]] auto op1 = inst->GetInput(1).GetInst();
    [[maybe_unused]] auto op2 = inst->GetInput(2U).GetInst();
    [[maybe_unused]] auto op3 = inst->GetInput(3U).GetInst();

    for (size_t i = 0; i < inst->GetInputsCount(); i++) {
        CHECKER_DO_IF_NOT_AND_PRINT_VISITOR(v, inst->GetInputType(i) != DataType::NO_TYPE,
                                            std::cerr << "Source operand type is not set: " << *inst << std::endl);
    }

    CHECKER_DO_IF_NOT_AND_PRINT_VISITOR(
        v,
        DataType::GetCommonType(inst->GetType()) == DataType::INT64 ||
            IsFloatType(DataType::GetCommonType(inst->GetType())) || inst->GetType() == DataType::REFERENCE ||
            inst->GetType() == DataType::ANY,
        (std::cerr << "Select instruction type is not integer or reference or any", inst->Dump(&std::cerr)));
    CHECKER_DO_IF_NOT_AND_PRINT_VISITOR(
        v,
        DataType::GetCommonType(op0->GetType()) == DataType::INT64 ||
            IsFloatType(DataType::GetCommonType(op0->GetType())) || op0->GetType() == DataType::REFERENCE ||
            op0->GetType() == DataType::ANY,
        (std::cerr << "Select instruction 1st operand type is not integer or reference or any",
         inst->Dump(&std::cerr)));
    CHECKER_DO_IF_NOT_AND_PRINT_VISITOR(
        v,
        DataType::GetCommonType(op1->GetType()) == DataType::INT64 ||
            IsFloatType(DataType::GetCommonType(op1->GetType())) || op1->GetType() == DataType::REFERENCE ||
            op1->GetType() == DataType::ANY,
        (std::cerr << "Select instruction 2nd operand type is not integer or reference or any",
         inst->Dump(&std::cerr)));

    CHECKER_DO_IF_NOT_AND_PRINT_VISITOR(
        v, CheckCommonTypes(op0, op1),
        (std::cerr << "Types of two first select instruction operands are not compatible\n", op0->Dump(&std::cerr),
         op1->Dump(&std::cerr), inst->Dump(&std::cerr)));
    CHECKER_DO_IF_NOT_AND_PRINT_VISITOR(
        v, CheckCommonTypes(inst, op0),
        (std::cerr << "Types of instruction result and its operands are not compatible\n", inst->Dump(&std::cerr)));

    CHECKER_DO_IF_NOT_AND_PRINT_VISITOR(v, inst->GetInputType(2U) == inst->GetInputType(3U),
                                        std::cerr << "Select comparison arguments has different inputs type: " << *inst
                                                  << std::endl);
    if (inst->GetInputType(2U) == DataType::REFERENCE) {
        VisitSelectWithReference(v, inst);
    }
}

void GraphChecker::VisitSelectImmWithReference([[maybe_unused]] GraphVisitor *v, [[maybe_unused]] Inst *inst)
{
    [[maybe_unused]] auto op1 = inst->GetInput(1).GetInst();
    [[maybe_unused]] auto op2 = inst->GetInput(2U).GetInst();
    [[maybe_unused]] auto op3 = inst->CastToSelectImm()->GetImm();
    [[maybe_unused]] auto cc = inst->CastToSelectImm()->GetCc();

    CHECKER_DO_IF_NOT_AND_PRINT_VISITOR(
        v, cc == ConditionCode::CC_NE || cc == ConditionCode::CC_EQ,
        (std::cerr << "SelectImm reference comparison must be CC_NE or CC_EQ: \n", inst->Dump(&std::cerr)));
    if (op2->IsConst()) {
        CHECKER_DO_IF_NOT_AND_PRINT_VISITOR(v, IsZeroConstant(op2),
                                            (std::cerr << "Constant reference input must be integer 0: \n",
                                             inst->Dump(&std::cerr), op1->Dump(&std::cerr)));
    } else {
        CHECKER_DO_IF_NOT_AND_PRINT_VISITOR(
            v, op2->GetType() == DataType::REFERENCE,
            (std::cerr << "Condition with immediate jump 1st operand type is not a reference\n", inst->Dump(&std::cerr),
             op1->Dump(&std::cerr)));
    }
    CHECKER_DO_IF_NOT_AND_PRINT_VISITOR(
        v, op3 == 0, (std::cerr << "Reference can be compared only with 0 immediate: \n", inst->Dump(&std::cerr)));
}

void GraphChecker::VisitSelectImmNotReference([[maybe_unused]] GraphVisitor *v, [[maybe_unused]] Inst *inst)
{
    [[maybe_unused]] auto op2 = inst->GetInput(2U).GetInst();
    [[maybe_unused]] bool isDynamic = static_cast<GraphChecker *>(v)->GetGraph()->IsDynamicMethod();

    CHECKER_MESSAGE_IF_NOT_AND_PRINT_VISITOR(
        v,
        DataType::GetCommonType(op2->GetType()) == DataType::INT64 ||
            (isDynamic && DataType::GetCommonType(op2->GetType()) == DataType::ANY),
        "SelectImm 3rd operand type is not an integer or any");

    if (DataType::GetCommonType(op2->GetType()) == DataType::ANY) {
        [[maybe_unused]] auto cc = inst->CastToSelectImm()->GetCc();
        CHECKER_DO_IF_NOT_AND_PRINT_VISITOR(
            v, cc == ConditionCode::CC_NE || cc == ConditionCode::CC_EQ,
            (std::cerr << "SelectImm any comparison must be CC_NE or CC_EQ: \n", inst->Dump(&std::cerr)));
    }
}

void GraphChecker::VisitSelectImm([[maybe_unused]] GraphVisitor *v, [[maybe_unused]] Inst *inst)
{
    [[maybe_unused]] auto op0 = inst->GetInput(0).GetInst();
    [[maybe_unused]] auto op1 = inst->GetInput(1).GetInst();
    [[maybe_unused]] bool isDynamic = static_cast<GraphChecker *>(v)->GetGraph()->IsDynamicMethod();

    for (size_t i = 0; i < inst->GetInputsCount(); i++) {
        CHECKER_DO_IF_NOT_AND_PRINT_VISITOR(v, inst->GetInputType(i) != DataType::NO_TYPE,
                                            std::cerr << "Source operand type is not set: " << *inst << std::endl);
    }

    CHECKER_DO_IF_NOT_AND_PRINT_VISITOR(
        v,
        DataType::GetCommonType(inst->GetType()) == DataType::INT64 || inst->GetType() == DataType::REFERENCE ||
            IsFloatType(DataType::GetCommonType(inst->GetType())) || (isDynamic && inst->GetType() == DataType::ANY),
        (std::cerr << "SelectImm instruction type is not integer or reference or any", inst->Dump(&std::cerr)));
    CHECKER_DO_IF_NOT_AND_PRINT_VISITOR(
        v,
        DataType::GetCommonType(op0->GetType()) == DataType::INT64 ||
            IsFloatType(DataType::GetCommonType(op0->GetType())) || op0->GetType() == DataType::REFERENCE ||
            (isDynamic && op0->GetType() == DataType::ANY),
        (std::cerr << "SelectImm instruction 1st operand type is not integer or reference or any",
         inst->Dump(&std::cerr)));
    CHECKER_DO_IF_NOT_AND_PRINT_VISITOR(
        v,
        DataType::GetCommonType(op1->GetType()) == DataType::INT64 ||
            IsFloatType(DataType::GetCommonType(op1->GetType())) || op1->GetType() == DataType::REFERENCE ||
            (isDynamic && op1->GetType() == DataType::ANY),
        (std::cerr << "SelectImm instruction 2nd operand type is not integer or reference or any",
         inst->Dump(&std::cerr)));

    CHECKER_DO_IF_NOT_AND_PRINT_VISITOR(
        v, CheckCommonTypes(op0, op1),
        (std::cerr << "Types of two first SelectImm instruction operands are not compatible\n", op0->Dump(&std::cerr),
         op1->Dump(&std::cerr), inst->Dump(&std::cerr)));
    CHECKER_DO_IF_NOT_AND_PRINT_VISITOR(
        v, CheckCommonTypes(inst, op0),
        (std::cerr << "Types of instruction result and its operands are not compatible\n", inst->Dump(&std::cerr)));

    if (inst->GetInputType(2U) == DataType::REFERENCE) {
        VisitSelectImmWithReference(v, inst);
    } else {
        VisitSelectImmNotReference(v, inst);
    }
}

void GraphChecker::VisitIf(GraphVisitor *v, Inst *inst)
{
    CheckContrlFlowInst(v, inst);
    [[maybe_unused]] auto numSuccs = inst->GetBasicBlock()->GetSuccsBlocks().size();
    CHECKER_MESSAGE_IF_NOT_AND_PRINT_VISITOR(v, numSuccs == MAX_SUCCS_NUM,
                                             "Basic block with If must have 2 successesors");

    [[maybe_unused]] auto op1 = inst->GetInputs()[0].GetInst();
    [[maybe_unused]] auto op2 = inst->GetInputs()[1].GetInst();
    for (size_t i = 0; i < inst->GetInputsCount(); i++) {
        CHECKER_DO_IF_NOT_AND_PRINT_VISITOR(v, inst->GetInputType(i) != DataType::NO_TYPE,
                                            std::cerr << "Source operand type is not set: " << *inst << std::endl);
    }
    CHECKER_DO_IF_NOT_AND_PRINT_VISITOR(v, inst->GetInputType(0) == inst->GetInputType(1),
                                        std::cerr << "If has different inputs type: " << *inst << std::endl);
    if (inst->GetInputType(0) == DataType::REFERENCE) {
        [[maybe_unused]] auto cc = inst->CastToIf()->GetCc();
        CHECKER_DO_IF_NOT_AND_PRINT_VISITOR(
            v, cc == ConditionCode::CC_NE || cc == ConditionCode::CC_EQ,
            (std::cerr << "Reference comparison in If must be CC_NE or CC_EQ: \n", inst->Dump(&std::cerr)));
        if (op1->IsConst()) {
            CHECKER_DO_IF_NOT_AND_PRINT_VISITOR(v, IsZeroConstant(op1),
                                                (std::cerr << "Constant reference input must be integer 0: \n",
                                                 inst->Dump(&std::cerr), op1->Dump(&std::cerr)));
        } else {
            CHECKER_DO_IF_NOT_AND_PRINT_VISITOR(v, op1->GetType() == DataType::REFERENCE,
                                                (std::cerr << "If 1st operand type is not a reference\n",
                                                 inst->Dump(&std::cerr), op1->Dump(&std::cerr)));
        }
        if (op2->IsConst()) {
            CHECKER_DO_IF_NOT_AND_PRINT_VISITOR(v, IsZeroConstant(op2),
                                                (std::cerr << "Constant reference input must be integer 0: \n",
                                                 inst->Dump(&std::cerr), op2->Dump(&std::cerr)));
        } else {
            CHECKER_DO_IF_NOT_AND_PRINT_VISITOR(v, op2->GetType() == DataType::REFERENCE,
                                                (std::cerr << "If 2nd operand type is not a reference\n",
                                                 inst->Dump(&std::cerr), op2->Dump(&std::cerr)));
        }
    }
}

void GraphChecker::VisitIfImm(GraphVisitor *v, Inst *inst)
{
    CheckContrlFlowInst(v, inst);
    [[maybe_unused]] auto numSuccs = inst->GetBasicBlock()->GetSuccsBlocks().size();
    CHECKER_MESSAGE_IF_NOT_AND_PRINT_VISITOR(v, numSuccs == MAX_SUCCS_NUM,
                                             "Basic block with IfImm must have 2 successesors");

    [[maybe_unused]] auto op1 = inst->GetInput(0).GetInst();
    [[maybe_unused]] auto op2 = inst->CastToIfImm()->GetImm();
    CHECKER_DO_IF_NOT_AND_PRINT_VISITOR(v, inst->GetInputType(0) != DataType::NO_TYPE,
                                        std::cerr << "Source operand type is not set: " << *inst << std::endl);
    if (inst->GetInputType(0) == DataType::REFERENCE) {
        [[maybe_unused]] auto cc = inst->CastToIfImm()->GetCc();
        CHECKER_DO_IF_NOT_AND_PRINT_VISITOR(
            v, cc == ConditionCode::CC_NE || cc == ConditionCode::CC_EQ,
            (std::cerr << "Reference comparison in IfImm must have CC_NE or CC_EQ: \n", inst->Dump(&std::cerr)));
        if (op1->IsConst()) {
            CHECKER_DO_IF_NOT_AND_PRINT_VISITOR(v, IsZeroConstant(op1),
                                                (std::cerr << "Constant reference input must be integer 0: \n",
                                                 inst->Dump(&std::cerr), op1->Dump(&std::cerr)));
        } else {
            CHECKER_DO_IF_NOT_AND_PRINT_VISITOR(v, op1->GetType() == DataType::REFERENCE,
                                                (std::cerr << "IfImm operand type should be here a reference: \n",
                                                 inst->Dump(&std::cerr), op1->Dump(&std::cerr)));
        }
        CHECKER_DO_IF_NOT_AND_PRINT_VISITOR(
            v, op2 == 0, (std::cerr << "Reference can be compared only with 0 immediate: \n", inst->Dump(&std::cerr)));
    } else {
        CHECKER_MESSAGE_IF_NOT_AND_PRINT_VISITOR(
            v,
            DataType::GetCommonType(op1->GetType()) == DataType::INT64 ||
                (static_cast<GraphChecker *>(v)->GetGraph()->IsDynamicMethod() && op1->GetType() == DataType::ANY),
            "IfImm operand type should be here an integer");
    }
}

void GraphChecker::VisitTry([[maybe_unused]] GraphVisitor *v, Inst *inst)
{
    [[maybe_unused]] auto bb = inst->GetBasicBlock();
    CHECKER_MESSAGE_IF_NOT_AND_PRINT_VISITOR(v, bb->IsTryBegin(),
                                             "TryInst should be placed in the try-begin basic block");
}

void GraphChecker::VisitNOP([[maybe_unused]] GraphVisitor *v, [[maybe_unused]] Inst *inst)
{
    CHECKER_MESSAGE_IF_NOT_AND_PRINT_VISITOR(v, inst->GetUsers().Empty(), "NOP can not have users\n");
}

void GraphChecker::VisitAndNot([[maybe_unused]] GraphVisitor *v, Inst *inst)
{
    CheckBinaryOperationTypes(v, inst, true);
}
void GraphChecker::VisitOrNot([[maybe_unused]] GraphVisitor *v, Inst *inst)
{
    CheckBinaryOperationTypes(v, inst, true);
}
void GraphChecker::VisitXorNot([[maybe_unused]] GraphVisitor *v, Inst *inst)
{
    CheckBinaryOperationTypes(v, inst, true);
}
void GraphChecker::VisitMNeg([[maybe_unused]] GraphVisitor *v, Inst *inst)
{
    CheckBinaryOperationTypes(v, inst, false);
}
void GraphChecker::VisitMAdd(GraphVisitor *v, Inst *inst)
{
    CheckTernaryOperationTypes(v, inst);
}
void GraphChecker::VisitMSub(GraphVisitor *v, Inst *inst)
{
    CheckTernaryOperationTypes(v, inst);
}

void GraphChecker::VisitCompareAnyType([[maybe_unused]] GraphVisitor *v, [[maybe_unused]] Inst *inst)
{
    CHECKER_DO_IF_NOT_AND_PRINT_VISITOR(
        v, static_cast<GraphChecker *>(v)->GetGraph()->IsDynamicMethod(),
        (std::cerr << "CompareAnyType is supported only for dynamic languages:\n", inst->Dump(&std::cerr)));
    CHECKER_DO_IF_NOT_AND_PRINT_VISITOR(
        v, inst->CastToCompareAnyType()->GetAllowedInputType() == profiling::AnyInputType::DEFAULT,
        (std::cerr << "CompareAnyType doesn't support special values or treating int as double\n",
         inst->Dump(&std::cerr)));
}

void GraphChecker::VisitCastAnyTypeValue([[maybe_unused]] GraphVisitor *v, [[maybe_unused]] Inst *inst)
{
    CHECKER_DO_IF_NOT_AND_PRINT_VISITOR(
        v, static_cast<GraphChecker *>(v)->GetGraph()->IsDynamicMethod(),
        (std::cerr << "CastAnyTypeValue is supported only for dynamic languages:\n", inst->Dump(&std::cerr)));
    if ((inst->CastToCastAnyTypeValue()->GetAllowedInputType() & profiling::AnyInputType::INTEGER) != 0) {
        [[maybe_unused]] auto type = AnyBaseTypeToDataType(inst->CastToCastAnyTypeValue()->GetAnyType());
        CHECKER_DO_IF_NOT_AND_PRINT_VISITOR(
            v, type == DataType::FLOAT64,
            (std::cerr << "Target type of CastAnyTypeValue with Integer allowed must be FLOAT64\n",
             inst->Dump(&std::cerr)));
    } else if (inst->CastToCastAnyTypeValue()->GetAllowedInputType() != profiling::AnyInputType::DEFAULT) {
        [[maybe_unused]] auto type = AnyBaseTypeToDataType(inst->CastToCastAnyTypeValue()->GetAnyType());
        CHECKER_DO_IF_NOT_AND_PRINT_VISITOR(
            v, type == DataType::FLOAT64 || type == DataType::INT32,
            (std::cerr << "Target type of CastAnyTypeValue with special value allowed must be FLOAT64 or INT32\n",
             inst->Dump(&std::cerr)));
    }
}

void GraphChecker::VisitCastValueToAnyType([[maybe_unused]] GraphVisitor *v, [[maybe_unused]] Inst *inst)
{
    CHECKER_DO_IF_NOT_AND_PRINT_VISITOR(
        v, static_cast<GraphChecker *>(v)->GetGraph()->IsDynamicMethod(),
        (std::cerr << "CastValueToAnyType is supported only for dynamic languages:\n", inst->Dump(&std::cerr)));

    const auto *inputInst = inst->GetInput(0).GetInst();
    auto inputType = inst->GetInputType(0);
    auto outputType = AnyBaseTypeToDataType(inst->CastToCastValueToAnyType()->GetAnyType());

    // CHECKER_DO_IF_NOT_AND_PRINT(input_type != DataType::ANY, // NOTE(vpukhov): AnyConst
    //          (std::cerr << "CastValueToAnyType cannot accept inputs of ANY type:\n", inst->Dump(&std::cerr)));

    if (inputInst->IsConst() && (inputType == DataType::Type::INT64 || inputType == DataType::Type::INT32)) {
        if (outputType == DataType::Type::BOOL) {
            CHECKER_DO_IF_NOT_AND_PRINT_VISITOR(
                v, inputInst->IsBoolConst(),
                (std::cerr << "Integral constant input not coercible to BOOL:\n", inst->Dump(&std::cerr)));
            return;
        }

        if (outputType == DataType::INT32 && inputType == DataType::INT64) {
            [[maybe_unused]] auto value = static_cast<int64_t>(inputInst->CastToConstant()->GetInt64Value());
            CHECKER_DO_IF_NOT_AND_PRINT_VISITOR(
                v, value == static_cast<int32_t>(value),
                (std::cerr << "Integral constant input not coercible to INT32:\n", inst->Dump(&std::cerr)));
            return;
        }

        if (outputType == DataType::Type::REFERENCE) {
            return;  // Always coercible
        }

        if (outputType == DataType::Type::VOID) {
            return;  // Always coercible
        }

        // Otherwise proceed with the generic check.
    }
}

void GraphChecker::VisitAnyTypeCheck([[maybe_unused]] GraphVisitor *v, [[maybe_unused]] Inst *inst)
{
    CHECKER_DO_IF_NOT_AND_PRINT_VISITOR(
        v, static_cast<GraphChecker *>(v)->GetGraph()->IsDynamicMethod(),
        (std::cerr << "AnyTypeCheck is supported only for dynamic languages:\n", inst->Dump(&std::cerr)));
    CHECKER_DO_IF_NOT_AND_PRINT_VISITOR(
        v, inst->GetInput(0).GetInst()->GetType() == DataType::Type::ANY,
        (std::cerr << "First input in AnyTypeCheck must be Any type:\n", inst->Dump(&std::cerr)));
    CHECKER_DO_IF_NOT_AND_PRINT_VISITOR(
        v, inst->GetInput(1).GetInst()->IsSaveState(),
        (std::cerr << "Second input in AnyTypeCheck must be SaveState:\n", inst->Dump(&std::cerr)));
    if ((inst->CastToAnyTypeCheck()->GetAllowedInputType() & profiling::AnyInputType::INTEGER) != 0) {
        [[maybe_unused]] auto type = AnyBaseTypeToDataType(inst->CastToAnyTypeCheck()->GetAnyType());
        CHECKER_DO_IF_NOT_AND_PRINT_VISITOR(
            v, type == DataType::FLOAT64,
            (std::cerr << "Target type of AnyTypeCheck with Integer allowed must be FLOAT64\n",
             inst->Dump(&std::cerr)));
    } else if (inst->CastToAnyTypeCheck()->GetAllowedInputType() != profiling::AnyInputType::DEFAULT) {
        [[maybe_unused]] auto type = AnyBaseTypeToDataType(inst->CastToAnyTypeCheck()->GetAnyType());
        CHECKER_DO_IF_NOT_AND_PRINT_VISITOR(
            v, type == DataType::FLOAT64 || type == DataType::INT32,
            (std::cerr << "Target type of AnyTypeCheck with special value allowed must be FLOAT64 or INT32\n",
             inst->Dump(&std::cerr)));
    }
}

void GraphChecker::VisitHclassCheck([[maybe_unused]] GraphVisitor *v, [[maybe_unused]] Inst *inst)
{
    CHECKER_DO_IF_NOT_AND_PRINT_VISITOR(
        v, static_cast<GraphChecker *>(v)->GetGraph()->IsDynamicMethod(),
        (std::cerr << "HclassCheck is supported only for dynamic languages:\n", inst->Dump(&std::cerr)));
    CHECKER_DO_IF_NOT_AND_PRINT_VISITOR(
        v, inst->GetInput(0).GetInst()->GetType() == DataType::Type::REFERENCE,
        (std::cerr << "First input in HclassCheck must be Ref type:\n", inst->Dump(&std::cerr)));
    CHECKER_DO_IF_NOT_AND_PRINT_VISITOR(
        v,
        (inst->GetInput(0).GetInst()->GetOpcode() == Opcode::LoadObject &&
         inst->GetInput(0).GetInst()->CastToLoadObject()->GetObjectType() == ObjectType::MEM_DYN_HCLASS),
        (std::cerr << "First input in HclassCheck must be LoadObject Hclass:\n", inst->Dump(&std::cerr)));
    CHECKER_DO_IF_NOT_AND_PRINT_VISITOR(
        v, inst->GetInput(1).GetInst()->IsSaveState(),
        (std::cerr << "Second input in HclassCheck must be SaveState:\n", inst->Dump(&std::cerr)));
    [[maybe_unused]] auto hclassCheck = inst->CastToHclassCheck();
    CHECKER_DO_IF_NOT_AND_PRINT_VISITOR(
        v, hclassCheck->GetCheckIsFunction() || hclassCheck->GetCheckFunctionIsNotClassConstructor(),
        (std::cerr << "HclassCheck must have at least one check: IsFunction or FunctionIsNotClassConstructor\n",
         inst->Dump(&std::cerr)));
}

void GraphChecker::VisitBitcast([[maybe_unused]] GraphVisitor *v, [[maybe_unused]] Inst *inst)
{
    [[maybe_unused]] auto arch = static_cast<GraphChecker *>(v)->GetGraph()->GetArch();
    CHECKER_DO_IF_NOT_AND_PRINT_VISITOR(
        v,
        DataType::GetTypeSize(inst->GetInput(0).GetInst()->GetType(), arch) ==
            DataType::GetTypeSize(inst->GetType(), arch),
        (std::cerr << "Size of input and output types must be equal\n", inst->Dump(&std::cerr)));
}

void GraphChecker::VisitLoadString([[maybe_unused]] GraphVisitor *v, [[maybe_unused]] Inst *inst)
{
    CHECKER_IF_NOT_PRINT_VISITOR(v, !static_cast<GraphChecker *>(v)->GetGraph()->IsDynamicMethod() ||
                                        static_cast<GraphChecker *>(v)->GetGraph()->IsBytecodeOptimizer());
}

void GraphChecker::VisitLoadType([[maybe_unused]] GraphVisitor *v, [[maybe_unused]] Inst *inst)
{
    CHECKER_IF_NOT_PRINT_VISITOR(v, !static_cast<GraphChecker *>(v)->GetGraph()->IsDynamicMethod());
}

void GraphChecker::VisitLoadUnresolvedType([[maybe_unused]] GraphVisitor *v, [[maybe_unused]] Inst *inst)
{
    CHECKER_IF_NOT_PRINT_VISITOR(v, !static_cast<GraphChecker *>(v)->GetGraph()->IsDynamicMethod());
}

void GraphChecker::VisitLoadFromConstantPool([[maybe_unused]] GraphVisitor *v, [[maybe_unused]] Inst *inst)
{
    CHECKER_IF_NOT_PRINT_VISITOR(v, static_cast<GraphChecker *>(v)->GetGraph()->IsDynamicMethod());
}

void GraphChecker::VisitLoadImmediate([[maybe_unused]] GraphVisitor *v, Inst *inst)
{
    auto loadImm = inst->CastToLoadImmediate();
    [[maybe_unused]] auto type = inst->GetType();
    [[maybe_unused]] auto objType = loadImm->GetObjectType();
    CHECKER_IF_NOT_PRINT_VISITOR(v, objType != LoadImmediateInst::ObjectType::UNKNOWN);
    CHECKER_IF_NOT_PRINT_VISITOR(
        v, (type == DataType::REFERENCE &&
            (objType == LoadImmediateInst::ObjectType::CLASS || objType == LoadImmediateInst::ObjectType::OBJECT)) ||
               (type == DataType::POINTER &&
                (objType == LoadImmediateInst::ObjectType::METHOD || objType == LoadImmediateInst::ObjectType::STRING ||
                 objType == LoadImmediateInst::ObjectType::PANDA_FILE_OFFSET || loadImm->IsTlsOffset())) ||
               (type == DataType::ANY && objType == LoadImmediateInst::ObjectType::CONSTANT_POOL));
    CHECKER_IF_NOT_PRINT_VISITOR(v, objType != LoadImmediateInst::ObjectType::PANDA_FILE_OFFSET ||
                                        static_cast<GraphChecker *>(v)->GetGraph()->IsAotMode());
    CHECKER_IF_NOT_PRINT_VISITOR(v, loadImm->GetObject() != nullptr);
}

// NOLINTNEXTLINE(cppcoreguidelines-macro-usage)
#define VISIT_BINARY_SHIFTED_REGISTER(opc)                                                      \
    void GraphChecker::Visit##opc(GraphVisitor *v, Inst *inst)                                  \
    {                                                                                           \
        CheckBinaryOperationWithShiftedOperandTypes(                                            \
            v, inst, inst->GetOpcode() != Opcode::AddSR && inst->GetOpcode() != Opcode::SubSR); \
    }

VISIT_BINARY_SHIFTED_REGISTER(AddSR)
VISIT_BINARY_SHIFTED_REGISTER(SubSR)
VISIT_BINARY_SHIFTED_REGISTER(AndSR)
VISIT_BINARY_SHIFTED_REGISTER(OrSR)
VISIT_BINARY_SHIFTED_REGISTER(XorSR)
VISIT_BINARY_SHIFTED_REGISTER(AndNotSR)
VISIT_BINARY_SHIFTED_REGISTER(OrNotSR)
VISIT_BINARY_SHIFTED_REGISTER(XorNotSR)
#undef VISIT_BINARY_SHIFTED_REGISTER

void GraphChecker::VisitNegSR(GraphVisitor *v, [[maybe_unused]] Inst *inst)
{
    CHECKER_DO_IF_NOT_AND_PRINT_VISITOR(v, DataType::GetCommonType(inst->GetType()) == DataType::INT64,
                                        (std::cerr << "NegSR must have integer type\n", inst->Dump(&std::cerr)));
    CheckUnaryOperationTypes(v, inst);
    [[maybe_unused]] auto shiftType = static_cast<UnaryShiftedRegisterOperation *>(inst)->GetShiftType();
    CHECKER_DO_IF_NOT_AND_PRINT_VISITOR(v, shiftType != ShiftType::INVALID_SHIFT && shiftType != ShiftType::ROR,
                                        (std::cerr << "Operation has invalid shift type\n", inst->Dump(&std::cerr)));
}

}  // namespace ark::compiler<|MERGE_RESOLUTION|>--- conflicted
+++ resolved
@@ -1757,12 +1757,8 @@
                 userInst->GetOpcode() == Opcode::DeoptimizeCompare ||
                 userInst->GetOpcode() == Opcode::DeoptimizeCompareImm ||
                 userInst->GetOpcode() == Opcode::DeoptimizeIf || userInst->GetOpcode() == Opcode::Load ||
-<<<<<<< HEAD
-                userInst->GetOpcode() == Opcode::If || userInst->GetOpcode() == Opcode::IfImm,
-=======
                 userInst->GetOpcode() == Opcode::If || userInst->GetOpcode() == Opcode::IfImm ||
                 userInst->GetOpcode() == Opcode::Compare || userInst->GetOpcode() == Opcode::Cmp,
->>>>>>> a77d6327
             (std::cerr << "Incorrect user of the LoadClass", inst->Dump(&std::cerr), userInst->Dump(&std::cerr)));
     }
 }
