--- conflicted
+++ resolved
@@ -60,9 +60,6 @@
     bool IsPhisAllowed(BasicBlock *bb, BasicBlock *pred1, BasicBlock *pred2, uint32_t *phiCount);
     static bool IsConditionChainPhi(Inst *phi);
     uint32_t GetIfcLimit(BasicBlock *bb);
-<<<<<<< HEAD
-    bool TryReplaceSelectImmVariablesWithConstants();
-=======
     bool TryOptimizeSelectInsts();
     bool TryOptimizeSelectInst(Inst *selectInst);
     bool TryOptimizeSelectInstByMergingUnaryOperation(Inst *selectInst, Inst *v0, Inst *v1);
@@ -72,7 +69,6 @@
     // CC-OFFNXT(G.FUN.01-CPP) Internal helper function
     bool OptimizeSelectInstWithTransform(SelectTransformType transform, Inst *selectInst, Inst *v0, Inst *v1,
                                          bool inputsSwapped = false, bool secondInputIsIdentity = false);
->>>>>>> aad9f664
 };
 }  // namespace ark::compiler
 
