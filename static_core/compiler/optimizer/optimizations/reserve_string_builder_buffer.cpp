/**
 * Copyright (c) 2024-2025 Huawei Device Co., Ltd.
 * Licensed under the Apache License, Version 2.0 (the "License");
 * you may not use this file except in compliance with the License.
 * You may obtain a copy of the License at
 *
 * http://www.apache.org/licenses/LICENSE-2.0
 *
 * Unless required by applicable law or agreed to in writing, software
 * distributed under the License is distributed on an "AS IS" BASIS,
 * WITHOUT WARRANTIES OR CONDITIONS OF ANY KIND, either express or implied.
 * See the License for the specific language governing permissions and
 * limitations under the License.
 */

#include "reserve_string_builder_buffer.h"
#include "compiler_logger.h"
#include "optimizer/analysis/alias_analysis.h"
#include "optimizer/analysis/bounds_analysis.h"
#include "optimizer/analysis/dominators_tree.h"
#include "optimizer/ir/analysis.h"
#include "optimizer/ir/inst.h"
#include "optimizer/optimizations/cleanup.h"
#include "optimizer/optimizations/string_builder_utils.h"
#include "runtime/include/coretypes/string.h"

namespace ark::compiler {

constexpr size_t ARG_IDX_0 = 0;
constexpr size_t ARG_IDX_1 = 1;
constexpr size_t ARG_IDX_2 = 2;
constexpr uint64_t INVALID_COUNT = std::numeric_limits<uint64_t>::max();
constexpr size_t TLAB_MAX_ALLOC_SIZE = 4_KB;
constexpr uint64_t SB_INITIAL_BUFFER_SIZE = 16;

ReserveStringBuilderBuffer::ReserveStringBuilderBuffer(Graph *graph)
    : Optimization(graph), blockWeightsMap_ {graph->GetLocalAllocator()->Adapter()}
{
    // String Builder internal buffer size is limited by TLAB max allocation size
    // minus offset reserved for an array header (elements info, array size)
    auto arrayDataOffset = graph->GetRuntime()->GetArrayDataOffset(graph->GetArch());
    tlabArraySizeMax_ = (TLAB_MAX_ALLOC_SIZE - arrayDataOffset) / sizeof(ObjectPointerType);
}

uint64_t GetLoopIterationsCount(Loop *loop)
{
    auto loopParser = CountableLoopParser(*loop);
    auto loopInfo = loopParser.Parse();
    if (!loopInfo.has_value()) {
        return INVALID_COUNT;
    }

    auto loopCount = CountableLoopParser::GetLoopIterations(loopInfo.value());
    return loopCount.value_or(INVALID_COUNT);
}

bool HasAppendInstructions(Inst *instance, BasicBlock *block)
{
    for (auto appendInstruction : block->Insts()) {
        if (!IsStringBuilderAppend(appendInstruction)) {
            continue;
        }

        if (appendInstruction->GetDataFlowInput(0) == instance) {
            return true;
        }
    }

    return false;
}

bool HasAppendInstructions(Inst *instance, Loop *loop)
{
    for (auto innerLoop : loop->GetInnerLoops()) {
        if (HasAppendInstructions(instance, innerLoop)) {
            return true;
        }
    }

    for (auto block : loop->GetBlocks()) {
        if (HasAppendInstructions(instance, block)) {
            return true;
        }
    }

    return false;
}

Inst *GetStringBuilderAppendChainInstance(Inst *appendInstruction)
{
    // For code like this:
    //      sb.append(a).append(b).append(c) ...
    // returns 'sb' instance for any append call in a chain

    ASSERT(IsStringBuilderAppend(appendInstruction));
    ASSERT(appendInstruction->GetInputsCount() > 0);

    auto inputInst = appendInstruction->GetDataFlowInput(0);
    while (IsStringBuilderAppend(inputInst)) {
        ASSERT(inputInst->GetInputsCount() > 0);
        inputInst = inputInst->GetDataFlowInput(0);
    }

    return inputInst;
}

uint64_t CountStringBuilderAppendCalls(Inst *instance, BasicBlock *block)
{
    uint64_t count = 0;
    for (auto appendInstruction : block->Insts()) {
        if (!IsStringBuilderAppend(appendInstruction)) {
            continue;
        }

        ASSERT(appendInstruction->GetInputsCount() > 0);
        if (appendInstruction->GetDataFlowInput(0) == instance ||
            GetStringBuilderAppendChainInstance(appendInstruction) == instance) {
            count += appendInstruction->GetInputsCount() - 2U;  // -2 for sb instance and save state
        }
    }
    return count;
}

bool IsFieldStringBuilderBuffer(StoreObjectInst *storeObject)
{
    auto field = storeObject->GetObjField();
    auto runtime = storeObject->GetBasicBlock()->GetGraph()->GetRuntime();

    return runtime->IsFieldStringBuilderBuffer(field);
}

bool IsFieldStringBuilderIndex(StoreObjectInst *storeObject)
{
    auto field = storeObject->GetObjField();
    auto runtime = storeObject->GetBasicBlock()->GetGraph()->GetRuntime();

    return runtime->IsFieldStringBuilderIndex(field);
}

void ReserveStringBuilderBuffer::ReplaceInitialBufferSizeConstantInlined(Inst *instance, uint64_t appendCallsCount)
{
    for (auto &user : instance->GetUsers()) {
        auto storeObject = SkipSingleUserCheckInstruction(user.GetInst());
        if (storeObject->GetOpcode() != Opcode::StoreObject) {
            continue;
        }

        if (!IsFieldStringBuilderBuffer(storeObject->CastToStoreObject())) {
            continue;
        }

        // storeObject instruction is
        //  N.ref  StoreObject std.core.StringBuilder.buf instance, newArray
        ASSERT(storeObject->GetInputsCount() > 1);
        ASSERT(storeObject->GetDataFlowInput(0) == instance);

        // newArray instruction is
        //  M.ref  NewArray objectClass, originalSize, saveState
        auto newArray = storeObject->GetInput(1).GetInst()->CastToNewArray();
        ASSERT(newArray->GetInputsCount() > 1);
        auto originalSize = newArray->GetInput(1).GetInst();

        // Create Constant instruction for new Object[] array size
        auto newSize = GetGraph()->FindOrCreateConstant(appendCallsCount);

        // Replace originalSize itself
        newArray->SetInput(1, newSize);

        // Remove unused check instruction, because it won't be deleted automatically by Cleanup
        if (originalSize->IsCheck() && !originalSize->HasUsers()) {
            originalSize->ClearFlag(inst_flags::NO_DCE);
        }

        isApplied_ = true;
    }
}

IntrinsicInst *CreateIntrinsicStringIsCompressed(Graph *graph, Inst *arg, SaveStateInst *saveState)
{
    auto intrinsic = graph->CreateInstIntrinsic(graph->GetRuntime()->GetStringIsCompressedIntrinsicId());
    ASSERT(intrinsic->RequireState());

    intrinsic->SetType(DataType::BOOL);
    intrinsic->SetInputs(graph->GetAllocator(), {{arg, arg->GetType()}, {saveState, saveState->GetType()}});

    return intrinsic;
}

using StringBuilderConstructorSignature = StringCtorType;
StringBuilderConstructorSignature GetStringBuilderConstructorSignature(Inst *instance, Inst *&ctorCall, Inst *&ctorArg)
{
    ASSERT(IsStringBuilderInstance(instance));

    for (auto &user : instance->GetUsers()) {
        auto userInst = user.GetInst();
        if (IsMethodStringBuilderDefaultConstructor(userInst)) {
            ctorCall = userInst;
            ctorArg = nullptr;
            return StringBuilderConstructorSignature::UNKNOWN;
        }
        if (IsMethodStringBuilderConstructorWithStringArg(userInst)) {
            ctorCall = userInst;
            ASSERT(userInst->GetInputsCount() > 1);
            ctorArg = userInst->GetDataFlowInput(1);
            return StringBuilderConstructorSignature::STRING;
        }
        if (IsMethodStringBuilderConstructorWithCharArrayArg(userInst)) {
            ctorCall = userInst;
            ASSERT(userInst->GetInputsCount() > 1);
            ctorArg = userInst->GetDataFlowInput(1);
            return StringBuilderConstructorSignature::CHAR_ARRAY;
        }
    }

    UNREACHABLE();
}

Inst *CreateInstructionNewObjectsArray(Graph *graph, Inst *ctorCall, uint64_t size)
{
    auto runtime = graph->GetRuntime();
    auto method = graph->GetMethod();

    // Create LoadAndInitClass instruction for Object[] type
    auto objectsArrayClassId = runtime->GetClassOffsetObjectsArray(method);
    if (objectsArrayClassId == 0U) {
        return nullptr;
    }

<<<<<<< HEAD
=======
    auto ctorCallMethod = ctorCall->GetSaveState()->GetMethod();
    auto objectsArrayClassIdForCall = runtime->GetClassOffsetObjectsArray(ctorCallMethod);
>>>>>>> aad9f664
    auto loadClassObjectsArray = graph->CreateInstLoadAndInitClass(
        DataType::REFERENCE, ctorCall->GetPc(), CopySaveState(graph, ctorCall->GetSaveState()),
        TypeIdMixin {objectsArrayClassIdForCall, ctorCallMethod},
        runtime->ResolveType(ctorCallMethod, objectsArrayClassIdForCall));
    InsertBeforeWithSaveState(loadClassObjectsArray, ctorCall->GetSaveState());

    // Create Constant instruction for new Object[] array size
    auto sizeConstant = graph->FindOrCreateConstant(size);

    // Create NewArray instruction for Object[] type and new array size
    auto newObjectsArray = graph->CreateInstNewArray(DataType::REFERENCE, ctorCall->GetPc(), loadClassObjectsArray,
                                                     sizeConstant, CopySaveState(graph, ctorCall->GetSaveState()),
                                                     TypeIdMixin {objectsArrayClassId, method});
    InsertBeforeWithSaveState(newObjectsArray, ctorCall->GetSaveState());

    return newObjectsArray;
}

void StoreStringBuilderConstructorArgument(Graph *graph, Inst *arg, Inst *newObjectsArray, Inst *ctorCall)
{
    auto storeArray = graph->CreateInstStoreArray(DataType::REFERENCE, ctorCall->GetPc());
    storeArray->SetInput(ARG_IDX_0, newObjectsArray);
    storeArray->SetInput(ARG_IDX_1, graph->FindOrCreateConstant(0));
    storeArray->SetInput(ARG_IDX_2, arg);
    storeArray->SetNeedBarrier(true);
    InsertBeforeWithSaveState(storeArray, ctorCall->GetSaveState());
}

Inst *CreateStringBuilderConstructorArgumentLength(Graph *graph, Inst *arg, Inst *ctorCall)
{
    auto lenArray = graph->CreateInstLenArray(DataType::INT32, ctorCall->GetPc(), arg);
    InsertBeforeWithSaveState(lenArray, ctorCall->GetSaveState());

    auto argLength = graph->CreateInstShr(DataType::INT32, ctorCall->GetPc());
    argLength->SetInput(ARG_IDX_0, lenArray);
    argLength->SetInput(ARG_IDX_1, graph->FindOrCreateConstant(ark::coretypes::String::STRING_LENGTH_SHIFT));
    InsertBeforeWithSaveState(argLength, ctorCall->GetSaveState());

    return argLength;
}

Inst *CreateStringBuilderConstructorArgumentIsCompressed(Graph *graph, Inst *arg, Inst *ctorCall)
{
    auto argIsCompressed =
        CreateIntrinsicStringIsCompressed(graph, arg, CopySaveState(graph, ctorCall->GetSaveState()));
    InsertBeforeWithSaveState(argIsCompressed, ctorCall->GetSaveState());

    return argIsCompressed;
}

Inst *StoreStringBuilderBufferField(Graph *graph, Inst *buffer, Inst *instance, RuntimeInterface::ClassPtr klass,
                                    Inst *ctorCall)
{
    auto runtime = graph->GetRuntime();
    auto field = runtime->GetFieldStringBuilderBuffer(klass);
    auto storeObject = graph->CreateInstStoreObject(DataType::REFERENCE, ctorCall->GetPc(), instance, buffer,
                                                    TypeIdMixin {runtime->GetFieldId(field), graph->GetMethod()}, field,
                                                    runtime->IsFieldVolatile(field), true);
    InsertBeforeWithSaveState(storeObject, ctorCall->GetSaveState());

    return storeObject;
}

void StoreStringBuilderIndexField(Graph *graph, Inst *index, Inst *instance, RuntimeInterface::ClassPtr klass,
                                  Inst *ctorCall)
{
    auto runtime = graph->GetRuntime();
    auto field = runtime->GetFieldStringBuilderIndex(klass);
    auto storeObject = graph->CreateInstStoreObject(DataType::INT32, ctorCall->GetPc(), instance, index,
                                                    TypeIdMixin {runtime->GetFieldId(field), graph->GetMethod()}, field,
                                                    runtime->IsFieldVolatile(field), false);
    InsertBeforeWithSaveState(storeObject, ctorCall->GetSaveState());
}

void StoreStringBuilderLengthField(Graph *graph, Inst *length, Inst *instance, RuntimeInterface::ClassPtr klass,
                                   Inst *ctorCall)
{
    auto runtime = graph->GetRuntime();
    auto field = runtime->GetFieldStringBuilderLength(klass);
    auto storeObject = graph->CreateInstStoreObject(DataType::INT32, ctorCall->GetPc(), instance, length,
                                                    TypeIdMixin {runtime->GetFieldId(field), graph->GetMethod()}, field,
                                                    runtime->IsFieldVolatile(field), false);
    InsertBeforeWithSaveState(storeObject, ctorCall->GetSaveState());
}

void StoreStringBuilderIsCompressedField(Graph *graph, Inst *isCompressed, Inst *instance,
                                         RuntimeInterface::ClassPtr klass, Inst *ctorCall)
{
    auto runtime = graph->GetRuntime();
    auto field = runtime->GetFieldStringBuilderCompress(klass);
    auto storeObject = graph->CreateInstStoreObject(DataType::BOOL, ctorCall->GetPc(), instance, isCompressed,
                                                    TypeIdMixin {runtime->GetFieldId(field), graph->GetMethod()}, field,
                                                    runtime->IsFieldVolatile(field), false);
    InsertBeforeWithSaveState(storeObject, ctorCall->GetSaveState());
}

void ReserveStringBuilderBuffer::ReplaceInitialBufferSizeConstantNotInlined(Inst *instance, uint64_t appendCallsCount)
{
    Inst *ctorCall = nullptr;
    Inst *ctorArg = nullptr;
    StringBuilderConstructorSignature ctorSignature = GetStringBuilderConstructorSignature(instance, ctorCall, ctorArg);

    // Create NewArray instruction for Object[] type and new array size
    auto newObjectsArray = CreateInstructionNewObjectsArray(GetGraph(), ctorCall, appendCallsCount);
    if (newObjectsArray == nullptr) {
        return;
    }

    // Create StoreArray instruction to store constructor argument
    Inst *argLength = nullptr;
    Inst *argIsCompressed = nullptr;
    Inst *argString = ctorArg;

    switch (ctorSignature) {
        case StringBuilderConstructorSignature::UNKNOWN:
            argLength = GetGraph()->FindOrCreateConstant(0);
            argIsCompressed = GetGraph()->FindOrCreateConstant(1);
            break;

        case StringBuilderConstructorSignature::CHAR_ARRAY:
            ASSERT(ctorArg != nullptr);
            // Create string object out of char[] array
            argString = GetGraph()->CreateInstInitString(DataType::REFERENCE, ctorCall->GetPc(), ctorArg,
                                                         CopySaveState(GetGraph(), ctorCall->GetSaveState()),
                                                         StringCtorType::CHAR_ARRAY);
            InsertBeforeWithSaveState(argString, ctorCall->GetSaveState());

            // Store string object in Objects[] array
            StoreStringBuilderConstructorArgument(GetGraph(), argString, newObjectsArray, ctorCall);

            argLength = CreateStringBuilderConstructorArgumentLength(GetGraph(), argString, ctorCall);
            argIsCompressed = CreateStringBuilderConstructorArgumentIsCompressed(GetGraph(), argString, ctorCall);
            ssb_.SearchAndCreateMissingObjInSaveState(GetGraph(), argString, argIsCompressed);
            break;

        case StringBuilderConstructorSignature::STRING:
            // Store constructor argument in Objects[] array
            StoreStringBuilderConstructorArgument(GetGraph(), argString, newObjectsArray, ctorCall);

            argLength = CreateStringBuilderConstructorArgumentLength(GetGraph(), argString, ctorCall);
            argIsCompressed = CreateStringBuilderConstructorArgumentIsCompressed(GetGraph(), argString, ctorCall);
            ssb_.SearchAndCreateMissingObjInSaveState(GetGraph(), argString, argIsCompressed);
            break;

        default:
            UNREACHABLE();
    }

    auto stringBuilderClass = GetObjectClass(instance);
    ASSERT(stringBuilderClass != nullptr);

    // Create StoreObject instruction to store Object[] array
    auto storeObjectBuffer =
        StoreStringBuilderBufferField(GetGraph(), newObjectsArray, instance, stringBuilderClass, ctorCall);
    ssb_.SearchAndCreateMissingObjInSaveState(GetGraph(), newObjectsArray, storeObjectBuffer);

    // Create StoreObject instruction to store initial buffer index
    StoreStringBuilderIndexField(
        GetGraph(),
        GetGraph()->FindOrCreateConstant(ctorSignature == StringBuilderConstructorSignature::UNKNOWN ? 0 : 1), instance,
        stringBuilderClass, ctorCall);

    // Create StoreObject instruction to store initial string length
    StoreStringBuilderLengthField(GetGraph(), argLength, instance, stringBuilderClass, ctorCall);

    // Create StoreObject instruction to store initial compression flag
    StoreStringBuilderIsCompressedField(GetGraph(), argIsCompressed, instance, stringBuilderClass, ctorCall);

    ctorCall->ClearFlag(inst_flags::NO_DCE);
    isApplied_ = true;
}

uint64_t CountStringBuilderConstructorArgumentsInlined(Inst *instance)
{
    for (auto &user : instance->GetUsers()) {
        auto storeObject = SkipSingleUserCheckInstruction(user.GetInst());
        if (storeObject->GetOpcode() != Opcode::StoreObject) {
            continue;
        }

        if (!IsFieldStringBuilderIndex(storeObject->CastToStoreObject())) {
            continue;
        }

        ASSERT(storeObject->GetInputsCount() > 1);
        auto initialIndex = storeObject->GetDataFlowInput(1);
        if (!initialIndex->IsConst()) {
            continue;
        }

        return initialIndex->CastToConstant()->GetInt64Value();
    }
    return INVALID_COUNT;
}

uint64_t CountStringBuilderConstructorArgumentsNotInlined(Inst *instance)
{
    for (auto &user : instance->GetUsers()) {
        auto userInst = user.GetInst();
        if (IsMethodStringBuilderDefaultConstructor(userInst)) {
            return 0;
        }
        if (IsMethodStringBuilderConstructorWithStringArg(userInst) ||
            IsMethodStringBuilderConstructorWithCharArrayArg(userInst)) {
            return 1;
        }
    }
    return INVALID_COUNT;
}

ArenaVector<BasicBlock *> GetLoopPostExits(Loop *loop)
{
    // Find blocks immediately following after the loop

    ArenaVector<BasicBlock *> postExits {loop->GetHeader()->GetGraph()->GetLocalAllocator()->Adapter()};
    for (auto block : loop->GetBlocks()) {
        for (auto succ : block->GetSuccsBlocks()) {
            if (succ->GetLoop() == loop->GetOuterLoop()) {
                postExits.push_back(succ);
            }
        }
    }

    return postExits;
}

uint64_t ReserveStringBuilderBuffer::FindLongestPathLength(Inst *instance, Loop *loop, Marker visited)
{
    // The problem of calculating a number of append instructions calls of a given string builder instance inside a
    // given loop is equivalent to the longest path problem between loop header and exit for loop CFG weighted by
    // the number of append instructions within each block.
    // Use special 'INVALID_COUNT' value for uncountable loops

    uint64_t postExitAppendCallsCountMax = 0;
    for (auto postExit : GetLoopPostExits(loop)) {
        postExitAppendCallsCountMax =
            std::max(postExitAppendCallsCountMax, FindLongestPathLength(instance, postExit, visited));
    }
    if (postExitAppendCallsCountMax == INVALID_COUNT) {
        return INVALID_COUNT;
    }

    // Early exit for loops containing no calls to append instructions
    if (!HasAppendInstructions(instance, loop)) {
        return postExitAppendCallsCountMax;
    }

    uint64_t loopIterationsCount = GetLoopIterationsCount(loop);
    if (loopIterationsCount == INVALID_COUNT) {
        return INVALID_COUNT;
    }

    // Set stop condition
    auto stopAtOuterLoopBlock = [loop](BasicBlock *block) { return block->GetLoop() == loop->GetOuterLoop(); };
    // Find the longest path within current loop: i.e longest path from header to exit blocks
    uint64_t insideLoopAppendCallsCount =
        FindLongestPathLength(instance, loop->GetHeader(), visited, stopAtOuterLoopBlock);
    if (insideLoopAppendCallsCount == INVALID_COUNT) {
        return INVALID_COUNT;
    }

    // Weight of loop: the longest path from header to exit times the loop count value plus the longest path from post
    // exit blocks
    auto loopAppendCallsCount =
        BoundsRange::MulWithOverflowCheck(loopIterationsCount, insideLoopAppendCallsCount).value_or(INVALID_COUNT);
    return BoundsRange::AddWithOverflowCheck(loopAppendCallsCount, postExitAppendCallsCountMax).value_or(INVALID_COUNT);
}

uint64_t ReserveStringBuilderBuffer::FindLongestPathLength(Inst *instance, BasicBlock *block, Marker visited,
                                                           const BlockPredicate &stopAtBlock)
{
    // The problem of calculating a number of append instructions calls of a given string builder instance is equivalent
    // to the longest path problem between instance block and latest user block for CFG weighted by the number of append
    // instructions within each block.

    block->SetMarker(visited);
    uint64_t appendCallsCount = 0;

    // Recursively find longest path from block successors
    for (auto succ : block->GetSuccsBlocks()) {
        if (stopAtBlock(succ)) {
            continue;
        }
        if (succ->IsMarked(visited)) {
            // Found already visited successor: take its weight from map
            appendCallsCount = std::max(appendCallsCount, blockWeightsMap_[succ]);
        } else if (succ->GetLoop() == block->GetLoop()) {
            // Same loop case
            appendCallsCount = std::max(appendCallsCount, FindLongestPathLength(instance, succ, visited, stopAtBlock));
        } else if (succ->GetLoop()->GetOuterLoop() == block->GetLoop()) {
            // Edge from block to succ cr1osses loop boundary: e.g block is loop preheader, succ is loop header
            ASSERT(succ == succ->GetLoop()->GetHeader());
            appendCallsCount =
                succ->GetLoop()->IsIrreducible()
                    ? INVALID_COUNT
                    : std::max(appendCallsCount, FindLongestPathLength(instance, succ->GetLoop(), visited));
        } else if (succ->GetLoop() == block->GetLoop()->GetOuterLoop()) {
            // Edge from block to succ crosses loop boundary: e.g block is loop exit, succ is loop post exit
            // Do nothing, since we already counted loop at preheader/header boundary
        } else {
            // Invalid/unexpected/unsupported CFG
            return INVALID_COUNT;
        }
    }

    // Propagate 'INVALID_COUNT' value to the caller
    if (appendCallsCount == INVALID_COUNT) {
        return INVALID_COUNT;
    }

    // Count current block weight, add longest path from successors, and store into map
    appendCallsCount =
        BoundsRange::AddWithOverflowCheck(appendCallsCount, compiler::CountStringBuilderAppendCalls(instance, block))
            .value_or(INVALID_COUNT);
    blockWeightsMap_[block] = appendCallsCount;
    return appendCallsCount;
}

uint64_t ReserveStringBuilderBuffer::CountStringBuilderAppendCalls(Inst *instance)
{
    // The problem of calculating a number of append instruction calls of a given string builder instance is
    // equivalent to the longest path problem between instance and its latest user over a CFG weighted by the number
    // of append instructions within each block.

    blockWeightsMap_.clear();
    MarkerHolder visited {GetGraph()};

    // Traverse graph starting from instance block and find the longest path
    auto appendCallsCount = FindLongestPathLength(instance, instance->GetBasicBlock(), visited.GetMarker());

    // Check if constructor is inlined or not
    bool ctorIsInlined = !HasUser(instance, [](auto &user) {
        auto userInst = user.GetInst();
        return IsMethodStringBuilderDefaultConstructor(userInst) ||
               IsMethodStringBuilderConstructorWithStringArg(userInst) ||
               IsMethodStringBuilderConstructorWithCharArrayArg(userInst);
    });
    // Increase buffer size if constructor has args
    if (ctorIsInlined) {
        appendCallsCount =
            BoundsRange::AddWithOverflowCheck(appendCallsCount, CountStringBuilderConstructorArgumentsInlined(instance))
                .value_or(INVALID_COUNT);
    } else {
        appendCallsCount = BoundsRange::AddWithOverflowCheck(appendCallsCount,
                                                             CountStringBuilderConstructorArgumentsNotInlined(instance))
                               .value_or(INVALID_COUNT);
    }

    return appendCallsCount;
}

uint64_t ReserveStringBuilderBuffer::GetBufferSizeMin(Inst *instance) const
{
    // Returns minimal StringBuilder internal buffer size:
    //      - if instance has Return/Store* users or passed as an argument to a function, return initial buffer size
    //      - return zero (any buffer size allowed), otherwise

    for (auto &user : instance->GetUsers()) {
        auto userInst = SkipSingleUserCheckInstruction(user.GetInst());
        if (userInst->IsReturn() || userInst->GetOpcode() == Opcode::StoreStatic ||
            userInst->GetOpcode() == Opcode::StoreArray || userInst->GetOpcode() == Opcode::StoreArrayPair) {
            return SB_INITIAL_BUFFER_SIZE;
        }

        if ((userInst->GetOpcode() == Opcode::StoreObject || userInst->GetOpcode() == Opcode::StoreObjectPair) &&
            userInst->GetDataFlowInput(0) != instance) {
            return SB_INITIAL_BUFFER_SIZE;
        }

        if (userInst->GetOpcode() == Opcode::CallStatic || userInst->GetOpcode() == Opcode::CallVirtual) {
            if (!IsMethodStringBuilderDefaultConstructor(userInst) &&
                !IsMethodStringBuilderConstructorWithCharArrayArg(userInst) &&
                !IsMethodStringBuilderConstructorWithStringArg(userInst) && !IsStringBuilderAppend<true>(userInst) &&
                !IsStringBuilderToString(userInst)) {
                return SB_INITIAL_BUFFER_SIZE;
            }
        }
    }

    return 0;
}

uint64_t ReserveStringBuilderBuffer::GetBufferSizeMax() const
{
    // Returns maximal StringBuilder internal buffer size
    // NOTE(mivanov): The algorithm computes upper bound of append calls count.
    //                In case we can prove that this number is constant at runtime (e.g, does not depend on CFG path
    //                taken be a program), we can allow any buffer size by returning UINT64_MAX.

    return tlabArraySizeMax_;
}

bool ReserveStringBuilderBuffer::RunImpl()
{
    isApplied_ = false;

    if (!GetGraph()->IsAnalysisValid<BoundsAnalysis>()) {
        GetGraph()->RunPass<BoundsAnalysis>();
    }

    for (auto block : GetGraph()->GetBlocksRPO()) {
        for (auto instance : block->Insts()) {
            if (!IsStringBuilderInstance(instance)) {
                continue;
            }

            // Skip instance if it used in resolved context or in phi instruction
            if (HasUser(instance, [](auto &user) {
                    auto opcode = user.GetInst()->GetOpcode();
                    return opcode == Opcode::CallResolvedStatic || opcode == Opcode::CallResolvedVirtual ||
                           opcode == Opcode::Phi || opcode == Opcode::CatchPhi;
                })) {
                continue;
            }

            auto appendCallsCount = CountStringBuilderAppendCalls(instance);
            // Check if number of calls are successfully counted and fits allowed range
            if (appendCallsCount == INVALID_COUNT || appendCallsCount <= GetBufferSizeMin(instance) ||
                appendCallsCount > GetBufferSizeMax()) {
                continue;
            }

            // Check if constructor is inlined or not
            bool ctorIsInlined = !HasUser(instance, [](auto &user) {
                auto userInst = user.GetInst();
                return IsMethodStringBuilderDefaultConstructor(userInst) ||
                       IsMethodStringBuilderConstructorWithStringArg(userInst) ||
                       IsMethodStringBuilderConstructorWithCharArrayArg(userInst);
            });
            if (ctorIsInlined) {
                // Patch inlined constructor
                ReplaceInitialBufferSizeConstantInlined(instance, appendCallsCount);
            } else {
                // Inline constructor manually and patch
                ReplaceInitialBufferSizeConstantNotInlined(instance, appendCallsCount);
            }
        }
    }

    return isApplied_;
}

}  // namespace ark::compiler<|MERGE_RESOLUTION|>--- conflicted
+++ resolved
@@ -226,11 +226,8 @@
         return nullptr;
     }
 
-<<<<<<< HEAD
-=======
     auto ctorCallMethod = ctorCall->GetSaveState()->GetMethod();
     auto objectsArrayClassIdForCall = runtime->GetClassOffsetObjectsArray(ctorCallMethod);
->>>>>>> aad9f664
     auto loadClassObjectsArray = graph->CreateInstLoadAndInitClass(
         DataType::REFERENCE, ctorCall->GetPc(), CopySaveState(graph, ctorCall->GetSaveState()),
         TypeIdMixin {objectsArrayClassIdForCall, ctorCallMethod},
