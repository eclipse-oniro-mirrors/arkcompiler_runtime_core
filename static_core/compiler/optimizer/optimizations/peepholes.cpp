--- conflicted
+++ resolved
@@ -2755,8 +2755,6 @@
     PEEPHOLE_IS_APPLIED(static_cast<Peepholes *>(v), inst);
 }
 
-<<<<<<< HEAD
-=======
 // Find TypedArray constructor Call follows by NewObject instruction.
 // 4.ref NewObject  ... -> (v5,v6,...)
 // 5.void CallStatic escompat.TypedArray::<ctor> v4, v2, ...
@@ -2901,20 +2899,16 @@
     return true;
 }
 
->>>>>>> a77d6327
 void Peepholes::VisitLoadObject([[maybe_unused]] GraphVisitor *v, Inst *inst)
 {
     ASSERT(inst->GetOpcode() == Opcode::LoadObject);
 
     auto visitor = static_cast<Peepholes *>(v);
-<<<<<<< HEAD
-=======
 
     if (visitor->TryOptimizeGetLengthLoadObject(inst)) {
         PEEPHOLE_IS_APPLIED(static_cast<Peepholes *>(v), inst);
     }
 
->>>>>>> a77d6327
     if (visitor->TryOptimizeBoxedLoadStoreObject(inst)) {
         PEEPHOLE_IS_APPLIED(visitor, inst);
         return;
