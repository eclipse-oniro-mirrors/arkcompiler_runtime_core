/*
 * Copyright (c) 2021-2025 Huawei Device Co., Ltd.
 * Licensed under the Apache License, Version 2.0 (the "License");
 * you may not use this file except in compliance with the License.
 * You may obtain a copy of the License at
 *
 * http://www.apache.org/licenses/LICENSE-2.0
 *
 * Unless required by applicable law or agreed to in writing, software
 * distributed under the License is distributed on an "AS IS" BASIS,
 * WITHOUT WARRANTIES OR CONDITIONS OF ANY KIND, either express or implied.
 * See the License for the specific language governing permissions and
 * limitations under the License.
 */

#ifndef PANDA_INST_BUILDER_INL_H
#define PANDA_INST_BUILDER_INL_H

#include "inst_builder.h"
#include "macros.h"
#include "optimizer/code_generator/encode.h"
#include "runtime/include/coretypes/string.h"

namespace ark::compiler {

template <Opcode OPCODE, bool IS_RANGE, bool ACC_READ, bool HAS_SAVE_STATE>
uint32_t InstBuilder::BuildCallHelper<OPCODE, IS_RANGE, ACC_READ, HAS_SAVE_STATE>::GetClassId()
{
    if (method_ == nullptr) {
        return 0;
    }
    if (GetGraph()->IsAotMode()) {
        return GetRuntime()->GetClassIdWithinFile(GetMethod(), GetRuntime()->GetClass(method_));
    }
    return GetRuntime()->GetClassIdForMethod(GetMethod(), methodId_);
}

// NOLINTNEXTLINE(misc-definitions-in-headers,readability-function-size)
template <Opcode OPCODE, bool IS_RANGE, bool ACC_READ, bool HAS_SAVE_STATE>
InstBuilder::BuildCallHelper<OPCODE, IS_RANGE, ACC_READ, HAS_SAVE_STATE>::BuildCallHelper(
    const BytecodeInstruction *bcInst, InstBuilder *builder, Inst *additionalInput)
    : builder_(builder), bcInst_(bcInst)
{
    methodId_ = GetRuntime()->ResolveMethodIndex(Builder()->GetMethod(), bcInst->GetId(0).AsIndex());
    pc_ = Builder()->GetPc(bcInst->GetAddress());
    hasImplicitArg_ = !GetRuntime()->IsMethodStatic(Builder()->GetMethod(), methodId_);

<<<<<<< HEAD
    if (GetRuntime()->IsMethodIntrinsic(Builder()->GetMethod(), methodId_)) {
        // Do not move "GetMethodId" ouside this if! Success of "IsMethodIntrinsic" guarantees that class and method are
        // loaded. Thus value of "method_" is not nullptr and can be used in BuildIntrinsic.
        method_ = GetRuntime()->GetMethodById(Builder()->GetMethod(), methodId_);
=======
    if (auto *intrinsic = GetRuntime()->GetMethodAsIntrinsic(Builder()->GetMethod(), methodId_)) {
        method_ = intrinsic;
>>>>>>> a77d6327
        if (TryBuildIntrinsic()) {
            return;
        }
    }
    // Here "GetMethodById" can be used without additional checks, result may be nullptr and it is normal situation
    method_ = GetRuntime()->GetMethodById(Builder()->GetMethod(), methodId_);
    saveState_ = nullptr;
    uint32_t classId = 0;
    if constexpr (HAS_SAVE_STATE) {
        saveState_ = Builder()->CreateSaveState(Opcode::SaveState, pc_);
        if (hasImplicitArg_) {
            nullCheck_ = GetGraph()->CreateInstNullCheck(DataType::REFERENCE, pc_,
                                                         Builder()->GetArgDefinition(bcInst, 0, ACC_READ), saveState_);
        } else {
            classId = GetClassId();
        }
    } else {
        classId = GetClassId();
    }

    // NOLINTNEXTLINE(readability-magic-numbers)
    BuildCallInst(classId);
    SetCallArgs(additionalInput);

    if constexpr (HAS_SAVE_STATE) {
        // Add SaveState
        if (saveState_ != nullptr) {
            Builder()->AddInstruction(saveState_);
        }
        // Add NullCheck
        if (hasImplicitArg_) {
            ASSERT(nullCheck_ != nullptr);
            Builder()->AddInstruction(nullCheck_);
        } else if (!call_->IsUnresolved() && static_cast<CallInst *>(call_)->GetCallMethod() != nullptr) {
            // Initialize class as call is resolved
            BuildInitClassInstForCallStatic(classId);
        }
        // Add resolver
        if (resolver_ != nullptr) {
            if (call_->IsStaticCall()) {
                resolver_->SetInput(0, saveState_);
            } else {
                resolver_->SetInput(0, nullCheck_);
                resolver_->SetInput(1, saveState_);
            }
            Builder()->AddInstruction(resolver_);
        }
    }
    // Add Call
    AddCallInstruction();
}

// NOLINTNEXTLINE(misc-definitions-in-headers)
template <Opcode OPCODE, bool IS_RANGE, bool ACC_READ, bool HAS_SAVE_STATE>
void InstBuilder::BuildCallHelper<OPCODE, IS_RANGE, ACC_READ, HAS_SAVE_STATE>::SetCallArgs(Inst *additionalInput)
{
    size_t hiddenArgsCount = hasImplicitArg_ ? 1 : 0;                 // +1 for non-static call
    size_t additionalArgsCount = additionalInput == nullptr ? 0 : 1;  // +1 for launch call
    size_t argsCount = Builder()->GetMethodArgumentsCount(methodId_);
    size_t totalArgsCount = hiddenArgsCount + argsCount + additionalArgsCount;
    size_t inputsCount = totalArgsCount + (call_->RequireState() ? 0 : 1) + (resolver_ == nullptr ? 0 : 1);
    call_->ReserveInputs(inputsCount);
    call_->AllocateInputTypes(GetGraph()->GetAllocator(), inputsCount);
    if (resolver_ != nullptr) {
        call_->AppendInput(resolver_);
        call_->AddInputType(DataType::POINTER);
    }
    if (additionalInput != nullptr) {
        ASSERT(call_->RequireState() && saveState_ != nullptr);
        call_->AppendInput(additionalInput);
        call_->AddInputType(DataType::REFERENCE);
        saveState_->AppendBridge(additionalInput);
    }
    if (hasImplicitArg_ && nullCheck_ != nullptr) {
        call_->AppendInput(nullCheck_);
        call_->AddInputType(DataType::REFERENCE);
    }
    if constexpr (!HAS_SAVE_STATE) {
        if (hasImplicitArg_) {
            call_->AppendInput(Builder()->GetArgDefinition(bcInst_, 0, ACC_READ));
            call_->AddInputType(DataType::REFERENCE);
        }
    }
    if constexpr (IS_RANGE) {
        auto startReg = bcInst_->GetVReg(0);
        // start reg for Virtual call was added
        if (hasImplicitArg_) {
            ++startReg;
        }
        for (size_t i = 0; i < argsCount; startReg++, i++) {
            call_->AppendInput(Builder()->GetDefinition(startReg));
            call_->AddInputType(Builder()->GetMethodArgumentType(methodId_, i));
        }
    } else {
        for (size_t i = 0; i < argsCount; i++) {
            call_->AppendInput(Builder()->GetArgDefinition(bcInst_, i + hiddenArgsCount, ACC_READ));
            call_->AddInputType(Builder()->GetMethodArgumentType(methodId_, i));
        }
    }
    if (call_->RequireState()) {
        call_->AppendInput(saveState_);
        call_->AddInputType(DataType::NO_TYPE);
    }
}

// NOLINTNEXTLINE(misc-definitions-in-headers)
template <Opcode OPCODE, bool IS_RANGE, bool ACC_READ, bool HAS_SAVE_STATE>
void InstBuilder::BuildCallHelper<OPCODE, IS_RANGE, ACC_READ, HAS_SAVE_STATE>::BuildInitClassInstForCallStatic(
    uint32_t classId)
{
    if (Builder()->GetClassId() != classId) {
        auto initClass = GetGraph()->CreateInstInitClass(DataType::NO_TYPE, pc_, saveState_,
                                                         TypeIdMixin {classId, GetGraph()->GetMethod()},
                                                         GetRuntime()->GetClass(method_));
        Builder()->AddInstruction(initClass);
    }
}

// NOLINTNEXTLINE(misc-definitions-in-headers)
template <Opcode OPCODE, bool IS_RANGE, bool ACC_READ, bool HAS_SAVE_STATE>
void InstBuilder::BuildCallHelper<OPCODE, IS_RANGE, ACC_READ, HAS_SAVE_STATE>::BuildCallStaticInst(uint32_t classId)
{
    constexpr auto SLOT_KIND = UnresolvedTypesInterface::SlotKind::METHOD;
    if (method_ == nullptr || (GetRuntime()->IsMethodStatic(GetMethod(), methodId_) && classId == 0) ||
        Builder()->ForceUnresolved()) {
        resolver_ = GetGraph()->CreateInstResolveStatic(DataType::POINTER, pc_, methodId_, nullptr);
        if constexpr (OPCODE == Opcode::CallStatic) {
            call_ = GetGraph()->CreateInstCallResolvedStatic(Builder()->GetMethodReturnType(methodId_), pc_, methodId_);
        }
        if (!GetGraph()->IsAotMode() && !GetGraph()->IsBytecodeOptimizer()) {
            GetRuntime()->GetUnresolvedTypes()->AddTableSlot(GetMethod(), methodId_, SLOT_KIND);
        }
    } else {
        if constexpr (OPCODE == Opcode::CallStatic) {
            call_ =
                GetGraph()->CreateInstCallStatic(Builder()->GetMethodReturnType(methodId_), pc_, methodId_, method_);
        }
    }
}

// NOLINTNEXTLINE(misc-definitions-in-headers)
template <Opcode OPCODE, bool IS_RANGE, bool ACC_READ, bool HAS_SAVE_STATE>
void InstBuilder::BuildCallHelper<OPCODE, IS_RANGE, ACC_READ, HAS_SAVE_STATE>::BuildCallVirtualInst()
{
    constexpr auto SLOT_KIND = UnresolvedTypesInterface::SlotKind::VIRTUAL_METHOD;
    ASSERT(!GetRuntime()->IsMethodStatic(Builder()->GetMethod(), methodId_));
    if (method_ != nullptr && (GetRuntime()->IsInterfaceMethod(method_) || GetGraph()->IsAotNoChaMode())) {
        resolver_ = GetGraph()->CreateInstResolveVirtual(DataType::POINTER, pc_, methodId_, method_);
        if constexpr (OPCODE == Opcode::CallVirtual) {
            call_ = GetGraph()->CreateInstCallResolvedVirtual(Builder()->GetMethodReturnType(methodId_), pc_, methodId_,
                                                              method_);
        }
    } else if (method_ == nullptr || Builder()->ForceUnresolved()) {
        resolver_ = GetGraph()->CreateInstResolveVirtual(DataType::POINTER, pc_, methodId_, nullptr);
        if constexpr (OPCODE == Opcode::CallVirtual) {
            call_ =
                GetGraph()->CreateInstCallResolvedVirtual(Builder()->GetMethodReturnType(methodId_), pc_, methodId_);
        }
        if (!GetGraph()->IsAotMode() && !GetGraph()->IsBytecodeOptimizer()) {
            GetRuntime()->GetUnresolvedTypes()->AddTableSlot(Builder()->GetMethod(), methodId_, SLOT_KIND);
        }
    } else {
        ASSERT(method_ != nullptr);
        if constexpr (OPCODE == Opcode::CallVirtual) {
            call_ =
                GetGraph()->CreateInstCallVirtual(Builder()->GetMethodReturnType(methodId_), pc_, methodId_, method_);
        }
    }
}

// NOLINTNEXTLINE(misc-definitions-in-headers)
template <Opcode OPCODE, bool IS_RANGE, bool ACC_READ, bool HAS_SAVE_STATE>
void InstBuilder::BuildCallHelper<OPCODE, IS_RANGE, ACC_READ, HAS_SAVE_STATE>::BuildCallInst(
    // CC-OFFNXT(G.FMT.06) false positive
    [[maybe_unused]] uint32_t classId)
{
    // NOLINTNEXTLINE(readability-magic-numbers,readability-braces-around-statements,bugprone-suspicious-semicolon)
    if constexpr (OPCODE == Opcode::CallStatic) {
        BuildCallStaticInst(classId);
    }
    // NOLINTNEXTLINE(readability-magic-numbers,readability-braces-around-statements,bugprone-suspicious-semicolon)
    if constexpr (OPCODE == Opcode::CallVirtual) {
        BuildCallVirtualInst();
    }
    if (UNLIKELY(call_ == nullptr)) {
        UNREACHABLE();
    }
    builder_->SetCallNativeFlags(static_cast<CallInst *>(call_), method_);
}

// NOLINTNEXTLINE(misc-definitions-in-headers)
void InstBuilder::BuildMonitor(const BytecodeInstruction *bcInst, Inst *def, bool isEnter)
{
    auto saveState = CreateSaveState(Opcode::SaveState, GetPc(bcInst->GetAddress()));
    auto inst = GetGraph()->CreateInstMonitor(DataType::VOID, GetPc(bcInst->GetAddress()));
    AddInstruction(saveState);
    if (!isEnter) {
        inst->CastToMonitor()->SetExit();
    } else {
        // Create NullCheck instruction
        auto nullCheck = graph_->CreateInstNullCheck(DataType::REFERENCE, GetPc(bcInst->GetAddress()), def, saveState);
        def = nullCheck;
        AddInstruction(nullCheck);
    }
    inst->SetInput(0, def);
    inst->SetInput(1, saveState);

    AddInstruction(inst);
}

#include <intrinsics_ir_build.inl>

// NOLINTNEXTLINE(misc-definitions-in-headers)
template <Opcode OPCODE, bool IS_RANGE, bool ACC_READ, bool HAS_SAVE_STATE>
void InstBuilder::BuildCallHelper<OPCODE, IS_RANGE, ACC_READ, HAS_SAVE_STATE>::BuildDefaultStaticIntrinsic(
    RuntimeInterface::IntrinsicId intrinsicId)
{
    ASSERT(intrinsicId != RuntimeInterface::IntrinsicId::COUNT);
    auto retType = Builder()->GetMethodReturnType(methodId_);
    call_ = GetGraph()->CreateInstIntrinsic(retType, pc_, intrinsicId);
    // If an intrinsic may call runtime then we need a SaveState
    saveState_ = call_->RequireState() ? Builder()->CreateSaveState(Opcode::SaveState, pc_) : nullptr;
    SetCallArgs();
    if (saveState_ != nullptr) {
        Builder()->AddInstruction(saveState_);
    }
    /* if there are reference type args to be checked for NULL ('need_nullcheck' intrinsic property) */
    Builder()->template AddArgNullcheckIfNeeded<false>(intrinsicId, call_, saveState_, pc_);
    AddCallInstruction();
    if (NeedSafePointAfterIntrinsic(intrinsicId)) {
        Builder()->AddInstruction(Builder()->CreateSafePoint(Builder()->GetCurrentBlock()));
    }
}

// NOLINTNEXTLINE(misc-definitions-in-headers)
void InstBuilder::BuildAbsIntrinsic(const BytecodeInstruction *bcInst, bool accRead)
{
    auto methodIndex = bcInst->GetId(0).AsIndex();
    auto methodId = GetRuntime()->ResolveMethodIndex(GetMethod(), methodIndex);
    auto inst = GetGraph()->CreateInstAbs(GetMethodReturnType(methodId), GetPc(bcInst->GetAddress()));
    ASSERT(GetMethodArgumentsCount(methodId) == 1);
    inst->SetInput(0, GetArgDefinition(bcInst, 0, accRead));
    AddInstruction(inst);
    UpdateDefinitionAcc(inst);
}

template <Opcode OPCODE>
static BinaryOperation *CreateBinaryOperation(Graph *graph, DataType::Type returnType, size_t pc) = delete;

template <>
BinaryOperation *CreateBinaryOperation<Opcode::Min>(Graph *graph, DataType::Type returnType, size_t pc)
{
    return graph->CreateInstMin(returnType, pc);
}

template <>
BinaryOperation *CreateBinaryOperation<Opcode::Max>(Graph *graph, DataType::Type returnType, size_t pc)
{
    return graph->CreateInstMax(returnType, pc);
}

template <>
BinaryOperation *CreateBinaryOperation<Opcode::Mod>(Graph *graph, DataType::Type returnType, size_t pc)
{
    return graph->CreateInstMod(returnType, pc);
}

template void InstBuilder::BuildBinaryOperationIntrinsic<Opcode::Mod>(const BytecodeInstruction *bcInst, bool accRead);

template <Opcode OPCODE>
void InstBuilder::BuildBinaryOperationIntrinsic(const BytecodeInstruction *bcInst, bool accRead)
{
    auto methodIndex = bcInst->GetId(0).AsIndex();
    [[maybe_unused]] auto methodId = GetRuntime()->ResolveMethodIndex(GetMethod(), methodIndex);
    ASSERT(GetMethodArgumentsCount(methodId) == 2U);
    // NOLINTNEXTLINE(readability-magic-numbers)
    auto inst = CreateBinaryOperation<OPCODE>(GetGraph(), GetMethodReturnType(methodId), GetPc(bcInst->GetAddress()));
    inst->SetInput(0, GetArgDefinition(bcInst, 0, accRead));
    inst->SetInput(1, GetArgDefinition(bcInst, 1, accRead));
    AddInstruction(inst);
    UpdateDefinitionAcc(inst);
}

// NOLINTNEXTLINE(misc-definitions-in-headers)
void InstBuilder::BuildSqrtIntrinsic(const BytecodeInstruction *bcInst, bool accRead)
{
    auto methodIndex = bcInst->GetId(0).AsIndex();
    [[maybe_unused]] auto methodId = GetRuntime()->ResolveMethodIndex(GetMethod(), methodIndex);
    auto inst = GetGraph()->CreateInstSqrt(GetMethodReturnType(methodId), GetPc(bcInst->GetAddress()));
    ASSERT(GetMethodArgumentsCount(methodId) == 1);
    Inst *def = GetArgDefinition(bcInst, 0, accRead);
    inst->SetInput(0, def);
    AddInstruction(inst);
    UpdateDefinitionAcc(inst);
}

// NOLINTNEXTLINE(misc-definitions-in-headers)
void InstBuilder::BuildIsNanIntrinsic(const BytecodeInstruction *bcInst, bool accRead)
{
    auto methodIndex = bcInst->GetId(0).AsIndex();
    auto methodId = GetRuntime()->ResolveMethodIndex(GetMethod(), methodIndex);
    // No need to create specialized node for isNaN. Since NaN != NaN, simple float compare node is fine.
    // Also, ensure that float comparison node is implemented for specific architecture
    auto vreg = GetArgDefinition(bcInst, 0, accRead);
    auto inst = GetGraph()->CreateInstCompare(DataType::BOOL, GetPc(bcInst->GetAddress()), vreg, vreg,
                                              GetMethodArgumentType(methodId, 0), ConditionCode::CC_NE);
    inst->SetOperandsType(GetMethodArgumentType(methodId, 0));
    AddInstruction(inst);
    UpdateDefinitionAcc(inst);
}

// NOLINTNEXTLINE(misc-definitions-in-headers)
void InstBuilder::BuildStringLengthIntrinsic(const BytecodeInstruction *bcInst, bool accRead)
{
    auto bcAddr = GetPc(bcInst->GetAddress());
    auto saveState = CreateSaveState(Opcode::SaveState, bcAddr);

    auto nullCheck =
        graph_->CreateInstNullCheck(DataType::REFERENCE, bcAddr, GetArgDefinition(bcInst, 0, accRead), saveState);
    auto arrayLength = graph_->CreateInstLenArray(DataType::INT32, bcAddr, nullCheck, false);

    AddInstruction(saveState);
    AddInstruction(nullCheck);
    AddInstruction(arrayLength);

    Inst *stringLength;
    if (graph_->GetRuntime()->IsCompressedStringsEnabled()) {
        auto constTwoInst = graph_->FindOrCreateConstant(ark::coretypes::String::STRING_LENGTH_SHIFT);
        stringLength = graph_->CreateInstShr(DataType::INT32, bcAddr, arrayLength, constTwoInst);
        AddInstruction(stringLength);
    } else {
        stringLength = arrayLength;
    }
    UpdateDefinitionAcc(stringLength);
}

// NOLINTNEXTLINE(misc-definitions-in-headers)
void InstBuilder::BuildStringIsEmptyIntrinsic(const BytecodeInstruction *bcInst, bool accRead)
{
    auto bcAddr = GetPc(bcInst->GetAddress());
    auto saveState = CreateSaveState(Opcode::SaveState, bcAddr);
    auto nullCheck =
        graph_->CreateInstNullCheck(DataType::REFERENCE, bcAddr, GetArgDefinition(bcInst, 0, accRead), saveState);
    auto length = graph_->CreateInstLenArray(DataType::INT32, bcAddr, nullCheck, false);
    auto zeroConst = graph_->FindOrCreateConstant(0);
    auto checkZeroLength =
        graph_->CreateInstCompare(DataType::BOOL, bcAddr, length, zeroConst, DataType::INT32, ConditionCode::CC_EQ);
    AddInstruction(saveState);
    AddInstruction(nullCheck);
    AddInstruction(length);
    AddInstruction(checkZeroLength);
    UpdateDefinitionAcc(checkZeroLength);
}

// NOLINTNEXTLINE(misc-definitions-in-headers)
void InstBuilder::BuildCharIsUpperCaseIntrinsic(const BytecodeInstruction *bcInst, bool accRead)
{
    // IsUpperCase(char) = (char - 'A') < ('Z' - 'A')

    ASSERT(GetMethodArgumentsCount(GetRuntime()->ResolveMethodIndex(GetMethod(), bcInst->GetId(0).AsIndex())) == 1);

    // Adding InstCast here as the aternative compiler backend requires inputs of InstSub to be of the same type.
    // The InstCast instructon makes no harm as normally they are removed by the following compiler stages.
    auto argInput = GetArgDefinition(bcInst, 0, accRead);
    auto constInput = graph_->FindOrCreateConstant('A');
    auto arg = GetGraph()->CreateInstCast(DataType::UINT16, GetPc(bcInst->GetAddress()), argInput, argInput->GetType());
    auto constA =
        GetGraph()->CreateInstCast(DataType::UINT16, GetPc(bcInst->GetAddress()), constInput, constInput->GetType());

    auto inst1 = GetGraph()->CreateInstSub(DataType::UINT16, GetPc(bcInst->GetAddress()), arg, constA);
    auto inst2 =
        GetGraph()->CreateInstCompare(DataType::BOOL, GetPc(bcInst->GetAddress()), inst1,
                                      graph_->FindOrCreateConstant('Z' - 'A'), DataType::UINT16, ConditionCode::CC_BE);

    AddInstruction(arg);
    AddInstruction(constA);
    AddInstruction(inst1);
    AddInstruction(inst2);
    UpdateDefinitionAcc(inst2);
}

// NOLINTNEXTLINE(misc-definitions-in-headers)
void InstBuilder::BuildCharToUpperCaseIntrinsic(const BytecodeInstruction *bcInst, bool accRead)
{
    // ToUpperCase(char) = ((char - 'a') < ('z' - 'a')) * ('Z' - 'z') + char

    ASSERT(GetMethodArgumentsCount(GetRuntime()->ResolveMethodIndex(GetMethod(), bcInst->GetId(0).AsIndex())) == 1);

    auto argInput = GetArgDefinition(bcInst, 0, accRead);
    auto constInput = graph_->FindOrCreateConstant('a');
    auto arg = GetGraph()->CreateInstCast(DataType::UINT16, GetPc(bcInst->GetAddress()), argInput, argInput->GetType());
    auto constA =
        GetGraph()->CreateInstCast(DataType::UINT16, GetPc(bcInst->GetAddress()), constInput, constInput->GetType());

    auto inst1 = GetGraph()->CreateInstSub(DataType::UINT16, GetPc(bcInst->GetAddress()), arg, constA);
    auto inst2 =
        GetGraph()->CreateInstCompare(DataType::BOOL, GetPc(bcInst->GetAddress()), inst1,
                                      graph_->FindOrCreateConstant('z' - 'a'), DataType::UINT16, ConditionCode::CC_BE);
    auto inst3 = GetGraph()->CreateInstMul(DataType::UINT16, GetPc(bcInst->GetAddress()), inst2,
                                           graph_->FindOrCreateConstant('Z' - 'z'));
    auto inst4 = GetGraph()->CreateInstAdd(DataType::UINT16, GetPc(bcInst->GetAddress()), arg, inst3);

    AddInstruction(arg);
    AddInstruction(constA);
    AddInstruction(inst1);
    AddInstruction(inst2);
    AddInstruction(inst3);
    AddInstruction(inst4);
    UpdateDefinitionAcc(inst4);
}

// NOLINTNEXTLINE(misc-definitions-in-headers)
void InstBuilder::BuildCharIsLowerCaseIntrinsic(const BytecodeInstruction *bcInst, bool accRead)
{
    ASSERT(GetMethodArgumentsCount(GetRuntime()->ResolveMethodIndex(GetMethod(), bcInst->GetId(0).AsIndex())) == 1);

    auto argInput = GetArgDefinition(bcInst, 0, accRead);
    auto constInput = graph_->FindOrCreateConstant('a');
    auto arg = GetGraph()->CreateInstCast(DataType::UINT16, GetPc(bcInst->GetAddress()), argInput, argInput->GetType());
    auto constA =
        GetGraph()->CreateInstCast(DataType::UINT16, GetPc(bcInst->GetAddress()), constInput, constInput->GetType());

    auto inst1 = GetGraph()->CreateInstSub(DataType::UINT16, GetPc(bcInst->GetAddress()), arg, constA);
    auto inst2 =
        GetGraph()->CreateInstCompare(DataType::BOOL, GetPc(bcInst->GetAddress()), inst1,
                                      graph_->FindOrCreateConstant('z' - 'a'), DataType::UINT16, ConditionCode::CC_BE);

    AddInstruction(arg);
    AddInstruction(constA);
    AddInstruction(inst1);
    AddInstruction(inst2);
    UpdateDefinitionAcc(inst2);
}

// NOLINTNEXTLINE(misc-definitions-in-headers)
void InstBuilder::BuildCharToLowerCaseIntrinsic(const BytecodeInstruction *bcInst, bool accRead)
{
    ASSERT(GetMethodArgumentsCount(GetRuntime()->ResolveMethodIndex(GetMethod(), bcInst->GetId(0).AsIndex())) == 1);

    auto argInput = GetArgDefinition(bcInst, 0, accRead);
    auto constInput = graph_->FindOrCreateConstant('A');
    auto arg = GetGraph()->CreateInstCast(DataType::UINT16, GetPc(bcInst->GetAddress()), argInput, argInput->GetType());
    auto constA =
        GetGraph()->CreateInstCast(DataType::UINT16, GetPc(bcInst->GetAddress()), constInput, constInput->GetType());

    auto inst1 = GetGraph()->CreateInstSub(DataType::UINT16, GetPc(bcInst->GetAddress()), arg, constA);
    auto inst2 =
        GetGraph()->CreateInstCompare(DataType::BOOL, GetPc(bcInst->GetAddress()), inst1,
                                      graph_->FindOrCreateConstant('Z' - 'A'), DataType::UINT16, ConditionCode::CC_BE);
    auto inst3 = GetGraph()->CreateInstMul(DataType::UINT16, GetPc(bcInst->GetAddress()), inst2,
                                           graph_->FindOrCreateConstant('z' - 'Z'));
    auto inst4 = GetGraph()->CreateInstAdd(DataType::UINT16, GetPc(bcInst->GetAddress()), arg, inst3);

    AddInstruction(arg);
    AddInstruction(constA);
    AddInstruction(inst1);
    AddInstruction(inst2);
    AddInstruction(inst3);
    AddInstruction(inst4);
    UpdateDefinitionAcc(inst4);
}

// NOLINTNEXTLINE(misc-definitions-in-headers)
Inst *InstBuilder::GetArgDefinition(const BytecodeInstruction *bcInst, size_t idx, bool accRead, bool isRange)
{
    if (isRange) {
        return GetArgDefinitionRange(bcInst, idx);
    }
    if (accRead) {
        auto accPos = static_cast<size_t>(bcInst->GetImm64());
        if (idx < accPos) {
            return GetDefinition(bcInst->GetVReg(idx));
        }
        if (accPos == idx) {
            return GetDefinitionAcc();
        }
        return GetDefinition(bcInst->GetVReg(idx - 1));
    }
    return GetDefinition(bcInst->GetVReg(idx));
}

// NOLINTNEXTLINE(misc-definitions-in-headers)
Inst *InstBuilder::GetArgDefinitionRange(const BytecodeInstruction *bcInst, size_t idx)
{
    auto startReg = bcInst->GetVReg(0);
    return GetDefinition(startReg + idx);
}

// NOLINTNEXTLINE(misc-definitions-in-headers)
template <Opcode OPCODE, bool IS_RANGE, bool ACC_READ, bool HAS_SAVE_STATE>
void InstBuilder::BuildCallHelper<OPCODE, IS_RANGE, ACC_READ, HAS_SAVE_STATE>::BuildMonitorIntrinsic(bool isEnter)
{
    ASSERT(Builder()->GetMethodReturnType(methodId_) == DataType::VOID);
    ASSERT(Builder()->GetMethodArgumentsCount(methodId_) == 1);
    Builder()->BuildMonitor(bcInst_, Builder()->GetArgDefinition(bcInst_, 0, ACC_READ), isEnter);
}

template <Opcode OPCODE, bool IS_RANGE, bool ACC_READ, bool HAS_SAVE_STATE>
bool InstBuilder::BuildCallHelper<OPCODE, IS_RANGE, ACC_READ, HAS_SAVE_STATE>::TryBuildIntrinsic()
{
    auto runtime = GetRuntime();
    auto isMethodStatic = runtime->IsMethodStatic(method_);
    auto isMethodFinal = runtime->IsMethodFinal(method_);
<<<<<<< HEAD
    auto isClassFinal = runtime->IsClassFinal(runtime->GetClass(method_));
    if (isMethodStatic || isMethodFinal || isClassFinal) {
=======
    auto isClassFinalOrString = runtime->IsClassFinalOrString(runtime->GetClass(method_));
    if (isMethodStatic || isMethodFinal || isClassFinalOrString) {
>>>>>>> a77d6327
        BuildIntrinsic();
        return true;
    }
    COMPILER_LOG(DEBUG, IR_BUILDER) << "Skips building intrinsic '"
                                    << GetIntrinsicName(runtime->GetIntrinsicId(method_))
                                    << "' since the method and class is not final.";
    return false;
}

// NOLINTNEXTLINE(misc-definitions-in-headers)
template <Opcode OPCODE, bool IS_RANGE, bool ACC_READ, bool HAS_SAVE_STATE>
void InstBuilder::BuildCallHelper<OPCODE, IS_RANGE, ACC_READ, HAS_SAVE_STATE>::BuildIntrinsic()
{
    ASSERT(method_ != nullptr);
    auto intrinsicId = GetRuntime()->GetIntrinsicId(method_);
    auto isVirtual = IsVirtual(intrinsicId);
    if (GetGraph()->IsBytecodeOptimizer() || !g_options.IsCompilerEncodeIntrinsics()) {
        BuildDefaultIntrinsic(intrinsicId, isVirtual);
        return;
    }
    if (!isVirtual) {
        return BuildStaticCallIntrinsic(intrinsicId);
    }
    return BuildVirtualCallIntrinsic(intrinsicId);
}

// NOLINTNEXTLINE(misc-definitions-in-headers)
template <Opcode OPCODE, bool IS_RANGE, bool ACC_READ, bool HAS_SAVE_STATE>
void InstBuilder::BuildCallHelper<OPCODE, IS_RANGE, ACC_READ, HAS_SAVE_STATE>::BuildDefaultIntrinsic(
    RuntimeInterface::IntrinsicId intrinsicId, bool isVirtual)
{
    if (intrinsicId == RuntimeInterface::IntrinsicId::INTRINSIC_OBJECT_MONITOR_ENTER ||
        intrinsicId == RuntimeInterface::IntrinsicId::INTRINSIC_OBJECT_MONITOR_EXIT) {
        BuildMonitorIntrinsic(intrinsicId == RuntimeInterface::IntrinsicId::INTRINSIC_OBJECT_MONITOR_ENTER);
        return;
    }
    // NOLINTNEXTLINE(readability-braces-around-statements)
    if (!isVirtual) {
        BuildDefaultStaticIntrinsic(intrinsicId);
        // NOLINTNEXTLINE(readability-misleading-indentation)
    } else {
        BuildDefaultVirtualCallIntrinsic(intrinsicId);
    }
}

// do not specify reason for tidy suppression because comment does not fit single line
// NOLINTNEXTLINE
template <Opcode OPCODE, bool IS_RANGE, bool ACC_READ, bool HAS_SAVE_STATE>
void InstBuilder::BuildCallHelper<OPCODE, IS_RANGE, ACC_READ, HAS_SAVE_STATE>::BuildStaticCallIntrinsic(
    RuntimeInterface::IntrinsicId intrinsicId)
{
    switch (intrinsicId) {
        case RuntimeInterface::IntrinsicId::INTRINSIC_OBJECT_MONITOR_ENTER:
        case RuntimeInterface::IntrinsicId::INTRINSIC_OBJECT_MONITOR_EXIT: {
            BuildMonitorIntrinsic(intrinsicId == RuntimeInterface::IntrinsicId::INTRINSIC_OBJECT_MONITOR_ENTER);
            break;
        }
        case RuntimeInterface::IntrinsicId::INTRINSIC_MATH_ABS_I32:
        case RuntimeInterface::IntrinsicId::INTRINSIC_MATH_ABS_I64:
        case RuntimeInterface::IntrinsicId::INTRINSIC_MATH_ABS_F32:
        case RuntimeInterface::IntrinsicId::INTRINSIC_MATH_ABS_F64: {
            Builder()->BuildAbsIntrinsic(bcInst_, ACC_READ);
            break;
        }
        case RuntimeInterface::IntrinsicId::INTRINSIC_MATH_SQRT_F32:
        case RuntimeInterface::IntrinsicId::INTRINSIC_MATH_SQRT_F64: {
            Builder()->BuildSqrtIntrinsic(bcInst_, ACC_READ);
            break;
        }
        case RuntimeInterface::IntrinsicId::INTRINSIC_MATH_MIN_I32:
        case RuntimeInterface::IntrinsicId::INTRINSIC_MATH_MIN_I64:
        case RuntimeInterface::IntrinsicId::INTRINSIC_MATH_MIN_F32:
        case RuntimeInterface::IntrinsicId::INTRINSIC_MATH_MIN_F64: {
            Builder()->template BuildBinaryOperationIntrinsic<Opcode::Min>(bcInst_, ACC_READ);
            break;
        }
        case RuntimeInterface::IntrinsicId::INTRINSIC_MATH_MAX_I32:
        case RuntimeInterface::IntrinsicId::INTRINSIC_MATH_MAX_I64:
        case RuntimeInterface::IntrinsicId::INTRINSIC_MATH_MAX_F32:
        case RuntimeInterface::IntrinsicId::INTRINSIC_MATH_MAX_F64: {
            Builder()->template BuildBinaryOperationIntrinsic<Opcode::Max>(bcInst_, ACC_READ);
            break;
        }
#include "intrinsics_ir_build_static_call.inl"
        default: {
            BuildDefaultStaticIntrinsic(intrinsicId);
        }
    }
}

// NOLINTNEXTLINE(misc-definitions-in-headers)
template <Opcode OPCODE, bool IS_RANGE, bool ACC_READ, bool HAS_SAVE_STATE>
void InstBuilder::BuildCallHelper<OPCODE, IS_RANGE, ACC_READ, HAS_SAVE_STATE>::AddCallInstruction()
{
    Builder()->AddInstruction(call_);
    if (call_->GetType() != DataType::VOID) {
        Builder()->UpdateDefinitionAcc(call_);
    } else {
        Builder()->UpdateDefinitionAcc(nullptr);
    }
}

// NOLINTNEXTLINE(misc-definitions-in-headers)
template <Opcode OPCODE, bool IS_RANGE, bool ACC_READ, bool HAS_SAVE_STATE>
void InstBuilder::BuildCallHelper<OPCODE, IS_RANGE, ACC_READ, HAS_SAVE_STATE>::BuildDefaultVirtualCallIntrinsic(
    RuntimeInterface::IntrinsicId intrinsicId)
{
    saveState_ = Builder()->CreateSaveState(Opcode::SaveState, pc_);
    nullCheck_ = GetGraph()->CreateInstNullCheck(DataType::REFERENCE, pc_,
                                                 Builder()->GetArgDefinition(bcInst_, 0, ACC_READ), saveState_);

    call_ = GetGraph()->CreateInstIntrinsic(Builder()->GetMethodReturnType(methodId_), pc_, intrinsicId);
    SetCallArgs();

    Builder()->AddInstruction(saveState_);
    Builder()->AddInstruction(nullCheck_);

    /* if there are reference type args to be checked for NULL */
    Builder()->template AddArgNullcheckIfNeeded<true>(intrinsicId, call_, saveState_, pc_);

    AddCallInstruction();
    if (NeedSafePointAfterIntrinsic(intrinsicId)) {
        Builder()->AddInstruction(Builder()->CreateSafePoint(Builder()->GetCurrentBlock()));
    }
}

template InstBuilder::BuildCallHelper<Opcode::CallResolvedStatic, false, false>::BuildCallHelper(
    const BytecodeInstruction *bcInst, InstBuilder *builder, Inst *additionalInput);
template InstBuilder::BuildCallHelper<Opcode::CallResolvedStatic, false, false, false>::BuildCallHelper(
    const BytecodeInstruction *bcInst, InstBuilder *builder, Inst *additionalInput);

// NOLINTNEXTLINE(readability-function-size,misc-definitions-in-headers)
template <bool IS_ACC_WRITE>
void InstBuilder::BuildLoadObject(const BytecodeInstruction *bcInst, DataType::Type type)
{
    auto pc = GetPc(bcInst->GetAddress());
    // Create SaveState instruction
    auto saveState = CreateSaveState(Opcode::SaveState, pc);
    // Create NullCheck instruction
    auto nullCheck = graph_->CreateInstNullCheck(DataType::REFERENCE, pc,
                                                 GetDefinition(bcInst->GetVReg(IS_ACC_WRITE ? 0 : 1)), saveState);
    auto runtime = GetRuntime();
    auto fieldIndex = bcInst->GetId(0).AsIndex();
    auto fieldId = runtime->ResolveFieldIndex(GetMethod(), fieldIndex);
    auto field = runtime->ResolveField(GetMethod(), fieldId, false, !GetGraph()->IsAotMode(), nullptr);
    if (type != DataType::REFERENCE) {
        type = runtime->GetFieldTypeById(GetMethod(), fieldId);
    }

    // Create LoadObject instruction
    Inst *inst;
    AddInstruction(saveState, nullCheck);
    if (field == nullptr || ForceUnresolved()) {
        // 1. Create an instruction to resolve an object's field
        if (!GetGraph()->IsAotMode() && !GetGraph()->IsBytecodeOptimizer()) {
            GetRuntime()->GetUnresolvedTypes()->AddTableSlot(GetMethod(), fieldId,
                                                             UnresolvedTypesInterface::SlotKind::FIELD);
        }
        auto *resolveField = graph_->CreateInstResolveObjectField(DataType::UINT32, pc, saveState,
                                                                  TypeIdMixin {fieldId, GetGraph()->GetMethod()});
        AddInstruction(resolveField);
        // 2. Create an instruction to load a value from the resolved field
        auto loadField = graph_->CreateInstLoadResolvedObjectField(type, pc, nullCheck, resolveField,
                                                                   TypeIdMixin {fieldId, GetGraph()->GetMethod()});
        inst = loadField;
    } else {
        auto loadField =
            graph_->CreateInstLoadObject(type, pc, nullCheck, TypeIdMixin {fieldId, GetGraph()->GetMethod()}, field,
                                         runtime->IsFieldVolatile(field));
        // 'final' field can be reassigned e. g. with reflection, but 'readonly' cannot
        // `IsInConstructor` check should not be necessary, but need proper frontend support first
        constexpr bool IS_STATIC = false;
        if (runtime->IsFieldReadonly(field) && !IsInConstructor<IS_STATIC>()) {
            loadField->ClearFlag(inst_flags::NO_CSE);
        }
        inst = loadField;
    }
    if (type == DataType::REFERENCE && GetRuntime()->NeedsPreReadBarrier()) {
        static_cast<LoadInst *>(inst)->SetNeedBarrier(true);
    }

    AddInstruction(inst);
    // NOLINTNEXTLINE(readability-braces-around-statements)
    if constexpr (IS_ACC_WRITE) {
        UpdateDefinitionAcc(inst);
        // NOLINTNEXTLINE(readability-misleading-indentation)
    } else {
        UpdateDefinition(bcInst->GetVReg(0), inst);
    }
}

// NOLINTNEXTLINE(misc-definitions-in-headers)
Inst *InstBuilder::BuildStoreObjectInst(const BytecodeInstruction *bcInst, DataType::Type type,
                                        RuntimeInterface::FieldPtr field, uint32_t fieldId, Inst **resolveInst)
{
    auto pc = GetPc(bcInst->GetAddress());
    if (field == nullptr || ForceUnresolved()) {
        // The field is unresolved, so we have to resolve it and then store
        // 1. Create an instruction to resolve an object's field
        auto resolveField = graph_->CreateInstResolveObjectField(DataType::UINT32, pc, nullptr,
                                                                 TypeIdMixin {fieldId, GetGraph()->GetMethod()});
        if (!GetGraph()->IsAotMode() && !GetGraph()->IsBytecodeOptimizer()) {
            GetRuntime()->GetUnresolvedTypes()->AddTableSlot(GetMethod(), fieldId,
                                                             UnresolvedTypesInterface::SlotKind::FIELD);
        }
        // 2. Create an instruction to store a value to the resolved field
        auto storeField = graph_->CreateInstStoreResolvedObjectField(type, pc, nullptr, nullptr, nullptr,
                                                                     TypeIdMixin {fieldId, GetGraph()->GetMethod()},
                                                                     false, type == DataType::REFERENCE);
        *resolveInst = resolveField;
        return storeField;
    }

    ASSERT(field != nullptr);
    auto storeField =
        graph_->CreateInstStoreObject(type, pc, nullptr, nullptr, TypeIdMixin {fieldId, GetGraph()->GetMethod()}, field,
                                      GetRuntime()->IsFieldVolatile(field), type == DataType::REFERENCE);
    *resolveInst = nullptr;  // resolver is not needed in this case
    return storeField;
}

// NOLINTNEXTLINE(misc-definitions-in-headers)
template <bool IS_ACC_READ>
void InstBuilder::BuildStoreObject(const BytecodeInstruction *bcInst, DataType::Type type)
{
    // Create SaveState instruction
    auto saveState = CreateSaveState(Opcode::SaveState, GetPc(bcInst->GetAddress()));

    // Create NullCheck instruction
    auto nullCheck = graph_->CreateInstNullCheck(DataType::REFERENCE, GetPc(bcInst->GetAddress()),
                                                 GetDefinition(bcInst->GetVReg(IS_ACC_READ ? 0 : 1)), saveState);

    auto runtime = GetRuntime();
    auto fieldIndex = bcInst->GetId(0).AsIndex();
    auto fieldId = runtime->ResolveFieldIndex(GetMethod(), fieldIndex);
    auto field = runtime->ResolveField(GetMethod(), fieldId, false, !GetGraph()->IsAotMode(), nullptr);
    if (type != DataType::REFERENCE) {
        type = runtime->GetFieldTypeById(GetMethod(), fieldId);
    }

    // Get a value to store
    Inst *storeVal = nullptr;
    // NOLINTNEXTLINE(readability-braces-around-statements)
    if constexpr (IS_ACC_READ) {
        storeVal = GetDefinitionAcc();
    } else {  // NOLINT(readability-misleading-indentation)
        storeVal = GetDefinition(bcInst->GetVReg(0));
    }

    // Create StoreObject instruction
    Inst *resolveField = nullptr;
    Inst *storeField = BuildStoreObjectInst(bcInst, type, field, fieldId, &resolveField);
    storeField->SetInput(0, nullCheck);
    storeField->SetInput(1, storeVal);

    AddInstruction(saveState);
    AddInstruction(nullCheck);
    if (resolveField != nullptr) {
        ASSERT(field == nullptr || ForceUnresolved());
        resolveField->SetInput(0, saveState);
        storeField->SetInput(2U, resolveField);
        AddInstruction(resolveField);
    }
    AddInstruction(storeField);
}

// NOLINTNEXTLINE(misc-definitions-in-headers)
Inst *InstBuilder::BuildLoadStaticInst(size_t pc, DataType::Type type, uint32_t typeId, Inst *saveState)
{
    uint32_t classId;
    auto field = GetRuntime()->ResolveField(GetMethod(), typeId, true, !GetGraph()->IsAotMode(), &classId);
    if (field == nullptr || ForceUnresolved()) {
        // The static field is unresolved, so we have to resolve it and then load
        // 1. Create an instruction to resolve an object's static field.
        //    Its result is a static field memory address (not an offset as there is no object)
        auto resolveField = graph_->CreateInstResolveObjectFieldStatic(DataType::REFERENCE, pc, saveState,
                                                                       TypeIdMixin {typeId, GetGraph()->GetMethod()});
        if (!GetGraph()->IsAotMode() && !GetGraph()->IsBytecodeOptimizer()) {
            GetRuntime()->GetUnresolvedTypes()->AddTableSlot(GetMethod(), typeId,
                                                             UnresolvedTypesInterface::SlotKind::FIELD);
        }
        AddInstruction(resolveField);
        // 2. Create an instruction to load a value from the resolved static field address
        auto needsBarrier = (type == DataType::REFERENCE) && GetRuntime()->NeedsPreReadBarrier();
        auto loadField = graph_->CreateInstLoadResolvedObjectFieldStatic(
            type, pc, resolveField, TypeIdMixin {typeId, GetGraph()->GetMethod()}, false, needsBarrier);
        return loadField;
    }

    ASSERT(field != nullptr);
    ASSERT(classId != 0);
    auto initClass = graph_->CreateInstLoadAndInitClass(DataType::REFERENCE, pc, saveState,
                                                        TypeIdMixin {classId, GetGraph()->GetMethod()},
                                                        GetRuntime()->GetClassForField(field));
    auto needsBarrier = (type == DataType::REFERENCE) && GetRuntime()->NeedsPreReadBarrier();
    auto loadField = graph_->CreateInstLoadStatic(type, pc, initClass, TypeIdMixin {typeId, GetGraph()->GetMethod()},
                                                  field, GetRuntime()->IsFieldVolatile(field), needsBarrier);
    // 'final' field can be reassigned e. g. with reflection, but 'readonly' cannot
    // `IsInConstructor` check should not be necessary, but need proper frontend support first
    constexpr bool IS_STATIC = true;
    if (GetRuntime()->IsFieldReadonly(field) && !IsInConstructor<IS_STATIC>()) {
        loadField->ClearFlag(inst_flags::NO_CSE);
    }
    AddInstruction(initClass);
    return loadField;
}

// NOLINTNEXTLINE(misc-definitions-in-headers)
AnyTypeCheckInst *InstBuilder::BuildAnyTypeCheckInst(size_t bcAddr, Inst *input, Inst *saveState, AnyBaseType type)
{
    auto anyCheck = graph_->CreateInstAnyTypeCheck(DataType::ANY, bcAddr, input, saveState, type);
    AddInstruction(anyCheck);
    return anyCheck;
}

// NOLINTNEXTLINE(misc-definitions-in-headers)
void InstBuilder::BuildLoadStatic(const BytecodeInstruction *bcInst, DataType::Type type)
{
    auto fieldIndex = bcInst->GetId(0).AsIndex();
    auto fieldId = GetRuntime()->ResolveFieldIndex(GetMethod(), fieldIndex);
    if (type != DataType::REFERENCE) {
        type = GetRuntime()->GetFieldTypeById(GetMethod(), fieldId);
    }
    auto saveState = CreateSaveState(Opcode::SaveState, GetPc(bcInst->GetAddress()));
    AddInstruction(saveState);
    auto *inst = BuildLoadStaticInst(GetPc(bcInst->GetAddress()), type, fieldId, saveState);
    if (type == DataType::REFERENCE && GetRuntime()->NeedsPreReadBarrier()) {
        static_cast<LoadStaticInst *>(inst)->SetNeedBarrier(true);
    }
    AddInstruction(inst);
    UpdateDefinitionAcc(inst);
}

// NOLINTNEXTLINE(readability-function-size,misc-definitions-in-headers)
Inst *InstBuilder::BuildStoreStaticInst(const BytecodeInstruction *bcInst, DataType::Type type, uint32_t typeId,
                                        Inst *storeInput, Inst *saveState)
{
    AddInstruction(saveState);

    uint32_t classId;
    auto field = GetRuntime()->ResolveField(GetMethod(), typeId, true, !GetGraph()->IsAotMode(), &classId);
    auto pc = GetPc(bcInst->GetAddress());

    if (field == nullptr || ForceUnresolved()) {
        if (type == DataType::REFERENCE) {
            // 1. Class initialization is needed.
            // 2. GC Pre/Post write barriers may be needed.
            // Just call runtime EntrypointId::UNRESOLVED_STORE_STATIC_BARRIERED,
            // which performs all the necessary steps (see codegen.cpp for the details).
            auto inst = graph_->CreateInstUnresolvedStoreStatic(type, pc, storeInput, saveState,
                                                                TypeIdMixin {typeId, GetGraph()->GetMethod()}, true);
            return inst;
        }
        ASSERT(type != DataType::REFERENCE);
        // 1. Create an instruction to resolve an object's static field.
        //    Its result is a static field memory address (REFERENCE)
        auto resolveField = graph_->CreateInstResolveObjectFieldStatic(DataType::REFERENCE, pc, saveState,
                                                                       TypeIdMixin {typeId, GetGraph()->GetMethod()});
        AddInstruction(resolveField);
        // 2. Create an instruction to store a value to the resolved static field address
        auto storeField = graph_->CreateInstStoreResolvedObjectFieldStatic(
            type, pc, resolveField, storeInput, TypeIdMixin {typeId, GetGraph()->GetMethod()});
        if (!GetGraph()->IsAotMode() && !GetGraph()->IsBytecodeOptimizer()) {
            GetRuntime()->GetUnresolvedTypes()->AddTableSlot(GetMethod(), typeId,
                                                             UnresolvedTypesInterface::SlotKind::FIELD);
        }
        return storeField;
    }

    ASSERT(field != nullptr);
    ASSERT(classId != 0);
    auto initClass = graph_->CreateInstLoadAndInitClass(DataType::REFERENCE, pc, saveState,
                                                        TypeIdMixin {classId, GetGraph()->GetMethod()},
                                                        GetRuntime()->GetClassForField(field));
    auto storeField =
        graph_->CreateInstStoreStatic(type, pc, initClass, storeInput, TypeIdMixin {typeId, GetGraph()->GetMethod()},
                                      field, GetRuntime()->IsFieldVolatile(field), type == DataType::REFERENCE);
    AddInstruction(initClass);
    return storeField;
}

// NOLINTNEXTLINE(misc-definitions-in-headers)
void InstBuilder::BuildStoreStatic(const BytecodeInstruction *bcInst, DataType::Type type)
{
    auto fieldIndex = bcInst->GetId(0).AsIndex();
    auto fieldId = GetRuntime()->ResolveFieldIndex(GetMethod(), fieldIndex);
    if (type != DataType::REFERENCE) {
        type = GetRuntime()->GetFieldTypeById(GetMethod(), fieldId);
    }
    auto saveState = CreateSaveState(Opcode::SaveState, GetPc(bcInst->GetAddress()));
    Inst *storeInput = GetDefinitionAcc();
    Inst *inst = BuildStoreStaticInst(bcInst, type, fieldId, storeInput, saveState);
    AddInstruction(inst);
}

// NOLINTNEXTLINE(misc-definitions-in-headers)
std::tuple<SaveStateInst *, Inst *, LengthMethodInst *, BoundsCheckInst *> InstBuilder::BuildChecksBeforeArray(
    size_t pc, Inst *arrayRef, bool withNullcheck)
{
    // Create SaveState instruction
    auto saveState = CreateSaveState(Opcode::SaveState, pc);

    // Create NullCheck instruction
    Inst *nullCheck = nullptr;
    if (withNullcheck) {
        nullCheck = graph_->CreateInstNullCheck(DataType::REFERENCE, pc, arrayRef, saveState);
    } else {
        nullCheck = arrayRef;
    }

    // Create LenArray instruction
    auto arrayLength = graph_->CreateInstLenArray(DataType::INT32, pc, nullCheck);

    // Create BoundCheck instruction
    auto boundsCheck = graph_->CreateInstBoundsCheck(DataType::INT32, pc, arrayLength, nullptr, saveState);

    return std::make_tuple(saveState, nullCheck, arrayLength, boundsCheck);
}

// NOLINTNEXTLINE(misc-definitions-in-headers)
void InstBuilder::BuildLoadArray(const BytecodeInstruction *bcInst, DataType::Type type)
{
    ASSERT(type != DataType::NO_TYPE);
    auto pc = GetPc(bcInst->GetAddress());

    auto [saveState, nullCheck, arrayLength, boundsCheck] =
        BuildChecksBeforeArray(pc, GetDefinition(bcInst->GetVReg(0)));
    ASSERT(saveState != nullptr && nullCheck != nullptr && arrayLength != nullptr && boundsCheck != nullptr);

    // Create instruction
    auto inst = graph_->CreateInstLoadArray(type, pc, nullCheck, boundsCheck);
    boundsCheck->SetInput(1, GetDefinitionAcc());
    if (type == DataType::REFERENCE && GetRuntime()->NeedsPreReadBarrier()) {
        inst->SetNeedBarrier(true);
    }
    AddInstruction(saveState, nullCheck, arrayLength, boundsCheck, inst);
    UpdateDefinitionAcc(inst);
}

template <typename T>
void InstBuilder::BuildUnfoldLoadConstPrimitiveArray(const BytecodeInstruction *bcInst, DataType::Type type,
                                                     const pandasm::LiteralArray &litArray, NewArrayInst *arrayInst)
{
    [[maybe_unused]] auto tag = litArray.literals[0].tag;
    auto arraySize = litArray.literals.size();
    for (size_t i = 0; i < arraySize; i++) {
        auto indexInst = graph_->FindOrCreateConstant(i);
        ConstantInst *valueInst;
        if constexpr (std::is_same_v<T, float>) {
            ASSERT(tag == panda_file::LiteralTag::ARRAY_F32);
            valueInst = FindOrCreateFloatConstant(std::get<T>(litArray.literals[i].value));
        } else if constexpr (std::is_same_v<T, double>) {
            ASSERT(tag == panda_file::LiteralTag::ARRAY_F64);
            valueInst = FindOrCreateDoubleConstant(std::get<T>(litArray.literals[i].value));
        } else if constexpr (std::is_same_v<T, bool>) {
            ASSERT(tag == panda_file::LiteralTag::ARRAY_U1);
            valueInst = FindOrCreateConstant(std::get<T>(litArray.literals[i].value));
        } else {
            auto lit = litArray.literals[i];
            T val = std::get<T>(lit.value);
            if (lit.IsSigned()) {
                valueInst = FindOrCreateConstant(static_cast<std::make_signed_t<T>>(val));
            } else {
                valueInst = FindOrCreateConstant(val);
            }
        }

        BuildStoreArrayInst<false>(bcInst, type, arrayInst, indexInst, valueInst);
    }
}

template <typename T>
void InstBuilder::BuildUnfoldLoadConstStringArray(const BytecodeInstruction *bcInst, DataType::Type type,
                                                  const pandasm::LiteralArray &litArray, NewArrayInst *arrayInst)
{
    auto method = GetGraph()->GetMethod();
    auto arraySize = litArray.literals.size();
    for (size_t i = 0; i < arraySize; i++) {
        auto indexInst = graph_->FindOrCreateConstant(i);
        auto save = CreateSaveState(Opcode::SaveState, GetPc(bcInst->GetAddress()));
        auto typeId = static_cast<uint32_t>(std::get<T>(litArray.literals[i].value));
        auto loadStringInst = GetGraph()->CreateInstLoadString(DataType::REFERENCE, GetPc(bcInst->GetAddress()), save,
                                                               TypeIdMixin {typeId, method});
        AddInstruction(save);
        AddInstruction(loadStringInst);
        if (GetGraph()->IsDynamicMethod()) {
            BuildCastToAnyString(bcInst);
        }

        BuildStoreArrayInst<false>(bcInst, type, arrayInst, indexInst, loadStringInst);
    }
}

template <typename T>
void InstBuilder::BuildUnfoldLoadConstArray(const BytecodeInstruction *bcInst, DataType::Type type,
                                            const pandasm::LiteralArray &litArray)
{
    auto method = GetGraph()->GetMethod();
    auto arraySize = litArray.literals.size();
    auto typeId = GetRuntime()->GetLiteralArrayClassIdWithinFile(method, litArray.literals[0].tag);

    // Create NewArray instruction
    auto sizeInst = graph_->FindOrCreateConstant(arraySize);
    auto saveState = CreateSaveState(Opcode::SaveState, GetPc(bcInst->GetAddress()));
    auto negCheck = graph_->CreateInstNegativeCheck(DataType::INT32, GetPc(bcInst->GetAddress()), sizeInst, saveState);
    auto initClass = CreateLoadAndInitClassGeneric(typeId, GetPc(bcInst->GetAddress()));
    initClass->SetInput(0, saveState);
    auto arrayInst = graph_->CreateInstNewArray(DataType::REFERENCE, GetPc(bcInst->GetAddress()), initClass, negCheck,
                                                saveState, TypeIdMixin {typeId, GetGraph()->GetMethod()});
    AddInstruction(saveState);
    AddInstruction(initClass);
    AddInstruction(negCheck);
    AddInstruction(arrayInst);
    UpdateDefinition(bcInst->GetVReg(0), arrayInst);

    if (arraySize > g_options.GetCompilerUnfoldConstArrayMaxSize()) {
        // Create LoadConstArray instruction
        auto ss = CreateSaveState(Opcode::SaveState, GetPc(bcInst->GetAddress()));
        auto inst = GetGraph()->CreateInstFillConstArray(type, GetPc(bcInst->GetAddress()), arrayInst, ss,
                                                         TypeIdMixin {bcInst->GetId(0).AsFileId().GetOffset(), method},
                                                         arraySize);
        AddInstruction(ss);
        AddInstruction(inst);
        return;
    }

    // Create instructions for array filling
    auto tag = litArray.literals[0].tag;
    if (tag != panda_file::LiteralTag::ARRAY_STRING) {
        BuildUnfoldLoadConstPrimitiveArray<T>(bcInst, type, litArray, arrayInst);
        return;
    }

    [[maybe_unused]] auto arrayClass = GetRuntime()->ResolveType(method, typeId);
    ASSERT(GetRuntime()->CheckStoreArray(arrayClass, GetRuntime()->GetLineStringClass(method, nullptr)));
    // Special case for string array
    BuildUnfoldLoadConstStringArray<T>(bcInst, type, litArray, arrayInst);
}

// NOLINTNEXTLINE(misc-definitions-in-headers)
void InstBuilder::BuildLoadConstStringArray(const BytecodeInstruction *bcInst)
{
    auto literalArrayIdx = bcInst->GetId(0).AsIndex();
    auto litArray = GetRuntime()->GetLiteralArray(GetMethod(), literalArrayIdx);
    auto arraySize = litArray.literals.size();
    ASSERT(arraySize > 0);
    if (arraySize > g_options.GetCompilerUnfoldConstArrayMaxSize()) {
        // Create LoadConstArray instruction for String array, because we calls runtime for the case.
        auto saveState = CreateSaveState(Opcode::SaveState, GetPc(bcInst->GetAddress()));
        auto method = GetGraph()->GetMethod();
        auto inst = GetGraph()->CreateInstLoadConstArray(DataType::REFERENCE, GetPc(bcInst->GetAddress()), saveState,
                                                         TypeIdMixin {literalArrayIdx, method});
        AddInstruction(saveState);
        AddInstruction(inst);
        UpdateDefinition(bcInst->GetVReg(0), inst);
    } else {
        BuildUnfoldLoadConstArray<uint32_t>(bcInst, DataType::REFERENCE, litArray);
    }
}

// NOLINTNEXTLINE(misc-definitions-in-headers)
void InstBuilder::BuildLoadConstArray(const BytecodeInstruction *bcInst)
{
    auto literalArrayIdx = bcInst->GetId(0).AsIndex();
    auto litArray = GetRuntime()->GetLiteralArray(GetMethod(), literalArrayIdx);
    // Unfold LoadConstArray instruction
    auto tag = litArray.literals[0].tag;
    switch (tag) {
        case panda_file::LiteralTag::ARRAY_U1: {
            BuildUnfoldLoadConstArray<bool>(bcInst, DataType::INT8, litArray);
            break;
        }
        case panda_file::LiteralTag::ARRAY_I8:
        case panda_file::LiteralTag::ARRAY_U8: {
            BuildUnfoldLoadConstArray<uint8_t>(bcInst, DataType::INT8, litArray);
            break;
        }
        case panda_file::LiteralTag::ARRAY_I16:
        case panda_file::LiteralTag::ARRAY_U16: {
            BuildUnfoldLoadConstArray<uint16_t>(bcInst, DataType::INT16, litArray);
            break;
        }
        case panda_file::LiteralTag::ARRAY_I32:
        case panda_file::LiteralTag::ARRAY_U32: {
            BuildUnfoldLoadConstArray<uint32_t>(bcInst, DataType::INT32, litArray);
            break;
        }
        case panda_file::LiteralTag::ARRAY_I64:
        case panda_file::LiteralTag::ARRAY_U64: {
            BuildUnfoldLoadConstArray<uint64_t>(bcInst, DataType::INT64, litArray);
            break;
        }
        case panda_file::LiteralTag::ARRAY_F32: {
            BuildUnfoldLoadConstArray<float>(bcInst, DataType::FLOAT32, litArray);
            break;
        }
        case panda_file::LiteralTag::ARRAY_F64: {
            BuildUnfoldLoadConstArray<double>(bcInst, DataType::FLOAT64, litArray);
            break;
        }
        case panda_file::LiteralTag::ARRAY_STRING: {
            BuildLoadConstStringArray(bcInst);
            break;
        }
        default: {
            UNREACHABLE();
            break;
        }
    }
}

// NOLINTNEXTLINE(misc-definitions-in-headers)
void InstBuilder::BuildStoreArray(const BytecodeInstruction *bcInst, DataType::Type type)
{
    BuildStoreArrayInst<true>(bcInst, type, GetDefinition(bcInst->GetVReg(0)), GetDefinition(bcInst->GetVReg(1)),
                              GetDefinitionAcc());
}

// NOLINTNEXTLINE(misc-definitions-in-headers)
template <bool CREATE_REF_CHECK>
void InstBuilder::BuildStoreArrayInst(const BytecodeInstruction *bcInst, DataType::Type type, Inst *arrayRef,
                                      Inst *index, Inst *value)
{
    ASSERT(type != DataType::NO_TYPE);
    Inst *refCheck = nullptr;

    auto pc = GetPc(bcInst->GetAddress());
    auto [saveState, nullCheck, arrayLength, boundsCheck] = BuildChecksBeforeArray(pc, arrayRef);
    ASSERT(saveState != nullptr && nullCheck != nullptr && arrayLength != nullptr && boundsCheck != nullptr);

    // Create instruction
    auto inst = graph_->CreateInstStoreArray(type, pc);
    boundsCheck->SetInput(1, index);
    auto storeDef = value;
    if (type == DataType::REFERENCE) {
        // NOLINTNEXTLINE(readability-braces-around-statements,bugprone-suspicious-semicolon)
        if constexpr (CREATE_REF_CHECK) {
            refCheck = graph_->CreateInstRefTypeCheck(DataType::REFERENCE, pc, nullCheck, storeDef, saveState);
            storeDef = refCheck;
        }
        inst->CastToStoreArray()->SetNeedBarrier(true);
    }
    inst->SetInput(0, nullCheck);
    inst->SetInput(1, boundsCheck);
    inst->SetInput(2U, storeDef);
    if (refCheck != nullptr) {
        AddInstruction(saveState, nullCheck, arrayLength, boundsCheck, refCheck, inst);
    } else {
        AddInstruction(saveState, nullCheck, arrayLength, boundsCheck, inst);
    }
}

// NOLINTNEXTLINE(misc-definitions-in-headers)
void InstBuilder::BuildLenArray(const BytecodeInstruction *bcInst)
{
    auto saveState = CreateSaveState(Opcode::SaveState, GetPc(bcInst->GetAddress()));
    auto nullCheck = graph_->CreateInstNullCheck(DataType::REFERENCE, GetPc(bcInst->GetAddress()));
    nullCheck->SetInput(0, GetDefinition(bcInst->GetVReg(0)));
    nullCheck->SetInput(1, saveState);
    auto inst = graph_->CreateInstLenArray(DataType::INT32, GetPc(bcInst->GetAddress()), nullCheck);
    AddInstruction(saveState);
    AddInstruction(nullCheck);
    AddInstruction(inst);
    UpdateDefinitionAcc(inst);
}

// NOLINTNEXTLINE(misc-definitions-in-headers)
void InstBuilder::BuildNewArray(const BytecodeInstruction *bcInst)
{
    auto saveState = CreateSaveState(Opcode::SaveState, GetPc(bcInst->GetAddress()));
    auto negCheck = graph_->CreateInstNegativeCheck(DataType::INT32, GetPc(bcInst->GetAddress()),
                                                    GetDefinition(bcInst->GetVReg(1)), saveState);

    auto typeIndex = bcInst->GetId(0).AsIndex();
    auto typeId = GetRuntime()->ResolveTypeIndex(GetMethod(), typeIndex);

    auto initClass = CreateLoadAndInitClassGeneric(typeId, GetPc(bcInst->GetAddress()));
    initClass->SetInput(0, saveState);

    auto inst = graph_->CreateInstNewArray(DataType::REFERENCE, GetPc(bcInst->GetAddress()), initClass, negCheck,
                                           saveState, TypeIdMixin {typeId, GetGraph()->GetMethod()});
    AddInstruction(saveState, initClass, negCheck, inst);
    UpdateDefinition(bcInst->GetVReg(0), inst);
}

// NOLINTNEXTLINE(misc-definitions-in-headers)
void InstBuilder::BuildNewObject(const BytecodeInstruction *bcInst)
{
    auto classId = GetRuntime()->ResolveTypeIndex(GetMethod(), bcInst->GetId(0).AsIndex());
    auto pc = GetPc(bcInst->GetAddress());
    auto saveState = CreateSaveState(Opcode::SaveState, pc);
    auto initClass = CreateLoadAndInitClassGeneric(classId, pc);
    auto inst = CreateNewObjectInst(pc, classId, saveState, initClass);
    initClass->SetInput(0, saveState);
    AddInstruction(saveState, initClass, inst);
    UpdateDefinition(bcInst->GetVReg(0), inst);
}

// NOLINTNEXTLINE(misc-definitions-in-headers)
void InstBuilder::BuildMultiDimensionalArrayObject(const BytecodeInstruction *bcInst, bool isRange)
{
    auto methodIndex = bcInst->GetId(0).AsIndex();
    auto methodId = GetRuntime()->ResolveMethodIndex(GetMethod(), methodIndex);
    auto pc = GetPc(bcInst->GetAddress());
    auto classId = GetRuntime()->GetClassIdForMethod(GetMethod(), methodId);
    auto saveState = CreateSaveState(Opcode::SaveState, pc);
    auto initClass = CreateLoadAndInitClassGeneric(classId, pc);
    size_t argsCount = GetMethodArgumentsCount(methodId);
    auto inst = GetGraph()->CreateInstMultiArray(DataType::REFERENCE, pc, methodId);

    initClass->SetInput(0, saveState);

    inst->ReserveInputs(ONE_FOR_OBJECT + argsCount + ONE_FOR_SSTATE);
    inst->AllocateInputTypes(GetGraph()->GetAllocator(), ONE_FOR_OBJECT + argsCount + ONE_FOR_SSTATE);
    inst->AppendInput(initClass);
    inst->AddInputType(DataType::REFERENCE);

    AddInstruction(saveState, initClass);

    if (isRange) {
        auto startReg = bcInst->GetVReg(0);
        for (size_t i = 0; i < argsCount; startReg++, i++) {
            auto negCheck = graph_->CreateInstNegativeCheck(DataType::INT32, pc, GetDefinition(startReg), saveState);
            AddInstruction(negCheck);
            inst->AppendInput(negCheck);
            inst->AddInputType(DataType::INT32);
        }
    } else {
        for (size_t i = 0; i < argsCount; i++) {
            auto negCheck =
                graph_->CreateInstNegativeCheck(DataType::INT32, pc, GetDefinition(bcInst->GetVReg(i)), saveState);
            AddInstruction(negCheck);
            inst->AppendInput(negCheck);
            inst->AddInputType(DataType::INT32);
        }
    }
    inst->AppendInput(saveState);
    inst->AddInputType(DataType::NO_TYPE);
    AddInstruction(inst);
    UpdateDefinitionAcc(inst);
}

// NOLINTNEXTLINE(misc-definitions-in-headers)
void InstBuilder::BuildInitObjectMultiDimensionalArray(const BytecodeInstruction *bcInst, bool isRange)
{
    auto pc = GetPc(bcInst->GetAddress());
    auto methodIndex = bcInst->GetId(0).AsIndex();
    auto methodId = GetRuntime()->ResolveMethodIndex(GetMethod(), methodIndex);
    auto classId = GetRuntime()->GetClassIdForMethod(GetMethod(), methodId);
    auto saveState = CreateSaveState(Opcode::SaveState, pc);
    ASSERT(classId != 0);
    auto initClass = graph_->CreateInstLoadAndInitClass(DataType::REFERENCE, pc, saveState,
                                                        TypeIdMixin {classId, GetGraph()->GetMethod()},
                                                        GetRuntime()->ResolveType(GetGraph()->GetMethod(), classId));
    auto inst = GetGraph()->CreateInstInitObject(DataType::REFERENCE, pc, methodId);

    size_t argsCount = GetMethodArgumentsCount(methodId);

    inst->ReserveInputs(ONE_FOR_OBJECT + argsCount + ONE_FOR_SSTATE);
    inst->AllocateInputTypes(GetGraph()->GetAllocator(), ONE_FOR_OBJECT + argsCount + ONE_FOR_SSTATE);
    inst->AppendInput(initClass);
    inst->AddInputType(DataType::REFERENCE);
    if (isRange) {
        auto startReg = bcInst->GetVReg(0);
        for (size_t i = 0; i < argsCount; startReg++, i++) {
            inst->AppendInput(GetDefinition(startReg));
            inst->AddInputType(GetMethodArgumentType(methodId, i));
        }
    } else {
        for (size_t i = 0; i < argsCount; i++) {
            inst->AppendInput(GetDefinition(bcInst->GetVReg(i)));
            inst->AddInputType(GetMethodArgumentType(methodId, i));
        }
    }
    inst->AppendInput(saveState);
    inst->AddInputType(DataType::NO_TYPE);
    inst->SetCallMethod(GetRuntime()->GetMethodById(GetGraph()->GetMethod(), methodId));

    AddInstruction(saveState, initClass, inst);
    UpdateDefinitionAcc(inst);
}

// NOLINTNEXTLINE(misc-definitions-in-headers)
CallInst *InstBuilder::BuildCallStaticForInitObject(const BytecodeInstruction *bcInst, uint32_t methodId,
                                                    Inst **resolver)
{
    auto pc = GetPc(bcInst->GetAddress());
    size_t argsCount = GetMethodArgumentsCount(methodId);
    size_t inputsCount = ONE_FOR_OBJECT + argsCount + ONE_FOR_SSTATE;
    auto method = GetRuntime()->GetMethodById(graph_->GetMethod(), methodId);
    CallInst *call = nullptr;
    if (method == nullptr || ForceUnresolved()) {
        ResolveStaticInst *resolveStatic = graph_->CreateInstResolveStatic(DataType::POINTER, pc, methodId, nullptr);
        *resolver = resolveStatic;
        call = graph_->CreateInstCallResolvedStatic(GetMethodReturnType(methodId), pc, methodId);
        if (!graph_->IsAotMode() && !graph_->IsBytecodeOptimizer()) {
            GetRuntime()->GetUnresolvedTypes()->AddTableSlot(GetMethod(), methodId,
                                                             UnresolvedTypesInterface::SlotKind::METHOD);
        }
        inputsCount += 1;  // resolver
    } else {
        call = graph_->CreateInstCallStatic(GetMethodReturnType(methodId), pc, methodId, method);
    }
    call->ReserveInputs(inputsCount);
    call->AllocateInputTypes(graph_->GetAllocator(), inputsCount);
    SetCallNativeFlags(call, method);
    return call;
}

// NOLINTNEXTLINE(misc-definitions-in-headers)
void InstBuilder::BuildInitString(const BytecodeInstruction *bcInst)
{
    auto pc = GetPc(bcInst->GetAddress());
    auto saveState = CreateSaveState(Opcode::SaveState, pc);
    AddInstruction(saveState);

    auto ctorMethodIndex = bcInst->GetId(0).AsIndex();
    auto ctorMethodId = GetRuntime()->ResolveMethodIndex(GetMethod(), ctorMethodIndex);
    size_t argsCount = GetMethodArgumentsCount(ctorMethodId);

    Inst *inst = nullptr;
    if (argsCount == 0) {
        inst = GetGraph()->CreateInstInitEmptyString(DataType::REFERENCE, pc, saveState);
    } else {
        ASSERT(argsCount == 1);
        auto nullCheck =
            graph_->CreateInstNullCheck(DataType::REFERENCE, pc, GetDefinition(bcInst->GetVReg(0)), saveState);
        AddInstruction(nullCheck);

        auto ctorMethod = GetRuntime()->GetMethodById(GetMethod(), ctorMethodId);
        auto ctorType = GetRuntime()->GetStringCtorType(ctorMethod);
        inst = GetGraph()->CreateInstInitString(DataType::REFERENCE, pc, nullCheck, saveState, ctorType);
    }
    AddInstruction(inst);
    UpdateDefinitionAcc(inst);
}

// NOLINTNEXTLINE(misc-definitions-in-headers)
void InstBuilder::BuildInitObject(const BytecodeInstruction *bcInst, bool isRange)
{
    auto methodId = GetRuntime()->ResolveMethodIndex(GetMethod(), bcInst->GetId(0).AsIndex());
    auto typeId = GetRuntime()->GetClassIdForMethod(GetMethod(), methodId);
    if (GetRuntime()->IsArrayClass(GetMethod(), typeId)) {
        if (GetGraph()->IsBytecodeOptimizer()) {
            BuildInitObjectMultiDimensionalArray(bcInst, isRange);
        } else {
            BuildMultiDimensionalArrayObject(bcInst, isRange);
        }
        return;
    }

    if (GetRuntime()->IsStringClass(GetMethod(), typeId) && !GetGraph()->IsBytecodeOptimizer()) {
        BuildInitString(bcInst);
        return;
    }

    auto pc = GetPc(bcInst->GetAddress());
    auto saveState = CreateSaveState(Opcode::SaveState, pc);
    auto initClass = CreateLoadAndInitClassGeneric(typeId, pc);
    initClass->SetInput(0, saveState);
    auto newObj = CreateNewObjectInst(pc, typeId, saveState, initClass);
    UpdateDefinitionAcc(newObj);
    Inst *resolver = nullptr;
    CallInst *call = BuildCallStaticForInitObject(bcInst, methodId, &resolver);
    if (resolver != nullptr) {
        call->AppendInput(resolver, DataType::POINTER);
    }
    call->AppendInput(newObj, DataType::REFERENCE);

    size_t argsCount = GetMethodArgumentsCount(methodId);
    if (isRange) {
        auto startReg = bcInst->GetVReg(0);
        for (size_t i = 0; i < argsCount; startReg++, i++) {
            call->AppendInput(GetDefinition(startReg), GetMethodArgumentType(methodId, i));
        }
    } else {
        for (size_t i = 0; i < argsCount; i++) {
            call->AppendInput(GetDefinition(bcInst->GetVReg(i)), GetMethodArgumentType(methodId, i));
        }
    }
    auto saveStateForCall = CreateSaveState(Opcode::SaveState, pc);
    call->AppendInput(saveStateForCall, DataType::NO_TYPE);
    if (resolver != nullptr) {
        resolver->SetInput(0, saveStateForCall);
        AddInstruction(saveState, initClass, newObj, saveStateForCall, resolver, call);
    } else {
        AddInstruction(saveState, initClass, newObj, saveStateForCall, call);
    }
}

// NOLINTNEXTLINE(misc-definitions-in-headers)
void InstBuilder::BuildCheckCast(const BytecodeInstruction *bcInst)
{
    auto typeIndex = bcInst->GetId(0).AsIndex();
    auto typeId = GetRuntime()->ResolveTypeIndex(GetMethod(), typeIndex);
    auto klassType = GetRuntime()->GetClassType(GetGraph()->GetMethod(), typeId);
    auto pc = GetPc(bcInst->GetAddress());
    auto saveState = CreateSaveState(Opcode::SaveState, pc);
    auto loadClass = BuildLoadClass(typeId, pc, saveState);
    auto inst = GetGraph()->CreateInstCheckCast(DataType::NO_TYPE, pc, GetDefinitionAcc(), loadClass, saveState,
                                                TypeIdMixin {typeId, GetGraph()->GetMethod()}, klassType);
    AddInstruction(saveState, loadClass, inst);
}

// NOLINTNEXTLINE(misc-definitions-in-headers)
void InstBuilder::BuildIsInstance(const BytecodeInstruction *bcInst)
{
    auto typeIndex = bcInst->GetId(0).AsIndex();
    auto typeId = GetRuntime()->ResolveTypeIndex(GetMethod(), typeIndex);
    auto klassType = GetRuntime()->GetClassType(GetGraph()->GetMethod(), typeId);
    auto pc = GetPc(bcInst->GetAddress());
    auto saveState = CreateSaveState(Opcode::SaveState, pc);
    auto loadClass = BuildLoadClass(typeId, pc, saveState);
    auto inst = GetGraph()->CreateInstIsInstance(DataType::BOOL, pc, GetDefinitionAcc(), loadClass, saveState,
                                                 TypeIdMixin {typeId, GetGraph()->GetMethod()}, klassType);
    AddInstruction(saveState, loadClass, inst);
    UpdateDefinitionAcc(inst);
}

// NOLINTNEXTLINE(misc-definitions-in-headers)
Inst *InstBuilder::BuildLoadClass(RuntimeInterface::IdType typeId, size_t pc, Inst *saveState)
{
    auto inst = GetGraph()->CreateInstLoadClass(DataType::REFERENCE, pc, saveState,
                                                TypeIdMixin {typeId, GetGraph()->GetMethod()}, nullptr);
    auto klass = GetRuntime()->ResolveType(GetGraph()->GetMethod(), typeId);
    if (klass != nullptr) {
        inst->SetClass(klass);
    } else if (!GetGraph()->IsAotMode() && !GetGraph()->IsBytecodeOptimizer()) {
        GetRuntime()->GetUnresolvedTypes()->AddTableSlot(GetGraph()->GetMethod(), typeId,
                                                         UnresolvedTypesInterface::SlotKind::CLASS);
    }
    return inst;
}

// NOLINTNEXTLINE(misc-definitions-in-headers)
void InstBuilder::BuildThrow(const BytecodeInstruction *bcInst)
{
    auto saveState = CreateSaveState(Opcode::SaveState, GetPc(bcInst->GetAddress()));
    auto inst = graph_->CreateInstThrow(DataType::NO_TYPE, GetPc(bcInst->GetAddress()),
                                        GetDefinition(bcInst->GetVReg(0)), saveState);
    inst->SetCallMethod(GetMethod());
    AddInstruction(saveState);
    AddInstruction(inst);
}

// NOLINTNEXTLINE(misc-definitions-in-headers)
template <Opcode OPCODE>
void InstBuilder::BuildLoadFromPool(const BytecodeInstruction *bcInst)
{
    auto method = GetGraph()->GetMethod();
    uint32_t typeId;
    Inst *inst;
    // NOLINTNEXTLINE(readability-magic-numbers,readability-braces-around-statements)
    if constexpr (OPCODE == Opcode::LoadType) {
        auto typeIndex = bcInst->GetId(0).AsIndex();
        typeId = GetRuntime()->ResolveTypeIndex(method, typeIndex);
        if (GetRuntime()->ResolveType(method, typeId) == nullptr) {
            inst = GetGraph()->CreateInstUnresolvedLoadType(DataType::REFERENCE, GetPc(bcInst->GetAddress()));
            if (!GetGraph()->IsAotMode() && !GetGraph()->IsBytecodeOptimizer()) {
                GetRuntime()->GetUnresolvedTypes()->AddTableSlot(method, typeId,
                                                                 UnresolvedTypesInterface::SlotKind::MANAGED_CLASS);
            }
        } else {
            inst = GetGraph()->CreateInstLoadType(DataType::REFERENCE, GetPc(bcInst->GetAddress()));
        }
        // NOLINTNEXTLINE(readability-misleading-indentation)
    } else {
        // NOLINTNEXTLINE(readability-magic-numbers)
        static_assert(OPCODE == Opcode::LoadString);
        typeId = bcInst->GetId(0).AsFileId().GetOffset();
        if (!GetGraph()->IsDynamicMethod() || GetGraph()->IsBytecodeOptimizer()) {
            inst = GetGraph()->CreateInstLoadString(DataType::REFERENCE, GetPc(bcInst->GetAddress()));
        } else {
            inst = GetGraph()->CreateInstLoadFromConstantPool(DataType::ANY, GetPc(bcInst->GetAddress()));
            inst->CastToLoadFromConstantPool()->SetString(true);
        }
    }
    if (!GetGraph()->IsDynamicMethod() || GetGraph()->IsBytecodeOptimizer()) {
        // Create SaveState instruction
        auto saveState = CreateSaveState(Opcode::SaveState, GetPc(bcInst->GetAddress()));
        inst->SetInput(0, saveState);
        static_cast<LoadFromPool *>(inst)->SetTypeId(typeId);
        static_cast<LoadFromPool *>(inst)->SetMethod(method);
        AddInstruction(saveState);
    } else {
        inst->SetInput(0, GetEnvDefinition(CONST_POOL_IDX));
        inst->CastToLoadFromConstantPool()->SetTypeId(typeId);
        inst->CastToLoadFromConstantPool()->SetMethod(method);
    }

    AddInstruction(inst);
    UpdateDefinitionAcc(inst);
    // NOLINTNEXTLINE(readability-magic-numbers,readability-braces-around-statements,bugprone-suspicious-semicolon)
    if constexpr (OPCODE == Opcode::LoadString) {
        if (GetGraph()->IsDynamicMethod() && GetGraph()->IsBytecodeOptimizer()) {
            BuildCastToAnyString(bcInst);
        }
    }
}

// NOLINTNEXTLINE(misc-definitions-in-headers)
void InstBuilder::BuildCastToAnyString(const BytecodeInstruction *bcInst)
{
    auto input = GetDefinitionAcc();
    ASSERT(input->GetType() == DataType::REFERENCE);

    auto language = GetRuntime()->GetMethodSourceLanguage(GetMethod());
    auto anyType = GetAnyStringType(language);
    ASSERT(anyType != AnyBaseType::UNDEFINED_TYPE);

    auto box = graph_->CreateInstCastValueToAnyType(GetPc(bcInst->GetAddress()), anyType, input);
    UpdateDefinitionAcc(box);
    AddInstruction(box);
}

// NOLINTNEXTLINE(misc-definitions-in-headers)
void InstBuilder::BuildCastToAnyNumber(const BytecodeInstruction *bcInst)
{
    auto input = GetDefinitionAcc();
    auto type = input->GetType();
    if (input->IsConst() && !DataType::IsFloatType(type)) {
        auto constInsn = input->CastToConstant();
        if (constInsn->GetType() == DataType::INT64) {
            auto value = input->CastToConstant()->GetInt64Value();
            if (value == static_cast<uint32_t>(value)) {
                type = DataType::INT32;
            }
        }
    }

    auto language = GetRuntime()->GetMethodSourceLanguage(GetMethod());
    auto anyType = NumericDataTypeToAnyType(type, language);
    ASSERT(anyType != AnyBaseType::UNDEFINED_TYPE);

    auto box = graph_->CreateInstCastValueToAnyType(GetPc(bcInst->GetAddress()), anyType, input);
    UpdateDefinitionAcc(box);
    AddInstruction(box);
}

// NOLINTNEXTLINE(misc-definitions-in-headers)
bool InstBuilder::TryBuildStringCharAtIntrinsic(const BytecodeInstruction *bcInst, bool accRead)
{
    auto bcAddr = GetPc(bcInst->GetAddress());
    auto compressionEnabled = graph_->GetRuntime()->IsCompressedStringsEnabled();
    auto canEncodeCompressedStrCharAt = graph_->GetEncoder()->CanEncodeCompressedStringCharAt();
    if (compressionEnabled && !canEncodeCompressedStrCharAt) {
        return false;
    }
    auto saveStateNullcheck = CreateSaveState(Opcode::SaveState, bcAddr);
    auto nullCheck = graph_->CreateInstNullCheck(DataType::REFERENCE, bcAddr, GetArgDefinition(bcInst, 0, accRead),
                                                 saveStateNullcheck);
    auto arrayLength = graph_->CreateInstLenArray(DataType::INT32, bcAddr, nullCheck, false);

    AddInstruction(saveStateNullcheck);
    AddInstruction(nullCheck);
    AddInstruction(arrayLength);

    Inst *stringLength = nullptr;
    if (compressionEnabled) {
        auto constTwoInst = graph_->FindOrCreateConstant(ark::coretypes::String::STRING_LENGTH_SHIFT);
        stringLength = graph_->CreateInstShr(DataType::INT32, bcAddr, arrayLength, constTwoInst);
        AddInstruction(stringLength);
    } else {
        stringLength = arrayLength;
    }

    auto boundsCheck = graph_->CreateInstBoundsCheck(DataType::INT32, bcAddr, stringLength,
                                                     GetArgDefinition(bcInst, 1, accRead), saveStateNullcheck, false);
    AddInstruction(boundsCheck);

    Inst *inst = nullptr;
    if (compressionEnabled) {
        inst =
            graph_->CreateInstLoadCompressedStringChar(DataType::UINT16, bcAddr, nullCheck, boundsCheck, arrayLength);
    } else {
        inst = graph_->CreateInstLoadArray(DataType::UINT16, bcAddr, nullCheck, boundsCheck);
    }

    AddInstruction(inst);
    UpdateDefinitionAcc(inst);
    return true;
}

void InstBuilder::BuildStringGetIntrinsic(const BytecodeInstruction *bcInst, bool accRead,
                                          RuntimeInterface::IntrinsicId intrinsicId)
{
    auto bcAddr = GetPc(bcInst->GetAddress());
    auto saveState = CreateSaveState(Opcode::SaveState, bcAddr);

    auto stringGet = graph_->CreateInstIntrinsic(DataType::REFERENCE, bcAddr, intrinsicId);
    stringGet->AllocateInputTypes(GetGraph()->GetAllocator(), 3);  // 3: number of inputs

    stringGet->AppendInput(GetArgDefinition(bcInst, 0, accRead));
    stringGet->AddInputType(DataType::REFERENCE);
    stringGet->AppendInput(GetArgDefinition(bcInst, 1, accRead));
    stringGet->AddInputType(DataType::INT32);
    stringGet->AppendInput(saveState);
    stringGet->AddInputType(DataType::NO_TYPE);

    AddInstruction(saveState, stringGet);
    UpdateDefinitionAcc(stringGet);
}

// NOLINTNEXTLINE(misc-definitions-in-headers)
template <bool IS_ACC_WRITE>
void InstBuilder::BuildLoadFromAnyByName([[maybe_unused]] const BytecodeInstruction *bcInst,
                                         [[maybe_unused]] DataType::Type type)
{
    // NOTE(zhaoziming_hw, #ICFLYC) Support any bytecode in InstBuilder
    COMPILER_LOG(DEBUG, IR_BUILDER) << "Any bytecode not supported yet, skip current function";
    failed_ = true;
}

// NOLINTNEXTLINE(misc-definitions-in-headers)
template <bool IS_ACC_WRITE>
void InstBuilder::BuildStoreFromAnyByName([[maybe_unused]] const BytecodeInstruction *bcInst,
                                          [[maybe_unused]] DataType::Type type)
{
    // NOTE(zhaoziming_hw, #ICFLYC) Support any bytecode in InstBuilder
    COMPILER_LOG(DEBUG, IR_BUILDER) << "Any bytecode not supported yet, skip current function";
    failed_ = true;
}

// NOLINTNEXTLINE(misc-definitions-in-headers)
void InstBuilder::BuildLoadFromAnyByIdx([[maybe_unused]] const BytecodeInstruction *bcInst,
                                        [[maybe_unused]] DataType::Type type)
{
    // NOTE(zhaoziming_hw, #ICFLYC) Support any bytecode in InstBuilder
    COMPILER_LOG(DEBUG, IR_BUILDER) << "Any bytecode not supported yet, skip current function";
    failed_ = true;
}

// NOLINTNEXTLINE(misc-definitions-in-headers)
void InstBuilder::BuildStoreFromAnyByIdx([[maybe_unused]] const BytecodeInstruction *bcInst,
                                         [[maybe_unused]] DataType::Type type)
{
    // NOTE(zhaoziming_hw, #ICFLYC) Support any bytecode in InstBuilder
    COMPILER_LOG(DEBUG, IR_BUILDER) << "Any bytecode not supported yet, skip current function";
    failed_ = true;
}

// NOLINTNEXTLINE(misc-definitions-in-headers)
void InstBuilder::BuildLoadFromAnyByVal([[maybe_unused]] const BytecodeInstruction *bcInst,
                                        [[maybe_unused]] DataType::Type type)
{
    // NOTE(zhaoziming_hw, #ICFLYC) Support any bytecode in InstBuilder
    COMPILER_LOG(DEBUG, IR_BUILDER) << "Any bytecode not supported yet, skip current function";
    failed_ = true;
}

// NOLINTNEXTLINE(misc-definitions-in-headers)
void InstBuilder::BuildStoreFromAnyByVal([[maybe_unused]] const BytecodeInstruction *bcInst,
                                         [[maybe_unused]] DataType::Type type)
{
    // NOTE(zhaoziming_hw, #ICFLYC) Support any bytecode in InstBuilder
    COMPILER_LOG(DEBUG, IR_BUILDER) << "Any bytecode not supported yet, skip current function";
    failed_ = true;
}

// NOLINTNEXTLINE(misc-definitions-in-headers)
template <bool IS_ACC_WRITE>
void InstBuilder::BuildAnyCall([[maybe_unused]] const BytecodeInstruction *bcInst)
{
    // NOTE(zhaoziming_hw, #ICFLYC) Support any bytecode in InstBuilder
    COMPILER_LOG(DEBUG, IR_BUILDER) << "Any bytecode not supported yet, skip current function";
    failed_ = true;
}

// NOLINTNEXTLINE(misc-definitions-in-headers)
void InstBuilder::BuildIsInstanceAny([[maybe_unused]] const BytecodeInstruction *bcInst,
                                     [[maybe_unused]] DataType::Type type)
{
    // NOTE(zhaoziming_hw, #ICFLYC) Support any bytecode in InstBuilder
    COMPILER_LOG(DEBUG, IR_BUILDER) << "Any bytecode not supported yet, skip current function";
    failed_ = true;
}

}  // namespace ark::compiler

#endif  // PANDA_INST_BUILDER_INL_H<|MERGE_RESOLUTION|>--- conflicted
+++ resolved
@@ -45,15 +45,8 @@
     pc_ = Builder()->GetPc(bcInst->GetAddress());
     hasImplicitArg_ = !GetRuntime()->IsMethodStatic(Builder()->GetMethod(), methodId_);
 
-<<<<<<< HEAD
-    if (GetRuntime()->IsMethodIntrinsic(Builder()->GetMethod(), methodId_)) {
-        // Do not move "GetMethodId" ouside this if! Success of "IsMethodIntrinsic" guarantees that class and method are
-        // loaded. Thus value of "method_" is not nullptr and can be used in BuildIntrinsic.
-        method_ = GetRuntime()->GetMethodById(Builder()->GetMethod(), methodId_);
-=======
     if (auto *intrinsic = GetRuntime()->GetMethodAsIntrinsic(Builder()->GetMethod(), methodId_)) {
         method_ = intrinsic;
->>>>>>> a77d6327
         if (TryBuildIntrinsic()) {
             return;
         }
@@ -557,13 +550,8 @@
     auto runtime = GetRuntime();
     auto isMethodStatic = runtime->IsMethodStatic(method_);
     auto isMethodFinal = runtime->IsMethodFinal(method_);
-<<<<<<< HEAD
-    auto isClassFinal = runtime->IsClassFinal(runtime->GetClass(method_));
-    if (isMethodStatic || isMethodFinal || isClassFinal) {
-=======
     auto isClassFinalOrString = runtime->IsClassFinalOrString(runtime->GetClass(method_));
     if (isMethodStatic || isMethodFinal || isClassFinalOrString) {
->>>>>>> a77d6327
         BuildIntrinsic();
         return true;
     }
