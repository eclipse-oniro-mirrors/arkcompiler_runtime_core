/*
 * Copyright (c) 2021-2025 Huawei Device Co., Ltd.
 * Licensed under the Apache License, Version 2.0 (the "License");
 * you may not use this file except in compliance with the License.
 * You may obtain a copy of the License at
 *
 * http://www.apache.org/licenses/LICENSE-2.0
 *
 * Unless required by applicable law or agreed to in writing, software
 * distributed under the License is distributed on an "AS IS" BASIS,
 * WITHOUT WARRANTIES OR CONDITIONS OF ANY KIND, either express or implied.
 * See the License for the specific language governing permissions and
 * limitations under the License.
 */

#include "unit_test.h"
#include "aot/aot_manager.h"
#include "aot/aot_builder/aot_builder.h"
#include "aot/compiled_method.h"
#include "compiler/code_info/code_info_builder.h"
#include "libarkbase/os/exec.h"
#include "assembly-parser.h"
#include <elf.h>
#include "libarkbase/utils/string_helpers.h"
#include "libarkbase/events/events.h"
#include "mem/gc/gc_types.h"
#include "runtime/include/file_manager.h"
#include "zip_archive.h"

#include <regex>

using ark::panda_file::File;

namespace ark::compiler {
class AotTest : public AsmTest {
public:
    AotTest()
    {
        std::string exePath = GetExecPath();
        auto pos = exePath.rfind('/');
        paocPath_ = exePath.substr(0U, pos) + "/../bin/ark_aot";
        aotdumpPath_ = exePath.substr(0U, pos) + "/../bin/ark_aotdump";
    }

    ~AotTest() override = default;

    NO_MOVE_SEMANTIC(AotTest);
    NO_COPY_SEMANTIC(AotTest);

    const char *GetPaocFile() const
    {
        return paocPath_.c_str();
    }

    const char *GetAotdumpFile() const
    {
        return aotdumpPath_.c_str();
    }

    std::string GetPaocDirectory() const
    {
        auto pos = paocPath_.rfind('/');
        return paocPath_.substr(0U, pos);
    }

    const char *GetArchAsArgString() const
    {
        switch (targetArch_) {
            case Arch::AARCH32:
                return "arm";
            case Arch::AARCH64:
                return "arm64";
            case Arch::X86:
                return "x86";
            case Arch::X86_64:
                return "x86_64";
            default:
                UNREACHABLE();
        }
    }

    void RunAotdump(const std::string &aotFilename)
    {
        TmpFile tmpfile("aotdump.tmp");

        auto res = os::exec::Exec(GetAotdumpFile(), "--show-code=disasm", "--output-file", tmpfile.GetFileName(),
                                  aotFilename.c_str());
        ASSERT_TRUE(res) << "aotdump failed with error: " << res.Error().ToString();
        ASSERT_EQ(res.Value(), 0U) << "aotdump return error code: " << res.Value();
    }

private:
    Arch targetArch_ = Arch::AARCH64;
    std::string paocPath_;
    std::string aotdumpPath_;
};

// NOLINTBEGIN(readability-magic-numbers)
#ifdef PANDA_COMPILER_TARGET_AARCH64
TEST_F(AotTest, PaocBootPandaFiles)
{
    // Test basic functionality only in host mode.
    if (RUNTIME_ARCH != Arch::X86_64) {
        return;
    }
    TmpFile pandaFname("test.pf");
    TmpFile aotFname("./test.an");
    static const std::string LOCATION = "/data/local/tmp";
    static const std::string PANDA_FILE_PATH = LOCATION + "/" + pandaFname.GetFileName();

    auto source = R"(
        .function void dummy() {
            return.void
        }
    )";

    {
        pandasm::Parser parser;
        auto res = parser.Parse(source);
        ASSERT_TRUE(res);
        ASSERT_TRUE(pandasm::AsmEmitter::Emit(pandaFname.GetFileName(), res.Value()));
    }

    // Correct path to arkstdlib.abc
    {
        auto pandastdlibPath = GetPaocDirectory() + "/../pandastdlib/arkstdlib.abc";
        auto res = os::exec::Exec(GetPaocFile(), "--paoc-panda-files", pandaFname.GetFileName(), "--paoc-output",
                                  aotFname.GetFileName(), "--paoc-location", LOCATION.c_str(), "--compiler-cross-arch",
                                  GetArchAsArgString(), "--boot-panda-files", pandastdlibPath.c_str());
        ASSERT_TRUE(res) << "paoc failed with error: " << res.Error().ToString();
        ASSERT_EQ(res.Value(), 0U) << "Aot compiler failed with code " << res.Value();
        RunAotdump(aotFname.GetFileName());
    }
}

TEST_F(AotTest, PaocLocation)
{
    // Test basic functionality only in host mode.
    if (RUNTIME_ARCH != Arch::X86_64) {
        return;
    }
    TmpFile pandaFname("test.pf");
    TmpFile aotFname("./test.an");
    static const std::string LOCATION = "/data/local/tmp";
    static const std::string PANDA_FILE_PATH = LOCATION + "/" + pandaFname.GetFileName();

    auto source = R"(
        .function u32 add(u64 a0, u64 a1) {
            add a0, a1
            return
        }
    )";
    {
        pandasm::Parser parser;
        auto res = parser.Parse(source);
        ASSERT_TRUE(res);
        ASSERT_TRUE(pandasm::AsmEmitter::Emit(pandaFname.GetFileName(), res.Value()));
    }

    {
        auto pandastdlibPath = GetPaocDirectory() + "/../pandastdlib/arkstdlib.abc";
        auto res = os::exec::Exec(GetPaocFile(), "--paoc-panda-files", pandaFname.GetFileName(), "--paoc-output",
                                  aotFname.GetFileName(), "--paoc-location", LOCATION.c_str(),
                                  "--compiler-cross-arch=x86_64", "--gc-type=epsilon", "--paoc-use-cha=false");
        ASSERT_TRUE(res) << "paoc failed with error: " << res.Error().ToString();
        ASSERT_EQ(res.Value(), 0U) << "Aot compiler failed with code " << res.Value();
    }

    AotManager aotManager;
    {
        auto res = aotManager.AddFile(aotFname.GetFileName(), nullptr, static_cast<uint32_t>(mem::GCType::EPSILON_GC));
        ASSERT_TRUE(res) << res.Error();
    }

    auto aotFile = aotManager.GetFile(aotFname.GetFileName());
    ASSERT_TRUE(aotFile);
    ASSERT_EQ(aotFile->GetFilesCount(), 1U);
    ASSERT_TRUE(aotFile->FindPandaFile(PANDA_FILE_PATH));
}
#endif  // PANDA_COMPILER_TARGET_AARCH64

class AotTestBuildAndCheck : public AsmTest {
public:
    void BuildAot(const char *tmpfilePn, mem::GCType gcType)
    {
        AotBuilder aotBuilder;
        aotBuilder.SetArch(RUNTIME_ARCH);
        auto runtime = Runtime::GetCurrent();
        aotBuilder.SetGcType(static_cast<uint32_t>(gcType));
        RuntimeInterfaceMock iruntime;
        aotBuilder.SetRuntime(&iruntime);

        aotBuilder.StartFile(tmpFilePf_, 0x12345678U);

        auto thread = MTManagedThread::GetCurrent();
        if (thread != nullptr) {
            thread->ManagedCodeBegin();
        }
        auto etx = runtime->GetClassLinker()->GetExtension(runtime->GetLanguageContext(runtime->GetRuntimeType()));
        klass_ = etx->CreateClass(reinterpret_cast<const uint8_t *>(className_.data()), 0, 0,
                                  AlignUp(sizeof(Class), OBJECT_POINTER_SIZE));
        if (thread != nullptr) {
            thread->ManagedCodeEnd();
        }

        klass_->SetFileId(panda_file::File::EntityId(13U));
        aotBuilder.StartClass(*klass_);

        Method method1(klass_, nullptr, File::EntityId(method1Id_), File::EntityId(), 0U, 1U, nullptr);
        {
            CodeInfoBuilder codeBuilder(RUNTIME_ARCH, GetAllocator());
            ArenaVector<uint8_t> data(GetAllocator()->Adapter());
            codeBuilder.Encode(&data);
            CompiledMethod compiledMethod1(RUNTIME_ARCH, &method1, 0U);
            compiledMethod1.SetCode(
                Span(reinterpret_cast<const uint8_t *>(methodName_.data()), methodName_.size() + 1U));
            compiledMethod1.SetCodeInfo(Span(data).ToConst());
            aotBuilder.AddMethod(compiledMethod1);
        }

        Method method2(klass_, nullptr, File::EntityId(method2Id_), File::EntityId(), 0U, 1U, nullptr);
        {
            CodeInfoBuilder codeBuilder(RUNTIME_ARCH, GetAllocator());
            ArenaVector<uint8_t> data(GetAllocator()->Adapter());
            codeBuilder.Encode(&data);
            CompiledMethod compiledMethod2(RUNTIME_ARCH, &method2, 1U);
            compiledMethod2.SetCode(Span(reinterpret_cast<const uint8_t *>(x86Add_.data()), x86Add_.size()));
            compiledMethod2.SetCodeInfo(Span(data).ToConst());
            aotBuilder.AddMethod(compiledMethod2);
        }

        klass_->SetMethods(Span<Method>(&method1, &method2), 2U, 0U);
        aotBuilder.EndClass();
        uint32_t hash = GetHash32String(reinterpret_cast<const uint8_t *>(className_.data()));
        aotBuilder.InsertEntityPairHeader(hash, 13U);
        aotBuilder.InsertClassHashTableSize(1U);
        aotBuilder.EndFile();

        aotBuilder.Write(cmdline_, tmpfilePn);
    }

    void DoChecks(AotManager *aotManager, const char *tmpfilePn)
    {
        auto aotFile = aotManager->GetFile(tmpfilePn);
        ASSERT_TRUE(aotFile);
        ASSERT_TRUE(strcmp(cmdline_, aotFile->GetCommandLine()) == 0U);
        ASSERT_TRUE(strcmp(tmpfilePn, aotFile->GetFileName()) == 0U);
        ASSERT_EQ(aotFile->GetFilesCount(), 1U);

        auto pfile = aotManager->FindPandaFile(tmpFilePf_);
        ASSERT_NE(pfile, nullptr);
        auto cls = pfile->GetClass(13U);
        ASSERT_TRUE(cls.IsValid());

        {
            auto code = cls.FindMethodCodeEntry(0U);
            ASSERT_FALSE(code == nullptr);
            ASSERT_EQ(methodName_, reinterpret_cast<const char *>(code));
        }

        {
            auto code = cls.FindMethodCodeEntry(1U);
            ASSERT_FALSE(code == nullptr);
            ASSERT_EQ(std::memcmp(x86Add_.data(), code, x86Add_.size()), 0U);
#ifdef PANDA_TARGET_AMD64
            auto funcAdd = reinterpret_cast<int (*)(int, int)>(const_cast<void *>(code));
            ASSERT_EQ(funcAdd(2U, 3U), 5U);
#endif
        }
    }

    void CheckLinkAotCodeForBoot(AotManager *aotManager, const char *tmpfilePn)
    {
        auto aotFile = aotManager->GetFile(tmpfilePn);
        ASSERT_TRUE(aotFile);
        ASSERT_TRUE(strcmp(cmdline_, aotFile->GetCommandLine()) == 0U);
        ASSERT_TRUE(strcmp(tmpfilePn, aotFile->GetFileName()) == 0U);
        ASSERT_EQ(aotFile->GetFilesCount(), 1U);

        const AotPandaFile *aotPfile = aotManager->FindPandaFile(tmpFilePf_);
        ASSERT_NE(aotPfile, nullptr);

        Runtime *runtime = Runtime::GetCurrent();
        ClassLinker *classLinker = runtime->GetClassLinker();
        panda_file::SourceLang lang = plugins::RuntimeTypeToLang(runtime->GetRuntimeType());
        ClassLinkerContext *bootContext = classLinker->GetExtension(lang)->GetBootContext();

        bootContext->InsertClass(klass_);

        bootContext->EnumerateClasses([aotPfile, this](Class *klass) -> bool {
            if (klass->GetFileId().GetOffset() != 13U) {
                return true;
            }

            EXPECT_EQ(klass, klass_);
            Span<Method> methods = klass->GetMethods();
            EXPECT_EQ(methods.size(), 2U);

            compiler::AotClass aotClass = aotPfile->GetClass(klass->GetFileId().GetOffset());
            EXPECT_TRUE(aotClass.IsValid());
            auto entry0 = aotClass.FindMethodCodeEntry(0U);
            EXPECT_FALSE(entry0 == nullptr);
            EXPECT_EQ(methodName_, reinterpret_cast<const char *>(entry0));

            auto entry1 = aotClass.FindMethodCodeEntry(1U);
            EXPECT_FALSE(entry1 == nullptr);
            EXPECT_EQ(std::memcmp(x86Add_.data(), entry1, x86Add_.size()), 0U);
#ifdef PANDA_TARGET_AMD64
            auto funcAdd = reinterpret_cast<int (*)(int, int)>(const_cast<void *>(entry1));
            EXPECT_EQ(funcAdd(2U, 3U), 5U);
#endif
            return true;
        });

        bootContext->RemoveClass(klass_);
    };

<<<<<<< HEAD
=======
    void CheckLinkAotCodeForBootAotClassInvalid(AotManager *aotManager, const char *tmpfilePn)
    {
        auto aotFile = aotManager->GetFile(tmpfilePn);
        ASSERT_TRUE(aotFile);
        ASSERT_TRUE(strcmp(cmdline_, aotFile->GetCommandLine()) == 0U);
        ASSERT_TRUE(strcmp(tmpfilePn, aotFile->GetFileName()) == 0U);
        ASSERT_EQ(aotFile->GetFilesCount(), 1U);

        const AotPandaFile *aotPfile = aotManager->FindPandaFile(tmpFilePf_);
        ASSERT_NE(aotPfile, nullptr);

        Runtime *runtime = Runtime::GetCurrent();
        ClassLinker *classLinker = runtime->GetClassLinker();
        panda_file::SourceLang lang = plugins::RuntimeTypeToLang(runtime->GetRuntimeType());
        ClassLinkerContext *bootContext = classLinker->GetExtension(lang)->GetBootContext();

        auto thread = MTManagedThread::GetCurrent();
        if (thread != nullptr) {
            thread->ManagedCodeBegin();
        }
        auto etx = runtime->GetClassLinker()->GetExtension(runtime->GetLanguageContext(runtime->GetRuntimeType()));
        Class *klass = etx->CreateClass(reinterpret_cast<const uint8_t *>("Bar"), 0, 0,
                                        AlignUp(sizeof(Class), OBJECT_POINTER_SIZE));
        if (thread != nullptr) {
            thread->ManagedCodeEnd();
        }

        klass->SetFileId(panda_file::File::EntityId(14U));

        uint32_t methodId = 44;
        Method method(klass, nullptr, File::EntityId(methodId), File::EntityId(), 0U, 1U, nullptr);
        klass->SetMethods(Span<Method>(&method, 1U), 1U, 0U);

        bootContext->InsertClass(klass);
        classLinker->TryReLinkAotCodeForBoot(nullptr, aotPfile, lang);

        compiler::AotClass aotClass = aotPfile->GetClass(klass->GetFileId().GetOffset());
        ASSERT_FALSE(aotClass.IsValid());
        ASSERT_EQ(method.GetCompiledEntryPoint(), nullptr);

        bootContext->RemoveClass(klass);
    };

>>>>>>> aad9f664
private:
    const char *tmpFilePf_ = "test.pf";
    const char *cmdline_ = "cmdline";
    uint32_t method1Id_ = 42;
    uint32_t method2Id_ = 43;
    const std::string className_ {"Foo"};
    std::string methodName_ {className_ + "::method"};
    std::array<uint8_t, 4U> x86Add_ = {
        0x8dU, 0x04U, 0x37U,  // lea    eax,[rdi+rdi*1]
        0xc3U                 // ret
    };
    Class *klass_ {nullptr};
};

TEST_F(AotTestBuildAndCheck, BuildAndLoad)
{
    if (RUNTIME_ARCH == Arch::AARCH32) {
        // NOTE(compiler): for some reason dlopen cannot open aot file in qemu-arm
        return;
    }
    uint32_t tid = os::thread::GetCurrentThreadId();
    // NOLINTNEXTLINE(cppcoreguidelines-pro-type-vararg)
    std::string tmpfile = helpers::string::Format("/tmp/tmpfile_%04x.pn", tid);
    const char *tmpfilePn = tmpfile.c_str();

    BuildAot(tmpfilePn, mem::GCType::STW_GC);
    AotManager aotManager;
    {
        auto res = aotManager.AddFile(tmpfilePn, nullptr, static_cast<uint32_t>(mem::GCType::STW_GC));
        ASSERT_TRUE(res) << res.Error();
    }
    DoChecks(&aotManager, tmpfilePn);
}

TEST_F(AotTestBuildAndCheck, BuildAndLoadAn)
{
    if (RUNTIME_ARCH == Arch::AARCH32) {
        // NOTE(compiler): for some reason dlopen cannot open aot file in qemu-arm
        return;
    }
    uint32_t tid = os::thread::GetCurrentThreadId();
    // NOLINTNEXTLINE(cppcoreguidelines-pro-type-vararg)
    std::string tmpfile = helpers::string::Format("test.an", tid);
    const char *tmpfilePn = tmpfile.c_str();

    auto runtime = Runtime::GetCurrent();
    auto gcType = Runtime::GetGCType(runtime->GetOptions(), plugins::RuntimeTypeToLang(runtime->GetRuntimeType()));
    BuildAot(tmpfilePn, gcType);
    {
        auto res = FileManager::LoadAnFile(tmpfilePn);
        ASSERT_TRUE(res) << "Fail to load an file";
    }
    auto aotManager = Runtime::GetCurrent()->GetClassLinker()->GetAotManager();
    DoChecks(aotManager, tmpfilePn);
}

TEST_F(AotTestBuildAndCheck, LinkAotCodeForBoot)
{
    if (RUNTIME_ARCH == Arch::AARCH32) {
        // NOTE(compiler): for some reason dlopen cannot open aot file in qemu-arm
        return;
    }
    uint32_t tid = os::thread::GetCurrentThreadId();
    // NOLINTNEXTLINE(cppcoreguidelines-pro-type-vararg)
    std::string tmpfile = helpers::string::Format("test.an", tid);
    const char *tmpfilePn = tmpfile.c_str();

    auto runtime = Runtime::GetCurrent();
    auto gcType = Runtime::GetGCType(runtime->GetOptions(), plugins::RuntimeTypeToLang(runtime->GetRuntimeType()));
    BuildAot(tmpfilePn, gcType);
    {
        auto res = FileManager::LoadAnFile(tmpfilePn);
        ASSERT_TRUE(res) << "Fail to load an file";
    }
    auto aotManager = Runtime::GetCurrent()->GetClassLinker()->GetAotManager();
    CheckLinkAotCodeForBoot(aotManager, tmpfilePn);
}

<<<<<<< HEAD
=======
TEST_F(AotTestBuildAndCheck, LinkAotCodeForBootAotClassInvalid)
{
    if (RUNTIME_ARCH == Arch::AARCH32) {
        return;
    }
    uint32_t tid = os::thread::GetCurrentThreadId();
    // NOLINTNEXTLINE(cppcoreguidelines-pro-type-vararg)
    std::string tmpfile = helpers::string::Format("test.an", tid);
    const char *tmpfilePn = tmpfile.c_str();

    auto runtime = Runtime::GetCurrent();
    auto gcType = Runtime::GetGCType(runtime->GetOptions(), plugins::RuntimeTypeToLang(runtime->GetRuntimeType()));
    BuildAot(tmpfilePn, gcType);
    {
        auto res = FileManager::LoadAnFile(tmpfilePn);
        ASSERT_TRUE(res) << "Fail to load an file";
    }
    auto aotManager = Runtime::GetCurrent()->GetClassLinker()->GetAotManager();
    CheckLinkAotCodeForBootAotClassInvalid(aotManager, tmpfilePn);
}

>>>>>>> aad9f664
static void PaocSpecifyMethodsEmit(const TmpFile &pandaFname)
{
    auto source = R"(
        .record A {}
        .record B {}

        .function i32 A.f1() {
            ldai 10
            return
        }

        .function i32 B.f1() {
            ldai 20
            return
        }

        .function i32 A.f2() {
            ldai 10
            return
        }

        .function i32 B.f2() {
            ldai 20
            return
        }

        .function i32 B.f_overloaded() {
            ldai 20
            return
        }

        .function i32 B.f_overloaded(i32 a0) {
            lda a0
            return
        }

        .function i32 main() {
            ldai 0
            return
        }
    )";
    pandasm::Parser parser;
    auto res = parser.Parse(source);
    ASSERT_TRUE(res);
    ASSERT_TRUE(pandasm::AsmEmitter::Emit(pandaFname.GetFileName(), res.Value()));
}

TEST_F(AotTest, PaocSpecifyMethods)
{
#ifndef PANDA_EVENTS_ENABLED
    GTEST_SKIP();
#endif

    // Test basic functionality only in host mode.
    if (RUNTIME_ARCH != Arch::X86_64) {
        return;
    }
    TmpFile pandaFname("test.pf");
    TmpFile paocOutputName("events-out.csv");

    PaocSpecifyMethodsEmit(pandaFname);

    {
        // paoc will try compiling all the methods from the panda-file that matches `--compiler-regex`
        auto res =
            os::exec::Exec(GetPaocFile(), "--paoc-panda-files", pandaFname.GetFileName(), "--compiler-regex", "B::f1",
                           "--paoc-mode=jit", "--events-output=csv", "--events-file", paocOutputName.GetFileName());
        ASSERT_TRUE(res) << "paoc failed with error: " << res.Error().ToString();
        ASSERT_EQ(res.Value(), 0U);

        std::ifstream infile(paocOutputName.GetFileName());
        std::regex rgx("Compilation,B::f1.*,COMPILED");
        size_t found = 0;
        for (std::string line; std::getline(infile, line);) {
            if (line.rfind("Compilation", 0U) == 0U) {
                ASSERT_TRUE(std::regex_match(line, rgx));
                found++;
            }
        }
        ASSERT_EQ(found, 1U);
    }
    {
        // Test `--compiler-regex-with-signature`:
        auto res = os::exec::Exec(GetPaocFile(), "--paoc-panda-files", pandaFname.GetFileName(),
                                  "--compiler-regex-with-signature", ".*B::f_overloaded\\(\\)", "--paoc-mode=jit",
                                  "--events-output=csv", "--events-file", paocOutputName.GetFileName());
        ASSERT_TRUE(res) << "paoc failed with error: " << res.Error().ToString();
        ASSERT_EQ(res.Value(), 0U);

        std::ifstream infile(paocOutputName.GetFileName());
        std::regex rgx("Compilation,B::f_overloaded.*,COMPILED");
        size_t found = 0;
        for (std::string line; std::getline(infile, line);) {
            if (line.rfind("Compilation", 0U) == 0U) {
                ASSERT_TRUE(std::regex_match(line, rgx));
                found++;
            }
        }
        ASSERT_EQ(found, 1U);
    }
}

static void PaocMultipleFilesEmitFirst(const TmpFile &pandaFname)
{
    auto source = R"(
        .function f64 main() {
            fldai.64 3.1415926
            return.64
        }
    )";

    pandasm::Parser parser;
    auto res = parser.Parse(source);
    ASSERT_TRUE(res);
    ASSERT_TRUE(pandasm::AsmEmitter::Emit(pandaFname.GetFileName(), res.Value()));
}

static void PaocMultipleFilesEmitSecond(const TmpFile &pandaFname)
{
    auto source = R"(
        .record MyMath {
        }

        .function f64 MyMath.getPi() <static> {
            fldai.64 3.1415926
            return.64
        }
    )";

    pandasm::Parser parser;
    auto res = parser.Parse(source);
    ASSERT_TRUE(res);
    ASSERT_TRUE(pandasm::AsmEmitter::Emit(pandaFname.GetFileName(), res.Value()));
}

TEST_F(AotTest, PaocMultipleFiles)
{
    if (RUNTIME_ARCH != Arch::X86_64) {
        GTEST_SKIP();
    }

    TmpFile aotFname("./test.an");
    TmpFile pandaFname1("test1.pf");
    TmpFile pandaFname2("test2.pf");

    PaocMultipleFilesEmitFirst(pandaFname1);
    PaocMultipleFilesEmitSecond(pandaFname2);

    {
        std::stringstream pandaFiles;
        pandaFiles << pandaFname1.GetFileName() << ',' << pandaFname2.GetFileName();
        auto res = os::exec::Exec(GetPaocFile(), "--paoc-panda-files", pandaFiles.str().c_str(), "--paoc-output",
                                  aotFname.GetFileName(), "--gc-type=epsilon", "--paoc-use-cha=false");
        ASSERT_TRUE(res) << "paoc failed with error: " << res.Error().ToString();
        ASSERT_EQ(res.Value(), 0U);
    }

    {
        AotManager aotManager;
        auto res = aotManager.AddFile(aotFname.GetFileName(), nullptr, static_cast<uint32_t>(mem::GCType::EPSILON_GC));
        ASSERT_TRUE(res) << res.Error();

        auto aotFile = aotManager.GetFile(aotFname.GetFileName());
        ASSERT_TRUE(aotFile);
        ASSERT_EQ(aotFile->GetFilesCount(), 2U);
    }
    RunAotdump(aotFname.GetFileName());
}

TEST_F(AotTest, PaocGcType)
{
    if (RUNTIME_ARCH != Arch::X86_64) {
        GTEST_SKIP();
    }

    TmpFile aotFname("./test.pn");
    TmpFile pandaFname("test.pf");

    {
        auto source = R"(
            .function f64 main() {
                fldai.64 3.1415926
                return.64
            }
        )";

        pandasm::Parser parser;
        auto res = parser.Parse(source);
        ASSERT_TRUE(res);
        ASSERT_TRUE(pandasm::AsmEmitter::Emit(pandaFname.GetFileName(), res.Value()));
    }

    {
        auto res = os::exec::Exec(GetPaocFile(), "--paoc-panda-files", pandaFname.GetFileName(), "--paoc-output",
                                  aotFname.GetFileName(), "--gc-type=epsilon", "--paoc-use-cha=false");
        ASSERT_TRUE(res) << "paoc failed with error: " << res.Error().ToString();
        ASSERT_EQ(res.Value(), 0U);
    }

    {
        // Wrong gc-type
        AotManager aotManager;
        auto res = aotManager.AddFile(aotFname.GetFileName(), nullptr, static_cast<uint32_t>(mem::GCType::STW_GC));
        ASSERT_FALSE(res) << res.Error();
        std::string expectedString = "Wrong AotHeader gc-type: epsilon vs stw";
        ASSERT_NE(res.Error().find(expectedString), std::string::npos);
    }

    {
        AotManager aotManager;
        auto res = aotManager.AddFile(aotFname.GetFileName(), nullptr, static_cast<uint32_t>(mem::GCType::EPSILON_GC));
        ASSERT_TRUE(res) << res.Error();

        auto aotFile = aotManager.GetFile(aotFname.GetFileName());
        ASSERT_TRUE(aotFile);
        ASSERT_EQ(aotFile->GetFilesCount(), 1U);
    }
    RunAotdump(aotFname.GetFileName());
}

TEST_F(AotTest, FileManagerLoadAbc)
{
    if (RUNTIME_ARCH != Arch::X86_64) {
        GTEST_SKIP();
    }

    TmpFile aotFname("./test.an");
    TmpFile pandaFname("./test.pf");

    {
        auto source = R"(
            .function f64 main() {
                fldai.64 3.1415926
                return.64
            }
        )";

        pandasm::Parser parser;
        auto res = parser.Parse(source);
        ASSERT_TRUE(res);
        ASSERT_TRUE(pandasm::AsmEmitter::Emit(pandaFname.GetFileName(), res.Value()));
    }

    {
        auto runtime = Runtime::GetCurrent();
        auto gcType = Runtime::GetGCType(runtime->GetOptions(), plugins::RuntimeTypeToLang(runtime->GetRuntimeType()));
        auto gcTypeName = "--gc-type=epsilon";
        if (gcType == mem::GCType::STW_GC) {
            gcTypeName = "--gc-type=stw";
        } else if (gcType == mem::GCType::G1_GC) {
            gcTypeName = "--gc-type=g1-gc";
        } else {
            ASSERT_TRUE(gcType == mem::GCType::EPSILON_GC || gcType == mem::GCType::EPSILON_G1_GC)
                << "Invalid GC type\n";
        }
        auto res = os::exec::Exec(GetPaocFile(), "--paoc-panda-files", pandaFname.GetFileName(), "--paoc-output",
                                  aotFname.GetFileName(), gcTypeName, "--paoc-use-cha=false");
        ASSERT_TRUE(res) << "paoc failed with error: " << res.Error().ToString();
        ASSERT_EQ(res.Value(), 0U);
    }

    {
        auto res = FileManager::LoadAbcFile(pandaFname.GetFileName(), panda_file::File::READ_ONLY);
        ASSERT_TRUE(res);
        auto aotManager = Runtime::GetCurrent()->GetClassLinker()->GetAotManager();
        auto aotFile = aotManager->GetFile(aotFname.GetFileName());
        ASSERT_TRUE(aotFile);
        ASSERT_EQ(aotFile->GetFilesCount(), 1U);
    }
    RunAotdump(aotFname.GetFileName());
}

static void PaocClustersWriteJson(const TmpFile &paocClusters)
{
    std::ofstream(paocClusters.GetFileName()) <<
        R"(
    {
        "clusters_map" :
        {
            "A::count" : ["unroll_enable"],
            "B::count2" : ["unroll_disable"],
            "_GLOBAL::main" : ["inline_disable", 1]
        },

        "compiler_options" :
        {
            "unroll_disable" :
            {
                "compiler-loop-unroll" : "false"
            },

            "unroll_enable" :
            {
                "compiler-loop-unroll" : "true",
                "compiler-loop-unroll-factor" : 42,
                "compiler-loop-unroll-inst-limit" : 850
            },

            "inline_disable" :
            {
                "compiler-inlining" : "false"
            }
        }
    }
    )";
}

static void PaocClustersEmit(const TmpFile &pandaFname)
{
    auto source = R"(
        .record A {}
        .record B {}

        .function i32 A.count() <static> {
            movi v1, 5
            ldai 0
        main_loop:
            jeq v1, main_ret
            addi 1
            jmp main_loop
        main_ret:
            return
        }

        .function i32 B.count() <static> {
            movi v1, 5
            ldai 0
        main_loop:
            jeq v1, main_ret
            addi 1
            jmp main_loop
        main_ret:
            return
        }

        .function i32 B.count2() <static> {
            movi v1, 5
            ldai 0
        main_loop:
            jeq v1, main_ret
            addi 1
            jmp main_loop
        main_ret:
            return
        }

        .function i32 main() {
            call.short A.count
            sta v0
            call.short B.count
            add2 v0
            call.short B.count2
            add2 v0
            return
        }
    )";

    pandasm::Parser parser;
    auto res = parser.Parse(source);
    ASSERT_TRUE(res);
    ASSERT_TRUE(pandasm::AsmEmitter::Emit(pandaFname.GetFileName(), res.Value()));
}

TEST_F(AotTest, PaocClusters)
{
    // Test basic functionality only in host mode.
    if (RUNTIME_ARCH != Arch::X86_64) {
        return;
    }

    TmpFile paocClusters("clusters.json");
    PaocClustersWriteJson(paocClusters);

    TmpFile pandaFname("test.pf");
    PaocClustersEmit(pandaFname);

    {
        TmpFile compilerEvents("events.csv");
        auto res =
            os::exec::Exec(GetPaocFile(), "--paoc-panda-files", pandaFname.GetFileName(), "--paoc-clusters",
                           paocClusters.GetFileName(), "--compiler-loop-unroll-factor=7",
                           "--compiler-enable-events=true", "--compiler-events-path", compilerEvents.GetFileName());
        ASSERT_TRUE(res) << "paoc failed with error: " << res.Error().ToString();
        ASSERT_EQ(res.Value(), 0U);

        bool firstFound = false;
        bool secondFound = false;
        std::ifstream eventsFile(compilerEvents.GetFileName());

        std::regex rgxUnrollAppliedCluster("A::count,loop-unroll,.*,unroll_factor:42,.*");
        std::regex rgxUnrollRestoredDefault("B::count,loop-unroll,.*,unroll_factor:7,.*");

        for (std::string line; std::getline(eventsFile, line);) {
            if (line.rfind("loop-unroll") != std::string::npos) {
                if (!firstFound) {
                    // Check that the cluster is applied:
                    ASSERT_TRUE(std::regex_match(line, rgxUnrollAppliedCluster));
                    firstFound = true;
                    continue;
                }
                ASSERT_FALSE(secondFound);
                // Check that the option is restored:
                ASSERT_TRUE(std::regex_match(line, rgxUnrollRestoredDefault));
                secondFound = true;
            }
        }
        ASSERT_TRUE(firstFound && secondFound);
    }
}

static void PandaFilesEmitFirst(const TmpFile &pandaFname)
{
    auto source = R"(
        .record Z {}
        .function i32 Z.zoo() <static> {
            ldai 45
            return
        }
    )";

    pandasm::Parser parser;
    auto res = parser.Parse(source);
    ASSERT_TRUE(res);
    ASSERT_TRUE(pandasm::AsmEmitter::Emit(pandaFname.GetFileName(), res.Value()));
}

static void PandaFilesEmitSecond(const TmpFile &pandaFname)
{
    auto source = R"(
        .record Z <external>
        .function i32 Z.zoo() <external, static>
        .record X {}
        .function i32 X.main() {
            call.short Z.zoo
            return
        }
    )";

    pandasm::Parser parser;
    auto res = parser.Parse(source);
    ASSERT_TRUE(res);
    ASSERT_TRUE(pandasm::AsmEmitter::Emit(pandaFname.GetFileName(), res.Value()));
}

TEST_F(AotTest, PandaFiles)
{
#ifndef PANDA_EVENTS_ENABLED
    GTEST_SKIP();
#endif

    if (RUNTIME_ARCH != Arch::X86_64) {
        GTEST_SKIP();
    }

    TmpFile aotFname("./test.an");
    TmpFile pandaFname1("test1.pf");
    TmpFile pandaFname2("test2.pf");
    TmpFile paocOutputName("events-out.csv");

    PandaFilesEmitFirst(pandaFname1);
    PandaFilesEmitSecond(pandaFname2);

    {
        std::stringstream pandaFiles;
        pandaFiles << pandaFname1.GetFileName() << ',' << pandaFname2.GetFileName();
        auto res = os::exec::Exec(GetPaocFile(), "--paoc-panda-files", pandaFname2.GetFileName(), "--panda-files",
                                  pandaFname1.GetFileName(), "--events-output=csv", "--events-file",
                                  paocOutputName.GetFileName());
        ASSERT_TRUE(res) << "paoc failed with error: " << res.Error().ToString();
        ASSERT_EQ(res.Value(), 0U);

        std::ifstream infile(paocOutputName.GetFileName());
        // Inlining attempt proofs that Z::zoo was available to inline
        std::regex rgx("Inline,.*Z::zoo.*");
        bool inlineAttempt = false;
        for (std::string line; std::getline(infile, line);) {
            inlineAttempt |= std::regex_match(line, rgx);
        }
        ASSERT_TRUE(inlineAttempt);
    }
}

TEST_F(AotTest, PandaZipFile)
{
    if (RUNTIME_ARCH != Arch::X86_64) {
        GTEST_SKIP();
    }

    std::vector<uint8_t> pfData {};
    {
        pandasm::Parser p;

        auto source = R"(
            .record Z {}
            .function i32 Z.zoo() <static> {
            ldai 45
            return
            }
        )";

        std::string srcFilename = "src.pa";
        auto res = p.Parse(source, srcFilename);
        ASSERT_EQ(p.ShowError().err, pandasm::Error::ErrorType::ERR_NONE);

        auto pf = pandasm::AsmEmitter::Emit(res.Value());
        ASSERT_NE(pf, nullptr);

        const auto headerPtr = reinterpret_cast<const uint8_t *>(pf->GetHeader());
        // NOLINTNEXTLINE(cppcoreguidelines-pro-bounds-pointer-arithmetic)
        pfData.assign(headerPtr, headerPtr + pf->GetHeader()->fileSize);
    }

    const char *archivename = "__TestPaocOpenZipPandaFile__.zip";
    const char *pandaFilename = "test.abc";
    const char *filename = "__TestPaocOpenZipPandaFile__.zip/test.abc";

    int ret = CreateOrAddFileIntoZip(archivename, pandaFilename, &pfData, APPEND_STATUS_CREATE, Z_NO_COMPRESSION);
    if (ret != 0) {
        ASSERT_EQ(1, 0) << "CreateOrAddFileIntoZip failed!";
        return;
    }

    {
        auto res = os::exec::Exec(GetPaocFile(), "--paoc-panda-files", filename, "--paoc-zip-panda-file", pandaFilename,
                                  "--paoc-location", "./");
        ASSERT_TRUE(res) << "paoc failed with error: " << res.Error().ToString();
        ASSERT_EQ(res.Value(), 0U);
    }
}
// NOLINTEND(readability-magic-numbers)

}  // namespace ark::compiler<|MERGE_RESOLUTION|>--- conflicted
+++ resolved
@@ -315,8 +315,6 @@
         bootContext->RemoveClass(klass_);
     };
 
-<<<<<<< HEAD
-=======
     void CheckLinkAotCodeForBootAotClassInvalid(AotManager *aotManager, const char *tmpfilePn)
     {
         auto aotFile = aotManager->GetFile(tmpfilePn);
@@ -360,7 +358,6 @@
         bootContext->RemoveClass(klass);
     };
 
->>>>>>> aad9f664
 private:
     const char *tmpFilePf_ = "test.pf";
     const char *cmdline_ = "cmdline";
@@ -439,8 +436,6 @@
     CheckLinkAotCodeForBoot(aotManager, tmpfilePn);
 }
 
-<<<<<<< HEAD
-=======
 TEST_F(AotTestBuildAndCheck, LinkAotCodeForBootAotClassInvalid)
 {
     if (RUNTIME_ARCH == Arch::AARCH32) {
@@ -462,7 +457,6 @@
     CheckLinkAotCodeForBootAotClassInvalid(aotManager, tmpfilePn);
 }
 
->>>>>>> aad9f664
 static void PaocSpecifyMethodsEmit(const TmpFile &pandaFname)
 {
     auto source = R"(
