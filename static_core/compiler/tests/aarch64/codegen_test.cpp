--- conflicted
+++ resolved
@@ -675,12 +675,8 @@
     EXPECT_TRUE(RegAlloc(graph));
     EXPECT_TRUE(graph->RunPass<Codegen>());
     // exclude offset from verification to avoid test modifications
-<<<<<<< HEAD
-    const char *expectedCode[] = {"ldr w0, [x1]", "ldr x0, [x0, #", "ldr x30, [x0, #",
-=======
     const char *expectedCode[] = {(OBJECT_POINTER_SIZE == sizeof(uint32_t)) ? "ldr w0, [x1]" : "ldr x0, [x1]",
                                   "ldr x0, [x0, #", "ldr x30, [x0, #",
->>>>>>> a77d6327
                                   "blr x30"};  // CallVirtual is encoded without tmp reg
     AssertCode(expectedCode);
 }
