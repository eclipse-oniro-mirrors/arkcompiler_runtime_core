--- conflicted
+++ resolved
@@ -257,7 +257,6 @@
         return originalRank_;
     }
 
-<<<<<<< HEAD
     virtual void SetDependencyMark()
     {
         dependencyMarked_ = true;
@@ -266,7 +265,6 @@
     bool GetDependencyMark() const
     {
         return dependencyMarked_;
-=======
     ItemTypes GetBaseItemType() const
     {
         return type_;
@@ -275,7 +273,6 @@
     void SetBaseItemType(ItemTypes type)
     {
         type_ = type;
->>>>>>> 895cadd4
     }
 
 private:
