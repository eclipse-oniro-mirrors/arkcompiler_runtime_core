--- conflicted
+++ resolved
@@ -496,11 +496,8 @@
     RuntimeInternalAllocator::Destroy();
 
     os::CpuAffinityManager::Finalize();
-<<<<<<< HEAD
-=======
 
     FiniBaseRuntime();
->>>>>>> a77d6327
 
     return true;
 }
@@ -572,8 +569,6 @@
         ark::os::mem_hooks::PandaHooks::Enable();
     }
 
-<<<<<<< HEAD
-=======
 #ifdef PANDA_TARGET_OHOS
     if (!options_.WasSetProfileOutput()) {
         options_.SetProfileOutput("/data/storage/ark-profile/profile.ap");
@@ -584,7 +579,6 @@
     }
 #endif
 
->>>>>>> a77d6327
 #ifdef PANDA_COMPILER_ENABLE
     // NOTE(maksenov): Enable JIT for debug mode
     isJitEnabled_ = !this->IsDebugMode() && Runtime::GetOptions().IsCompilerEnableJit();
@@ -593,10 +587,7 @@
 #endif
     isProfilerEnabled_ = Runtime::GetOptions().IsProfilerEnabled();
     saveProfilingInfo_ = Runtime::GetOptions().IsProfilesaverEnabled();
-<<<<<<< HEAD
-=======
     incrementalSaveProfilingInfo_ = Runtime::GetOptions().IsIncrementalProfilesaverEnabled();
->>>>>>> a77d6327
     verifierConfig_ = ark::verifier::NewConfig();
     InitializeVerifierRuntime();
 
@@ -1571,8 +1562,6 @@
 bool Runtime::SaveProfileInfo() const
 {
     return IsProfilerEnabled() && saveProfilingInfo_;
-<<<<<<< HEAD
-=======
 }
 
 bool Runtime::IncrementalSaveProfileInfo() const
@@ -1592,7 +1581,6 @@
         return false;
     }
     return saverWorker->TryAddTask();
->>>>>>> a77d6327
 }
 
 void Runtime::CheckOptionsFromOs() const
