--- conflicted
+++ resolved
@@ -86,11 +86,7 @@
         InitCardTableData(barrierSet_);
     }
     InitializeThreadFlag();
-<<<<<<< HEAD
-
-=======
     InitThreadRandomState();
->>>>>>> a77d6327
 #ifdef PANDA_USE_CUSTOM_SIGNAL_STACK
     mem::InternalAllocatorPtr allocator = Runtime::GetCurrent()->GetInternalAllocator();
     signalStack_.ss_sp = allocator->Alloc(SIGSTKSZ * 8U);
