/**
 * Copyright (c) 2022-2025 Huawei Device Co., Ltd.
 * Licensed under the Apache License, Version 2.0 (the "License");
 * you may not use this file except in compliance with the License.
 * You may obtain a copy of the License at
 *
 * http://www.apache.org/licenses/LICENSE-2.0
 *
 * Unless required by applicable law or agreed to in writing, software
 * distributed under the License is distributed on an "AS IS" BASIS,
 * WITHOUT WARRANTIES OR CONDITIONS OF ANY KIND, either express or implied.
 * See the License for the specific language governing permissions and
 * limitations under the License.
 */

#ifndef PANDA_TOOLING_INSPECTOR_THREAD_STATE_H
#define PANDA_TOOLING_INSPECTOR_THREAD_STATE_H

#include <unordered_set>
#include <vector>

#include "runtime/tooling/debugger.h"

#include "evaluation/conditions_storage.h"
#include "include/tooling/debug_interface.h"
#include "types/numeric_id.h"
#include "types/pause_on_exceptions_state.h"

namespace ark::tooling::inspector {

class DebuggableThread;

class ThreadState final {
public:
    explicit ThreadState(EvaluationEngine &engine) : breakpointConditions_(engine) {}
    ~ThreadState() = default;

    NO_COPY_SEMANTIC(ThreadState);
    NO_MOVE_SEMANTIC(ThreadState);

    bool IsPaused() const
    {
        return paused_;
    }

    std::vector<BreakpointId> GetBreakpointsByLocation(const PtLocation &location) const;

    void Reset();
    void BreakOnStart();
    void Continue();
    void ContinueTo(std::unordered_set<PtLocation, HashLocation> locations);
    void StepInto(std::unordered_set<PtLocation, HashLocation> locations);
    void StepOver(std::unordered_set<PtLocation, HashLocation> locations);
    void StepOut();
    void Pause();
    void SetBreakpointsActive(bool active);
    void SetSkipAllPauses(bool skip);
    void SetMixedDebugEnabled(bool mixedDebugEnabled);
    /**
     * @brief Set a breakpoint with optional condition.
     * @param locations to set breakpoint at, all will have the same BreakpointId.
     * @param condition pointer to string with panda bytecode, will not be saved.
     * @returns BreakpointId of set breakpoint.
     */
    BreakpointId SetBreakpoint(const std::vector<PtLocation> &locations, const std::string *condition = nullptr);
    void RemoveBreakpoint(BreakpointId id);

    template <typename F>
    void EnumerateBreakpoints(const F &func)
    {
        for (const auto &[loc, id] : breakpointLocations_) {
            func(loc, id);
        }
    }

    void SetPauseOnExceptions(PauseOnExceptionsState state);

    void OnException(bool uncaught);
    void OnFramePop();
    bool OnMethodEntry();
    void OnSingleStep(const PtLocation &location, const char *sourceFile);

    PauseReason GetPauseReason() const
    {
        return pauseReason_;
    }

private:
    enum class StepKind {
        // Just continue execution
        NONE,

        // Stop on the next step event. It is not reset to NONE during resetting the state on a new connection
        BREAK_ON_START,

        // Continue execution until one of the specified locations is reached
        CONTINUE_TO,

        // Stop on the next step event
        PAUSE,

        // Continue execution until one of the locations, other than the current line, is reached
        STEP_INTO,

        // Continue execution until the current frame is popped
        STEP_OUT,

        // Continue execution until both:
        // - The call frame is not a child to the starting position (e.g. we have not entered some method);
        // - One of the locations, other than the current line, is reached.
        STEP_OVER
    };

private:
    bool ShouldStopAtBreakpoint(const PtLocation &location);

private:
    StepKind stepKind_ {StepKind::NONE};

    // The set of locations has different semantics for various kinds of stepping:
    // - for CONTINUE_TO it contains the set of locations we should reach to end the step;
    // - for STEP_INTO and STEP_OVER it contains the set of locations corresponding to the current line
    //   (then, the locations we should leave to end the step).
    std::unordered_set<PtLocation, HashLocation> stepLocations_;

    bool methodEntered_ {false};

    bool breakpointsActive_ {true};
    BreakpointId nextBreakpointId_ {0};
    std::unordered_multimap<PtLocation, BreakpointId, HashLocation> breakpointLocations_;
    ConditionsStorage breakpointConditions_;

    PauseOnExceptionsState pauseOnExceptionsState_ {PauseOnExceptionsState::NONE};

    bool paused_ {false};
    bool skipAllPauses_ {false};
    bool mixedDebugEnabled_ {false};
<<<<<<< HEAD
=======
    bool breakOnStart_ {false};
    std::set<std::string_view> sourceFiles_;
    PauseReason pauseReason_ {PauseReason::OTHER};
>>>>>>> 46f0ea7f
};
}  // namespace ark::tooling::inspector

#endif  // PANDA_TOOLING_INSPECTOR_THREAD_STATE_H<|MERGE_RESOLUTION|>--- conflicted
+++ resolved
@@ -135,12 +135,9 @@
     bool paused_ {false};
     bool skipAllPauses_ {false};
     bool mixedDebugEnabled_ {false};
-<<<<<<< HEAD
-=======
     bool breakOnStart_ {false};
     std::set<std::string_view> sourceFiles_;
     PauseReason pauseReason_ {PauseReason::OTHER};
->>>>>>> 46f0ea7f
 };
 }  // namespace ark::tooling::inspector
 
