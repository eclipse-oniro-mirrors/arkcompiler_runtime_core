--- conflicted
+++ resolved
@@ -1847,8 +1847,6 @@
         return true;
     });
 }
-<<<<<<< HEAD
-=======
 
 void ClassLinker::AddBootClassFilter(const panda_file::File *bootPandaFile)
 {
@@ -1888,5 +1886,4 @@
 
     return FilterResult::POSSIBLY_HAS;
 }
->>>>>>> aad9f664
 }  // namespace ark