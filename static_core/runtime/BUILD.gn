--- conflicted
+++ resolved
@@ -308,6 +308,7 @@
   "time_utils.cpp",
   "timing.cpp",
   "tooling/backtrace/backtrace.cpp",
+  "tooling/coverage_listener.cpp",
   "tooling/debug_inf.cpp",
   "tooling/debugger.cpp",
   "tooling/evaluation/expression_loader.cpp",
@@ -536,28 +537,20 @@
   ]
   if (!(ark_standalone_build || ark_static_standalone_build)) {
     _libarkruntime_calculated_defines += [
-<<<<<<< HEAD
-      "PANDA_OHOS_GET_PARAMETER",
-=======
       "OHOS_PANDA_DEBUG_MODE_ENABLE",
       "OHOS_PANDA_TRACE_ENABLE",
->>>>>>> a8db4c85
+      "PANDA_OHOS_GET_PARAMETER",
     ]
     _libarkruntime_calculated_external_deps += [
       "init:libbegetutil",
     ]
     _libarkruntime_calculated_deps += [
-<<<<<<< HEAD
-      "$ark_root/runtime/para:Runtime.para",
-      "$ark_root/runtime/para:Runtime.para.dac",
-=======
-      "$ark_root/runtime/para:RuntimeEnableDebugger.para",
-      "$ark_root/runtime/para:RuntimeEnableDebugger.para.dac",
       "$ark_root/etc/para:code_coverage.para",
       "$ark_root/etc/para:code_coverage.para.dac",
       "$ark_root/runtime:runtime.para",
       "$ark_root/runtime:runtime.para.dac",
->>>>>>> a8db4c85
+      "$ark_root/runtime/para:Runtime.para",
+      "$ark_root/runtime/para:Runtime.para.dac",
     ]
   }
 }
