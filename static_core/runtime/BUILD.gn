# Copyright (c) 2021-2025 Huawei Device Co., Ltd.
# Licensed under the Apache License, Version 2.0 (the "License");
# you may not use this file except in compliance with the License.
# You may obtain a copy of the License at
#
# http://www.apache.org/licenses/LICENSE-2.0
#
# Unless required by applicable law or agreed to in writing, software
# distributed under the License is distributed on an "AS IS" BASIS,
# WITHOUT WARRANTIES OR CONDITIONS OF ANY KIND, either express or implied.
# See the License for the specific language governing permissions and
# limitations under the License.

import("//arkcompiler/runtime_core/static_core/ark_config.gni")
import("$ark_root/plugins/plugins.gni")
import("$ark_root/verification/verification.gni")

if (ark_standalone_build) {
  import("$build_root/ark.gni")
} else {
  import("//build/ohos.gni")
}

runtime_yaml = [ "runtime.yaml" ]
if (enable_irtoc) {
  runtime_yaml += [ "$ark_root/irtoc/intrinsics.yaml" ]
}
runtime_yaml += plugin_runtime_yamls

config("arkruntime_public_config") {
  include_dirs = [
    "$ark_root/runtime",

    # The line below needed only for stdlib. It must be removed after stdlib separation from runtime is implemented(#18135).
    "$ark_root/plugins/ets/runtime/ani/",
    "$ark_root/runtime/tooling/inspector",
    get_label_info(
        "$ark_root/cross_values:cross_values_getters_generate(${default_toolchain})",
        "target_gen_dir"),
    "$target_gen_dir",
    "$target_gen_dir/generated",
    "$target_gen_dir/include",
  ]

  include_dirs += platform_include_dirs
  include_dirs += [ "$ark_root/../common_interfaces" ]

  if (ark_hybrid) {
    include_dirs += [ "$ark_root/../common_interfaces" ]
    cflags_cc = [
      "-Wno-gnu-anonymous-struct",
      "-Wno-nested-anon-types",
    ]
  }

  configs = [
    "$ark_root/libarkbase:arkbase_public_config",
    "$ark_root/libarkfile:arkfile_public_config",
    "$ark_root/verification/gen:verification_public_config",
    "$ark_root/compiler:arkcompiler_public_config",
  ]
  configs += plugin_runtime_configs
}

if (!ark_static_standalone_build) {
  ohos_shared_headers("runtime_headers") {
    include_dirs = [
      "$ark_root/runtime",
      "$ark_root/plugins/ets/runtime/ani/",
      "$target_gen_dir",
      "$target_gen_dir/generated",
      "$target_gen_dir/include",
    ]
    include_dirs += [ get_label_info(
            "$ark_root/cross_values:cross_values_getters_generate(${default_toolchain})",
            "target_gen_dir") ]
    deps = [ "$ark_root/cross_values:cross_values_getters_generate(${default_toolchain})" ]

    include_dirs += platform_include_dirs

    part_name = ark_part_name
    subsystem_name = "$ark_subsystem_name"
  }
}

config("arkruntime_config") {
  include_dirs = [
    "$ark_root/compiler",
    "$ark_root/dprof/libdprof",
  ]
  if (ark_standalone_build) {
    include_dirs += [ "//third_party/icu/icu4c/source" ]
  }

  cflags_cc = [
    "-Wno-invalid-offsetof",
    "-Wno-unused-parameter",
  ]

  if (current_cpu == "arm64") {
    asmflags = [ "-march=armv8-a+crc" ]
  }

  configs = [
    "$build_root/config/compiler:optimize_speed",
    "$build_root/config/compiler:no_exceptions",
    "$build_root/config/compiler:no_rtti",
  ]
}

group("arkruntime_header_deps") {
  deps = [
    ":arkruntime_gen_entrypoints_entrypoints_gen_S",
    ":arkruntime_gen_entrypoints_entrypoints_gen_h",
    ":arkruntime_gen_intrinsics_intrinsics_enum_h",
    ":arkruntime_gen_intrinsics_intrinsics_gen_h",
    ":arkruntime_gen_intrinsics_intrinsics_h",
    ":arkruntime_gen_intrinsics_unimplemented_intrinsics-inl_cpp",
    ":arkruntime_gen_intrinsics_yaml",
    ":core_any_intrinsics_inc",
    ":intrinsics_inl_h",
    ":isa_gen_libarkruntime_interpreter-inl_gen_h",
    ":isa_gen_libarkruntime_isa_constants_gen_h",
    ":language_config_gen_inc",
    ":libarkruntime_options_gen_h",
    ":libarkruntime_shorty_values_h",
    ":plugin_clear_profile_h",
    ":plugin_destroy_profile_h",
    ":plugin_dump_profile_h",
    ":plugin_find_method_in_profile_h",
    ":plugin_profiling_includes_disasm_h",
    ":plugin_profiling_includes_h",
    ":plugin_read_profile_h",
    ":plugins_asm_defines_def",
    ":plugins_defines_h",
    ":plugins_entrypoints_gen_h",
    ":plugins_inc",
    ":plugins_interpreters_inl_h",
    ":profiling_gen_profiling_gen_h",
    ":substitute_icu_path",
    "$ark_root/libarkbase:gen_logger_options_h",
    "$ark_root/verification/gen:isa_gen_verification_gen_abs_int_inl_gen_h",
    "$ark_root/verification/gen:isa_gen_verification_gen_cflow_iterate_inl_gen_h",
    "$ark_root/verification/gen:isa_gen_verification_gen_handle_gen_h",
    "$ark_root/verification/gen:isa_gen_verification_gen_job_fill_gen_h",
    "$ark_root/verification/gen:verification_abs_int_inl_compat_checks_h",
    "$ark_root/verification/gen:verification_gen_plugins_gen_inc",
    "$ark_root/verification/gen:verification_verifier_messages_data_cpp",
    "$ark_root/verification/gen:verification_verifier_messages_h",
  ]
  if (enable_irtoc) {
    deps += [ ":isa_gen_libarkruntime_irtoc_interpreter_utils_h" ]
  }

  deps += plugin_arkruntime_header_plugin_deps
}

_libarkruntime_calculated_sources = [
  "arch/asm_support.cpp",
  "assert_gc_scope.cpp",
  "bridge/bridge.cpp",
  "cframe.cpp",
  "cha.cpp",
  "class.cpp",
  "class_helper.cpp",
  "class_initializer.cpp",
  "class_linker.cpp",
  "class_linker_extension.cpp",
  "compiler.cpp",
  "compiler_task_manager_worker.cpp",
  "compiler_thread_pool_worker.cpp",
  "coretypes/array.cpp",
  "coretypes/line_string.cpp",
  "coretypes/string.cpp",
  "coretypes/string_flatten.cpp",
  "coroutines/coroutine.cpp",
  "coroutines/coroutine_events.cpp",
  "coroutines/coroutine_manager.cpp",
  "coroutines/coroutine_stats.cpp",
  "coroutines/coroutine_worker.cpp",
  "coroutines/coroutine_worker_group.cpp",
<<<<<<< HEAD
  "coroutines/priority_queue.cpp",
  "coroutines/stackful_coroutine.cpp",
  "coroutines/stackful_coroutine_manager.cpp",
  "coroutines/stackful_coroutine_state_info.cpp",
  "coroutines/stackful_coroutine_worker.cpp",
=======
  "coroutines/native_stack_allocator/native_stack_allocator.cpp",
  "coroutines/priority_queue.cpp",
  "coroutines/stackful_coroutine.cpp",
  "coroutines/stackful_coroutine_manager.cpp",
  "coroutines/stackful_coroutine_worker.cpp",
  "coroutines/stackful_coroutine_state_info.cpp",
>>>>>>> aad9f664
  "coroutines/threaded_coroutine.cpp",
  "coroutines/threaded_coroutine_manager.cpp",
  "default_debugger_agent.cpp",
  "deoptimization.cpp",
  "entrypoints/entrypoints.cpp",
  "exceptions.cpp",
  "fibers/fiber_context.cpp",
  "field.cpp",
  "file_manager.cpp",
  "gc_task.cpp",
  "global_object_lock.cpp",
<<<<<<< HEAD
=======
  "class_lock.cpp",
>>>>>>> aad9f664
  "handle_scope.cpp",
  "hotreload/hotreload.cpp",
  "imtable_builder.cpp",
  "init_icu.cpp",
  "interpreter/interpreter.cpp",
<<<<<<< HEAD
  "interpreter/runtime_interface.cpp",
  "intrinsics.cpp",
  "jit/libprofile/pgo_file_builder.cpp",
  "jit/profile_saver_worker.cpp",
  "jit/profiling_loader.cpp",
  "jit/profiling_saver.cpp",
=======
  "intrinsics.cpp",
  "jit/libprofile/pgo_file_builder.cpp",
  "jit/profiling_loader.cpp",
  "jit/profiling_saver.cpp",
  "jit/profile_saver_worker.cpp",
>>>>>>> aad9f664
  "language_context.cpp",
  "loadable_agent.cpp",
  "lock_order_graph.cpp",
  "locks.cpp",
  "mark_word.cpp",
  "mem/allocator.cpp",
  "mem/gc/bitmap.cpp",
  "mem/gc/card_table.cpp",
  "mem/gc/cmc-gc-adapter/cmc-allocator-adapter.cpp",
  "mem/gc/cmc-gc-adapter/cmc-gc-adapter.cpp",
  "mem/gc/epsilon-g1/epsilon-g1.cpp",
  "mem/gc/epsilon/epsilon.cpp",
  "mem/gc/epsilon/epsilon_barrier.cpp",
  "mem/gc/g1/g1-allocator.cpp",
  "mem/gc/g1/g1-gc.cpp",
  "mem/gc/g1/g1-helpers.cpp",
  "mem/gc/g1/g1_analytics.cpp",
  "mem/gc/g1/g1_pause_tracker.cpp",
  "mem/gc/g1/hot_cards.cpp",
  "mem/gc/g1/ref_updater.cpp",
  "mem/gc/g1/update_remset_task_queue.cpp",
  "mem/gc/g1/update_remset_thread.cpp",
  "mem/gc/g1/update_remset_worker.cpp",
  "mem/gc/gc-hung/gc_hung.cpp",
  "mem/gc/gc.cpp",
  "mem/gc/gc_adaptive_marking_stack.cpp",
  "mem/gc/gc_barrier_set.cpp",
  "mem/gc/gc_queue.cpp",
  "mem/gc/gc_root.cpp",
  "mem/gc/gc_root_type.cpp",
  "mem/gc/gc_scope.cpp",
  "mem/gc/gc_scoped_phase.cpp",
  "mem/gc/gc_settings.cpp",
  "mem/gc/gc_stats.cpp",
  "mem/gc/gc_trigger.cpp",
  "mem/gc/gen-gc/gen-gc.cpp",
  "mem/gc/generational-gc-base.cpp",
  "mem/gc/heap-space-misc/crossing_map.cpp",
  "mem/gc/heap-space-misc/crossing_map_singleton.cpp",
  "mem/gc/lang/gc_lang.cpp",
  "mem/gc/stw-gc/stw-gc.cpp",
  "mem/gc/workers/gc_worker.cpp",
  "mem/gc/workers/gc_workers_task_pool.cpp",
  "mem/gc/workers/gc_workers_task_queue.cpp",
  "mem/gc/workers/gc_workers_thread_pool.cpp",
  "mem/heap_manager.cpp",
  "mem/heap_space.cpp",
  "mem/heap_verifier.cpp",
  "mem/internal_allocator.cpp",
  "mem/mem_stats.cpp",
  "mem/mem_stats_additional_info.cpp",
  "mem/mem_stats_default.cpp",
  "mem/memory_manager.cpp",
  "mem/object_helpers.cpp",
  "mem/panda_string.cpp",
  "mem/refstorage/global_object_storage.cpp",
  "mem/refstorage/ref_block.cpp",
  "mem/refstorage/reference_storage.cpp",
  "mem/region_space.cpp",
  "mem/rendezvous.cpp",
  "mem/runslots.cpp",
  "mem/tlab.cpp",
  "method.cpp",
  "methodtrace/trace.cpp",
  "monitor.cpp",
  "monitor_object_lock.cpp",
  "monitor_pool.cpp",
  "mt_thread_manager.cpp",
  "object_accessor.cpp",
  "object_header.cpp",
  "osr.cpp",
  "panda_vm.cpp",
  "plugins.cpp",
  "profilesaver/profile_dump_info.cpp",
  "profilesaver/profile_saver.cpp",
  "regexp/ecmascript/mem/dyn_chunk.cpp",
  "regexp/ecmascript/regexp_executor.cpp",
  "regexp/ecmascript/regexp_opcode.cpp",
  "regexp/ecmascript/regexp_parser.cpp",
  "runtime.cpp",
  "runtime_controller.cpp",
  "runtime_helpers.cpp",
  "stack_walker.cpp",
  "string_table.cpp",
  "thread.cpp",
  "thread_proxy.cpp",
  "time_utils.cpp",
  "timing.cpp",
  "tooling/backtrace/backtrace.cpp",
<<<<<<< HEAD
  "tooling/coverage_listener.cpp",
=======
>>>>>>> aad9f664
  "tooling/debug_inf.cpp",
  "tooling/debugger.cpp",
  "tooling/evaluation/expression_loader.cpp",
  "tooling/inspector/debugger_arkapi.cpp",
  "tooling/inspector/types/profile_result.cpp",
  "tooling/pt_default_lang_extension.cpp",
  "tooling/pt_thread.cpp",
  "tooling/sampler/lock_free_queue.cpp",
  "tooling/sampler/sample_writer.cpp",
  "tooling/sampler/samples_record.cpp",
  "tooling/sampler/sampling_profiler.cpp",
  "tooling/sampler/stack_walker_base.cpp",
  "tooling/sampler/thread_communicator.cpp",
  "tooling/tools.cpp",
  "vtable_builder_base.cpp",
]

if (!is_mingw) {
  _libarkruntime_calculated_sources += [
    "dprofiler/dprofiler.cpp",
    "signal_handler.cpp",
  ]
}

_libarkruntime_arch_sources_arm = [
  "arch/arm/interpreter_support.S",
  "arch/arm/osr_arm.S",
  "bridge/arch/arm/compiled_code_to_interpreter_bridge_arm.S",
  "bridge/arch/arm/compiled_code_to_interpreter_bridge_dyn_arm.S",
  "bridge/arch/arm/compiled_code_to_runtime_bridge_arm.S",
  "bridge/arch/arm/deoptimization_arm.S",
  "bridge/arch/arm/expand_compiled_code_args_dyn_arm.S",
  "bridge/arch/arm/interpreter_to_compiled_code_bridge_arm.S",
  "bridge/arch/arm/interpreter_to_compiled_code_bridge_dyn_arm.S",
  "fibers/arch/arm/get.S",
  "fibers/arch/arm/switch.S",
  "fibers/arch/arm/update.S",
]

_libarkruntime_arch_sources_arm64 = [
  "arch/aarch64/interpreter_support.S",
  "arch/aarch64/osr_aarch64.S",
  "bridge/arch/aarch64/compiled_code_to_interpreter_bridge_aarch64.S",
  "bridge/arch/aarch64/compiled_code_to_interpreter_bridge_dyn_aarch64.S",
  "bridge/arch/aarch64/compiled_code_to_runtime_bridge_aarch64.S",
  "bridge/arch/aarch64/deoptimization_aarch64.S",
  "bridge/arch/aarch64/expand_compiled_code_args_dyn_aarch64.S",
  "bridge/arch/aarch64/interpreter_to_compiled_code_bridge_aarch64.S",
  "bridge/arch/aarch64/interpreter_to_compiled_code_bridge_dyn_aarch64.S",
  "fibers/arch/aarch64/get.S",
  "fibers/arch/aarch64/switch.S",
  "fibers/arch/aarch64/update.S",
]

_libarkruntime_arch_sources_x86 = [
  "arch/x86/interpreter_support.S",
  "arch/x86/osr_x86.S",
  "bridge/arch/x86/compiled_code_to_interpreter_bridge_x86.S",
  "bridge/arch/x86/deoptimization_x86.S",
  "bridge/arch/x86/interpreter_to_compiled_code_bridge_x86.S",
]

_libarkruntime_arch_sources_amd64 = [
  "arch/amd64/common_amd64.S",
  "arch/amd64/interpreter_support.S",
  "arch/amd64/osr_amd64.S",
  "bridge/arch/amd64/compiled_code_to_interpreter_bridge_amd64.S",
  "bridge/arch/amd64/compiled_code_to_interpreter_bridge_dyn_amd64.S",
  "bridge/arch/amd64/compiled_code_to_runtime_bridge_amd64.S",
  "bridge/arch/amd64/deoptimization_amd64.S",
  "bridge/arch/amd64/expand_compiled_code_args_dyn_amd64.S",
  "bridge/arch/amd64/interpreter_to_compiled_code_bridge_amd64.S",
  "bridge/arch/amd64/interpreter_to_compiled_code_bridge_dyn_amd64.S",
  "fibers/arch/amd64/get.S",
  "fibers/arch/amd64/switch.S",
  "fibers/arch/amd64/update.S",
]

if (current_cpu == "arm") {
  _libarkruntime_calculated_sources += _libarkruntime_arch_sources_arm
  #TODO add arm32 abi hard
} else if (current_cpu == "arm64") {
  _libarkruntime_calculated_sources += _libarkruntime_arch_sources_arm64
} else if (current_cpu == "x86") {
  _libarkruntime_calculated_sources += _libarkruntime_arch_sources_x86
} else if (current_cpu == "amd64" || current_cpu == "x64" ||
           current_cpu == "x86_64") {
  _libarkruntime_calculated_sources += _libarkruntime_arch_sources_amd64
}
<<<<<<< HEAD

if (defined(enable_perf_counters)) {
  _libarkruntime_calculated_sources += [ "tooling/perf_counter.cpp" ]
}

if (is_mob) {
  _libarkruntime_calculated_sources += [
    "$ark_root/platforms/mobile/runtime/thread.cpp",
    "$ark_root/platforms/mobile/runtime/verify_app_install.cpp",
  ]
} else {
  _libarkruntime_calculated_sources += [
    "$ark_root/platforms/common/runtime/thread.cpp",
    "$ark_root/platforms/common/runtime/verify_app_install.cpp",
  ]
}

_libarkruntime_core_vm_sources = [
  "core/core_class_linker_extension.cpp",
  "core/core_language_context.cpp",
  "core/core_vm.cpp",
]
_libarkruntime_calculated_sources += _libarkruntime_core_vm_sources
_libarkruntime_calculated_sources += verifier_sources + plugin_verifier_sources
_libarkruntime_calculated_sources += plugin_runtime_sources

_libarkruntime_calculated_configs = [
  "$ark_root/assembler:arkassembler_public_config",
  "$ark_root/libpandabase:arkbase_public_config",
  "$ark_root/libpandafile:arkfile_public_config",
  "$ark_root/compiler:arkcompiler_public_config",
  "$ark_root/verification/gen:verification_public_config",
  ":arkruntime_public_config",
  ":arkruntime_config",
  "$ark_root/runtime/asm_defines:asmdefines_public_config",
]
_libarkruntime_calculated_configs += plugin_runtime_configs

_libarkruntime_calculated_deps = [
  ":arkruntime_header_deps",
  "$ark_root/assembler:libarktsassembler",
  "$ark_root/compiler:libarkcompiler_intrinsics_gen_inl_entrypoints_bridge_asm_macro_inl",
  "$ark_root/compiler:libarkcompiler_intrinsics_gen_inl_intrinsics_enum_inl",
  "$ark_root/compiler/aot:libarkaotmanager",
  "$ark_root/cross_values:cross_values_getters_generate(${default_toolchain})",
  "$ark_root/libpandabase:libarktsbase",
  "$ark_root/libpandafile:libarkfile_type_gen_h",
  "$ark_root/libpandafile:libarktsfile",
  "$ark_root/libziparchive:libarktsziparchive",
  "$ark_root/platforms/target_defaults:arktarget_options",
  "$ark_root/runtime/asm_defines:asm_defines_generator",
]

if (ark_static_standalone_build) {
  _libarkruntime_calculated_configs += [ zlib_public_config ]
  _libarkruntime_calculated_deps += [
    icui18n_dep,
    zlib_dep,
  ]
}

_libarkruntime_calculated_external_deps = [
  "napi:ace_napi",
  icui18n_dep,
  icuuc_dep,
  sdk_libc_secshared_dep,
  zlib_dep,
]

_libarkruntime_calculated_defines = []
_libarkruntime_calculated_include_dirs = []

if (!(ark_standalone_build || ark_static_standalone_build)) {
  _libarkruntime_calculated_external_deps += [ "pcre2:libpcre2_static" ]
  _libarkruntime_calculated_external_deps += [ "pcre2:libpcre2_static_16" ]
} else if (ark_standalone_build) {
  _libarkruntime_calculated_deps += [
    "//third_party/pcre2:libpcre2_static",
    "//third_party/pcre2:libpcre2_static_16",
  ]
} else if (ark_static_standalone_build) {
  _libarkruntime_calculated_deps += [
    ":libpcre2_16",
    ":libpcre2_8",
  ]
  _libarkruntime_calculated_include_dirs += [ "$target_gen_dir/pcre2/common" ]
}

if (!ark_standalone_build) {
  _libarkruntime_calculated_external_deps += [ "napi:ace_napi" ]
}

_libarkruntime_calculated_deps += plugin_runtime_deps
_libarkruntime_calculated_deps += plugin_arkruntime_stdlib_plugin_deps

if (!is_mingw) {
  _libarkruntime_calculated_deps += [ "$ark_root/dprof:libdprof" ]
}

if (current_cpu == "arm") {
  _libarkruntime_calculated_deps += [
    ":bridge_dispatch_arm",
    ":bridge_dispatch_dyn_arm",
  ]
} else if (current_cpu == "arm64") {
  _libarkruntime_calculated_deps += [
    ":bridge_dispatch_aarch64",
    ":bridge_dispatch_dyn_aarch64",
  ]
} else if (current_cpu == "amd64" || current_cpu == "x64" ||
           current_cpu == "x86_64") {
  _libarkruntime_calculated_deps += [
    ":bridge_dispatch_amd64",
    ":bridge_dispatch_dyn_amd64",
  ]
}
=======

if (defined(enable_perf_counters)) {
  _libarkruntime_calculated_sources += [ "tooling/perf_counter.cpp" ]
}

if (is_mob) {
  _libarkruntime_calculated_sources += [
    "$ark_root/platforms/mobile/runtime/thread.cpp",
    "$ark_root/platforms/mobile/runtime/verify_app_install.cpp",
  ]
} else {
  _libarkruntime_calculated_sources += [
    "$ark_root/platforms/common/runtime/thread.cpp",
    "$ark_root/platforms/common/runtime/verify_app_install.cpp",
  ]
}

_libarkruntime_core_vm_sources = [
  "core/core_class_linker_extension.cpp",
  "core/core_language_context.cpp",
  "core/core_vm.cpp",
]
_libarkruntime_calculated_sources += _libarkruntime_core_vm_sources
_libarkruntime_calculated_sources += verifier_sources + plugin_verifier_sources
_libarkruntime_calculated_sources += plugin_runtime_sources

_libarkruntime_calculated_configs = [
  "$ark_root/assembler:arkassembler_public_config",
  "$ark_root/libarkbase:arkbase_public_config",
  "$ark_root/libarkfile:arkfile_public_config",
  "$ark_root/compiler:arkcompiler_public_config",
  "$ark_root/verification/gen:verification_public_config",
  ":arkruntime_public_config",
  ":arkruntime_config",
  "$ark_root/runtime/asm_defines:asmdefines_public_config",
]
_libarkruntime_calculated_configs += plugin_runtime_configs

_libarkruntime_calculated_deps = [
  ":arkruntime_header_deps",
  "$ark_root/assembler:libarktsassembler",
  "$ark_root/compiler:libarkcompiler_intrinsics_gen_inl_entrypoints_bridge_asm_macro_inl",
  "$ark_root/compiler:libarkcompiler_intrinsics_gen_inl_intrinsics_enum_inl",
  "$ark_root/compiler/aot:libarkaotmanager",
  "$ark_root/cross_values:cross_values_getters_generate(${default_toolchain})",
  "$ark_root/libarkbase:libarktsbase",
  "$ark_root/libarkfile:libarkfile_type_gen_h",
  "$ark_root/libarkfile:libarktsfile",
  "$ark_root/libziparchive:libarktsziparchive",
  "$ark_root/platforms/target_defaults:arktarget_options",
  "$ark_root/runtime/asm_defines:asm_defines_generator",
]

if (ark_static_standalone_build) {
  _libarkruntime_calculated_configs += [ zlib_public_config ]
  _libarkruntime_calculated_deps += [
    icui18n_dep,
    zlib_dep,
  ]
}

_libarkruntime_calculated_external_deps = [
  icui18n_dep,
  icuuc_dep,
  sdk_libc_secshared_dep,
  zlib_dep,
]

if (ark_ets_interop_js) {
  _libarkruntime_calculated_external_deps += [
    "napi:ace_napi",
    "node:node_header_notice",
  ]
}

_libarkruntime_calculated_defines = []
_libarkruntime_calculated_include_dirs = []

if (!(ark_standalone_build || ark_static_standalone_build)) {
  _libarkruntime_calculated_external_deps += [ "pcre2:libpcre2_static" ]
  _libarkruntime_calculated_external_deps += [ "pcre2:libpcre2_static_16" ]
} else if (ark_standalone_build) {
  _libarkruntime_calculated_deps += [
    "//third_party/pcre2:libpcre2_static",
    "//third_party/pcre2:libpcre2_static_16",
  ]
} else if (ark_static_standalone_build) {
  _libarkruntime_calculated_deps += [
    ":libpcre2_16",
    ":libpcre2_8",
  ]
  _libarkruntime_calculated_include_dirs += [ "$target_gen_dir/pcre2/common" ]
}

if (!ark_standalone_build) {
  _libarkruntime_calculated_external_deps += [ "napi:ace_napi" ]
}

_libarkruntime_calculated_deps += plugin_runtime_deps
_libarkruntime_calculated_deps += plugin_arkruntime_stdlib_plugin_deps

if (!is_mingw) {
  _libarkruntime_calculated_deps += [ "$ark_root/dprof:libdprof" ]
}

if (current_cpu == "arm") {
  _libarkruntime_calculated_deps += [
    ":bridge_dispatch_arm",
    ":bridge_dispatch_dyn_arm",
  ]
} else if (current_cpu == "arm64") {
  _libarkruntime_calculated_deps += [
    ":bridge_dispatch_aarch64",
    ":bridge_dispatch_dyn_aarch64",
  ]
} else if (current_cpu == "amd64" || current_cpu == "x64" ||
           current_cpu == "x86_64") {
  _libarkruntime_calculated_deps += [
    ":bridge_dispatch_amd64",
    ":bridge_dispatch_dyn_amd64",
  ]
}
>>>>>>> aad9f664

if (is_ohos && is_standard_system) {
  _libarkruntime_calculated_defines = [
    "PANDA_OHOS_USE_INNER_HILOG",
    "PANDA_USE_HITRACE",
    "PANDA_USE_QOS",
<<<<<<< HEAD
=======
    "PANDA_USE_ETS_UTILS",
>>>>>>> aad9f664
  ]
  _libarkruntime_calculated_external_deps += [
    "hilog:libhilog",
    "hitrace:hitrace_meter",
<<<<<<< HEAD
=======
    "ets_utils:console",
>>>>>>> aad9f664
    "libuv:uv",
    "qos_manager:qos",
  ]
  if (!(ark_standalone_build || ark_static_standalone_build)) {
    _libarkruntime_calculated_defines += [
<<<<<<< HEAD
      "OHOS_PANDA_DEBUG_MODE_ENABLE",
=======
      "PANDA_OHOS_GET_PARAMETER",
>>>>>>> aad9f664
    ]
    _libarkruntime_calculated_external_deps += [
      "init:libbegetutil",
    ]
    _libarkruntime_calculated_deps += [
<<<<<<< HEAD
      "$ark_root/runtime/para:RuntimeEnableDebugger.para",
      "$ark_root/runtime/para:RuntimeEnableDebugger.para.dac",
      "$ark_root/etc/para:code_coverage.para",
      "$ark_root/etc/para:code_coverage.para.dac",
    ]
  }
}


ohos_source_set("libarkruntime_set_static") {
  sources = _libarkruntime_calculated_sources

=======
      "$ark_root/runtime/para:Runtime.para",
      "$ark_root/runtime/para:Runtime.para.dac",
    ]
  }
}

if (is_safepoint_checkers_build) {
  _libarkruntime_calculated_defines += [ "SAFEPOINT_TIME_CHECKER_ENABLED" ]
  _libarkruntime_calculated_sources += [
    "safepoint_timer.cpp",
    "timer_table.cpp"
  ]
}


ohos_source_set("libarkruntime_set_static") {
  cflags_cc = [ "-fno-emulated-tls" ]
  sources = _libarkruntime_calculated_sources

>>>>>>> aad9f664
  if (enable_irtoc) {
    sources += [ "$ark_root_gen_dir/generated/irtoc_lib.o" ]
    if (is_llvm_interpreter || is_llvm_fastpath) {
      sources += [ "$ark_root_gen_dir/generated/irtoc_llvm_lib.o" ]
    }
  }

  public_configs = _libarkruntime_calculated_configs
  public_configs += [ "$ark_root:ark_config" ]

  deps = _libarkruntime_calculated_deps

  if (enable_irtoc) {
    deps += [ "$ark_root/irtoc:irtoc_generate" ]
  }

  deps += [
    ":arkruntime_interpreter_impl",
    "$ark_root/compiler:libarktscompiler",
  ]

  external_deps = _libarkruntime_calculated_external_deps
  defines = _libarkruntime_calculated_defines
  include_dirs = _libarkruntime_calculated_include_dirs

  part_name = ark_part_name
  subsystem_name = ark_subsystem_name
}

ohos_source_set("libarkruntime_set_static_host") {
<<<<<<< HEAD
=======
  cflags_cc = [ "-fno-emulated-tls" ]
>>>>>>> aad9f664
  sources = _libarkruntime_calculated_sources

  public_configs = _libarkruntime_calculated_configs
  public_configs += [ "$ark_root:ark_host_config" ]

  deps = _libarkruntime_calculated_deps
  deps += [
    ":arkruntime_interpreter_impl_host",
    "$ark_root/compiler:libarktscompiler_host",
  ]

  external_deps = _libarkruntime_calculated_external_deps
  defines = _libarkruntime_calculated_defines
  include_dirs = _libarkruntime_calculated_include_dirs


  part_name = ark_part_name
  subsystem_name = ark_subsystem_name
}

ohos_static_library("libarkruntime_static") {
  deps = [ ":libarkruntime_set_static" ]
  output_extension = "a"
  part_name = ark_part_name
  subsystem_name = "$ark_subsystem_name"
}

config("ark_runtime_public_config") {
  include_dirs = [
    "$ark_root/plugins/ets/dfx",
    "$ark_root/plugins/ets/runtime/integrate",
    "$ark_root/runtime/tooling/inspector",
  ]
}

ohos_shared_library("libarkruntime") {
<<<<<<< HEAD
  public_configs = [ ":ark_runtime_public_config" ]
=======
  public_configs = [ ":ark_integrate_public_config" ]
  cflags_cc = [ "-fno-emulated-tls" ]
  ldflags = [ "-fno-emulated-tls" ]
>>>>>>> aad9f664
  deps = [ ":libarkruntime_set_static" ]

  if (ark_hybrid) {
    external_deps = [ "ets_runtime:libark_jsruntime" ]
  }

  if ((current_cpu == "amd64" || current_cpu == "x64" ||
<<<<<<< HEAD
       current_cpu == "x86_64") &&
      (ark_standalone_build || ark_static_standalone_build)) {
    ldflags = [ "-latomic" ]
=======
      current_cpu == "x86_64") && (ark_standalone_build || ark_static_standalone_build)) {
    ldflags += [ "-latomic" ]
>>>>>>> aad9f664
  }

  if (is_mingw || is_mac) {
    output_extension = "dll"
  } else {
    output_extension = "so"
  }
  part_name = ark_part_name
  subsystem_name = "$ark_subsystem_name"
}

ohos_shared_library("libarkruntime_host") {
<<<<<<< HEAD
  public_configs = [ ":ark_runtime_public_config" ]
=======
  public_configs = [ ":ark_integrate_public_config" ]
>>>>>>> aad9f664
  if (current_toolchain == host_toolchain) {
    deps = [ ":libarkruntime_set_static_host" ]
  }

  if (ark_hybrid) {
    external_deps = [ "ets_runtime:libark_jsruntime" ]
  }

  if ((current_cpu == "amd64" || current_cpu == "x64" ||
<<<<<<< HEAD
       current_cpu == "x86_64") &&
      (ark_standalone_build || ark_static_standalone_build)) {
=======
      current_cpu == "x86_64") && (ark_standalone_build || ark_static_standalone_build)) {
>>>>>>> aad9f664
    ldflags = [ "-latomic" ]
  }

  if (is_mingw || is_mac) {
    output_extension = "dll"
  } else {
    output_extension = "so"
  }
  part_name = ark_part_name
  subsystem_name = "$ark_subsystem_name"
}

config("arkruntime_interpreter_impl_config") {
  include_dirs = [
    "$ark_root/compiler",
    "$ark_root/runtime",
    "$ark_root/dprof/libdprof",
    get_label_info(
        "$ark_root/cross_values:cross_values_getters_generate(${default_toolchain})",
        "target_gen_dir"),
    "$target_gen_dir",
    "$target_gen_dir/generated",
    "$target_gen_dir/include",
  ]

  include_dirs += platform_include_dirs

  configs = plugin_runtime_interpreter_impl_configs

  cflags_cc = [
    "-Wno-invalid-offsetof",
    "-Wno-unused-parameter",
  ]
  defines = []

  if (ark_enable_global_register_variables) {
    if (current_cpu == "arm64") {
      cflags_cc += [
        "-ffixed-x20",
        "-ffixed-x21",
        "-ffixed-x22",
        "-ffixed-x23",
        "-ffixed-x24",
        "-ffixed-x25",
        "-ffixed-x28",
      ]
      defines += [ "FFIXED_REGISTERS" ]
    }
  }
}

_arkruntime_interpreter_impl_common_configs = [
<<<<<<< HEAD
  "$ark_root/libpandabase:arkbase_public_config",
  "$ark_root/libpandafile:arkfile_public_config",
=======
  "$ark_root/libarkbase:arkbase_public_config",
  "$ark_root/libarkfile:arkfile_public_config",
>>>>>>> aad9f664
  "$ark_root/runtime:arkruntime_public_config",
  "$ark_root/compiler:arkcompiler_public_config",
  "$ark_root/verification/gen:verification_public_config",
  ":arkruntime_interpreter_impl_config",
]

_arkruntime_interpreter_impl_common_deps = [
  ":arkruntime_header_deps",
  "$ark_root/cross_values:cross_values_getters_generate(${default_toolchain})",
<<<<<<< HEAD
  "$ark_root/libpandabase:libarktsbase",
  "$ark_root/libpandafile:libarktsfile",
=======
  "$ark_root/libarkbase:libarktsbase",
  "$ark_root/libarkfile:libarktsfile",
>>>>>>> aad9f664
]

# panda_set_lib_32bit_property not used in android
ohos_source_set("arkruntime_interpreter_impl") {
  sources = [ "interpreter/interpreter_impl.cpp" ]

  public_configs = _arkruntime_interpreter_impl_common_configs

  deps = _arkruntime_interpreter_impl_common_deps

  external_deps = [ sdk_libc_secshared_dep ]

  deps += plugin_arkruntime_stdlib_plugin_deps

  public_configs += [ "$ark_root:ark_config" ]

  part_name = ark_part_name
  subsystem_name = "$ark_subsystem_name"
}

ohos_source_set("arkruntime_interpreter_impl_host") {
  sources = [ "interpreter/interpreter_impl.cpp" ]

  public_configs = _arkruntime_interpreter_impl_common_configs

  deps = _arkruntime_interpreter_impl_common_deps

  external_deps = [ sdk_libc_secshared_dep ]

  deps += plugin_arkruntime_stdlib_plugin_deps

  public_configs += [ "$ark_root:ark_host_config" ]

  part_name = ark_part_name
  subsystem_name = "$ark_subsystem_name"
}

template("gen_intrinsics_yaml") {
  assert(defined(invoker.data_files), "data_files required!")
  assert(defined(invoker.output_file), "output_file required!")

  data_files = string_join(",", rebase_path(invoker.data_files, root_build_dir))
  template_file = "templates/intrinsics.yaml.erb"
  requires = string_join(",",
                         [
                           rebase_path("templates/runtime.rb", root_build_dir),
                           rebase_path("$ark_root/libarkbase/utils.rb",
                                       root_build_dir),
                         ])

  action("$target_name") {
    script = "$ark_root/runtime/templates/gen_intrinsics_data.rb"

    # rerun action when data file or template file update
    inputs = [ template_file ]
    inputs += invoker.data_files

    outputs = [ invoker.output_file ]
    args = [
      rebase_path("templates/runtime.rb", root_build_dir),
      "-d",
      data_files,
      "-t",
      rebase_path(template_file, root_build_dir),
      "-o",
      rebase_path(outputs[0]),
      "-r",
      requires,
    ]
  }
}

gen_intrinsics_yaml("arkruntime_gen_intrinsics_yaml") {
  data_files = runtime_yaml
  output_file = "$target_gen_dir/intrinsics.yaml"
}

gen_include_dir = "$target_gen_dir/include"

ark_isa_gen("profiling_gen") {
  template_files = [ "profiling_gen.h.erb" ]
  sources = "profiling"
  destination = "$target_gen_dir/runtime/include"
}

config("profiling_gen_public_config") {
  include_dirs =
      [ get_label_info(":profiling_gen_profiling_gen_h", "target_gen_dir") ]
}

if (!ark_static_standalone_build) {
  ohos_shared_headers("runtime_gen_headers") {
    include_dirs =
        [ get_label_info(":profiling_gen_profiling_gen_h", "target_gen_dir") ]
    deps = [ ":profiling_gen_profiling_gen_h" ]
    part_name = ark_part_name
    subsystem_name = "$ark_subsystem_name"
  }
}

ark_isa_gen("isa_gen_libarkruntime") {
  template_files = [
    "interpreter-inl_gen.h.erb",
    "isa_constants_gen.h.erb",
  ]
  if (enable_irtoc) {
    template_files += [ "irtoc_interpreter_utils.h.erb" ]
  }
  sources = "interpreter/templates"
  destination = gen_include_dir
}

isa = ark_isa_yaml
isa_api = "$ark_root/isa/isapi.rb"
bridge_dispatch_template = "templates/bridge_dispatch.S.erb"
bridge_dispatch_dyn_template = "templates/bridge_dispatch_dyn.S.erb"
bridge_archs = [
  "aarch64",
  "arm",
  "armhf",
  "amd64",
  "x86",
]
foreach(arch, bridge_archs) {
  ark_gen_file("bridge_dispatch_${arch}") {
    data = [ isa ]
    template_file = bridge_dispatch_template
    output_file = "$gen_include_dir/bridge_dispatch_${arch}.S"
    api = [ isa_api ]
    requires = [
      "templates/bridge_helpers_${arch}.rb",
      "templates/bridge_helpers_common.rb",
      "templates/bridge_helpers_static.rb",
    ]
    extra_dependencies = [ "$ark_root/isa:isa_combine" ]
  }

  ark_gen_file("bridge_dispatch_dyn_${arch}") {
    data = [ isa ]
    template_file = bridge_dispatch_dyn_template
    output_file = "$gen_include_dir/bridge_dispatch_dyn_${arch}.S"
    api = [ isa_api ]
    requires = [
      "templates/bridge_helpers_dynamic.rb",
      "templates/bridge_helpers_common.rb",
      "templates/bridge_helpers_${arch}.rb",
    ]
    extra_dependencies = [ "$ark_root/isa:isa_combine" ]
  }
}

ark_gen("arkruntime_gen_entrypoints") {
  data = [ "$target_gen_dir/entrypoints.yaml" ]
  template_files = [
    "entrypoints_gen.h.erb",
    "entrypoints_gen.S.erb",
    "entrypoints_compiler.inl.erb",
  ]
  api = [ "entrypoints/entrypoints.rb" ]
  requires = [ "$ark_root/templates/common.rb" ]
  sources = "entrypoints"
  destination = "$target_gen_dir/generated"
  extra_dependencies = [ "$ark_root:concat_entrypoints_yamls" ]
}

# Substitute ICU path
action("substitute_icu_path") {
  script = "templates/substitute_icu_path.rb"
  outputs = [ "$target_gen_dir/init_icu_gen.cpp" ]
  if (ark_standalone_build) {
    args = [
      rebase_path("templates/init_icu_gen.cpp.erb"),
      rebase_path("$target_gen_dir/init_icu_gen.cpp"),
      rebase_path("//third_party"),
    ]
  } else {
    args = [
      rebase_path("templates/init_icu_gen.cpp.erb"),
      rebase_path("$target_gen_dir/init_icu_gen.cpp"),
      rebase_path(ark_third_party_root),
    ]
  }
}

ark_gen("arkruntime_gen_entrypoints_compiler_checksum") {
  data = [ "entrypoints/entrypoints.yaml" ]
  template_files = [ "entrypoints_compiler_checksum.inl.erb" ]
  api = [ "entrypoints/entrypoints.rb" ]
  sources = "entrypoints"
  destination = "$target_gen_dir/generated"
  extra_dependencies =
      [ "$ark_root/cross_values:cross_values_generate(${default_toolchain})" ]
  extra_argv = [ rebase_path(
          get_label_info(
              "$ark_root/cross_values:cross_values_generate(${default_toolchain})",
              "target_gen_dir"),
          root_build_dir) ]
}

ark_gen("arkruntime_gen_intrinsics") {
  if (abckit_enable) {
    data = [ "$target_gen_dir/abckit_intrinsics.yaml" ]
  } else {
    data = [ "$target_gen_dir/intrinsics.yaml" ]
  }
  template_files = [
    "intrinsics_gen.h.erb",
    "intrinsics.h.erb",
    "intrinsics_enum.h.erb",
    "unimplemented_intrinsics-inl.cpp.erb",
  ]
  api = [ "templates/intrinsics.rb" ]
  requires = [ "$ark_root/libarkbase/utils.rb" ]
  sources = "templates"
  destination = "$target_gen_dir"
  extra_dependencies = [ ":arkruntime_gen_intrinsics_yaml" ]
  if (abckit_enable) {
    extra_dependencies +=
        [ "$ark_root/../libabckit/src:abckit_concat_intrinsics_yaml" ]
  }
}

ark_gen_file("core_any_intrinsics_inc") {
  template_file = "../runtime/interpreter/templates/core_any_intrinsics.inc.erb"
  data = [ "$target_gen_dir/../plugin_options.yaml" ]
  api = [ "$ark_root/templates/plugin_options.rb" ]
  output_file = "$gen_include_dir/core_any_intrinsics.inc"
  extra_dependencies = [ "$ark_root:concat_plugins_yamls" ]
}

ark_gen_file("libarkruntime_options_gen_h") {
  template_file = "../templates/options/options.h.erb"
  data = [ "$target_gen_dir/../runtime_options.yaml" ]
  api = [ "../templates/common.rb" ]
  output_file = "$target_gen_dir/generated/runtime_options_gen.h"
  extra_dependencies = [ "$ark_root:merge_runtime_options_yamls" ]
}

ark_gen_file("libarkruntime_shorty_values_h") {
  template_file = "templates/shorty_values.h.erb"
  data = [ "$ark_root/libarkfile/types.yaml" ]
  api = [ "$ark_root/libarkfile/types.rb" ]
  output_file = "$target_gen_dir/generated/shorty_values.h"
}

ark_gen_file("plugins_inc") {
  extra_dependencies = [ "$ark_root:concat_plugins_yamls" ]
  template_file = "templates/plugins.inc.erb"
  data = [ ark_plugin_options_yaml ]
  api = [ "$ark_root/templates/plugin_options.rb" ]
  output_file = "$target_gen_dir/plugins.inc"
}

ark_gen_file("plugins_entrypoints_gen_h") {
  extra_dependencies = [ "$ark_root:concat_plugins_yamls" ]
  template_file = "entrypoints/plugins_entrypoints_gen.h.erb"
  data = [ ark_plugin_options_yaml ]
  api = [ "$ark_root/templates/plugin_options.rb" ]
  output_file = "$target_gen_dir/plugins_entrypoints_gen.h"
}

ark_gen_file("plugins_interpreters_inl_h") {
  extra_dependencies = [ "$ark_root:concat_plugins_yamls" ]
  template_file = "templates/plugins_interpreters-inl.h.erb"
  data = [ ark_plugin_options_yaml ]
  api = [ "$ark_root/templates/plugin_options.rb" ]
  output_file = "$target_gen_dir/plugins_interpreters-inl.h"
}

ark_gen_file("language_config_gen_inc") {
  extra_dependencies = [ "$ark_root:concat_plugins_yamls" ]
  template_file = "templates/language_config_gen.inc.erb"
  data = [ ark_plugin_options_yaml ]
  api = [ "$ark_root/templates/plugin_options.rb" ]
  output_file = "$target_gen_dir/language_config_gen.inc"
}

ark_gen_file("intrinsics_inl_h") {
  extra_dependencies = [ "$ark_root:concat_plugins_yamls" ]
  template_file = "templates/intrinsics.inl.h.erb"
  data = [ ark_plugin_options_yaml ]
  api = [ "$ark_root/templates/plugin_options.rb" ]
  output_file = "$target_gen_dir/intrinsics.inl.h"
}

ark_gen_file("plugins_defines_h") {
  extra_dependencies = [ "$ark_root:concat_plugins_yamls" ]
  template_file = "templates/plugins_defines.h.erb"
  data = [ ark_plugin_options_yaml ]
  api = [ "$ark_root/templates/plugin_options.rb" ]
  output_file = "$target_gen_dir/plugins_defines.h"
}

ark_gen_file("plugins_asm_defines_def") {
  extra_dependencies = [ "$ark_root:concat_plugins_yamls" ]
  template_file = "templates/plugins_asm_defines.def.erb"
  data = [ ark_plugin_options_yaml ]
  api = [ "$ark_root/templates/plugin_options.rb" ]
  output_file = "$target_gen_dir/plugins_asm_defines.def"
}

generated_file("plugin_read_profile_h") {
  outputs = [ "$target_gen_dir/profiling/generated/read_profile.h" ]
  contents = plugin_read_profile_paths
  output_conversion = "list lines"
}
generated_file("plugin_clear_profile_h") {
  outputs = [ "$target_gen_dir/profiling/generated/clear_profile.h" ]
  contents = plugin_clear_profile_paths
  output_conversion = "list lines"
}
generated_file("plugin_destroy_profile_h") {
  outputs = [ "$target_gen_dir/profiling/generated/destroy_profile.h" ]
  contents = plugin_destroy_profile_paths
  output_conversion = "list lines"
}
generated_file("plugin_dump_profile_h") {
  outputs = [ "$target_gen_dir/profiling/generated/dump_profile.h" ]
  contents = plugin_dump_profile_paths
  output_conversion = "list lines"
}
generated_file("plugin_find_method_in_profile_h") {
  outputs = [ "$target_gen_dir/profiling/generated/find_method_in_profile.h" ]
  contents = plugin_find_method_in_profile_paths
  output_conversion = "list lines"
}
generated_file("plugin_profiling_includes_disasm_h") {
  outputs =
      [ "$target_gen_dir/profiling/generated/profiling_includes_disasm.h" ]
  contents = plugin_profiling_includes_disasm_paths
  output_conversion = "list lines"
}
generated_file("plugin_profiling_includes_h") {
  outputs = [ "$target_gen_dir/profiling/generated/profiling_includes.h" ]
  contents = plugin_profiling_includes_paths
  output_conversion = "list lines"
}
generated_file("get_profiling_any_type_h") {
  outputs = [ "$target_gen_dir/profiling/generated/get_profiling_any_type.h" ]
  contents = plugin_get_profiling_any_type_paths
  output_conversion = "list lines"
}

# NOTE(kirillparshukov): move to third_party scripts
# Used only in ark_static_standalone_build. For ohos build, use external_deps.
if (ark_static_standalone_build) {
  pcre2_lib_dir = "//third_party/pcre2/pcre2"
  copy("pcre2_copy_config_h") {
    sources = [ "$pcre2_lib_dir/src/config.h.generic" ]
    outputs = [ "$target_gen_dir/pcre2/internal/config.h" ]
  }

  copy("pcre2_copy_pcre2_h") {
    sources = [ "$pcre2_lib_dir/src/pcre2.h.generic" ]
    outputs = [ "$target_gen_dir/pcre2/common/pcre2.h" ]
  }

  ohos_static_library("libpcre2_16") {
    output_name = "libpcre2_16"
    deps = [
      ":pcre2_copy_config_h",
      ":pcre2_copy_pcre2_h",
    ]
    sources = [
      "$pcre2_lib_dir/src/pcre2_auto_possess.c",
      "$pcre2_lib_dir/src/pcre2_compile.c",
      "$pcre2_lib_dir/src/pcre2_config.c",
      "$pcre2_lib_dir/src/pcre2_context.c",
      "$pcre2_lib_dir/src/pcre2_convert.c",
      "$pcre2_lib_dir/src/pcre2_dfa_match.c",
      "$pcre2_lib_dir/src/pcre2_error.c",
      "$pcre2_lib_dir/src/pcre2_extuni.c",
      "$pcre2_lib_dir/src/pcre2_find_bracket.c",
      "$pcre2_lib_dir/src/pcre2_jit_compile.c",
      "$pcre2_lib_dir/src/pcre2_maketables.c",
      "$pcre2_lib_dir/src/pcre2_match.c",
      "$pcre2_lib_dir/src/pcre2_match_data.c",
      "$pcre2_lib_dir/src/pcre2_newline.c",
      "$pcre2_lib_dir/src/pcre2_ord2utf.c",
      "$pcre2_lib_dir/src/pcre2_pattern_info.c",
      "$pcre2_lib_dir/src/pcre2_script_run.c",
      "$pcre2_lib_dir/src/pcre2_serialize.c",
      "$pcre2_lib_dir/src/pcre2_string_utils.c",
      "$pcre2_lib_dir/src/pcre2_study.c",
      "$pcre2_lib_dir/src/pcre2_substitute.c",
      "$pcre2_lib_dir/src/pcre2_substring.c",
      "$pcre2_lib_dir/src/pcre2_tables.c",
      "$pcre2_lib_dir/src/pcre2_ucd.c",
      "$pcre2_lib_dir/src/pcre2_valid_utf.c",
      "$pcre2_lib_dir/src/pcre2_xclass.c",
    ]
    include_dirs = [
      "$target_gen_dir/pcre2/common",
      "$target_gen_dir/pcre2/internal",
    ]
    sources += [ "$pcre2_lib_dir/src/pcre2_chartables.c" ]
    cflags = [
      "-D_GNU_SOURCE",
      "-DHAVE_CONFIG_H",
      "-DSUPPORT_PCRE2_16=1",
      "-DSUPPORT_UNICODE=1",
      "-DPCRE2_CODE_UNIT_WIDTH=16",
      "-w",
    ]
    part_name = ark_part_name
    subsystem_name = ark_subsystem_name
  }

  ohos_static_library("libpcre2_8") {
    output_name = "libpcre2_8"
    deps = [
      ":pcre2_copy_config_h",
      ":pcre2_copy_pcre2_h",
    ]
    sources = [
      "$pcre2_lib_dir/src/pcre2_auto_possess.c",
      "$pcre2_lib_dir/src/pcre2_chkdint.c",
      "$pcre2_lib_dir/src/pcre2_compile.c",
      "$pcre2_lib_dir/src/pcre2_config.c",
      "$pcre2_lib_dir/src/pcre2_context.c",
      "$pcre2_lib_dir/src/pcre2_convert.c",
      "$pcre2_lib_dir/src/pcre2_dfa_match.c",
      "$pcre2_lib_dir/src/pcre2_error.c",
      "$pcre2_lib_dir/src/pcre2_extuni.c",
      "$pcre2_lib_dir/src/pcre2_find_bracket.c",
      "$pcre2_lib_dir/src/pcre2_jit_compile.c",
      "$pcre2_lib_dir/src/pcre2_maketables.c",
      "$pcre2_lib_dir/src/pcre2_match.c",
      "$pcre2_lib_dir/src/pcre2_match_data.c",
      "$pcre2_lib_dir/src/pcre2_newline.c",
      "$pcre2_lib_dir/src/pcre2_ord2utf.c",
      "$pcre2_lib_dir/src/pcre2_pattern_info.c",
      "$pcre2_lib_dir/src/pcre2_script_run.c",
      "$pcre2_lib_dir/src/pcre2_serialize.c",
      "$pcre2_lib_dir/src/pcre2_string_utils.c",
      "$pcre2_lib_dir/src/pcre2_study.c",
      "$pcre2_lib_dir/src/pcre2_substitute.c",
      "$pcre2_lib_dir/src/pcre2_substring.c",
      "$pcre2_lib_dir/src/pcre2_tables.c",
      "$pcre2_lib_dir/src/pcre2_ucd.c",
      "$pcre2_lib_dir/src/pcre2_valid_utf.c",
      "$pcre2_lib_dir/src/pcre2_xclass.c",
    ]
    include_dirs = [
      "$target_gen_dir/pcre2/common",
      "$target_gen_dir/pcre2/internal",
    ]
    sources += [ "$pcre2_lib_dir/src/pcre2_chartables.c" ]
    cflags = [
      "-D_GNU_SOURCE",
      "-DHAVE_CONFIG_H",
      "-DSUPPORT_PCRE2_8=1",
      "-DSUPPORT_UNICODE=1",
      "-DPCRE2_CODE_UNIT_WIDTH=8",
      "-w",
    ]
    part_name = ark_part_name
    subsystem_name = ark_subsystem_name
  }
}<|MERGE_RESOLUTION|>--- conflicted
+++ resolved
@@ -179,20 +179,12 @@
   "coroutines/coroutine_stats.cpp",
   "coroutines/coroutine_worker.cpp",
   "coroutines/coroutine_worker_group.cpp",
-<<<<<<< HEAD
-  "coroutines/priority_queue.cpp",
-  "coroutines/stackful_coroutine.cpp",
-  "coroutines/stackful_coroutine_manager.cpp",
-  "coroutines/stackful_coroutine_state_info.cpp",
-  "coroutines/stackful_coroutine_worker.cpp",
-=======
   "coroutines/native_stack_allocator/native_stack_allocator.cpp",
   "coroutines/priority_queue.cpp",
   "coroutines/stackful_coroutine.cpp",
   "coroutines/stackful_coroutine_manager.cpp",
   "coroutines/stackful_coroutine_worker.cpp",
   "coroutines/stackful_coroutine_state_info.cpp",
->>>>>>> aad9f664
   "coroutines/threaded_coroutine.cpp",
   "coroutines/threaded_coroutine_manager.cpp",
   "default_debugger_agent.cpp",
@@ -204,29 +196,17 @@
   "file_manager.cpp",
   "gc_task.cpp",
   "global_object_lock.cpp",
-<<<<<<< HEAD
-=======
   "class_lock.cpp",
->>>>>>> aad9f664
   "handle_scope.cpp",
   "hotreload/hotreload.cpp",
   "imtable_builder.cpp",
   "init_icu.cpp",
   "interpreter/interpreter.cpp",
-<<<<<<< HEAD
-  "interpreter/runtime_interface.cpp",
-  "intrinsics.cpp",
-  "jit/libprofile/pgo_file_builder.cpp",
-  "jit/profile_saver_worker.cpp",
-  "jit/profiling_loader.cpp",
-  "jit/profiling_saver.cpp",
-=======
   "intrinsics.cpp",
   "jit/libprofile/pgo_file_builder.cpp",
   "jit/profiling_loader.cpp",
   "jit/profiling_saver.cpp",
   "jit/profile_saver_worker.cpp",
->>>>>>> aad9f664
   "language_context.cpp",
   "loadable_agent.cpp",
   "lock_order_graph.cpp",
@@ -316,10 +296,6 @@
   "time_utils.cpp",
   "timing.cpp",
   "tooling/backtrace/backtrace.cpp",
-<<<<<<< HEAD
-  "tooling/coverage_listener.cpp",
-=======
->>>>>>> aad9f664
   "tooling/debug_inf.cpp",
   "tooling/debugger.cpp",
   "tooling/evaluation/expression_loader.cpp",
@@ -409,124 +385,6 @@
            current_cpu == "x86_64") {
   _libarkruntime_calculated_sources += _libarkruntime_arch_sources_amd64
 }
-<<<<<<< HEAD
-
-if (defined(enable_perf_counters)) {
-  _libarkruntime_calculated_sources += [ "tooling/perf_counter.cpp" ]
-}
-
-if (is_mob) {
-  _libarkruntime_calculated_sources += [
-    "$ark_root/platforms/mobile/runtime/thread.cpp",
-    "$ark_root/platforms/mobile/runtime/verify_app_install.cpp",
-  ]
-} else {
-  _libarkruntime_calculated_sources += [
-    "$ark_root/platforms/common/runtime/thread.cpp",
-    "$ark_root/platforms/common/runtime/verify_app_install.cpp",
-  ]
-}
-
-_libarkruntime_core_vm_sources = [
-  "core/core_class_linker_extension.cpp",
-  "core/core_language_context.cpp",
-  "core/core_vm.cpp",
-]
-_libarkruntime_calculated_sources += _libarkruntime_core_vm_sources
-_libarkruntime_calculated_sources += verifier_sources + plugin_verifier_sources
-_libarkruntime_calculated_sources += plugin_runtime_sources
-
-_libarkruntime_calculated_configs = [
-  "$ark_root/assembler:arkassembler_public_config",
-  "$ark_root/libpandabase:arkbase_public_config",
-  "$ark_root/libpandafile:arkfile_public_config",
-  "$ark_root/compiler:arkcompiler_public_config",
-  "$ark_root/verification/gen:verification_public_config",
-  ":arkruntime_public_config",
-  ":arkruntime_config",
-  "$ark_root/runtime/asm_defines:asmdefines_public_config",
-]
-_libarkruntime_calculated_configs += plugin_runtime_configs
-
-_libarkruntime_calculated_deps = [
-  ":arkruntime_header_deps",
-  "$ark_root/assembler:libarktsassembler",
-  "$ark_root/compiler:libarkcompiler_intrinsics_gen_inl_entrypoints_bridge_asm_macro_inl",
-  "$ark_root/compiler:libarkcompiler_intrinsics_gen_inl_intrinsics_enum_inl",
-  "$ark_root/compiler/aot:libarkaotmanager",
-  "$ark_root/cross_values:cross_values_getters_generate(${default_toolchain})",
-  "$ark_root/libpandabase:libarktsbase",
-  "$ark_root/libpandafile:libarkfile_type_gen_h",
-  "$ark_root/libpandafile:libarktsfile",
-  "$ark_root/libziparchive:libarktsziparchive",
-  "$ark_root/platforms/target_defaults:arktarget_options",
-  "$ark_root/runtime/asm_defines:asm_defines_generator",
-]
-
-if (ark_static_standalone_build) {
-  _libarkruntime_calculated_configs += [ zlib_public_config ]
-  _libarkruntime_calculated_deps += [
-    icui18n_dep,
-    zlib_dep,
-  ]
-}
-
-_libarkruntime_calculated_external_deps = [
-  "napi:ace_napi",
-  icui18n_dep,
-  icuuc_dep,
-  sdk_libc_secshared_dep,
-  zlib_dep,
-]
-
-_libarkruntime_calculated_defines = []
-_libarkruntime_calculated_include_dirs = []
-
-if (!(ark_standalone_build || ark_static_standalone_build)) {
-  _libarkruntime_calculated_external_deps += [ "pcre2:libpcre2_static" ]
-  _libarkruntime_calculated_external_deps += [ "pcre2:libpcre2_static_16" ]
-} else if (ark_standalone_build) {
-  _libarkruntime_calculated_deps += [
-    "//third_party/pcre2:libpcre2_static",
-    "//third_party/pcre2:libpcre2_static_16",
-  ]
-} else if (ark_static_standalone_build) {
-  _libarkruntime_calculated_deps += [
-    ":libpcre2_16",
-    ":libpcre2_8",
-  ]
-  _libarkruntime_calculated_include_dirs += [ "$target_gen_dir/pcre2/common" ]
-}
-
-if (!ark_standalone_build) {
-  _libarkruntime_calculated_external_deps += [ "napi:ace_napi" ]
-}
-
-_libarkruntime_calculated_deps += plugin_runtime_deps
-_libarkruntime_calculated_deps += plugin_arkruntime_stdlib_plugin_deps
-
-if (!is_mingw) {
-  _libarkruntime_calculated_deps += [ "$ark_root/dprof:libdprof" ]
-}
-
-if (current_cpu == "arm") {
-  _libarkruntime_calculated_deps += [
-    ":bridge_dispatch_arm",
-    ":bridge_dispatch_dyn_arm",
-  ]
-} else if (current_cpu == "arm64") {
-  _libarkruntime_calculated_deps += [
-    ":bridge_dispatch_aarch64",
-    ":bridge_dispatch_dyn_aarch64",
-  ]
-} else if (current_cpu == "amd64" || current_cpu == "x64" ||
-           current_cpu == "x86_64") {
-  _libarkruntime_calculated_deps += [
-    ":bridge_dispatch_amd64",
-    ":bridge_dispatch_dyn_amd64",
-  ]
-}
-=======
 
 if (defined(enable_perf_counters)) {
   _libarkruntime_calculated_sources += [ "tooling/perf_counter.cpp" ]
@@ -649,54 +507,29 @@
     ":bridge_dispatch_dyn_amd64",
   ]
 }
->>>>>>> aad9f664
 
 if (is_ohos && is_standard_system) {
   _libarkruntime_calculated_defines = [
     "PANDA_OHOS_USE_INNER_HILOG",
     "PANDA_USE_HITRACE",
     "PANDA_USE_QOS",
-<<<<<<< HEAD
-=======
     "PANDA_USE_ETS_UTILS",
->>>>>>> aad9f664
   ]
   _libarkruntime_calculated_external_deps += [
     "hilog:libhilog",
     "hitrace:hitrace_meter",
-<<<<<<< HEAD
-=======
     "ets_utils:console",
->>>>>>> aad9f664
     "libuv:uv",
     "qos_manager:qos",
   ]
   if (!(ark_standalone_build || ark_static_standalone_build)) {
     _libarkruntime_calculated_defines += [
-<<<<<<< HEAD
-      "OHOS_PANDA_DEBUG_MODE_ENABLE",
-=======
       "PANDA_OHOS_GET_PARAMETER",
->>>>>>> aad9f664
     ]
     _libarkruntime_calculated_external_deps += [
       "init:libbegetutil",
     ]
     _libarkruntime_calculated_deps += [
-<<<<<<< HEAD
-      "$ark_root/runtime/para:RuntimeEnableDebugger.para",
-      "$ark_root/runtime/para:RuntimeEnableDebugger.para.dac",
-      "$ark_root/etc/para:code_coverage.para",
-      "$ark_root/etc/para:code_coverage.para.dac",
-    ]
-  }
-}
-
-
-ohos_source_set("libarkruntime_set_static") {
-  sources = _libarkruntime_calculated_sources
-
-=======
       "$ark_root/runtime/para:Runtime.para",
       "$ark_root/runtime/para:Runtime.para.dac",
     ]
@@ -716,7 +549,6 @@
   cflags_cc = [ "-fno-emulated-tls" ]
   sources = _libarkruntime_calculated_sources
 
->>>>>>> aad9f664
   if (enable_irtoc) {
     sources += [ "$ark_root_gen_dir/generated/irtoc_lib.o" ]
     if (is_llvm_interpreter || is_llvm_fastpath) {
@@ -747,10 +579,7 @@
 }
 
 ohos_source_set("libarkruntime_set_static_host") {
-<<<<<<< HEAD
-=======
   cflags_cc = [ "-fno-emulated-tls" ]
->>>>>>> aad9f664
   sources = _libarkruntime_calculated_sources
 
   public_configs = _libarkruntime_calculated_configs
@@ -787,13 +616,9 @@
 }
 
 ohos_shared_library("libarkruntime") {
-<<<<<<< HEAD
-  public_configs = [ ":ark_runtime_public_config" ]
-=======
   public_configs = [ ":ark_integrate_public_config" ]
   cflags_cc = [ "-fno-emulated-tls" ]
   ldflags = [ "-fno-emulated-tls" ]
->>>>>>> aad9f664
   deps = [ ":libarkruntime_set_static" ]
 
   if (ark_hybrid) {
@@ -801,14 +626,8 @@
   }
 
   if ((current_cpu == "amd64" || current_cpu == "x64" ||
-<<<<<<< HEAD
-       current_cpu == "x86_64") &&
-      (ark_standalone_build || ark_static_standalone_build)) {
-    ldflags = [ "-latomic" ]
-=======
       current_cpu == "x86_64") && (ark_standalone_build || ark_static_standalone_build)) {
     ldflags += [ "-latomic" ]
->>>>>>> aad9f664
   }
 
   if (is_mingw || is_mac) {
@@ -821,11 +640,7 @@
 }
 
 ohos_shared_library("libarkruntime_host") {
-<<<<<<< HEAD
-  public_configs = [ ":ark_runtime_public_config" ]
-=======
   public_configs = [ ":ark_integrate_public_config" ]
->>>>>>> aad9f664
   if (current_toolchain == host_toolchain) {
     deps = [ ":libarkruntime_set_static_host" ]
   }
@@ -835,12 +650,7 @@
   }
 
   if ((current_cpu == "amd64" || current_cpu == "x64" ||
-<<<<<<< HEAD
-       current_cpu == "x86_64") &&
-      (ark_standalone_build || ark_static_standalone_build)) {
-=======
       current_cpu == "x86_64") && (ark_standalone_build || ark_static_standalone_build)) {
->>>>>>> aad9f664
     ldflags = [ "-latomic" ]
   }
 
@@ -893,13 +703,8 @@
 }
 
 _arkruntime_interpreter_impl_common_configs = [
-<<<<<<< HEAD
-  "$ark_root/libpandabase:arkbase_public_config",
-  "$ark_root/libpandafile:arkfile_public_config",
-=======
   "$ark_root/libarkbase:arkbase_public_config",
   "$ark_root/libarkfile:arkfile_public_config",
->>>>>>> aad9f664
   "$ark_root/runtime:arkruntime_public_config",
   "$ark_root/compiler:arkcompiler_public_config",
   "$ark_root/verification/gen:verification_public_config",
@@ -909,13 +714,8 @@
 _arkruntime_interpreter_impl_common_deps = [
   ":arkruntime_header_deps",
   "$ark_root/cross_values:cross_values_getters_generate(${default_toolchain})",
-<<<<<<< HEAD
-  "$ark_root/libpandabase:libarktsbase",
-  "$ark_root/libpandafile:libarktsfile",
-=======
   "$ark_root/libarkbase:libarktsbase",
   "$ark_root/libarkfile:libarktsfile",
->>>>>>> aad9f664
 ]
 
 # panda_set_lib_32bit_property not used in android
