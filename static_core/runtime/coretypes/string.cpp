--- conflicted
+++ resolved
@@ -308,11 +308,7 @@
     uint32_t length1 = str1Handle->GetLength();
     uint32_t length2 = str2Handle->GetLength();
     uint32_t newLength = length1 + length2;
-<<<<<<< HEAD
-    auto newString = String::AllocLineStringObject(newLength, true, ctx, vm);
-=======
     auto newString = String::AllocLineStringObject(ManagedThread::GetCurrent(), newLength, true, ctx, vm);
->>>>>>> aad9f664
     if (UNLIKELY(newString == nullptr)) {
         return nullptr;
     }
@@ -346,11 +342,7 @@
     uint32_t length2 = str2Handle->GetLength();
     uint32_t newLength = length1 + length2;
 
-<<<<<<< HEAD
-    auto newString = String::AllocLineStringObject(newLength, false, ctx, vm);
-=======
     auto newString = String::AllocLineStringObject(ManagedThread::GetCurrent(), newLength, false, ctx, vm);
->>>>>>> aad9f664
     if (UNLIKELY(newString == nullptr)) {
         return nullptr;
     }
@@ -658,15 +650,10 @@
         return 0;
     }
 
-<<<<<<< HEAD
     // when left or right is tree string , use native memory , no need to handle
     // when function exit , native memory will be deleted in ~FlatStringInfo()
     FlatStringInfo lflat = FlatStringInfo::FlattenAllString(left, ctx, true);
     FlatStringInfo rflat = FlatStringInfo::FlattenAllString(right, ctx, true);
-=======
-    FlatStringInfo lflat = FlatStringInfo::FlattenAllString(left, ctx, false);
-    FlatStringInfo rflat = FlatStringInfo::FlattenAllString(right, ctx, false);
->>>>>>> aad9f664
 
     int32_t lCount = static_cast<int32_t>(lflat.GetLength());  // NOLINT(modernize-use-auto)
     int32_t rCount = static_cast<int32_t>(rflat.GetLength());  // NOLINT(modernize-use-auto)
