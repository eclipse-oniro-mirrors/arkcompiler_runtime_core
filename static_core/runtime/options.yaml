--- conflicted
+++ resolved
@@ -124,7 +124,6 @@
   description: Is debugger enabled on runtime create
 
 - name: sampling-profiler-create
-<<<<<<< HEAD
   type: bool
   default: false
   description: Is the sampling profiler created and available during runtime execution
@@ -132,15 +131,6 @@
 - name: sampling-profiler-startup-run
   type: bool
   default: false
-=======
-  type: bool
-  default: false
-  description: Is the sampling profiler created and available during runtime execution
-
-- name: sampling-profiler-startup-run
-  type: bool
-  default: false
->>>>>>> a77d6327
   description: Is the sampling profiler runned on runtime startup
 
 - name: sampling-profiler-interval
@@ -736,14 +726,11 @@
   default: false
   description: whether open the incremental profilesaver functions, only work when profiler is enabled
 
-<<<<<<< HEAD
-=======
 - name: start-as-zygote
   type: bool
   default: false
   description: whether current vm is zygote
 
->>>>>>> a77d6327
 - name: verification-mode
   type: std::string
   default: disabled
@@ -917,11 +904,7 @@
 
 - name: coroutines-stack-mem-limit
   type: uint64_t
-<<<<<<< HEAD
-  default: 268435456
-=======
   default: 536870912
->>>>>>> a77d6327
   description: defines the total amount of memory that can be used for stackful coroutine stacks allocation (in bytes)
 
 - name: coroutines-user-limit
@@ -968,13 +951,9 @@
 - name: use-string-caches
   type: bool
   default: true
-<<<<<<< HEAD
   description: Whether to create cache for strings created from integer/floating point numbers.
-=======
-  description: Whether to create cache for strings created from integer/floating point numbers.
 
 - name: use-all-strings
   type: bool
   default: false
-  description: Whether to create strings with LineString/SlicedString/TreeString or only LineString.
->>>>>>> a77d6327
+  description: Whether to create strings with LineString/SlicedString/TreeString or only LineString.