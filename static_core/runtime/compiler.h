/**
 * Copyright (c) 2021-2025 Huawei Device Co., Ltd.
 * Licensed under the Apache License, Version 2.0 (the "License");
 * you may not use this file except in compliance with the License.
 * You may obtain a copy of the License at
 *
 * http://www.apache.org/licenses/LICENSE-2.0
 *
 * Unless required by applicable law or agreed to in writing, software
 * distributed under the License is distributed on an "AS IS" BASIS,
 * WITHOUT WARRANTIES OR CONDITIONS OF ANY KIND, either express or implied.
 * See the License for the specific language governing permissions and
 * limitations under the License.
 */
#ifndef PANDA_RUNTIME_COMPILER_H_
#define PANDA_RUNTIME_COMPILER_H_

#include "compiler/compile_method.h"
#include "compiler/compiler_task_runner.h"
#include "compiler/optimizer/ir/runtime_interface.h"
#include "libpandabase/mem/code_allocator.h"
#include "libpandabase/os/mutex.h"
#include "runtime/entrypoints/entrypoints.h"
#include "runtime/include/hclass.h"
#include "runtime/include/compiler_interface.h"
#include "runtime/include/coretypes/array.h"
#include "runtime/include/coretypes/tagged_value.h"
#include "runtime/include/locks.h"
#include "runtime/include/mem/panda_containers.h"
#include "runtime/include/method.h"
#include "runtime/include/runtime_options.h"
#include "runtime/interpreter/frame.h"
#include "runtime/mem/gc/gc_barrier_set.h"
#include "runtime/mem/tlab.h"
#include "runtime/compiler_thread_pool_worker.h"
#include "runtime/compiler_task_manager_worker.h"
#include "runtime/include/thread.h"

#include "runtime/osr.h"
#include "source_language.h"

namespace ark {

using compiler::RuntimeInterface;
using compiler::UnresolvedTypesInterface;

inline ark::Method *MethodCast(RuntimeInterface::MethodPtr method)
{
    return static_cast<ark::Method *>(method);
}

struct ScopedMutatorLock : public os::memory::ReadLockHolder<MutatorLock> {
    ScopedMutatorLock() : os::memory::ReadLockHolder<MutatorLock>(*PandaVM::GetCurrent()->GetMutatorLock()) {}
};

class PANDA_PUBLIC_API ClassHierarchyAnalysisWrapper : public compiler::IClassHierarchyAnalysis {
public:
    RuntimeInterface::MethodPtr GetSingleImplementation(RuntimeInterface::MethodPtr method) override
    {
        return static_cast<Method *>(method)->GetSingleImplementation();
    }
    bool IsSingleImplementation(RuntimeInterface::MethodPtr method) override
    {
        return static_cast<Method *>(method)->HasSingleImplementation();
    }
    void AddDependency(RuntimeInterface::MethodPtr callee, RuntimeInterface::MethodPtr caller) override;
};

class PANDA_PUBLIC_API InlineCachesWrapper : public compiler::InlineCachesInterface {
public:
    CallKind GetClasses(RuntimeInterface::MethodPtr m, uintptr_t pc,
                        ArenaVector<RuntimeInterface::ClassPtr> *classes) override;
};

class PANDA_PUBLIC_API UnresolvedTypesWrapper : public UnresolvedTypesInterface {
public:
    bool AddTableSlot(RuntimeInterface::MethodPtr method, uint32_t typeId, SlotKind kind) override;
    uintptr_t GetTableSlot(RuntimeInterface::MethodPtr method, uint32_t typeId, SlotKind kind) const override;

private:
    PandaMap<RuntimeInterface::MethodPtr, PandaMap<std::pair<uint32_t, SlotKind>, uintptr_t>> slots_;
};

class PANDA_PUBLIC_API PandaRuntimeInterface : public RuntimeInterface {
public:
    void *GetRuntimeEntry() override
    {
        return nullptr;
    }

    compiler::IClassHierarchyAnalysis *GetCha() override
    {
        return &cha_;
    }

    compiler::InlineCachesInterface *GetInlineCaches() override
    {
        return &inlineCaches_;
    }

    compiler::UnresolvedTypesInterface *GetUnresolvedTypes() override
    {
        return &unresolvedTypes_;
    }

    unsigned GetReturnReasonOk() const override
    {
        return static_cast<unsigned>(CompilerInterface::ReturnReason::RET_OK);
    }
    unsigned GetReturnReasonDeopt() const override
    {
        return static_cast<unsigned>(CompilerInterface::ReturnReason::RET_DEOPTIMIZATION);
    }

    ark::Class *ClassCast(ClassPtr cls) const
    {
        return static_cast<ark::Class *>(cls);
    }

    size_t GetStackOverflowCheckOffset() const override
    {
        return ManagedThread::GetStackOverflowCheckOffset();
    }

    /**********************************************************************************/
    /// Binary file information
    BinaryFilePtr GetBinaryFileForMethod(MethodPtr method) const override
    {
        return const_cast<panda_file::File *>(MethodCast(method)->GetPandaFile());
    }

    MethodId ResolveMethodIndex(MethodPtr parentMethod, MethodIndex index) const override;

    FieldId ResolveFieldIndex(MethodPtr parentMethod, FieldIndex index) const override;

    IdType ResolveTypeIndex(MethodPtr parentMethod, TypeIndex index) const override;

    /**********************************************************************************/
    /// Method information
    MethodPtr GetMethodById(MethodPtr parentMethod, MethodId id) const override;

    MethodId GetMethodId(MethodPtr method) const override;

    IntrinsicId GetIntrinsicId([[maybe_unused]] MethodPtr method) const override;

    uint64_t GetUniqMethodId(MethodPtr method) const override;

    MethodPtr ResolveVirtualMethod(ClassPtr cls, MethodPtr method) const override;

    MethodPtr ResolveInterfaceMethod(ClassPtr cls, MethodPtr method) const override;

    compiler::DataType::Type GetMethodReturnType(MethodPtr method) const override
    {
        return ToCompilerType(MethodCast(method)->GetEffectiveReturnType());
    }

    IdType GetMethodReturnTypeId(MethodPtr method) const override;
    IdType GetMethodArgReferenceTypeId(MethodPtr method, uint16_t num) const override;

    compiler::DataType::Type GetMethodTotalArgumentType(MethodPtr method, size_t index) const override
    {
        return ToCompilerType(MethodCast(method)->GetEffectiveArgType(index));
    }
    size_t GetMethodTotalArgumentsCount(MethodPtr method) const override
    {
        return MethodCast(method)->GetNumArgs();
    }

    bool IsMemoryBarrierRequired(MethodPtr method) const override;

    compiler::DataType::Type GetMethodReturnType(MethodPtr parentMethod, MethodId id) const override;

    compiler::DataType::Type GetMethodArgumentType(MethodPtr parentMethod, MethodId id, size_t index) const override;

    size_t GetMethodArgumentsCount(MethodPtr parentMethod, MethodId id) const override;
    size_t GetMethodArgumentsCount(MethodPtr method) const override
    {
        return MethodCast(method)->GetNumArgs();
    }
    size_t GetMethodRegistersCount(MethodPtr method) const override
    {
        return MethodCast(method)->GetNumVregs();
    }
    const uint8_t *GetMethodCode(MethodPtr method) const override
    {
        return MethodCast(method)->GetInstructions();
    }
    size_t GetMethodCodeSize(MethodPtr method) const override
    {
        return MethodCast(method)->GetCodeSize();
    }
    SourceLanguage GetMethodSourceLanguage(MethodPtr method) const override
    {
        return static_cast<SourceLanguage>(MethodCast(method)->GetClass()->GetSourceLang());
    }
    void SetCompiledEntryPoint(MethodPtr method, void *ep) override
    {
        MethodCast(method)->SetCompiledEntryPoint(ep);
    }
    bool TrySetOsrCode(MethodPtr method, void *ep) override
    {
        ScopedMutatorLock lock;
        // Ignore OSR code if method was deoptimized during OSR compilation
        if (!static_cast<const Method *>(method)->HasCompiledCode()) {
            return false;
        }
        CompilerInterface *compiler = Thread::GetCurrent()->GetVM()->GetCompiler();
        ASSERT(compiler->GetOsrCode(static_cast<const Method *>(method)) == nullptr);
        compiler->SetOsrCode(static_cast<const Method *>(method), ep);
        return true;
    }
    void *GetOsrCode(MethodPtr method) override
    {
        return Thread::GetCurrent()->GetVM()->GetCompiler()->GetOsrCode(static_cast<const Method *>(method));
    }
    bool HasCompiledCode(MethodPtr method) override
    {
        return MethodCast(method)->HasCompiledCode();
    }

    bool IsInstantiable(ClassPtr klass) const override
    {
        return ClassCast(klass)->IsInstantiable();
    }

    uint32_t GetAccessFlagAbstractMask() const override
    {
        return ark::ACC_ABSTRACT;
    }

    uint32_t GetVTableIndex(MethodPtr method) const override
    {
        return MethodCast(method)->GetVTableIndex();
    }

    size_t GetClassIdForField(MethodPtr method, size_t fieldId) const override
    {
        auto fda =
            panda_file::FieldDataAccessor(*MethodCast(method)->GetPandaFile(), panda_file::File::EntityId(fieldId));
        return fda.GetClassId().GetOffset();
    }

    size_t GetClassIdForField(FieldPtr field) const override
    {
        return FieldCast(field)->GetClass()->GetFileId().GetOffset();
    }

    ClassPtr GetClassForField(FieldPtr field) const override;

    uint32_t GetClassIdForMethod(MethodPtr method) const override
    {
        auto mda = panda_file::MethodDataAccessor(*MethodCast(method)->GetPandaFile(), MethodCast(method)->GetFileId());
        return mda.GetClassId().GetOffset();
    }

    uint32_t GetClassIdForMethod(MethodPtr parentMethod, size_t methodId) const override
    {
        auto mda = panda_file::MethodDataAccessor(*MethodCast(parentMethod)->GetPandaFile(),
                                                  panda_file::File::EntityId(methodId));
        return mda.GetClassId().GetOffset();
    }

    uint64_t GetUniqClassId(ClassPtr klass) const override
    {
        return ClassCast(klass)->GetUniqId();
    }

    bool HasNativeException(MethodPtr method) const override;

    bool IsNecessarySwitchThreadState(MethodPtr method) const override;

    uint8_t GetStackReferenceMask() const override;

    bool CanNativeMethodUseObjects(MethodPtr method) const override;

    bool IsMethodExternal(MethodPtr parentMethod, MethodPtr calleeMethod) const override;

    bool IsClassExternal(MethodPtr method, ClassPtr calleeClass) const override;

<<<<<<< HEAD
=======
    bool IsMethodAbstract(MethodPtr method) const override
    {
        return MethodCast(method)->IsAbstract();
    }

>>>>>>> a77d6327
    bool IsMethodIntrinsic(MethodPtr method) const override
    {
        return MethodCast(method)->IsIntrinsic();
    }

    bool IsMethodIntrinsic(MethodPtr parentMethod, MethodId id) const override
    {
        return GetMethodAsIntrinsic(parentMethod, id) != nullptr;
    }

    MethodPtr GetMethodAsIntrinsic(MethodPtr parentMethod, MethodId id) const override;

    bool IsMethodFinal(MethodPtr method) const override
    {
        return MethodCast(method)->IsFinal();
    }

    bool IsMethodStatic(MethodPtr parentMethod, MethodId id) const override;
    bool IsMethodStatic(MethodPtr method) const override;

    bool IsMethodCanBeInlined(MethodPtr method) const override
    {
        auto methodPtr = MethodCast(method);
        const auto &options = Runtime::GetCurrent()->GetOptions();
        if (verifier::VerificationModeFromString(options.GetVerificationMode()) ==
                verifier::VerificationMode::ON_THE_FLY &&
            methodPtr->GetVerificationStage() != Method::VerificationStage::VERIFIED_OK) {
            return false;
        }
        return !(methodPtr->IsIntrinsic() || methodPtr->IsNative() || methodPtr->IsAbstract());
    }

    bool IsMethodNativeApi(MethodPtr method) const override;

    void *GetMethodNativePointer(MethodPtr method) const override
    {
        auto *methodPtr = MethodCast(method);
        return methodPtr->GetNativePointer();
    }

    bool IsMethodStaticConstructor([[maybe_unused]] MethodPtr method) const override;

    std::string GetFileName(MethodPtr method) const override
    {
        return MethodCast(method)->GetPandaFile()->GetFilename();
    }

    std::string GetFullFileName(MethodPtr method) const override
    {
        return MethodCast(method)->GetPandaFile()->GetFullFileName();
    }

    std::string GetClassNameFromMethod(MethodPtr method) const override
    {
        ScopedMutatorLock lock;
        return MethodCast(method)->GetClass()->GetName();
    }

    std::string GetClassName(ClassPtr cls) const override
    {
        ScopedMutatorLock lock;
        return ClassCast(cls)->GetName();
    }

    std::string GetMethodName(MethodPtr method) const override
    {
        return utf::Mutf8AsCString(MethodCast(method)->GetName().data);
    }

    std::string GetLineNumberAndSourceFile(MethodPtr method, uint32_t pc) const override
    {
        return std::string(MethodCast(method)->GetLineNumberAndSourceFile(pc));
    }

    int64_t GetBranchTakenCounter(MethodPtr method, uint32_t pc) const override
    {
        return MethodCast(method)->GetBranchTakenCounter(pc);
    }

    int64_t GetBranchNotTakenCounter(MethodPtr method, uint32_t pc) const override
    {
        return MethodCast(method)->GetBranchNotTakenCounter(pc);
    }

    int64_t GetThrowTakenCounter(MethodPtr method, uint32_t pc) const override
    {
        return MethodCast(method)->GetThrowTakenCounter(pc);
    }

    std::string GetMethodFullName(MethodPtr method, bool withSignature) const override
    {
        return std::string(MethodCast(method)->GetFullName(withSignature));
    }

    ClassPtr GetClass(MethodPtr method) const override
    {
        ScopedMutatorLock lock;
        return reinterpret_cast<ClassPtr>(MethodCast(method)->GetClass());
    }

    std::string GetBytecodeString(MethodPtr method, uintptr_t pc) const override;

    ark::pandasm::LiteralArray GetLiteralArray(MethodPtr method, LiteralArrayId id) const override;

    bool IsInterfaceMethod(MethodPtr parentMethod, MethodId id) const override;

    bool IsInterfaceMethod(MethodPtr method) const override;

    bool IsInstanceConstructor(MethodPtr method) const override
    {
        return MethodCast(method)->IsInstanceConstructor();
    }

    bool IsDestroyed(MethodPtr method) const override
    {
        return MethodCast(method)->IsDestroyed();
    }

    bool CanThrowException(MethodPtr method) const override;

    uint32_t FindCatchBlock(MethodPtr method, ClassPtr cls, uint32_t pc) const override;
    Method *GetMethod(MethodPtr caller, RuntimeInterface::IdType id) const;

    /**********************************************************************************/
    /// Thread information
    ::ark::mem::BarrierType GetPreReadType() const override;

    ::ark::mem::BarrierType GetPreType() const override;

    ::ark::mem::BarrierType GetPostType() const override;

    ::ark::mem::BarrierOperand GetBarrierOperand(::ark::mem::BarrierPosition barrierPosition,
                                                 std::string_view operandName) const override;

    /**********************************************************************************/
    /// Array information
    uint32_t GetArrayElementSize(MethodPtr method, IdType id) const override;

    uint32_t GetMaxArrayLength(ClassPtr klass) const override;

    uintptr_t GetPointerToConstArrayData(MethodPtr method, IdType id) const override;

    size_t GetOffsetToConstArrayData(MethodPtr method, IdType id) const override;

    ClassPtr GetArrayU16Class(MethodPtr method) const override;
    ClassPtr GetArrayU8Class(MethodPtr method) const override;
    /**********************************************************************************/
    /// String information
    bool IsCompressedStringsEnabled() const override
    {
        return ark::coretypes::String::GetCompressedStringsEnabled();
    }

    ObjectPointerType GetNonMovableString(MethodPtr method, StringId id) const override;

    ClassPtr GetStringClass(MethodPtr method, uint32_t *typeId) const override;

    ClassPtr GetLineStringClass(MethodPtr method, uint32_t *typeId) const override;

    ClassPtr GetNumberClass(MethodPtr method, const char *name, uint32_t *typeId) const override;

    std::string GetStringValue(MethodPtr method, size_t id) const override
    {
        ScopedMutatorLock lock;
        panda_file::File::EntityId cid(id);
        auto *pf = MethodCast(method)->GetPandaFile();
        return utf::Mutf8AsCString(pf->GetStringData(cid).data);
    }

    /**********************************************************************************/
    /// TLAB information
    size_t GetTLABMaxSize() const override;

    size_t GetTLABAlignment() const override
    {
        return DEFAULT_ALIGNMENT_IN_BYTES;
    }

    bool IsTrackTlabAlloc() const override
    {
        return ark::mem::PANDA_TRACK_TLAB_ALLOCATIONS ||
               Logger::IsLoggingOn(Logger::Level::DEBUG, Logger::Component::MM_OBJECT_EVENTS);
    }

    /**********************************************************************************/
    /// Object information
    ClassPtr GetClass(MethodPtr method, IdType id) const override;

    compiler::ClassType GetClassType(MethodPtr method, IdType id) const override;
    compiler::ClassType GetClassType(ClassPtr klassPtr) const override;

    bool IsArrayClass(MethodPtr method, IdType id) const override;

    bool IsStringClass(MethodPtr method, IdType id) const override;

    bool IsArrayClass(ClassPtr cls) const override
    {
        return ClassCast(cls)->IsArrayClass();
    }

    ClassPtr GetArrayElementClass(ClassPtr cls) const override;

    bool CheckStoreArray(ClassPtr arrayCls, ClassPtr strCls) const override;

    bool IsAssignableFrom(ClassPtr cls1, ClassPtr cls2) const override;

    size_t GetObjectHashedStatusBitNum() const override
    {
        static_assert(MarkWord::MarkWordRepresentation::STATUS_SIZE == 2);
        static_assert(MarkWord::MarkWordRepresentation::STATUS_HASHED == 2);
        // preconditions above allow just check one bit
        return MarkWord::MarkWordRepresentation::STATUS_SHIFT + 1;
    }

    size_t GetObjectHashShift() const override
    {
        return MarkWord::MarkWordRepresentation::HASH_SHIFT;
    }

    size_t GetObjectHashMask() const override
    {
        return MarkWord::MarkWordRepresentation::HASH_MASK;
    }

    compiler::StringCtorType GetStringCtorType(MethodPtr ctorMethod) const override
    {
        return (std::strcmp(utf::Mutf8AsCString(MethodCast(ctorMethod)->GetRefArgType(1).data), "[C") == 0)
                   ? compiler::StringCtorType::CHAR_ARRAY
                   : compiler::StringCtorType::STRING;
    }

    /**********************************************************************************/
    /// Class information
    uint8_t GetClassInitializedValue() const override
    {
        return static_cast<uint8_t>(ark::Class::State::INITIALIZED);
    }

    std::optional<IdType> FindClassIdInFile(MethodPtr method, ClassPtr cls) const;
    IdType GetClassIdWithinFile(MethodPtr method, ClassPtr cls) const override;
    IdType GetLiteralArrayClassIdWithinFile(MethodPtr method, panda_file::LiteralTag tag) const override;
    bool CanUseTlabForClass(ClassPtr klass) const override;

    size_t GetClassSize(ClassPtr klass) const override
    {
        return ClassCast(klass)->GetObjectSize();
    }

    bool CanScalarReplaceObject(ClassPtr klass) const override;

    /**********************************************************************************/
    /// Field information

    FieldPtr ResolveField(MethodPtr method, size_t id, bool isStatic, bool allowExternal, uint32_t *classId) override;
    compiler::DataType::Type GetFieldType(FieldPtr field) const override;
    compiler::DataType::Type GetArrayComponentType(ClassPtr klass) const override;
    compiler::DataType::Type GetFieldTypeById(MethodPtr parentMethod, IdType id) const override;
    IdType GetFieldValueTypeId(MethodPtr method, IdType id) const override;
    size_t GetFieldOffset(FieldPtr field) const override;
    FieldPtr GetFieldByOffset(size_t offset) const override;
    uintptr_t GetFieldClass(FieldPtr field) const override;
    bool IsFieldVolatile(FieldPtr field) const override;
    bool IsFieldFinal(FieldPtr field) const override;
    bool IsFieldReadonly(FieldPtr field) const override;
    bool HasFieldMetadata(FieldPtr field) const override;
    uint64_t GetStaticFieldIntegerValue(FieldPtr fieldPtr) const override;
    double GetStaticFieldFloatValue(FieldPtr fieldPtr) const override;

    std::string GetFieldName(FieldPtr field) const override
    {
        return utf::Mutf8AsCString(FieldCast(field)->GetName().data);
    }

    ark::Field *FieldCast(FieldPtr field) const
    {
        ASSERT(HasFieldMetadata(field));
        return static_cast<ark::Field *>(field);
    }

    FieldId GetFieldId(FieldPtr field) const override;
    Field *GetField(MethodPtr method, RuntimeInterface::IdType id, bool isStatic) const;

    /**********************************************************************************/
    /// Type information

    PandaRuntimeInterface::ClassPtr ResolveType(MethodPtr method, size_t id) const override;

    bool IsClassInitialized(uintptr_t klass) const override;

    bool IsClassFinal(ClassPtr klass) const override
    {
        auto *kls = ClassCast(klass);
        return kls->IsFinal() && !kls->IsUnionClass();
    }

    bool IsClassFinalOrString(ClassPtr klass) const override
    {
        ark::Class *cls = ClassCast(klass);
        return cls->IsFinal() || cls->IsStringClass();
    }

    bool IsInterface(ClassPtr klass) const override
    {
        return ClassCast(klass)->IsInterface();
    }

    uintptr_t GetManagedType(uintptr_t klass) const override;

    ark::Class *TypeCast(uintptr_t klass) const
    {
        return reinterpret_cast<ark::Class *>(klass);
    }

    uint8_t GetReferenceTypeMask() const override
    {
        return static_cast<uint8_t>(panda_file::Type::TypeId::REFERENCE);
    }

    /**********************************************************************************/
    /// Entrypoints
    uintptr_t GetIntrinsicAddress(bool runtimeCall, SourceLanguage lang, IntrinsicId id) const override;

    /**********************************************************************************/
    /// Dynamic object information

    uint32_t GetFunctionTargetOffset(Arch arch) const override;

    uint64_t GetDynamicPrimitiveUndefined() const override
    {
        return static_cast<uint64_t>(coretypes::TaggedValue::Undefined().GetRawData());
    }

    uint64_t GetDynamicPrimitiveFalse() const override
    {
        return static_cast<uint64_t>(coretypes::TaggedValue::False().GetRawData());
    }

    uint64_t GetDynamicPrimitiveTrue() const override
    {
        return static_cast<uint64_t>(coretypes::TaggedValue::True().GetRawData());
    }

    uint32_t GetNativePointerTargetOffset(Arch arch) const override;

    bool HasSafepointDuringCall() const override;

    bool IsGcValidForFastPath(SourceLanguage lang) const;

    ThreadPtr CreateCompilerThread() override;

    void DestroyCompilerThread([[maybe_unused]] ThreadPtr thread) override;

    void SetCurrentThread(ThreadPtr thread) const override
    {
        ASSERT(thread != Thread::GetCurrent());
        Thread::SetCurrent(static_cast<ark::Thread *>(thread));
    }

    ThreadPtr GetCurrentThread() const override
    {
        return Thread::GetCurrent();
    }

private:
    static compiler::DataType::Type ToCompilerType(panda_file::Type type)
    {
        switch (type.GetId()) {
            case panda_file::Type::TypeId::VOID:
                return compiler::DataType::VOID;
            case panda_file::Type::TypeId::U1:
                return compiler::DataType::BOOL;
            case panda_file::Type::TypeId::I8:
                return compiler::DataType::INT8;
            case panda_file::Type::TypeId::U8:
                return compiler::DataType::UINT8;
            case panda_file::Type::TypeId::I16:
                return compiler::DataType::INT16;
            case panda_file::Type::TypeId::U16:
                return compiler::DataType::UINT16;
            case panda_file::Type::TypeId::I32:
                return compiler::DataType::INT32;
            case panda_file::Type::TypeId::U32:
                return compiler::DataType::UINT32;
            case panda_file::Type::TypeId::I64:
                return compiler::DataType::INT64;
            case panda_file::Type::TypeId::U64:
                return compiler::DataType::UINT64;
            case panda_file::Type::TypeId::F32:
                return compiler::DataType::FLOAT32;
            case panda_file::Type::TypeId::F64:
                return compiler::DataType::FLOAT64;
            case panda_file::Type::TypeId::REFERENCE:
                return compiler::DataType::REFERENCE;
            case panda_file::Type::TypeId::TAGGED:
                return compiler::DataType::ANY;
            default:
                break;
        }
        UNREACHABLE();
    }

private:
    ClassHierarchyAnalysisWrapper cha_;
    InlineCachesWrapper inlineCaches_;
    UnresolvedTypesWrapper unresolvedTypes_;
};

class Compiler : public CompilerInterface {
public:
    explicit Compiler(CodeAllocator *codeAllocator, mem::InternalAllocatorPtr internalAllocator,
                      const RuntimeOptions &options, mem::MemStatsType *memStats,
                      compiler::RuntimeInterface *runtimeIface)
        : codeAllocator_(codeAllocator),
          internalAllocator_(internalAllocator),
          gdbDebugInfoAllocator_(ark::SpaceType::SPACE_TYPE_COMPILER, memStats),
          runtimeIface_(runtimeIface)
    {
        noAsyncJit_ = options.IsNoAsyncJit();
        if (options.IsArkAot()) {
            return;
        }

        if (!Runtime::IsTaskManagerUsed() || noAsyncJit_) {
            compilerWorker_ =
                internalAllocator_->New<CompilerThreadPoolWorker>(internalAllocator_, this, noAsyncJit_, options);
        } else {
            compilerWorker_ = internalAllocator_->New<CompilerTaskManagerWorker>(internalAllocator_, this);
        }
        InitializeWorker();
        if (compiler::g_options.WasSetCompilerDumpJitStatsCsv()) {
            jitStats_ = internalAllocator_->New<compiler::JITStats>(internalAllocator_);
        }
    }

    void PreZygoteFork() override
    {
        FinalizeWorker();
    }

    void PostZygoteFork() override
    {
        InitializeWorker();
    }

    void FinalizeWorker() override
    {
        if (compilerWorker_ != nullptr) {
            compilerWorker_->FinalizeWorker();
        }
    }

    void JoinWorker() override;

    bool IsCompilationExpired(Method *method, bool isOsr);

    ~Compiler() override
    {
        // We need to join thread first if runtime initialization fails and Destroy is not called
        FinalizeWorker();
        if (compilerWorker_ != nullptr) {
            internalAllocator_->Delete(compilerWorker_);
            compilerWorker_ = nullptr;
        }
        internalAllocator_->Delete(jitStats_);
    }

    bool CompileMethod(Method *method, uintptr_t bytecodeOffset, bool osr, TaggedValue func) override;

    virtual void AddTask(CompilerTask &&ctx, [[maybe_unused]] TaggedValue func)
    {
        compilerWorker_->AddTask(std::move(ctx));
    }

    template <compiler::TaskRunnerMode RUNNER_MODE>
    void CompileMethodLocked(compiler::CompilerTaskRunner<RUNNER_MODE> taskRunner);

    /// Basic method, which starts compilation. Do not use.
    template <compiler::TaskRunnerMode RUNNER_MODE>
    void StartCompileMethod(compiler::CompilerTaskRunner<RUNNER_MODE> taskRunner);

    void ScaleThreadPool(size_t numberOfThreads)
    {
        // Required for testing
        ASSERT(GetThreadPool() != nullptr);
        GetThreadPool()->Scale(numberOfThreads);
    }

    void *GetOsrCode(const Method *method) override
    {
        return osrCodeMap_.Get(method);
    }

    void SetOsrCode(const Method *method, void *ptr) override
    {
        osrCodeMap_.Set(method, ptr);
    }

    void RemoveOsrCode(const Method *method) override
    {
        osrCodeMap_.Remove(method);
    }

    void SetNoAsyncJit(bool v) override
    {
        noAsyncJit_ = v;
    }

    bool IsNoAsyncJit() override
    {
        return noAsyncJit_;
    }

    compiler::RuntimeInterface *GetRuntimeInterface()
    {
        return runtimeIface_;
    }

protected:
    mem::InternalAllocatorPtr GetInternalAllocator()
    {
        return internalAllocator_;
    }

    ThreadPool<CompilerTask, CompilerProcessor, Compiler *> *GetThreadPool()
    {
        ASSERT(!Runtime::IsTaskManagerUsed() || noAsyncJit_);
        if (compilerWorker_ != nullptr) {
            return static_cast<CompilerThreadPoolWorker *>(compilerWorker_)->GetThreadPool();
        }
        return nullptr;
    }

private:
    void InitializeWorker()
    {
        if (compilerWorker_ != nullptr) {
            compilerWorker_->InitializeWorker();
        }
    }

    CodeAllocator *codeAllocator_;
    OsrCodeMap osrCodeMap_;
    mem::InternalAllocatorPtr internalAllocator_;
    // This allocator is used for GDB debug structures in context of JIT unwind info.
    ArenaAllocator gdbDebugInfoAllocator_;
    compiler::RuntimeInterface *runtimeIface_;
    // The lock is used for compiler thread synchronization
    os::memory::Mutex compilationLock_;
    bool noAsyncJit_;
    CompilerWorker *compilerWorker_ {nullptr};
    compiler::JITStats *jitStats_ {nullptr};
    NO_COPY_SEMANTIC(Compiler);
    NO_MOVE_SEMANTIC(Compiler);
};

#ifndef PANDA_PRODUCT_BUILD
// Exists only for tests purposes, must not be used in release builds
uint8_t CompileMethodImpl(coretypes::String *fullMethodName, ClassLinkerContext *ctx);
uint8_t CompileMethodImpl(coretypes::String *fullMethodName, SourceLanguage sourceLang);
#endif

}  // namespace ark

#endif  // PANDA_RUNTIME_COMPILER_H_<|MERGE_RESOLUTION|>--- conflicted
+++ resolved
@@ -277,14 +277,11 @@
 
     bool IsClassExternal(MethodPtr method, ClassPtr calleeClass) const override;
 
-<<<<<<< HEAD
-=======
     bool IsMethodAbstract(MethodPtr method) const override
     {
         return MethodCast(method)->IsAbstract();
     }
 
->>>>>>> a77d6327
     bool IsMethodIntrinsic(MethodPtr method) const override
     {
         return MethodCast(method)->IsIntrinsic();
