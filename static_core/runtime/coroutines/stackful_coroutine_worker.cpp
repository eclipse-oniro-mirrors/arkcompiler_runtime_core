--- conflicted
+++ resolved
@@ -649,8 +649,6 @@
     coroTo->OnContextSwitchedTo();
 }
 
-<<<<<<< HEAD
-=======
 void StackfulCoroutineWorker::CacheLocalObjectsInCoroutines()
 {
     os::memory::LockHolder lock(runnablesLock_);
@@ -663,7 +661,6 @@
     }
 }
 
->>>>>>> aad9f664
 void StackfulCoroutineWorker::GetFullWorkerStateInfo(StackfulCoroutineWorkerStateInfo *info) const
 {
     os::memory::LockHolder lock(runnablesLock_);
@@ -678,11 +675,7 @@
 
 void StackfulCoroutineWorker::ProcessTimerEvents()
 {
-<<<<<<< HEAD
-    PandaVector<TimerEvent *> timerEvents;
-=======
     PandaVector<TimerEvent *> expiredTimers;
->>>>>>> aad9f664
     {
         os::memory::LockHolder lh(waitersLock_);
         auto curTime = coroManager_->GetCurrentTime();
@@ -690,18 +683,6 @@
             if (evt->GetType() == CoroutineEvent::Type::TIMER) {
                 auto *timerEvent = static_cast<TimerEvent *>(evt);
                 timerEvent->SetCurrentTime(curTime);
-<<<<<<< HEAD
-                timerEvents.push_back(timerEvent);
-            }
-        }
-    }
-    std::sort(timerEvents.begin(), timerEvents.end(),
-              [](const TimerEvent *evt1, const TimerEvent *evt2) { return evt1->GetId() < evt2->GetId(); });
-    for (auto *evt : timerEvents) {
-        if (evt->IsExpired()) {
-            evt->Happen();
-        }
-=======
                 if (timerEvent->IsExpired()) {
                     expiredTimers.push_back(timerEvent);
                 }
@@ -712,7 +693,6 @@
               [](const TimerEvent *evt1, const TimerEvent *evt2) { return evt1->GetId() < evt2->GetId(); });
     for (auto *evt : expiredTimers) {
         evt->Happen();
->>>>>>> aad9f664
     }
 }
 
@@ -733,12 +713,8 @@
             minTimerDelay = std::min(delay, minTimerDelay);
         }
     }
-<<<<<<< HEAD
-    return {hasTimerEvents, minTimerDelay};
-=======
     auto msDelay = minTimerDelay / 1000U;
     return {hasTimerEvents, msDelay};
->>>>>>> aad9f664
 }
 
 }  // namespace ark