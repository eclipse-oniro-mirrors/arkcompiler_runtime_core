/**
 * Copyright (c) 2023-2025 Huawei Device Co., Ltd.
 * Licensed under the Apache License, Version 2.0 (the "License");
 * you may not use this file except in compliance with the License.
 * You may obtain a copy of the License at
 *
 * http://www.apache.org/licenses/LICENSE-2.0
 *
 * Unless required by applicable law or agreed to in writing, software
 * distributed under the License is distributed on an "AS IS" BASIS,
 * WITHOUT WARRANTIES OR CONDITIONS OF ANY KIND, either express or implied.
 * See the License for the specific language governing permissions and
 * limitations under the License.
 */

#include "libpandabase/os/time.h"
#include "runtime/include/thread_scopes.h"
#include "runtime/coroutines/stackful_coroutine_manager.h"
#include "runtime/coroutines/stackful_coroutine.h"
#include "runtime/coroutines/stackful_coroutine_worker.h"
#include <algorithm>

namespace ark {

StackfulCoroutineWorker::StackfulCoroutineWorker(Runtime *runtime, PandaVM *vm, StackfulCoroutineManager *coroManager,
                                                 ScheduleLoopType type, PandaString name, Id id, bool isMainWorker)
    : CoroutineWorker(runtime, vm, name, id, isMainWorker),
      coroManager_(coroManager),
      threadId_(os::thread::GetCurrentThreadId()),
      workerCompletionEvent_(coroManager),
      stats_(std::move(name))
{
    LOG(DEBUG, COROUTINES) << "Created a coroutine worker instance: id=" << GetId() << " name=" << GetName();
    if (type == ScheduleLoopType::THREAD) {
        std::thread t(&StackfulCoroutineWorker::ThreadProc, this);
        os::thread::SetThreadName(t.native_handle(), GetName().c_str());
        t.detach();
        // will create the schedule loop coroutine in the thread proc in order to set the stack protector correctly
    } else {
        scheduleLoopCtx_ = coroManager->CreateNativeCoroutine(GetRuntime(), GetPandaVM(), ScheduleLoopProxy, this,
                                                              "[fiber_sch] " + GetName(), Coroutine::Type::SCHEDULER,
                                                              CoroutinePriority::MEDIUM_PRIORITY);
<<<<<<< HEAD
=======
        ASSERT(scheduleLoopCtx_ != nullptr);
        scheduleLoopCtx_->LinkToExternalHolder(true);
>>>>>>> a77d6327
        AddRunnableCoroutine(scheduleLoopCtx_);
    }
}

void StackfulCoroutineWorker::AddRunnableCoroutine(Coroutine *newCoro)
{
    ASSERT(newCoro != nullptr);
    os::memory::LockHolder lock(runnablesLock_);
    PushToRunnableQueue(newCoro, newCoro->GetPriority());
    RegisterIncomingActiveCoroutine(newCoro);
}

void StackfulCoroutineWorker::AddRunningCoroutine(Coroutine *newCoro)
{
    ASSERT(newCoro != nullptr);
    RegisterIncomingActiveCoroutine(newCoro);
}

void StackfulCoroutineWorker::AddCreatedCoroutineAndSwitchToIt(Coroutine *newCoro)
{
    // precondition: called within the current worker, no cross-worker calls allowed
    ASSERT(GetCurrentContext()->GetWorker() == this);

    auto *coro = Coroutine::GetCurrent();
    ScopedNativeCodeThread n(coro);
    coro->RequestSuspend(false);

    newCoro->LinkToExternalHolder(IsMainWorker() || InExclusiveMode());
    auto *currentCtx = GetCurrentContext();
    auto *nextCtx = newCoro->GetContext<StackfulCoroutineContext>();
    nextCtx->RequestResume();
    Coroutine::SetCurrent(newCoro);
    RegisterIncomingActiveCoroutine(newCoro);

    SwitchCoroutineContext(currentCtx, nextCtx);

    // process finalization queue once this coro gets scheduled again
    FinalizeTerminatedCoros();
}

void StackfulCoroutineWorker::WaitForEvent(CoroutineEvent *awaitee)
{
    // precondition: this method is not called by the schedule loop coroutine

    Coroutine *waiter = Coroutine::GetCurrent();
    ASSERT(GetCurrentContext()->GetWorker() == this);
    ASSERT(awaitee != nullptr);
    ASSERT(!awaitee->Happened());
    ASSERT(waiter->IsInNativeCode());

    waitersLock_.Lock();
    awaitee->Unlock();
    LOG(DEBUG, COROUTINES) << "StackfulCoroutineWorker::AddWaitingCoroutine: " << waiter->GetName() << " AWAITS";
    [[maybe_unused]] auto [_, inserted] = waiters_.insert({awaitee, waiter});
    ASSERT(inserted);

    runnablesLock_.Lock();
    if (!RunnableCoroutinesExist()) {
        auto coroManager = static_cast<StackfulCoroutineManager *>(waiter->GetManager());
        LOG(FATAL, COROUTINES) << coroManager->GetAllWorkerFullStatus()->OutputInfo();
    }
    // will unlock waiters_lock_ and switch ctx.
    // NB! If migration on await is enabled, current coro can migrate to another worker, so
    // IsCrossWorkerCall() will become true after resume!
    BlockCurrentCoroAndScheduleNext();
}

void StackfulCoroutineWorker::UnblockWaiters(CoroutineEvent *blocker)
{
    bool canMigrateAwait = coroManager_->IsMigrateAwakenedCorosEnabled() && !IsMainWorker() && !InExclusiveMode();
    Coroutine *unblockedCoro = nullptr;
    {
        os::memory::LockHolder lockW(waitersLock_);
        auto w = waiters_.find(blocker);
        if (w != waiters_.end()) {
            unblockedCoro = w->second;
            waiters_.erase(w);
            if (!canMigrateAwait) {
                os::memory::LockHolder lockR(runnablesLock_);
                unblockedCoro->RequestUnblock();
                PushToRunnableQueue(unblockedCoro, unblockedCoro->GetPriority());
            } else {
                // (wangyuzhong,#24880): in case of IsMigrateAwakenedCorosEnabled() we need to correctly issue the
                // external scheduler request from the correct worker. Here the coroutine becomes Active on one
                // worker(which causes the request to be sent) and then gets potentially transferred to another worker.
                unblockedCoro->RequestUnblock();
            }
        }
    }
    if (unblockedCoro == nullptr) {
        LOG(DEBUG, COROUTINES) << "The coroutine is nullptr.";
        return;
    }
    if (canMigrateAwait) {
        coroManager_->MigrateAwakenedCoro(unblockedCoro);
    }
    if (IsDisabledForCrossWorkersLaunch()) {
        workerCompletionEvent_.Happen();
    }
}

void StackfulCoroutineWorker::RequestFinalization(Coroutine *finalizee)
{
    // precondition: current coro and finalizee belong to the current worker
    ASSERT(finalizee->GetWorker() == this);
    ASSERT(GetCurrentContext()->GetWorker() == this);

#ifdef ARK_HYBRID
    finalizee->UnbindMutator();
#endif
    finalizationQueue_.push(finalizee);
    // finalizee will never be scheduled again
    ScheduleNextCoroUnlockNone();
}

void StackfulCoroutineWorker::RequestSchedule()
{
    RequestScheduleImpl();
}

void StackfulCoroutineWorker::FinalizeFiberScheduleLoop()
{
    ASSERT(GetCurrentContext()->GetWorker() == this);

    // part of MAIN finalization sequence
    if (RunnableCoroutinesExist()) {
        // the schedule loop is still runnable
        ASSERT(scheduleLoopCtx_->HasNativeEntrypoint());
        runnablesLock_.Lock();
        // sch loop only
        ASSERT(runnables_.Size() == 1);
        SuspendCurrentCoroAndScheduleNext();
        ASSERT(!IsCrossWorkerCall());
    }
}

void StackfulCoroutineWorker::CompleteAllAffinedCoroutines()
{
    ASSERT_NATIVE_CODE();
    ASSERT(GetCurrentContext()->GetWorker() == this);
    ASSERT(IsDisabledForCrossWorkersLaunch());

    // CC-OFFNXT(G.FMT.04-CPP): project code style
    auto lock = [](auto &&...locks) { ([&]() NO_THREAD_SAFETY_ANALYSIS { locks.Lock(); }(), ...); };
    // CC-OFFNXT(G.FMT.04-CPP): project code style
    auto unlock = [](auto &&...locks) { ([&]() NO_THREAD_SAFETY_ANALYSIS { locks.Unlock(); }(), ...); };

    // CC-OFFNXT(G.CTL.03): false positive
    while (true) {
        lock(waitersLock_, runnablesLock_);
        if (runnables_.Size() > 1) {
            unlock(waitersLock_, runnablesLock_);
            coroManager_->Schedule();
        } else if (!waiters_.empty()) {
            workerCompletionEvent_.SetNotHappened();
            workerCompletionEvent_.Lock();
            unlock(waitersLock_, runnablesLock_);
            coroManager_->Await(&workerCompletionEvent_);
        } else {
            unlock(waitersLock_, runnablesLock_);
            break;
        }
    }
}

void StackfulCoroutineWorker::DisableCoroutineSwitch()
{
    ++disableCoroSwitchCounter_;
    LOG(DEBUG, COROUTINES) << "Coroutine switch on " << GetName()
                           << " has been disabled! Recursive ctr = " << disableCoroSwitchCounter_;
}

void StackfulCoroutineWorker::EnableCoroutineSwitch()
{
    ASSERT(IsCoroutineSwitchDisabled());
    --disableCoroSwitchCounter_;
    LOG(DEBUG, COROUTINES) << "Coroutine switch on " << GetName()
                           << " has been enabled! Recursive ctr = " << disableCoroSwitchCounter_;
}

bool StackfulCoroutineWorker::IsCoroutineSwitchDisabled()
{
    return disableCoroSwitchCounter_ > 0;
}

#ifndef NDEBUG
void StackfulCoroutineWorker::PrintRunnables(const PandaString &requester)
{
    os::memory::LockHolder lock(runnablesLock_);
    LOG(DEBUG, COROUTINES) << "[" << requester << "] ";
    runnables_.IterateOverCoroutines([](Coroutine *co) { LOG(DEBUG, COROUTINES) << co->GetName() << " <"; });
    LOG(DEBUG, COROUTINES) << "X";
}
#endif

size_t StackfulCoroutineWorker::GetRunnablesCount(Coroutine::Type type)
{
    os::memory::LockHolder lock(runnablesLock_);
    size_t runnablesCount = 0;
    runnables_.IterateOverCoroutines([type, &runnablesCount](Coroutine *coro) {
        if (coro->GetType() == type) {
            runnablesCount++;
        }
    });
    return runnablesCount;
}

void StackfulCoroutineWorker::ThreadProc()
{
    threadId_ = os::thread::GetCurrentThreadId();
    scheduleLoopCtx_ =
        coroManager_->CreateEntrypointlessCoroutine(GetRuntime(), GetPandaVM(), false, "[thr_sch] " + GetName(),
                                                    Coroutine::Type::SCHEDULER, CoroutinePriority::MEDIUM_PRIORITY);
<<<<<<< HEAD
=======
    ASSERT(scheduleLoopCtx_ != nullptr);
    scheduleLoopCtx_->LinkToExternalHolder(false);
>>>>>>> a77d6327
    Coroutine::SetCurrent(scheduleLoopCtx_);
    scheduleLoopCtx_->RequestResume();
    AddRunningCoroutine(scheduleLoopCtx_);
    scheduleLoopCtx_->NativeCodeBegin();
    coroManager_->OnWorkerStartup(this);

    // profiling: start interval here, end in ctxswitch
    stats_.StartInterval(CoroutineTimeStats::SCH_ALL);
    ScheduleLoopBody();

    coroManager_->DestroyEntrypointlessCoroutine(scheduleLoopCtx_);
    ASSERT(threadId_ == os::thread::GetCurrentThreadId());
    coroManager_->OnWorkerShutdown(this);
}

void StackfulCoroutineWorker::ScheduleLoop()
{
    LOG(DEBUG, COROUTINES) << "[" << GetName() << "] Schedule loop called!";
    ScheduleLoopBody();
}

void StackfulCoroutineWorker::ScheduleLoopBody()
{
    while (IsActive()) {
        RequestScheduleImpl();
        os::memory::LockHolder lkRunnables(runnablesLock_);
        UpdateLoadFactor();
    }
}

void StackfulCoroutineWorker::ScheduleLoopProxy(void *worker)
{
    static_cast<StackfulCoroutineWorker *>(worker)->ScheduleLoop();
}

void StackfulCoroutineWorker::PushToRunnableQueue(Coroutine *co, CoroutinePriority priority)
{
    runnables_.Push(co, priority);
    UpdateLoadFactor();
    runnablesCv_.Signal();
}

Coroutine *StackfulCoroutineWorker::PopFromRunnableQueue()
{
    os::memory::LockHolder lock(runnablesLock_);
    ASSERT(!runnables_.Empty());
    auto [co, _] = runnables_.Pop();
    UpdateLoadFactor();
    return co;
}

bool StackfulCoroutineWorker::RunnableCoroutinesExist() const
{
    os::memory::LockHolder lock(runnablesLock_);
    return !runnables_.Empty();
}

void StackfulCoroutineWorker::WaitForRunnables()
{
    // NOTE(konstanting): in case of work stealing, use timed wait and try periodically to steal some runnables
    while (!RunnableCoroutinesExist() && IsActive()) {
        // profiling: no need to profile the SLEEPING state, closing the interval
        stats_.FinishInterval(CoroutineTimeStats::SCH_ALL);
        runnablesCv_.Wait(
            &runnablesLock_);  // or timed wait? we may miss the signal in some cases (e.g. IsActive() change)...
        // profiling: reopening the interval after the sleep
        stats_.StartInterval(CoroutineTimeStats::SCH_ALL);
        if (!RunnableCoroutinesExist() && IsActive()) {
            LOG(DEBUG, COROUTINES) << "StackfulCoroutineWorker::WaitForRunnables: spurious wakeup!";
        } else {
            LOG(DEBUG, COROUTINES) << "StackfulCoroutineWorker::WaitForRunnables: wakeup!";
        }
    }
}

void StackfulCoroutineWorker::RegisterIncomingActiveCoroutine(Coroutine *newCoro)
{
    ASSERT(newCoro != nullptr);
    newCoro->SetWorker(this);
    auto canMigrate = newCoro->GetContext<StackfulCoroutineContext>()->IsMigrationAllowed();
<<<<<<< HEAD
    newCoro->LinkToExternalHolder(IsMainWorker() && !canMigrate);
=======
    newCoro->LinkToExternalHolder((IsMainWorker() || InExclusiveMode()) && !canMigrate);
>>>>>>> a77d6327
}

void StackfulCoroutineWorker::RequestScheduleImpl()
{
    // precondition: called within the current worker, no cross-worker calls allowed
    ASSERT(GetCurrentContext()->GetWorker() == this);
    ASSERT_NATIVE_CODE();
    runnablesLock_.Lock();

    // NOTE(konstanting): implement coro migration, work stealing, etc.
    if (RunnableCoroutinesExist()) {
        SuspendCurrentCoroAndScheduleNext();
        ASSERT(!IsCrossWorkerCall() || (Coroutine::GetCurrent()->GetType() == Coroutine::Type::MUTATOR));
    } else {
        coroManager_->TriggerMigration();
        LOG(DEBUG, COROUTINES) << "StackfulCoroutineWorker::RequestSchedule: No runnables, starting to wait...";
        WaitForRunnables();
        runnablesLock_.Unlock();
    }
}

void StackfulCoroutineWorker::BlockCurrentCoroAndScheduleNext()
{
    // precondition: current coro is already added to the waiters_
    BlockCurrentCoro();
    // will transfer control to another coro... Can change current coroutine's host worker!
    ScheduleNextCoroUnlockRunnablesWaiters();
    // ...this coro has been scheduled again: process finalization queue
    if (!IsCrossWorkerCall()) {
        FinalizeTerminatedCoros();
    } else {
        // migration happened!
    }
}

void StackfulCoroutineWorker::SuspendCurrentCoroAndScheduleNext()
{
    // will transfer control to another coro... Can change current coroutine's host worker!
    SuspendCurrentCoro();
    // will transfer control to another coro...
    ScheduleNextCoroUnlockRunnables();
    // ...this coro has been scheduled again: process finalization queue
    if (!IsCrossWorkerCall()) {
        FinalizeTerminatedCoros();
    } else {
        // migration happened!
    }
}

template <bool SUSPEND_AS_BLOCKED>
void StackfulCoroutineWorker::SuspendCurrentCoroGeneric()
{
    auto *currentCoro = Coroutine::GetCurrent();
    ASSERT(currentCoro != nullptr);
    currentCoro->RequestSuspend(SUSPEND_AS_BLOCKED);
    if constexpr (!SUSPEND_AS_BLOCKED) {
        os::memory::LockHolder lock(runnablesLock_);
        PushToRunnableQueue(currentCoro, currentCoro->GetPriority());
    }
}

void StackfulCoroutineWorker::BlockCurrentCoro()
{
    SuspendCurrentCoroGeneric<true>();
}

void StackfulCoroutineWorker::SuspendCurrentCoro()
{
    SuspendCurrentCoroGeneric<false>();
}

void StackfulCoroutineWorker::ScheduleNextCoroUnlockRunnablesWaiters()
{
    // precondition: runnable coros are present
    auto *currentCtx = GetCurrentContext();
    auto *nextCtx = PrepareNextRunnableContextForSwitch();

    runnablesLock_.Unlock();
    waitersLock_.Unlock();

    SwitchCoroutineContext(currentCtx, nextCtx);
}

void StackfulCoroutineWorker::ScheduleNextCoroUnlockRunnables()
{
    // precondition: runnable coros are present
    auto *currentCtx = GetCurrentContext();
    auto *nextCtx = PrepareNextRunnableContextForSwitch();

    runnablesLock_.Unlock();

    SwitchCoroutineContext(currentCtx, nextCtx);
}

void StackfulCoroutineWorker::ScheduleNextCoroUnlockNone()
{
    // precondition: runnable coros are present
    auto *currentCtx = GetCurrentContext();
    auto *nextCtx = PrepareNextRunnableContextForSwitch();
    SwitchCoroutineContext(currentCtx, nextCtx);
}

StackfulCoroutineContext *StackfulCoroutineWorker::GetCurrentContext() const
{
    auto *co = Coroutine::GetCurrent();
    ASSERT(co != nullptr);
    return co->GetContext<StackfulCoroutineContext>();
}

StackfulCoroutineContext *StackfulCoroutineWorker::PrepareNextRunnableContextForSwitch()
{
    // precondition: runnable coros are present
    ASSERT(Coroutine::GetCurrent() != nullptr);
    auto *il = Coroutine::GetCurrent()->ReleaseImmediateLauncher();
    auto *nextCtx = il != nullptr ? il->GetContext<StackfulCoroutineContext>()
                                  : PopFromRunnableQueue()->GetContext<StackfulCoroutineContext>();
    nextCtx->RequestResume();
    Coroutine::SetCurrent(nextCtx->GetCoroutine());
    return nextCtx;
}

void StackfulCoroutineWorker::SwitchCoroutineContext(StackfulCoroutineContext *from, StackfulCoroutineContext *to)
{
    ASSERT(from != nullptr);
    ASSERT(to != nullptr);
    EnsureCoroutineSwitchEnabled();
    LOG(DEBUG, COROUTINES) << "Ctx switch: " << from->GetCoroutine()->GetName() << " --> "
                           << to->GetCoroutine()->GetName();
    stats_.FinishInterval(CoroutineTimeStats::SCH_ALL);
    OnBeforeContextSwitch(from, to);
    stats_.StartInterval(CoroutineTimeStats::CTX_SWITCH);
    // performs the fiber switch!
    from->SwitchTo(to);
    if (IsCrossWorkerCall()) {
        ASSERT(Coroutine::GetCurrent()->GetType() == Coroutine::Type::MUTATOR);
        // Here this != current coroutine's worker. The rest of this function will be executed CONCURRENTLY!
        // NOTE(konstanting): need to correctly handle stats_ update here
        return;
    }
    stats_.FinishInterval(CoroutineTimeStats::CTX_SWITCH);
    stats_.StartInterval(CoroutineTimeStats::SCH_ALL);
    OnAfterContextSwitch(from);
}

void StackfulCoroutineWorker::FinalizeTerminatedCoros()
{
    while (!finalizationQueue_.empty()) {
        auto *f = finalizationQueue_.front();
        finalizationQueue_.pop();
        coroManager_->DestroyEntrypointfulCoroutine(f);
    }
}

void StackfulCoroutineWorker::UpdateLoadFactor()
{
    loadFactor_ = (loadFactor_ + runnables_.Size()) / 2U;
}

void StackfulCoroutineWorker::EnsureCoroutineSwitchEnabled()
{
    if (IsCoroutineSwitchDisabled()) {
        LOG(FATAL, COROUTINES) << "ERROR ERROR ERROR >>> Trying to switch coroutines on " << GetName()
                               << " when coroutine switch is DISABLED!!! <<< ERROR ERROR ERROR";
        UNREACHABLE();
    }
}

void StackfulCoroutineWorker::MigrateTo(StackfulCoroutineWorker *to)
{
    os::memory::LockHolder fromLock(runnablesLock_);
    size_t migrateCount = runnables_.Size() / 2;  // migrate up to half of runnable coroutines
    if (migrateCount == 0) {
        LOG(DEBUG, COROUTINES) << "The blocked worker does not have runnable coroutines.";
        return;
    }

    os::memory::LockHolder toLock(to->runnablesLock_);
    MigrateCoroutinesImpl(to, migrateCount);
}

bool StackfulCoroutineWorker::MigrateFrom(StackfulCoroutineWorker *from)
{
    os::memory::LockHolder toLock(runnablesLock_);
    if (!IsIdle()) {
        LOG(DEBUG, COROUTINES) << "The worker is not idle.";
        return false;
    }

    os::memory::LockHolder fromLock(from->runnablesLock_);
    size_t migrateCount = from->runnables_.Size() / 2;  // migrate up to half of runnable coroutines
    if (migrateCount == 0) {
        LOG(DEBUG, COROUTINES) << "The target worker does not have runnable coroutines.";
        return true;
    }

    from->MigrateCoroutinesImpl(this, migrateCount);
    return true;
}

void StackfulCoroutineWorker::MigrateCoroutinesImpl(StackfulCoroutineWorker *to, size_t migrateCount)
{
    using CIterator = PriorityQueue::CIterator;
    PandaVector<CIterator> migratedCoros;
    runnables_.VisitCoroutines([&migratedCoros, &migrateCount, this, to](auto begin, auto end) {
        for (; migrateCount > 0 && begin != end; ++begin) {
            // not migrate SCHEDULER coroutine and FINALIZER coroutine
            if ((*begin)->GetType() != Coroutine::Type::MUTATOR) {
                continue;
            }
<<<<<<< HEAD
            auto maskValue = (*begin)->template GetContext<StackfulCoroutineContext>()->GetAffinityMask();
            std::bitset<stackful_coroutines::MAX_WORKERS_COUNT> affinityBits(maskValue);
            if (affinityBits.test(to->GetId())) {
=======
            auto mask = (*begin)->template GetContext<StackfulCoroutineContext>()->GetAffinityMask();
            if (mask.IsWorkerAllowed(to->GetId())) {
>>>>>>> a77d6327
                LOG(DEBUG, COROUTINES) << "migrate coro " << (*begin)->GetCoroutineId() << " from " << GetId() << " to "
                                       << to->GetId();
                to->AddRunnableCoroutine(*(*begin));
                migratedCoros.push_back(begin);
                --migrateCount;
            }
        }
    });
    runnables_.RemoveCoroutines(migratedCoros);
}

bool StackfulCoroutineWorker::IsIdle()
{
    return GetRunnablesCount(Coroutine::Type::MUTATOR) == 0;
}

void StackfulCoroutineWorker::MigrateCorosOutwardsIfBlocked()
{
    if (!IsPotentiallyBlocked()) {
        return;
    }
    coroManager_->MigrateCoroutinesOutward(this);
}

bool StackfulCoroutineWorker::IsPotentiallyBlocked()
{
    os::memory::LockHolder lock(runnablesLock_);
    if (runnables_.Empty() || lastCtxSwitchTimeMillis_ == 0) {
        return false;
    }
    if ((ark::os::time::GetClockTimeInMilli() - lastCtxSwitchTimeMillis_) >= MAX_EXECUTION_DURATION_MS) {
        LOG(DEBUG, COROUTINES) << "The current coroutine has been executed more than 6s.";
        return true;
    }
    return false;
}

void StackfulCoroutineWorker::OnBeforeContextSwitch([[maybe_unused]] StackfulCoroutineContext *from,
                                                    [[maybe_unused]] StackfulCoroutineContext *to)
{
    /**
     * "from" is aready suspended or blocked, "to" is already resumed.
     * The context is NOT switched yet, so we are on the ctx of the "from" coroutine,
     * so it is STRICTLY NOT RECOMMENDED to run managed code from this event handler and
     * its callees.
     */
    lastCtxSwitchTimeMillis_ = ark::os::time::GetClockTimeInMilli();
}

void StackfulCoroutineWorker::OnAfterContextSwitch(StackfulCoroutineContext *to)
{
    /**
     * "to" is already resumed. There is no reliable way to determine the ctx switch source yet.
     * The context is JUST SWITCHED, so we are on the ctx of the "to" coroutine.
     */
    Coroutine *coroTo = to->GetCoroutine();
    coroTo->OnContextSwitchedTo();
}

void StackfulCoroutineWorker::GetFullWorkerStateInfo(StackfulCoroutineWorkerStateInfo *info) const
{
    os::memory::LockHolder lock(runnablesLock_);
    runnables_.IterateOverCoroutines([&info](Coroutine *co) { info->AddCoroutine(co); });
    {
        os::memory::LockHolder lh(waitersLock_);
        std::for_each(waiters_.begin(), waiters_.end(), [&info](const std::pair<CoroutineEvent *, Coroutine *> &pair) {
            info->AddCoroutine(pair.second);
        });
    }
}

}  // namespace ark<|MERGE_RESOLUTION|>--- conflicted
+++ resolved
@@ -40,11 +40,8 @@
         scheduleLoopCtx_ = coroManager->CreateNativeCoroutine(GetRuntime(), GetPandaVM(), ScheduleLoopProxy, this,
                                                               "[fiber_sch] " + GetName(), Coroutine::Type::SCHEDULER,
                                                               CoroutinePriority::MEDIUM_PRIORITY);
-<<<<<<< HEAD
-=======
         ASSERT(scheduleLoopCtx_ != nullptr);
         scheduleLoopCtx_->LinkToExternalHolder(true);
->>>>>>> a77d6327
         AddRunnableCoroutine(scheduleLoopCtx_);
     }
 }
@@ -258,11 +255,8 @@
     scheduleLoopCtx_ =
         coroManager_->CreateEntrypointlessCoroutine(GetRuntime(), GetPandaVM(), false, "[thr_sch] " + GetName(),
                                                     Coroutine::Type::SCHEDULER, CoroutinePriority::MEDIUM_PRIORITY);
-<<<<<<< HEAD
-=======
     ASSERT(scheduleLoopCtx_ != nullptr);
     scheduleLoopCtx_->LinkToExternalHolder(false);
->>>>>>> a77d6327
     Coroutine::SetCurrent(scheduleLoopCtx_);
     scheduleLoopCtx_->RequestResume();
     AddRunningCoroutine(scheduleLoopCtx_);
@@ -343,11 +337,7 @@
     ASSERT(newCoro != nullptr);
     newCoro->SetWorker(this);
     auto canMigrate = newCoro->GetContext<StackfulCoroutineContext>()->IsMigrationAllowed();
-<<<<<<< HEAD
-    newCoro->LinkToExternalHolder(IsMainWorker() && !canMigrate);
-=======
     newCoro->LinkToExternalHolder((IsMainWorker() || InExclusiveMode()) && !canMigrate);
->>>>>>> a77d6327
 }
 
 void StackfulCoroutineWorker::RequestScheduleImpl()
@@ -557,14 +547,8 @@
             if ((*begin)->GetType() != Coroutine::Type::MUTATOR) {
                 continue;
             }
-<<<<<<< HEAD
-            auto maskValue = (*begin)->template GetContext<StackfulCoroutineContext>()->GetAffinityMask();
-            std::bitset<stackful_coroutines::MAX_WORKERS_COUNT> affinityBits(maskValue);
-            if (affinityBits.test(to->GetId())) {
-=======
             auto mask = (*begin)->template GetContext<StackfulCoroutineContext>()->GetAffinityMask();
             if (mask.IsWorkerAllowed(to->GetId())) {
->>>>>>> a77d6327
                 LOG(DEBUG, COROUTINES) << "migrate coro " << (*begin)->GetCoroutineId() << " from " << GetId() << " to "
                                        << to->GetId();
                 to->AddRunnableCoroutine(*(*begin));
