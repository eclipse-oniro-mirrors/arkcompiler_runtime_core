/**
 * Copyright (c) 2023-2025 Huawei Device Co., Ltd.
 * Licensed under the Apache License, Version 2.0 (the "License");
 * you may not use this file except in compliance with the License.
 * You may obtain a copy of the License at
 *
 * http://www.apache.org/licenses/LICENSE-2.0
 *
 * Unless required by applicable law or agreed to in writing, software
 * distributed under the License is distributed on an "AS IS" BASIS,
 * WITHOUT WARRANTIES OR CONDITIONS OF ANY KIND, either express or implied.
 * See the License for the specific language governing permissions and
 * limitations under the License.
 */

#include "libpandabase/os/time.h"
#include "runtime/include/thread_scopes.h"
#include "runtime/coroutines/stackful_coroutine_manager.h"
#include "runtime/coroutines/stackful_coroutine.h"
#include "runtime/coroutines/stackful_coroutine_worker.h"

namespace ark {

StackfulCoroutineWorker::StackfulCoroutineWorker(Runtime *runtime, PandaVM *vm, StackfulCoroutineManager *coroManager,
                                                 ScheduleLoopType type, PandaString name, size_t id)
    : CoroutineWorker(runtime, vm),
      coroManager_(coroManager),
      threadId_(os::thread::GetCurrentThreadId()),
      workerCompletionEvent_(coroManager),
      stats_(name),
      name_(std::move(name)),
      id_(id)
{
    ASSERT(id <= stackful_coroutines::MAX_WORKER_ID);
    LOG(DEBUG, COROUTINES) << "Created a coroutine worker instance: id=" << id_ << " name=" << name_;
    if (type == ScheduleLoopType::THREAD) {
        std::thread t(&StackfulCoroutineWorker::ThreadProc, this);
        os::thread::SetThreadName(t.native_handle(), name_.c_str());
        t.detach();
        // will create the schedule loop coroutine in the thread proc in order to set the stack protector correctly
    } else {
        scheduleLoopCtx_ = coroManager->CreateNativeCoroutine(GetRuntime(), GetPandaVM(), ScheduleLoopProxy, this,
                                                              "[fiber_sch] " + GetName(), Coroutine::Type::SCHEDULER,
                                                              CoroutinePriority::MEDIUM_PRIORITY);
        AddRunnableCoroutine(scheduleLoopCtx_);
    }
}

void StackfulCoroutineWorker::AddRunnableCoroutine(Coroutine *newCoro)
{
    ASSERT(newCoro != nullptr);
    os::memory::LockHolder lock(runnablesLock_);
    PushToRunnableQueue(newCoro, newCoro->GetPriority());
    RegisterIncomingActiveCoroutine(newCoro);
}

void StackfulCoroutineWorker::AddRunningCoroutine(Coroutine *newCoro)
{
    ASSERT(newCoro != nullptr);
    RegisterIncomingActiveCoroutine(newCoro);
}

void StackfulCoroutineWorker::AddCreatedCoroutineAndSwitchToIt(Coroutine *newCoro)
{
    // precondition: called within the current worker, no cross-worker calls allowed
    ASSERT(GetCurrentContext()->GetWorker() == this);

    auto *coro = Coroutine::GetCurrent();
    ScopedNativeCodeThread n(coro);
    coro->RequestSuspend(false);

    auto *currentCtx = GetCurrentContext();
    auto *nextCtx = newCoro->GetContext<StackfulCoroutineContext>();
    nextCtx->RequestResume();
    Coroutine::SetCurrent(newCoro);
    RegisterIncomingActiveCoroutine(newCoro);

    SwitchCoroutineContext(currentCtx, nextCtx);

    // process finalization queue once this coro gets scheduled again
    FinalizeTerminatedCoros();
}

void StackfulCoroutineWorker::WaitForEvent(CoroutineEvent *awaitee)
{
    // precondition: this method is not called by the schedule loop coroutine

    Coroutine *waiter = Coroutine::GetCurrent();
    ASSERT(GetCurrentContext()->GetWorker() == this);
    ASSERT(awaitee != nullptr);
    ASSERT(!awaitee->Happened());
    ASSERT(waiter->IsInNativeCode());

    waitersLock_.Lock();
    awaitee->Unlock();
    LOG(DEBUG, COROUTINES) << "StackfulCoroutineWorker::AddWaitingCoroutine: " << waiter->GetName() << " AWAITS";
    [[maybe_unused]] auto [_, inserted] = waiters_.insert({awaitee, waiter});
    ASSERT(inserted);

    runnablesLock_.Lock();
    ASSERT(RunnableCoroutinesExist());
    // will unlock waiters_lock_ and switch ctx.
    // NB! If migration on await is enabled, current coro can migrate to another worker, so
    // IsCrossWorkerCall() will become true after resume!
    BlockCurrentCoroAndScheduleNext();
}

void StackfulCoroutineWorker::UnblockWaiters(CoroutineEvent *blocker)
{
    bool canMigrateAwait = coroManager_->IsMigrateAwakenedCorosEnabled() && !IsMainWorker() && !InExclusiveMode();
    Coroutine *unblockedCoro = nullptr;
    {
        os::memory::LockHolder lockW(waitersLock_);
        auto w = waiters_.find(blocker);
        if (w != waiters_.end()) {
            unblockedCoro = w->second;
            waiters_.erase(w);
            if (!canMigrateAwait) {
                os::memory::LockHolder lockR(runnablesLock_);
                unblockedCoro->RequestUnblock();
<<<<<<< HEAD
                PushToRunnableQueue(unblockedCoro);
=======
                PushToRunnableQueue(unblockedCoro, unblockedCoro->GetPriority());
>>>>>>> 46f0ea7f
            } else {
                // (wangyuzhong,#24880): in case of IsMigrateAwakenedCorosEnabled() we need to correctly issue the
                // external scheduler request from the correct worker. Here the coroutine becomes Active on one
                // worker(which causes the request to be sent) and then gets potentially transferred to another worker.
                unblockedCoro->RequestUnblock();
            }
        }
    }
    if (unblockedCoro == nullptr) {
        LOG(DEBUG, COROUTINES) << "The coroutine is nullptr.";
        return;
    }
    if (canMigrateAwait) {
        coroManager_->MigrateAwakenedCoro(unblockedCoro);
    }
    if (IsDisabledForCrossWorkersLaunch()) {
        workerCompletionEvent_.Happen();
    }
}

void StackfulCoroutineWorker::RequestFinalization(Coroutine *finalizee)
{
    // precondition: current coro and finalizee belong to the current worker
    ASSERT(finalizee->GetWorker() == this);
    ASSERT(GetCurrentContext()->GetWorker() == this);

    finalizationQueue_.push(finalizee);
    // finalizee will never be scheduled again
    ScheduleNextCoroUnlockNone();
}

void StackfulCoroutineWorker::RequestSchedule()
{
    RequestScheduleImpl();
}

void StackfulCoroutineWorker::FinalizeFiberScheduleLoop()
{
    ASSERT(GetCurrentContext()->GetWorker() == this);

    // part of MAIN finalization sequence
    if (RunnableCoroutinesExist()) {
        // the schedule loop is still runnable
        ASSERT(scheduleLoopCtx_->HasNativeEntrypoint());
        runnablesLock_.Lock();
        // sch loop only
        ASSERT(runnables_.Size() == 1);
        SuspendCurrentCoroAndScheduleNext();
        ASSERT(!IsCrossWorkerCall());
    }
}

void StackfulCoroutineWorker::CompleteAllAffinedCoroutines()
{
    ASSERT_NATIVE_CODE();
    ASSERT(GetCurrentContext()->GetWorker() == this);
    ASSERT(IsDisabledForCrossWorkersLaunch());

    // CC-OFFNXT(G.FMT.04-CPP): project code style
    auto lock = [](auto &&...locks) { ([&]() NO_THREAD_SAFETY_ANALYSIS { locks.Lock(); }(), ...); };
    // CC-OFFNXT(G.FMT.04-CPP): project code style
    auto unlock = [](auto &&...locks) { ([&]() NO_THREAD_SAFETY_ANALYSIS { locks.Unlock(); }(), ...); };

    // CC-OFFNXT(G.CTL.03): false positive
    while (true) {
        lock(waitersLock_, runnablesLock_);
        if (runnables_.Size() > 1) {
            unlock(waitersLock_, runnablesLock_);
            coroManager_->Schedule();
        } else if (!waiters_.empty()) {
            workerCompletionEvent_.SetNotHappened();
            workerCompletionEvent_.Lock();
            unlock(waitersLock_, runnablesLock_);
            coroManager_->Await(&workerCompletionEvent_);
        } else {
            unlock(waitersLock_, runnablesLock_);
            break;
        }
    }
}

void StackfulCoroutineWorker::DisableCoroutineSwitch()
{
    ++disableCoroSwitchCounter_;
    LOG(DEBUG, COROUTINES) << "Coroutine switch on " << GetName()
                           << " has been disabled! Recursive ctr = " << disableCoroSwitchCounter_;
}

void StackfulCoroutineWorker::EnableCoroutineSwitch()
{
    ASSERT(IsCoroutineSwitchDisabled());
    --disableCoroSwitchCounter_;
    LOG(DEBUG, COROUTINES) << "Coroutine switch on " << GetName()
                           << " has been enabled! Recursive ctr = " << disableCoroSwitchCounter_;
}

bool StackfulCoroutineWorker::IsCoroutineSwitchDisabled()
{
    return disableCoroSwitchCounter_ > 0;
}

#ifndef NDEBUG
void StackfulCoroutineWorker::PrintRunnables(const PandaString &requester)
{
    os::memory::LockHolder lock(runnablesLock_);
    LOG(DEBUG, COROUTINES) << "[" << requester << "] ";
    runnables_.IterateOverCoroutines([](Coroutine *co) { LOG(DEBUG, COROUTINES) << co->GetName() << " <"; });
    LOG(DEBUG, COROUTINES) << "X";
}
#endif

size_t StackfulCoroutineWorker::GetRunnablesCount(Coroutine::Type type)
{
    os::memory::LockHolder lock(runnablesLock_);
    size_t runnablesCount = 0;
    runnables_.IterateOverCoroutines([type, &runnablesCount](Coroutine *coro) {
        if (coro->GetType() == type) {
            runnablesCount++;
        }
    });
    return runnablesCount;
}

void StackfulCoroutineWorker::ThreadProc()
{
    threadId_ = os::thread::GetCurrentThreadId();
    scheduleLoopCtx_ =
        coroManager_->CreateEntrypointlessCoroutine(GetRuntime(), GetPandaVM(), false, "[thr_sch] " + GetName(),
                                                    Coroutine::Type::SCHEDULER, CoroutinePriority::MEDIUM_PRIORITY);
    Coroutine::SetCurrent(scheduleLoopCtx_);
    scheduleLoopCtx_->RequestResume();
    AddRunningCoroutine(scheduleLoopCtx_);
    scheduleLoopCtx_->NativeCodeBegin();
    coroManager_->OnWorkerStartup(this);

    // profiling: start interval here, end in ctxswitch
    stats_.StartInterval(CoroutineTimeStats::SCH_ALL);
    ScheduleLoopBody();

    coroManager_->DestroyEntrypointlessCoroutine(scheduleLoopCtx_);
    ASSERT(threadId_ == os::thread::GetCurrentThreadId());
    coroManager_->OnWorkerShutdown(this);
}

void StackfulCoroutineWorker::ScheduleLoop()
{
    LOG(DEBUG, COROUTINES) << "[" << GetName() << "] Schedule loop called!";
    ScheduleLoopBody();
}

void StackfulCoroutineWorker::ScheduleLoopBody()
{
    while (IsActive()) {
        RequestScheduleImpl();
        os::memory::LockHolder lkRunnables(runnablesLock_);
        UpdateLoadFactor();
    }
}

void StackfulCoroutineWorker::ScheduleLoopProxy(void *worker)
{
    static_cast<StackfulCoroutineWorker *>(worker)->ScheduleLoop();
}

void StackfulCoroutineWorker::PushToRunnableQueue(Coroutine *co, CoroutinePriority priority)
{
    runnables_.Push(co, priority);
    UpdateLoadFactor();
    runnablesCv_.Signal();
}

Coroutine *StackfulCoroutineWorker::PopFromRunnableQueue()
{
    os::memory::LockHolder lock(runnablesLock_);
    ASSERT(!runnables_.Empty());
    auto [co, _] = runnables_.Pop();
    UpdateLoadFactor();
    return co;
}

bool StackfulCoroutineWorker::RunnableCoroutinesExist() const
{
    os::memory::LockHolder lock(runnablesLock_);
    return !runnables_.Empty();
}

void StackfulCoroutineWorker::WaitForRunnables()
{
    // NOTE(konstanting): in case of work stealing, use timed wait and try periodically to steal some runnables
    while (!RunnableCoroutinesExist() && IsActive()) {
        // profiling: no need to profile the SLEEPING state, closing the interval
        stats_.FinishInterval(CoroutineTimeStats::SCH_ALL);
        runnablesCv_.Wait(
            &runnablesLock_);  // or timed wait? we may miss the signal in some cases (e.g. IsActive() change)...
        // profiling: reopening the interval after the sleep
        stats_.StartInterval(CoroutineTimeStats::SCH_ALL);
        if (!RunnableCoroutinesExist() && IsActive()) {
            LOG(DEBUG, COROUTINES) << "StackfulCoroutineWorker::WaitForRunnables: spurious wakeup!";
        } else {
            LOG(DEBUG, COROUTINES) << "StackfulCoroutineWorker::WaitForRunnables: wakeup!";
        }
    }
}

void StackfulCoroutineWorker::RegisterIncomingActiveCoroutine(Coroutine *newCoro)
{
    ASSERT(newCoro != nullptr);
    newCoro->SetWorker(this);
    auto canMigrate = newCoro->GetContext<StackfulCoroutineContext>()->IsMigrationAllowed();
    newCoro->LinkToExternalHolder(IsMainWorker() && !canMigrate);
}

void StackfulCoroutineWorker::RequestScheduleImpl()
{
    // precondition: called within the current worker, no cross-worker calls allowed
    ASSERT(GetCurrentContext()->GetWorker() == this);
    ASSERT_NATIVE_CODE();
    runnablesLock_.Lock();

    // NOTE(konstanting): implement coro migration, work stealing, etc.
    if (RunnableCoroutinesExist()) {
        SuspendCurrentCoroAndScheduleNext();
        ASSERT(!IsCrossWorkerCall() || (Coroutine::GetCurrent()->GetType() == Coroutine::Type::MUTATOR));
    } else {
        coroManager_->TriggerMigration();
        LOG(DEBUG, COROUTINES) << "StackfulCoroutineWorker::RequestSchedule: No runnables, starting to wait...";
        WaitForRunnables();
        runnablesLock_.Unlock();
    }
}

void StackfulCoroutineWorker::BlockCurrentCoroAndScheduleNext()
{
    // precondition: current coro is already added to the waiters_
    BlockCurrentCoro();
    // will transfer control to another coro... Can change current coroutine's host worker!
    ScheduleNextCoroUnlockRunnablesWaiters();
    // ...this coro has been scheduled again: process finalization queue
    if (!IsCrossWorkerCall()) {
        FinalizeTerminatedCoros();
    } else {
        // migration happened!
    }
}

void StackfulCoroutineWorker::SuspendCurrentCoroAndScheduleNext()
{
    // will transfer control to another coro... Can change current coroutine's host worker!
    SuspendCurrentCoro();
    // will transfer control to another coro...
    ScheduleNextCoroUnlockRunnables();
    // ...this coro has been scheduled again: process finalization queue
    if (!IsCrossWorkerCall()) {
        FinalizeTerminatedCoros();
    } else {
        // migration happened!
    }
}

template <bool SUSPEND_AS_BLOCKED>
void StackfulCoroutineWorker::SuspendCurrentCoroGeneric()
{
    auto *currentCoro = Coroutine::GetCurrent();
    currentCoro->RequestSuspend(SUSPEND_AS_BLOCKED);
    if constexpr (!SUSPEND_AS_BLOCKED) {
        os::memory::LockHolder lock(runnablesLock_);
        PushToRunnableQueue(currentCoro, currentCoro->GetPriority());
    }
}

void StackfulCoroutineWorker::BlockCurrentCoro()
{
    SuspendCurrentCoroGeneric<true>();
}

void StackfulCoroutineWorker::SuspendCurrentCoro()
{
    SuspendCurrentCoroGeneric<false>();
}

void StackfulCoroutineWorker::ScheduleNextCoroUnlockRunnablesWaiters()
{
    // precondition: runnable coros are present
    auto *currentCtx = GetCurrentContext();
    auto *nextCtx = PrepareNextRunnableContextForSwitch();

    runnablesLock_.Unlock();
    waitersLock_.Unlock();

    SwitchCoroutineContext(currentCtx, nextCtx);
}

void StackfulCoroutineWorker::ScheduleNextCoroUnlockRunnables()
{
    // precondition: runnable coros are present
    auto *currentCtx = GetCurrentContext();
    auto *nextCtx = PrepareNextRunnableContextForSwitch();

    runnablesLock_.Unlock();

    SwitchCoroutineContext(currentCtx, nextCtx);
}

void StackfulCoroutineWorker::ScheduleNextCoroUnlockNone()
{
    // precondition: runnable coros are present
    auto *currentCtx = GetCurrentContext();
    auto *nextCtx = PrepareNextRunnableContextForSwitch();
    SwitchCoroutineContext(currentCtx, nextCtx);
}

StackfulCoroutineContext *StackfulCoroutineWorker::GetCurrentContext() const
{
    auto *co = Coroutine::GetCurrent();
    return co->GetContext<StackfulCoroutineContext>();
}

StackfulCoroutineContext *StackfulCoroutineWorker::PrepareNextRunnableContextForSwitch()
{
    // precondition: runnable coros are present
    auto *il = Coroutine::GetCurrent()->ReleaseImmediateLauncher();
    auto *nextCtx = il != nullptr ? il->GetContext<StackfulCoroutineContext>()
                                  : PopFromRunnableQueue()->GetContext<StackfulCoroutineContext>();
    nextCtx->RequestResume();
    Coroutine::SetCurrent(nextCtx->GetCoroutine());
    return nextCtx;
}

void StackfulCoroutineWorker::SwitchCoroutineContext(StackfulCoroutineContext *from, StackfulCoroutineContext *to)
{
    ASSERT(from != nullptr);
    ASSERT(to != nullptr);
    EnsureCoroutineSwitchEnabled();
    LOG(DEBUG, COROUTINES) << "Ctx switch: " << from->GetCoroutine()->GetName() << " --> "
                           << to->GetCoroutine()->GetName();
    stats_.FinishInterval(CoroutineTimeStats::SCH_ALL);
    OnContextSwitch();
    stats_.StartInterval(CoroutineTimeStats::CTX_SWITCH);
    from->SwitchTo(to);
    if (IsCrossWorkerCall()) {
        ASSERT(Coroutine::GetCurrent()->GetType() == Coroutine::Type::MUTATOR);
        // Here this != current coroutine's worker. The rest of this function will be executed CONCURRENTLY!
        // NOTE(konstanting): need to correctly handle stats_ update here
        return;
    }
    stats_.FinishInterval(CoroutineTimeStats::CTX_SWITCH);
    stats_.StartInterval(CoroutineTimeStats::SCH_ALL);
}

void StackfulCoroutineWorker::FinalizeTerminatedCoros()
{
    while (!finalizationQueue_.empty()) {
        auto *f = finalizationQueue_.front();
        finalizationQueue_.pop();
        coroManager_->DestroyEntrypointfulCoroutine(f);
    }
}

void StackfulCoroutineWorker::UpdateLoadFactor()
{
    loadFactor_ = (loadFactor_ + runnables_.Size()) / 2U;
}

void StackfulCoroutineWorker::EnsureCoroutineSwitchEnabled()
{
    if (IsCoroutineSwitchDisabled()) {
        LOG(FATAL, COROUTINES) << "ERROR ERROR ERROR >>> Trying to switch coroutines on " << GetName()
                               << " when coroutine switch is DISABLED!!! <<< ERROR ERROR ERROR";
        UNREACHABLE();
    }
}

void StackfulCoroutineWorker::MigrateTo(StackfulCoroutineWorker *to)
{
    os::memory::LockHolder fromLock(runnablesLock_);
    size_t migrateCount = runnables_.Size() / 2;  // migrate up to half of runnable coroutines
    if (migrateCount == 0) {
        LOG(DEBUG, COROUTINES) << "The blocked worker does not have runnable coroutines.";
        return;
    }

    os::memory::LockHolder toLock(to->runnablesLock_);
    MigrateCoroutinesImpl(to, migrateCount);
}

bool StackfulCoroutineWorker::MigrateFrom(StackfulCoroutineWorker *from)
{
    os::memory::LockHolder toLock(runnablesLock_);
    if (!IsIdle()) {
        LOG(DEBUG, COROUTINES) << "The worker is not idle.";
        return false;
    }

    os::memory::LockHolder fromLock(from->runnablesLock_);
    size_t migrateCount = from->runnables_.Size() / 2;  // migrate up to half of runnable coroutines
    if (migrateCount == 0) {
        LOG(DEBUG, COROUTINES) << "The target worker does not have runnable coroutines.";
        return true;
    }

    from->MigrateCoroutinesImpl(this, migrateCount);
    return true;
}

void StackfulCoroutineWorker::MigrateCoroutinesImpl(StackfulCoroutineWorker *to, size_t migrateCount)
{
    using CIterator = PriorityQueue::CIterator;
    PandaVector<CIterator> migratedCoros;
    runnables_.VisitCoroutines([&migratedCoros, &migrateCount, this, to](auto begin, auto end) {
        for (; migrateCount > 0 && begin != end; ++begin) {
            // not migrate SCHEDULER coroutine and FINALIZER coroutine
            if ((*begin)->GetType() != Coroutine::Type::MUTATOR) {
                continue;
            }
            auto maskValue = (*begin)->template GetContext<StackfulCoroutineContext>()->GetAffinityMask();
            std::bitset<stackful_coroutines::MAX_WORKERS_COUNT> affinityBits(maskValue);
            if (affinityBits.test(to->GetId())) {
                LOG(DEBUG, COROUTINES) << "migrate coro " << (*begin)->GetCoroutineId() << " from " << GetId() << " to "
                                       << to->GetId();
                to->AddRunnableCoroutine(*(*begin));
                migratedCoros.push_back(begin);
                --migrateCount;
            }
        }
    });
    runnables_.RemoveCoroutines(migratedCoros);
}

bool StackfulCoroutineWorker::IsIdle()
{
    return GetRunnablesCount(Coroutine::Type::MUTATOR) == 0;
}

void StackfulCoroutineWorker::MigrateCorosOutwardsIfBlocked()
{
    if (!IsPotentiallyBlocked()) {
        return;
    }
    coroManager_->MigrateCoroutinesOutward(this);
}

bool StackfulCoroutineWorker::IsPotentiallyBlocked()
{
    os::memory::LockHolder lock(runnablesLock_);
    if (runnables_.Empty() || lastCtxSwitchTimeMillis_ == 0) {
        return false;
    }
    if ((ark::os::time::GetClockTimeInMilli() - lastCtxSwitchTimeMillis_) >= MAX_EXECUTION_DURATION) {
        LOG(DEBUG, COROUTINES) << "The current coroutine has been executed more than 6s.";
        return true;
    }
    return false;
}

void StackfulCoroutineWorker::OnContextSwitch()
{
    lastCtxSwitchTimeMillis_ = ark::os::time::GetClockTimeInMilli();
}

}  // namespace ark<|MERGE_RESOLUTION|>--- conflicted
+++ resolved
@@ -118,11 +118,7 @@
             if (!canMigrateAwait) {
                 os::memory::LockHolder lockR(runnablesLock_);
                 unblockedCoro->RequestUnblock();
-<<<<<<< HEAD
-                PushToRunnableQueue(unblockedCoro);
-=======
                 PushToRunnableQueue(unblockedCoro, unblockedCoro->GetPriority());
->>>>>>> 46f0ea7f
             } else {
                 // (wangyuzhong,#24880): in case of IsMigrateAwakenedCorosEnabled() we need to correctly issue the
                 // external scheduler request from the correct worker. Here the coroutine becomes Active on one
