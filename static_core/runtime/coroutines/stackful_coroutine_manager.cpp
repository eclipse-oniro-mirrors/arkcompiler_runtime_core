--- conflicted
+++ resolved
@@ -102,10 +102,7 @@
         auto *finWorker = ChooseWorkerForFinalization();
         auto *co = CreateNativeCoroutine(runtime, vm, coroEntryPoint, &entrypointParam, "[finalize coro] ",
                                          Coroutine::Type::FINALIZER, CoroutinePriority::CRITICAL_PRIORITY);
-<<<<<<< HEAD
-=======
         ASSERT(co != nullptr);
->>>>>>> a77d6327
         finWorker->AddRunnableCoroutine(co);
     }
     entrypointParam.workerFinalizationEvent.Lock();
@@ -156,12 +153,8 @@
     auto allocator = runtime->GetInternalAllocator();
     auto workerId = AllocateWorkerId();
     workerName += ToPandaString(workerId);
-<<<<<<< HEAD
-    auto *worker = allocator->New<StackfulCoroutineWorker>(runtime, vm, this, wType, std::move(workerName), workerId);
-=======
     auto *worker = allocator->New<StackfulCoroutineWorker>(runtime, vm, this, wType, std::move(workerName), workerId,
                                                            isMainWorker);
->>>>>>> a77d6327
     ASSERT(worker != nullptr);
     if (stats_.IsEnabled()) {
         worker->GetPerfStats().Enable();
@@ -266,14 +259,10 @@
     coroutineCountLimit_ = coroStackAreaSizeBytes / coroStackSizeBytes_;
 
     CalculateWorkerLimits(config, exclusiveWorkersLimit_, commonWorkersCount_);
-<<<<<<< HEAD
-    ASSERT(commonWorkersCount_ + exclusiveWorkersLimit_ <= stackful_coroutines::MAX_WORKERS_COUNT);
-=======
     CalculateUserCoroutinesLimits(userCoroutineCountLimit_,
                                   Runtime::GetCurrent()->GetOptions().GetCoroutinesUserLimit());
 
     ASSERT(commonWorkersCount_ + exclusiveWorkersLimit_ <= AffinityMask::MAX_WORKERS_COUNT);
->>>>>>> a77d6327
     InitializeWorkerIdAllocator();
     {
         os::memory::LockHolder lock(workersLock_);
@@ -458,17 +447,10 @@
 
 bool StackfulCoroutineManager::Launch(CompletionEvent *completionEvent, Method *entrypoint,
                                       PandaVector<Value> &&arguments, CoroutineLaunchMode mode,
-<<<<<<< HEAD
-                                      CoroutinePriority priority, bool abortFlag)
-{
-    auto epInfo = Coroutine::ManagedEntrypointInfo {completionEvent, entrypoint, std::move(arguments)};
-    return LaunchWithMode(std::move(epInfo), entrypoint->GetFullName(), mode, priority, false, abortFlag);
-=======
                                       CoroutinePriority priority, bool abortFlag, CoroutineWorkerGroup::Id groupId)
 {
     auto epInfo = Coroutine::ManagedEntrypointInfo {completionEvent, entrypoint, std::move(arguments)};
     return LaunchWithMode(std::move(epInfo), entrypoint->GetFullName(), mode, priority, false, abortFlag, groupId);
->>>>>>> a77d6327
 }
 
 bool StackfulCoroutineManager::LaunchImmediately(CompletionEvent *completionEvent, Method *entrypoint,
@@ -480,18 +462,11 @@
 }
 
 bool StackfulCoroutineManager::LaunchNative(NativeEntrypointFunc epFunc, void *param, PandaString coroName,
-<<<<<<< HEAD
-                                            CoroutineLaunchMode mode, CoroutinePriority priority, bool abortFlag)
-{
-    auto epInfo = Coroutine::NativeEntrypointInfo {epFunc, param};
-    return LaunchWithMode(epInfo, std::move(coroName), mode, priority, false, abortFlag);
-=======
                                             CoroutineLaunchMode mode, CoroutinePriority priority, bool abortFlag,
                                             CoroutineWorkerGroup::Id groupId)
 {
     auto epInfo = Coroutine::NativeEntrypointInfo {epFunc, param};
     return LaunchWithMode(epInfo, std::move(coroName), mode, priority, false, abortFlag, groupId);
->>>>>>> a77d6327
 }
 
 void StackfulCoroutineManager::Await(CoroutineEvent *awaitee)
@@ -655,12 +630,7 @@
 
 Coroutine *StackfulCoroutineManager::GetCoroutineInstanceForLaunch(EntrypointInfo &&epInfo, PandaString &&coroName,
                                                                    CoroutinePriority priority,
-<<<<<<< HEAD
-                                                                   stackful_coroutines::AffinityMask affinityMask,
-                                                                   bool abortFlag)
-=======
                                                                    AffinityMask affinityMask, bool abortFlag)
->>>>>>> a77d6327
 {
     Coroutine *co = nullptr;
     if (Runtime::GetOptions().IsUseCoroutinePool()) {
@@ -683,21 +653,13 @@
 }
 
 bool StackfulCoroutineManager::LaunchImpl(EntrypointInfo &&epInfo, PandaString &&coroName, CoroutineLaunchMode mode,
-<<<<<<< HEAD
-                                          CoroutinePriority priority, bool abortFlag)
-=======
                                           CoroutinePriority priority, bool abortFlag, CoroutineWorkerGroup::Id groupId)
->>>>>>> a77d6327
 {
 #ifndef NDEBUG
     GetCurrentWorker()->PrintRunnables("LaunchImpl begin");
 #endif
     Coroutine *co = nullptr;
-<<<<<<< HEAD
-    auto affinityMask = CalcAffinityMaskFromLaunchMode(mode);
-=======
     auto affinityMask = CalcAffinityMask(mode, groupId);
->>>>>>> a77d6327
     co = GetCoroutineInstanceForLaunch(std::move(epInfo), std::move(coroName), priority, affinityMask, abortFlag);
     if (co == nullptr) {
         LOG(DEBUG, COROUTINES) << "StackfulCoroutineManager::LaunchImpl: failed to create a coroutine!";
@@ -748,11 +710,7 @@
 
 bool StackfulCoroutineManager::LaunchWithMode(Coroutine::EntrypointInfo &&epInfo, PandaString &&coroName,
                                               CoroutineLaunchMode mode, CoroutinePriority priority,
-<<<<<<< HEAD
-                                              bool launchImmediately, bool abortFlag)
-=======
                                               bool launchImmediately, bool abortFlag, CoroutineWorkerGroup::Id groupId)
->>>>>>> a77d6327
 {
     // profiling: scheduler and launch time
     ScopedCoroutineStats sSch(&GetCurrentWorker()->GetPerfStats(), CoroutineTimeStats::SCH_ALL);
@@ -768,11 +726,7 @@
     if (launchImmediately) {
         result = LaunchImmediatelyImpl(std::move(epInfo), std::move(coroName), mode, priority, abortFlag);
     } else {
-<<<<<<< HEAD
-        result = LaunchImpl(std::move(epInfo), std::move(coroName), mode, priority, abortFlag);
-=======
         result = LaunchImpl(std::move(epInfo), std::move(coroName), mode, priority, abortFlag, groupId);
->>>>>>> a77d6327
     }
     if (!result) {
         // let's count all launch failures as "limit exceeded" for now.
@@ -1247,8 +1201,6 @@
     }
 }
 
-<<<<<<< HEAD
-=======
 PandaUniquePtr<StackfulCoroutineStateInfoTable> StackfulCoroutineManager::GetAllWorkerFullStatus() const
 {
     os::memory::LockHolder lkWorkers(workersLock_);
@@ -1259,7 +1211,6 @@
     return infoTable;
 }
 
->>>>>>> a77d6327
 void StackfulCoroutineManager::PreZygoteFork()
 {
     WaitForNonMainCoroutinesCompletion();
@@ -1280,8 +1231,6 @@
     }
 }
 
-<<<<<<< HEAD
-=======
 void StackfulCoroutineManager::CalculateUserCoroutinesLimits(size_t &userCoroutineCountLimit, size_t limit)
 {
     // for general workers: 2 = 1 EP-less for THREAD schedule + 1 for potential finalizer
@@ -1305,39 +1254,22 @@
     userCoroutineCountLimit = limit;
 }
 
->>>>>>> a77d6327
 void StackfulCoroutineManager::CalculateWorkerLimits(const CoroutineManagerConfig &config,
                                                      size_t &exclusiveWorkersLimit, size_t &commonWorkersLimit)
 {
     // 1 is for MAIN
     size_t eWorkersLimit =
-<<<<<<< HEAD
-        std::min(stackful_coroutines::MAX_WORKERS_COUNT - 1, static_cast<size_t>(config.exclusiveWorkersLimit));
-
-#ifdef PANDA_ETS_INTEROP_JS
-    // 2 is for taskpool execution engine eaworker
-    bool res = Runtime::GetOptions().IsTaskpoolSupportInterop(plugins::LangToRuntimeType(panda_file::SourceLang::ETS));
-    if (res) {
-        eWorkersLimit += stackful_coroutines::TASKPOOL_EAWORKER_LIMIT;
-    }
-#endif
-=======
         std::min(AffinityMask::MAX_WORKERS_COUNT - 1, static_cast<size_t>(config.exclusiveWorkersLimit));
 
     // add preallocated exclusive workers count
     eWorkersLimit += config.preallocatedExclusiveWorkersCount;
 
->>>>>>> a77d6327
     // create and activate workers
     size_t numberOfAvailableCores = std::max(std::thread::hardware_concurrency() / 4ULL, 2ULL);
 
     // workaround for issue #21582
     const size_t maxCommonWorkers =
-<<<<<<< HEAD
-        std::max(stackful_coroutines::MAX_WORKERS_COUNT - eWorkersLimit, static_cast<size_t>(2ULL));
-=======
         std::max(AffinityMask::MAX_WORKERS_COUNT - eWorkersLimit, static_cast<size_t>(2ULL));
->>>>>>> a77d6327
 
     commonWorkersLimit = (config.workersCount == CoroutineManagerConfig::WORKERS_COUNT_AUTO)
                              ? std::min(numberOfAvailableCores, maxCommonWorkers)
@@ -1349,11 +1281,7 @@
     }
     ASSERT(commonWorkersLimit > 0);
 
-<<<<<<< HEAD
-    exclusiveWorkersLimit = std::min(stackful_coroutines::MAX_WORKERS_COUNT - commonWorkersLimit, eWorkersLimit);
-=======
     exclusiveWorkersLimit = std::min(AffinityMask::MAX_WORKERS_COUNT - commonWorkersLimit, eWorkersLimit);
->>>>>>> a77d6327
 
     LOG(DEBUG, COROUTINES) << "StackfulCoroutineManager(): EWorkers limit is set to " << exclusiveWorkersLimit
                            << ", when suggested " << eWorkersLimit;
