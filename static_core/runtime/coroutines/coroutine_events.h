--- conflicted
+++ resolved
@@ -156,11 +156,7 @@
     mem::Reference *returnValueObject_ = nullptr;
 };
 
-<<<<<<< HEAD
-class TimerEvent : public CoroutineEvent {
-=======
 class TimerEvent : public CoroutineEvent {  // NOLINT(cppcoreguidelines-special-member-functions)
->>>>>>> aad9f664
 public:
     explicit TimerEvent(CoroutineManager *coroManager, EventId id) : CoroutineEvent(Type::TIMER, coroManager, id) {}
 
@@ -169,11 +165,7 @@
 
     bool IsExpired() const
     {
-<<<<<<< HEAD
-        return expirationTime_ < currentTime_;
-=======
         return expirationTime_ <= currentTime_;
->>>>>>> aad9f664
     }
 
     void SetExpired()
@@ -197,10 +189,7 @@
     }
 
 private:
-<<<<<<< HEAD
-=======
     /// the time is represented in microseconds
->>>>>>> aad9f664
     std::atomic<uint64_t> currentTime_ = 0;
     uint64_t expirationTime_ = 0;
 };
