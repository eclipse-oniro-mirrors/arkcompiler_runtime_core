--- conflicted
+++ resolved
@@ -46,20 +46,12 @@
     void RegisterCoroutine(Coroutine *co) override;
     bool TerminateCoroutine(Coroutine *co) override;
     bool Launch(CompletionEvent *completionEvent, Method *entrypoint, PandaVector<Value> &&arguments,
-<<<<<<< HEAD
-                CoroutineLaunchMode mode, CoroutinePriority priority, bool abortFlag) override;
-    bool LaunchImmediately(CompletionEvent *completionEvent, Method *entrypoint, PandaVector<Value> &&arguments,
-                           CoroutineLaunchMode mode, CoroutinePriority priority, bool abortFlag) override;
-    bool LaunchNative(NativeEntrypointFunc epFunc, void *param, PandaString coroName, CoroutineLaunchMode mode,
-                      CoroutinePriority priority, bool abortFlag) override;
-=======
                 CoroutineLaunchMode mode, CoroutinePriority priority, bool abortFlag,
                 CoroutineWorkerGroup::Id groupId) override;
     bool LaunchImmediately(CompletionEvent *completionEvent, Method *entrypoint, PandaVector<Value> &&arguments,
                            CoroutineLaunchMode mode, CoroutinePriority priority, bool abortFlag) override;
     bool LaunchNative(NativeEntrypointFunc epFunc, void *param, PandaString coroName, CoroutineLaunchMode mode,
                       CoroutinePriority priority, bool abortFlag, CoroutineWorkerGroup::Id groupId) override;
->>>>>>> a77d6327
     void Schedule() override;
     void Await(CoroutineEvent *awaitee) RELEASE(awaitee) override;
     void UnblockWaiters(CoroutineEvent *blocker) override;
@@ -177,19 +169,6 @@
 private:
     StackfulCoroutineContext *CreateCoroutineContextImpl(bool needStack);
     StackfulCoroutineWorker *ChooseWorkerForCoroutine(Coroutine *co) REQUIRES(workersLock_);
-<<<<<<< HEAD
-    stackful_coroutines::AffinityMask CalcAffinityMaskFromLaunchMode(CoroutineLaunchMode mode);
-
-    Coroutine *GetCoroutineInstanceForLaunch(EntrypointInfo &&epInfo, PandaString &&coroName,
-                                             CoroutinePriority priority, stackful_coroutines::AffinityMask affinityMask,
-                                             bool abortFlag);
-    bool LaunchImpl(EntrypointInfo &&epInfo, PandaString &&coroName, CoroutineLaunchMode mode,
-                    CoroutinePriority priority, bool abortFlag);
-    bool LaunchImmediatelyImpl(EntrypointInfo &&epInfo, PandaString &&coroName, CoroutineLaunchMode mode,
-                               CoroutinePriority priority, bool abortFlag);
-    bool LaunchWithMode(EntrypointInfo &&epInfo, PandaString &&coroName, CoroutineLaunchMode mode,
-                        CoroutinePriority priority, bool launchImmediately, bool abortFlag);
-=======
     AffinityMask CalcAffinityMask(CoroutineLaunchMode mode,
                                   CoroutineWorkerGroup::Id groupId = CoroutineWorkerGroup::ANY_ID);
 
@@ -202,7 +181,6 @@
     bool LaunchWithMode(EntrypointInfo &&epInfo, PandaString &&coroName, CoroutineLaunchMode mode,
                         CoroutinePriority priority, bool launchImmediately, bool abortFlag,
                         CoroutineWorkerGroup::Id groupId = CoroutineWorkerGroup::ANY_ID);
->>>>>>> a77d6327
     /**
      * Tries to extract a coroutine instance from the pool for further reuse, returns nullptr in case when it is not
      * possible.
@@ -281,15 +259,6 @@
                                size_t &commonWorkersLimit);
     void CalculateUserCoroutinesLimits(size_t &userCoroutineCountLimit, size_t limit);
 
-    /**
-     * @brief Calculate worker limits based on configuration
-     * @param config The coroutine manager configuration
-     * @param exclusiveWorkersLimit Output parameter for exclusive workers limit
-     * @param commonWorkersLimit Output parameter for common workers limit
-     */
-    void CalculateWorkerLimits(const CoroutineManagerConfig &config, size_t &exclusiveWorkersLimit,
-                               size_t &commonWorkersLimit);
-
     // for thread safety with GC
     mutable os::memory::Mutex coroListLock_;
     // all registered coros
