/**
 * Copyright (c) 2023-2025 Huawei Device Co., Ltd.
 * Licensed under the Apache License, Version 2.0 (the "License");
 * you may not use this file except in compliance with the License.
 * You may obtain a copy of the License at
 *
 * http://www.apache.org/licenses/LICENSE-2.0
 *
 * Unless required by applicable law or agreed to in writing, software
 * distributed under the License is distributed on an "AS IS" BASIS,
 * WITHOUT WARRANTIES OR CONDITIONS OF ANY KIND, either express or implied.
 * See the License for the specific language governing permissions and
 * limitations under the License.
 */

#ifndef PANDA_RUNTIME_COROUTINES_STACKFUL_COROUTINE_WORKER_H
#define PANDA_RUNTIME_COROUTINES_STACKFUL_COROUTINE_WORKER_H

#include "runtime/coroutines/coroutine.h"
#include "runtime/coroutines/coroutine_worker.h"
#include "runtime/coroutines/coroutine_events.h"
#include "runtime/coroutines/stackful_common.h"
#include "runtime/coroutines/coroutine_stats.h"
#include "runtime/coroutines/priority_queue.h"
#include "runtime/include/external_callback_poster.h"

#include "runtime/coroutines/stackful_coroutine_state_info.h"

namespace ark {

class StackfulCoroutineContext;
class StackfulCoroutineManager;

/**
 * Represents a worker thread for stackful coroutines.
 * Contains local part of the scheduling machinery (local coroutine queues, methods)
 */
class StackfulCoroutineWorker : public CoroutineWorker {
public:
    enum class ScheduleLoopType { THREAD, FIBER };

    NO_COPY_SEMANTIC(StackfulCoroutineWorker);
    NO_MOVE_SEMANTIC(StackfulCoroutineWorker);

    /**
     * @brief The worker constructor. Create the worker and its schedule loop.
     *
     * Notable parameters:
     * @param type defines the schedule loop type for this worker: a separate thread or a coroutine ("FIBER")
     */
    StackfulCoroutineWorker(Runtime *runtime, PandaVM *vm, StackfulCoroutineManager *coroManager, ScheduleLoopType type,
                            PandaString name, Id id, bool isMainWorker);
    ~StackfulCoroutineWorker() override = default;

    /// @return false if the worker is stopped and does not schedule anything, otherwise true
    bool IsActive() const
    {
        os::memory::LockHolder lock(runnablesLock_);
        return active_;
    }

    /// enable or disable the worker
    void SetActive(bool val)
    {
        os::memory::LockHolder lock(runnablesLock_);
        active_ = val;
        runnablesCv_.Signal();
    }

    /// @return the moving average number of runnable coroutines in the queue
    double GetLoadFactor() const
    {
        return loadFactor_;
    }

    void DisableForCrossWorkersLaunch()
    {
        isDisabledForCrossWorkersLaunch_ = true;
    }

    bool IsDisabledForCrossWorkersLaunch() const
    {
        return isDisabledForCrossWorkersLaunch_;
    }

    /**
     * @brief Adds a coroutine to the runnables queue. Any new incoming RUNNABLE coroutine should be added
     * via this interface! And vice versa: no intra-worker queue transitions should be done via this
     * interface
     * @param newCoro coroutine to add
     * @param prioritize if true, add to the beginning of the queue (otherwise to the end)
     */
    void AddRunnableCoroutine(Coroutine *newCoro);

    /**
     * @brief Registers the RUNNING coroutine in the worker's structures.
     * Any incoming running coroutine should be added via this interface! And vice versa: no
     * intra-worker queue transitions should be done via this interface.
     * @param newCoro coroutine to add
     */
    void AddRunningCoroutine(Coroutine *newCoro);

    /**
     * @brief Add a new created coroutine and switch to it immediately.
     * @param newCoro coroutine to add
     */
    void AddCreatedCoroutineAndSwitchToIt(Coroutine *newCoro);

    /**
     * @brief Block current coroutine till an event happens and switch context to the next ready one
     * @param awaitee the event to wait
     */
    void WaitForEvent(CoroutineEvent *awaitee) RELEASE(awaitee);

    /**
     * @brief Signal that an event has happened and unblock all the coroutines in the current worker that are waiting
     * for this event
     * @param blocker the event that has happened
     */
    void UnblockWaiters(CoroutineEvent *blocker);

    /**
     * @brief Add a coroutine to the finalization queue for future destruction and schedule the next ready one for
     * execution. Used by a coroutine being terminated for safe self-destruction.
     * @param finalizee coroutine to finalize (the caller)
     */
    void RequestFinalization(Coroutine *finalizee);

    /// @brief schedule the next ready coroutine from the runnables queue for execution
    void RequestSchedule();

    /// @brief call to delete the fake "schedule loop" coroutine
    void FinalizeFiberScheduleLoop();

    /// @brief schedule runnable coroutines and wait for blocked coroutines
    void CompleteAllAffinedCoroutines();

    /* debugging tools */
    // See CoroutineManager/StackfulCoroutineManager for details
    void DisableCoroutineSwitch();
    void EnableCoroutineSwitch();
    bool IsCoroutineSwitchDisabled();

    /// @brief Migrate all not affinned coroutines from worker
    void MigrateCoroutines() {}

    /**
     * @brief Method prints in info next information about coroutine worker:
     *  - list of coroutine stacks on this worker
     */
    void GetFullWorkerStateInfo(StackfulCoroutineWorkerStateInfo *info) const;

#ifndef NDEBUG
    void PrintRunnables(const PandaString &requester);
#endif
    /**
     * @brief Returns the number of coroutines in the runnables queue that belong to a certain type.
     * Since another worker can concurrently add more coroutines before or after the call, the returned value
     * should be used only for debugging purposes AND ONLY IF YOU KNOW WHAT EXACTLY ARE YOU DOING.
     * @param type the type of coroutines to count
     */
    size_t GetRunnablesCount(Coroutine::Type type);

    /* profiling tools */
    CoroutineWorkerStats &GetPerfStats()
    {
        return stats_;
    }

    /// @brief get exclusive status of worker
    bool InExclusiveMode() const override
    {
        // Atomic with relaxed order reason: sync is not needed here
        return inExclusiveMode_.load(std::memory_order_relaxed);
    }

    /// @brief set exclusive status of worker
    void SetExclusiveMode(bool inExclusiveMode)
    {
        // Atomic with relaxed order reason: sync is not needed here
        inExclusiveMode_.store(inExclusiveMode, std::memory_order_relaxed);
    }

    /// migrate coroutines from this to the 'to' worker
    void MigrateTo(StackfulCoroutineWorker *to);
    /// migrate coroutines from the 'from' worker to this
    bool MigrateFrom(StackfulCoroutineWorker *from);
    /// check whether the worker is idle
    bool IsIdle();
    /// migrate the coroutines of the blocked worker to other workers
    void MigrateCorosOutwardsIfBlocked();

    bool ProcessAsyncWork() NO_THREAD_SAFETY_ANALYSIS override;

private:
    /* schedule loop management */
    /// the EP for threaded schedule loops
    void ThreadProc();
    /// the EP for fiber schedule loops
    void ScheduleLoop();
    /// the schedule loop itself
    void ScheduleLoopBody();
    /// the helper proxy function for the fiber schedule loop
    static void ScheduleLoopProxy(void *worker);

    /* runnables queue management */
    void PushToRunnableQueue(Coroutine *co, CoroutinePriority priority) REQUIRES(runnablesLock_);
    Coroutine *PopFromRunnableQueue();
    bool RunnableCoroutinesExist() const;
    void WaitForRunnables(bool needTimedWait, uint64_t waitingTime) REQUIRES(runnablesLock_);
    /**
     * @brief Register a new active (= runnable or running) coroutine on this worker.
     * @param newCoro the incoming coroutine to register
     */
    void RegisterIncomingActiveCoroutine(Coroutine *newCoro);

    /* scheduling machinery from high level functions to elementary helpers */
    /**
     * Schedule the next ready coroutine from the runnables queue for execution if present, otherwise wait till those
     * appear, then pick the best suitable and schedule it. After that eventually the current coroutine will be
     * scheduled for execution too. Upon that, the control flow will get back to this function and it will return.
     * This method may have no effect if another worker adds a coroutine to the current worker during this call.
     */
    void RequestScheduleImpl();
    void BlockCurrentCoroAndScheduleNext() RELEASE(runnablesLock_) RELEASE(waitersLock_);
    void SuspendCurrentCoroAndScheduleNext() RELEASE(runnablesLock_);
    template <bool SUSPEND_AS_BLOCKED>
    void SuspendCurrentCoroGeneric();
    void BlockCurrentCoro();
    void SuspendCurrentCoro();
    /* "the lesser evil": keep thread safety annotations but duplicate the function body */
    void ScheduleNextCoroUnlockRunnablesWaiters() RELEASE(runnablesLock_) RELEASE(waitersLock_);
    void ScheduleNextCoroUnlockRunnables() RELEASE(runnablesLock_);
    void ScheduleNextCoroUnlockNone();
    StackfulCoroutineContext *GetCurrentContext() const;
    StackfulCoroutineContext *PrepareNextRunnableContextForSwitch();
    void SwitchCoroutineContext(StackfulCoroutineContext *from, StackfulCoroutineContext *to);

    /* various helper functions */
    /// parse the finalization queue and destroy all coroutines from it
    void FinalizeTerminatedCoros();
    /// recalculate the load factor
    void UpdateLoadFactor() REQUIRES(runnablesLock_);
    /**
     * This checker is called on a coroutine switch attempt. Issues fatal error in case when coroutine switch is
     * disabled.
     */
    void EnsureCoroutineSwitchEnabled();

    /// @return true if current method is called from another worker instance
    bool IsCrossWorkerCall()
    {
        ASSERT(Coroutine::GetCurrent() != nullptr);
        return (this != Coroutine::GetCurrent()->GetWorker());
    }

    /// check if this may have been blocked
    bool IsPotentiallyBlocked();
    void MigrateCoroutinesImpl(StackfulCoroutineWorker *to, size_t migrateCount) REQUIRES(runnablesLock_);

<<<<<<< HEAD
=======
    /* events */
>>>>>>> aad9f664
    /// called right before the coroutineContext is switched
    void OnBeforeContextSwitch(StackfulCoroutineContext *from, StackfulCoroutineContext *to);
    /// called right after the coroutineContext is switched (in case if no migration happened)
    void OnAfterContextSwitch(StackfulCoroutineContext *to);

<<<<<<< HEAD
=======
    /// worker local storage
    void CacheLocalObjectsInCoroutines() override;

>>>>>>> aad9f664
    void ProcessTimerEvents();

    std::pair<bool, uint64_t> CalculateShortestTimerDelay();

private:  // data members
    StackfulCoroutineManager *coroManager_;
    Coroutine *scheduleLoopCtx_ = nullptr;
    bool active_ GUARDED_BY(runnablesLock_) = true;
    os::thread::ThreadId threadId_;

    // runnable coroutines-related members
    mutable os::memory::RecursiveMutex runnablesLock_;
    os::memory::ConditionVariable runnablesCv_;
    PriorityQueue runnables_ GUARDED_BY(runnablesLock_);
    // blocked coros-related members: Coroutine AWAITS CoroutineEvent
    mutable os::memory::Mutex waitersLock_;
    PandaMap<CoroutineEvent *, Coroutine *> waiters_ GUARDED_BY(waitersLock_);
    // terminated coros (waiting for deletion)
    PandaQueue<Coroutine *> finalizationQueue_;

    /// the moving average number of coroutines in the runnable queue
    std::atomic<double> loadFactor_ = 0;

    // the timestamp of the last coroutine context switch
    std::atomic<uint64_t> lastCtxSwitchTimeMillis_ = 0;

    /**
     * If worker is in exclusive mode, it means that:
     * 1. launch/transition of coroutine from other workers to e-worker is disabled
     * 2. child e-worker coroutines will be scheduled on the same worker
     */
    std::atomic<bool> inExclusiveMode_ = false;
    std::atomic<bool> isDisabledForCrossWorkersLaunch_ = false;

    /**
     * This counter is incremented on DisableCoroutineSwitch calls and decremented on EnableCoroutineSwitch calls.
     * The value 0 means that coroutine switch is ENABLED.
     */
    uint32_t disableCoroSwitchCounter_ = 0;

    GenericEvent hasRunnableCoroEvent_;

    // stats
    CoroutineWorkerStats stats_;

    // the maximum continuous execution time of a coroutine
    static constexpr uint32_t MAX_EXECUTION_DURATION_MS = 6000;
};

}  // namespace ark

#endif /* PANDA_RUNTIME_COROUTINES_STACKFUL_COROUTINE_WORKER_H */<|MERGE_RESOLUTION|>--- conflicted
+++ resolved
@@ -258,21 +258,15 @@
     bool IsPotentiallyBlocked();
     void MigrateCoroutinesImpl(StackfulCoroutineWorker *to, size_t migrateCount) REQUIRES(runnablesLock_);
 
-<<<<<<< HEAD
-=======
     /* events */
->>>>>>> aad9f664
     /// called right before the coroutineContext is switched
     void OnBeforeContextSwitch(StackfulCoroutineContext *from, StackfulCoroutineContext *to);
     /// called right after the coroutineContext is switched (in case if no migration happened)
     void OnAfterContextSwitch(StackfulCoroutineContext *to);
 
-<<<<<<< HEAD
-=======
     /// worker local storage
     void CacheLocalObjectsInCoroutines() override;
 
->>>>>>> aad9f664
     void ProcessTimerEvents();
 
     std::pair<bool, uint64_t> CalculateShortestTimerDelay();
