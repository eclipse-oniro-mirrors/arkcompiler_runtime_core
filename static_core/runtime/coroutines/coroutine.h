/**
 * Copyright (c) 2023-2025 Huawei Device Co., Ltd.
 * Licensed under the Apache License, Version 2.0 (the "License");
 * you may not use this file except in compliance with the License.
 * You may obtain a copy of the License at
 *
 * http://www.apache.org/licenses/LICENSE-2.0
 *
 * Unless required by applicable law or agreed to in writing, software
 * distributed under the License is distributed on an "AS IS" BASIS,
 * WITHOUT WARRANTIES OR CONDITIONS OF ANY KIND, either express or implied.
 * See the License for the specific language governing permissions and
 * limitations under the License.
 */
#ifndef PANDA_RUNTIME_COROUTINES_COROUTINE_H
#define PANDA_RUNTIME_COROUTINES_COROUTINE_H

#include <atomic>
#include <optional>
#include "runtime/coroutines/coroutine_events.h"
#include "runtime/coroutines/coroutine_worker.h"
#include "runtime/include/runtime.h"
#include "runtime/include/managed_thread.h"
#ifdef ARK_HYBRID
#include "thread/thread_holder.h"
#endif

namespace ark {
#ifdef ARK_HYBRID
using CommonRootVisitor = common::CommonRootVisitor;

extern "C" void VisitCoroutine(void *coroutine, CommonRootVisitor visitor);
#endif

class CoroutineContext;
class CompletionEvent;
/**
 * @brief The base class for all coroutines. Holds the managed part of the coroutine context.
 *
 * The coroutine context is splitted into managed and native parts.
 * The managed part is store in this class and its descendants. For the native part see the
 * CoroutineContext class and its descendants.
 */
class Coroutine : public ManagedThread {
public:
    NO_COPY_SEMANTIC(Coroutine);
    NO_MOVE_SEMANTIC(Coroutine);

    /**
     * Status transitions:
     *
     * +---------+                                    +----------+
     * | CREATED | ---------------------------------> |          | <-------------+
     * +---------+                                    | RUNNABLE |               |
     *                                           +--- |          | <--+          |
     *                                           |    +----------+    |          |
     *                                           |                    |          |
     *                                           |    +----------+    |     +----------+
     *                                           +--> |          | ---+     |          |
     * +------------+        +-------------+          | RUNNING  |          | BLOCKED  |
     * | AWAIT_LOOP | [<---] | TERMINATING | <------- |          | -------> |          |
     * +------------+        +-------------+          +----------+          +----------+
     *
     * ACTIVE = (RUNNABLE | RUNNING) & WORKER_ASSIGNED
     * NOT_ACTIVE = (CREATED | BLOCKED | TERMINATING | AWAIT_LOOP) | NO_WORKER_ASSIGNED
     *
     * Notes:
     * Main coroutine may optionally (in the "threaded" backend) go from TERMINATING to AWAIT_LOOP
     * in order to wait for other coroutines to complete. After all other coroutines are completed,
     * the main coroutine exits.
     */
    enum class Status { CREATED, RUNNABLE, RUNNING, BLOCKED, TERMINATING, AWAIT_LOOP };
    /// the type of work that a coroutine performs
    enum class Type { MUTATOR, SCHEDULER, FINALIZER };

    /**
     * Needed for object locking
     * Now 10,000 coroutines is the maximum number of coroutines that can exist at the moment.
     * So MAX_COROUTINE_ID is the value of the smallest power of two that is greater than 10,000.
     */
    static constexpr ThreadId MAX_COROUTINE_ID = 1U << 14U;

    /// A helper struct that aggregates all EP related data for a coroutine with a managed EP
    struct ManagedEntrypointInfo {
        // NOLINTNEXTLINE(misc-non-private-member-variables-in-classes)
        CompletionEvent *completionEvent;  ///< not owned by this structure, just passed!
        // NOLINTNEXTLINE(misc-non-private-member-variables-in-classes)
        Method *entrypoint;
        // NOLINTNEXTLINE(misc-non-private-member-variables-in-classes)
        PandaVector<Value> &&arguments;

        /**
         * @param event an instance of CompletionEvent to be used on coroutine completion to pass the
         * return value to the point where it is needed. Also is used to unblock the coroutines that are waiting for
         * the one being created to complete.
         *
         * @param entry managed method to execute in the context of coroutine.
         *
         * @param args the array of EP method arguments
         */
        explicit ManagedEntrypointInfo(CompletionEvent *event, Method *entry, PandaVector<Value> &&args)
            : completionEvent(event), entrypoint(entry), arguments(std::move(args))
        {
            ASSERT(event != nullptr);
            ASSERT(entry != nullptr);
        }
    };

    /// a helper struct that aggregates all EP related data for a coroutine with a native EP
    struct NativeEntrypointInfo {
        using NativeEntrypointFunc = void (*)(void *);
        // NOLINTNEXTLINE(misc-non-private-member-variables-in-classes)
        NativeEntrypointFunc entrypoint;
        // NOLINTNEXTLINE(misc-non-private-member-variables-in-classes)
        void *param;

        /**
         * @param entry native function to execute in the context of coroutine
         *
         * @param arguments a parameter which will be passed to the entrypoint (usually some object pointer)
         */
        explicit NativeEntrypointInfo(NativeEntrypointFunc entry, void *data) : entrypoint(entry), param(data)
        {
            ASSERT(data != nullptr);
            ASSERT(entry != nullptr);
        }
    };

    using EntrypointInfo = std::variant<ManagedEntrypointInfo, NativeEntrypointInfo>;

    /**
     * The coroutine factory: creates and initializes a coroutine instance. The preferred way to create a
     * coroutine. For details see CoroutineManager::CoroutineFactory
     */
    static Coroutine *Create(Runtime *runtime, PandaVM *vm, PandaString name, CoroutineContext *context,
                             std::optional<EntrypointInfo> &&epInfo = std::nullopt, Type type = Type::MUTATOR,
                             CoroutinePriority priority = CoroutinePriority::MEDIUM_PRIORITY);
    ~Coroutine() override;

    /// Should be called after creation in order to create native context and do other things
    virtual void Initialize();
    /**
     * Coroutine reinitialization: semantically equivalent to Initialize(),
     * but is called to prepare a cached Coroutine instance for reuse when it is needed.
     * Implies that the CleanUp() method was called before caching.
     */
    void ReInitialize(PandaString name, CoroutineContext *context, std::optional<EntrypointInfo> &&epInfo,
                      CoroutinePriority priority);
    /**
     * Manual destruction, applicable only to the main coro. Other ones get deleted by the coroutine manager once they
     * finish execution of their entrypoint method.
     */
    void Destroy();

    void CleanUp() override;

    bool RetrieveStackInfo(void *&stackAddr, size_t &stackSize, size_t &guardSize) override;

    static bool ThreadIsCoroutine(Thread *thread)
    {
        ASSERT(thread != nullptr);
        // NOTE(konstanting, #IAD5MH): THREAD_TYPE_TASK -> THREAD_TYPE_COROUTINE and
        // remove the runtime/scheduler directory contents
        return thread->GetThreadType() == Thread::ThreadType::THREAD_TYPE_TASK;
    }

    static Coroutine *CastFromThread(Thread *thread)
    {
        ASSERT(thread != nullptr);
        ASSERT(ThreadIsCoroutine(thread));
        return static_cast<Coroutine *>(thread);
    }

    static Coroutine *GetCurrent()
    {
        Thread *thread = Thread::GetCurrent();
        ASSERT(thread != nullptr);
        if (ThreadIsCoroutine(thread)) {
            return CastFromThread(thread);
        }
        return nullptr;
    }

    /// Get coroutine status. It is independent from ThreadStatus.
    Status GetCoroutineStatus() const;
    /// Get coroutine name.
    PandaString GetName() const;
    /// Get unique coroutine ID
    uint32_t GetCoroutineId() const
    {
        return coroutineId_;
    }

    /// @brief list unhandled language specific events on program exit
    virtual void ListUnhandledEventsOnProgramExit() {};

    /**
     * Suspend a coroutine, so its status becomes either Status::RUNNABLE or Status::BLOCKED, depending on the suspend
     * reason.
     */
    virtual void RequestSuspend(bool getsBlocked);
    /// Resume the suspended coroutine, so its status becomes Status::RUNNING.
    virtual void RequestResume();
    /// Unblock the blocked coroutine, setting its status to Status::RUNNABLE
    virtual void RequestUnblock();
    /**
     * @brief Indicate that coroutine entrypoint execution is finished. Propagates the coroutine
     * return value to language level objects.
     */
    virtual void RequestCompletion(Value returnValue);

    /// Get the CompletionEvent instance
    CompletionEvent *GetCompletionEvent()
    {
        return std::get<ManagedEntrypointData>(entrypoint_).completionEvent;
    }

    bool HasManagedEntrypoint() const
    {
        return std::holds_alternative<ManagedEntrypointData>(entrypoint_);
    }

    /// Get coroutine's managed entrypoint method.
    Method *GetManagedEntrypoint() const
    {
        ASSERT(HasManagedEntrypoint());
        return std::get<ManagedEntrypointData>(entrypoint_).entrypoint;
    }

    /// Get coroutine's managed entrypoint args if any.
    PandaVector<Value> &GetManagedEntrypointArguments()
    {
        ASSERT(HasManagedEntrypoint());
        return std::get<ManagedEntrypointData>(entrypoint_).arguments;
    }

    const PandaVector<Value> &GetManagedEntrypointArguments() const
    {
        ASSERT(HasManagedEntrypoint());
        return std::get<ManagedEntrypointData>(entrypoint_).arguments;
    }

    bool HasNativeEntrypoint() const
    {
        return std::holds_alternative<NativeEntrypointData>(entrypoint_);
    }

    /// Get coroutine's native entry function (if this is a "native" coroutine)
    NativeEntrypointInfo::NativeEntrypointFunc GetNativeEntrypoint() const
    {
        ASSERT(HasNativeEntrypoint());
        return std::get<NativeEntrypointData>(entrypoint_).entrypoint;
    }

    /// Get coroutine's native entry function parameter (if this is a "native" coroutine)
    void *GetNativeEntrypointParam() const
    {
        ASSERT(HasNativeEntrypoint());
        return std::get<NativeEntrypointData>(entrypoint_).param;
    }

    template <class T>
    T *GetContext() const
    {
        return static_cast<T *>(context_);
    }

    CoroutineManager *GetManager() const
    {
        return manager_;
    }

    /**
     * Assign this coroutine to a worker. Please do not call this method directly unless it is absolutely
     * necessary (e.g. in the threaded backend). Use worker's interfaces like AddRunnableCoroutine(),
     * AddRunningCoroutine().
     */
    void SetWorker(CoroutineWorker *w);

    /// get the currently assigned worker
    CoroutineWorker *GetWorker() const
    {
        return worker_;
    }

    /// @return true if the coroutine is ACTIVE (see the status transition diagram and the notes below)
    bool IsActive();

    /// @return type of work that the coroutine performs
    Type GetType() const
    {
        return type_;
    }

    bool IsSuspendOnStartup() const
    {
        return startSuspended_;
    }

    /// @return coroutine priority which is used in the runnable queue
    CoroutinePriority GetPriority() const
    {
        return priority_;
    }

    /// @return immediate launcher and reset it to nullptr
    Coroutine *ReleaseImmediateLauncher()
    {
        return std::exchange(immediateLauncher_, nullptr);
    }

    /// Set immediate launcher
    void SetImmediateLauncher(Coroutine *il)
    {
        ASSERT(immediateLauncher_ == nullptr);
        immediateLauncher_ = il;
    }

    /// Possibly noreturn. Call this if the coroutine got an unexpected exception.
    virtual void HandleUncaughtException() {};

    /* event handlers */
    virtual void OnHostWorkerChanged() {};
    virtual void OnStatusChanged(Status oldStatus, Status newStatus);
    virtual void OnContextSwitchedTo();

#ifdef ARK_HYBRID
    void Visit(CommonRootVisitor visitor)
    {
        visitor(nullptr);
    }
#endif

    void LinkToExternalHolder(bool useSharedHolder);

    /**
     * Set a coroutine parameter abortFlag
     * meaning that the coroutine could abort the program in an uncaugh exeption occured
     */
    void SetAbortFlag(bool abortFlag)
    {
        abortFlag_ = abortFlag;
    }

    /// Check if the abortFlag is set
    bool HasAbortFlag() const
    {
        return abortFlag_;
    }

<<<<<<< HEAD
=======
    virtual void UpdateCachedObjects() {}

    /// The method returns true if context switching at this point in the managed code is risky
    virtual bool IsContextSwitchRisky() const
    {
        return false;
    }

    /// The method prints managed call stack of coroutine
    virtual void PrintCallStack() const;

>>>>>>> aad9f664
    /**
     * a converter function that stores the data from EntrypointInfo in the member variables
     * NOTE: should be made private after #29944
     */
    void SetEntrypointData(std::optional<EntrypointInfo> &&epInfo);

protected:
    // We would like everyone to use the factory to create a Coroutine, thus ctor is protected
    explicit Coroutine(ThreadId id, mem::InternalAllocatorPtr allocator, PandaVM *vm,
                       ark::panda_file::SourceLang threadLang, PandaString name, CoroutineContext *context,
                       std::optional<EntrypointInfo> &&epInfo, Type type, CoroutinePriority priority);

    void SetCoroutineStatus(Status newStatus);

private:
    /// Method starts or ends tracing base on statuses
    void IssueTracingEvents(Status oldStatus, Status newStatus);

    PandaString name_;
    uint32_t coroutineId_ = 0;

    /// contains managed entrypoint parameters if the coroutine an EP and is "managed"
    struct ManagedEntrypointData {
        NO_COPY_SEMANTIC(ManagedEntrypointData);
        NO_MOVE_SEMANTIC(ManagedEntrypointData);

        // NOLINTNEXTLINE(misc-non-private-member-variables-in-classes)
        CompletionEvent *completionEvent = nullptr;  ///< is owned by this structure
        // NOLINTNEXTLINE(misc-non-private-member-variables-in-classes)
        Method *entrypoint = nullptr;
        // NOLINTNEXTLINE(misc-non-private-member-variables-in-classes)
        PandaVector<Value> arguments;

        explicit ManagedEntrypointData(CompletionEvent *event, Method *entry, PandaVector<Value> &&args)
            : completionEvent(event), entrypoint(entry), arguments(std::move(args))
        {
            ASSERT(event != nullptr);
            ASSERT(entry != nullptr);
        }

        ~ManagedEntrypointData();
    };
    /// contains native entrypoint parameters if the coroutine has an EP and is "native"
    struct NativeEntrypointData {
        // NOLINTNEXTLINE(misc-non-private-member-variables-in-classes)
        NativeEntrypointInfo::NativeEntrypointFunc entrypoint;
        // NOLINTNEXTLINE(misc-non-private-member-variables-in-classes)
        void *param;

        explicit NativeEntrypointData(NativeEntrypointInfo::NativeEntrypointFunc entry, void *data)
            : entrypoint(entry), param(data)
        {
            ASSERT(data != nullptr);
            ASSERT(entry != nullptr);
        }
    };
    std::variant<std::monostate, ManagedEntrypointData, NativeEntrypointData> entrypoint_;

    CoroutineContext *context_ = nullptr;
    CoroutineWorker *worker_ = nullptr;
    CoroutineManager *manager_ = nullptr;
    // NOTE(konstanting, #IAD5MH): check if we still need this functionality
    bool startSuspended_ = false;
    bool abortFlag_ = false;
    Type type_ = Type::MUTATOR;
    CoroutinePriority priority_;
    /**
     * Immediate launcher is a caller coroutine that will be back edge for the callee coroutine.
     * This means that the next context to switch from callee is the context of immediateLauncher_.
     */
    Coroutine *immediateLauncher_ = nullptr;

    // Allocator calls our protected ctor
    friend class mem::Allocator;
    friend class CoroutineContext;
};

std::ostream &operator<<(std::ostream &os, Coroutine::Status status);
std::ostream &operator<<(std::ostream &os, Coroutine::Type type);

}  // namespace ark

#endif  // PANDA_RUNTIME_COROUTINES_COROUTINE_H<|MERGE_RESOLUTION|>--- conflicted
+++ resolved
@@ -348,8 +348,6 @@
         return abortFlag_;
     }
 
-<<<<<<< HEAD
-=======
     virtual void UpdateCachedObjects() {}
 
     /// The method returns true if context switching at this point in the managed code is risky
@@ -361,7 +359,6 @@
     /// The method prints managed call stack of coroutine
     virtual void PrintCallStack() const;
 
->>>>>>> aad9f664
     /**
      * a converter function that stores the data from EntrypointInfo in the member variables
      * NOTE: should be made private after #29944
