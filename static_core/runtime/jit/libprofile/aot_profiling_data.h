--- conflicted
+++ resolved
@@ -160,12 +160,9 @@
     {
         uint32_t count = pandaFileMap_.size();
         for (auto &pandaFile : profiledPandaFiles) {
-<<<<<<< HEAD
-=======
             if (pandaFileMap_.find(pandaFile) != pandaFileMap_.end()) {
                 continue;
             }
->>>>>>> 46f0ea7f
             pandaFileMap_[pandaFile] = count;
             pandaFileMapRev_[count] = pandaFile;
             count++;
