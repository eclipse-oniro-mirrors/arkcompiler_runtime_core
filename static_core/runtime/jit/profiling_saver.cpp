/**
 * Copyright (c) 2025 Huawei Device Co., Ltd.
 * Licensed under the Apache License, Version 2.0 (the "License");
 * you may not use this file except in compliance with the License.
 * You may obtain a copy of the License at
 *
 * http://www.apache.org/licenses/LICENSE-2.0
 *
 * Unless required by applicable law or agreed to in writing, software
 * distributed under the License is distributed on an "AS IS" BASIS,
 * WITHOUT WARRANTIES OR CONDITIONS OF ANY KIND, either express or implied.
 * See the License for the specific language governing permissions and
 * limitations under the License.
 */

#include "profiling_loader.h"
#include "profiling_saver.h"

namespace ark {
void ProfilingSaver::UpdateInlineCaches(pgo::AotProfilingData::AotCallSiteInlineCache *ic,
                                        std::vector<Class *> &runtimeClasses, pgo::AotProfilingData *profileData)
{
    for (uint32_t i = 0; i < runtimeClasses.size(); i++) {
        auto storedClass = ic->classes[i];

        auto runtimeCls = runtimeClasses[i];
        // Megamorphic Call, update first item, and return.
        if (i == 0 && CallSiteInlineCache::IsMegamorphic(runtimeCls)) {
            ic->classes[i] = {ic->MEGAMORPHIC_FLAG, -1};
            return;
        }

        if (storedClass.first == runtimeCls->GetFileId().GetOffset()) {
            continue;
        }

        auto clsPandaFile = runtimeCls->GetPandaFile()->GetFullFileName();
        auto pfIdx = profileData->GetPandaFileIdxByName(clsPandaFile);
        auto clsIdx = runtimeCls->GetFileId().GetOffset();

        ic->classes[i] = {clsIdx, pfIdx};
    }
}

void ProfilingSaver::CreateInlineCaches(pgo::AotProfilingData::AotMethodProfilingData *profilingData,
                                        Span<CallSiteInlineCache> &runtimeICs, pgo::AotProfilingData *profileData)
{
    auto icCount = runtimeICs.size();
    auto aotICs = profilingData->GetInlineCaches();
    for (size_t i = 0; i < icCount; i++) {
        aotICs[i] = {static_cast<uint32_t>(runtimeICs[i].GetBytecodePc()), {}};
        pgo::AotProfilingData::AotCallSiteInlineCache::ClearClasses(aotICs[i].classes);
        auto classes = runtimeICs[i].GetClassesCopy();
        UpdateInlineCaches(&aotICs[i], classes, profileData);
    }
}

void ProfilingSaver::CreateBranchData(pgo::AotProfilingData::AotMethodProfilingData *profilingData,
                                      Span<BranchData> &runtimeBranch)
{
    auto brCount = runtimeBranch.size();
    auto aotBrs = profilingData->GetBranchData();

    for (size_t i = 0; i < brCount; i++) {
        aotBrs[i] = {static_cast<uint32_t>(runtimeBranch[i].GetPc()),
                     static_cast<uint64_t>(runtimeBranch[i].GetTakenCounter()),
                     static_cast<uint64_t>(runtimeBranch[i].GetNotTakenCounter())};
    }
}

void ProfilingSaver::CreateThrowData(pgo::AotProfilingData::AotMethodProfilingData *profilingData,
                                     Span<ThrowData> &runtimeThrow)
{
    auto thCount = runtimeThrow.size();
    auto aotThs = profilingData->GetThrowData();

    for (size_t i = 0; i < thCount; i++) {
        aotThs[i] = {static_cast<uint32_t>(runtimeThrow[i].GetPc()),
                     static_cast<uint64_t>(runtimeThrow[i].GetTakenCounter())};
    }
}

void ProfilingSaver::AddMethod(pgo::AotProfilingData *profileData, Method *method, int32_t pandaFileIdx)
{
    auto *runtimeProfData = method->GetProfilingData();
    if (UNLIKELY(runtimeProfData == nullptr)) {
        return;
    }
    auto runtimeICs = runtimeProfData->GetInlineCaches();
    uint32_t vcallsCount = runtimeICs.size();

    auto runtimeBrs = runtimeProfData->GetBranchData();
    uint32_t branchCount = runtimeBrs.size();

    auto runtimeThs = runtimeProfData->GetThrowData();
    uint32_t throwCount = runtimeThs.size();

    auto profilingData = pgo::AotProfilingData::AotMethodProfilingData(method->GetFileId().GetOffset(),
                                                                       method->GetClass()->GetFileId().GetOffset(),
                                                                       vcallsCount, branchCount, throwCount);
    CreateInlineCaches(&profilingData, runtimeICs, profileData);
    CreateBranchData(&profilingData, runtimeBrs);
    CreateThrowData(&profilingData, runtimeThs);

    auto methodIdx = method->GetFileId().GetOffset();
    profileData->AddMethod(pandaFileIdx, methodIdx, std::move(profilingData));
}

void ProfilingSaver::AddProfiledMethods(pgo::AotProfilingData *profileData, PandaList<Method *> &profiledMethods,
                                        PandaList<Method *>::const_iterator profiledMethodsFinal)
{
    auto pfMap = profileData->GetPandaFileMap();
    bool notFinal = true;
    for (auto it = profiledMethods.cbegin(); notFinal; it++) {
        if ((*it) == (*profiledMethodsFinal)) {
            notFinal = false;
        }
        auto method = *it;
        ASSERT((method->GetProfilingData()) != nullptr);
        if (method->GetProfilingData()->IsUpdateSinceLastSave()) {
            method->GetProfilingData()->DataSaved();
        } else {
            continue;
        }
        auto pandaFileName = method->GetPandaFile()->GetFullFileName();
        if (pfMap.find(PandaString(pandaFileName)) == pfMap.end()) {
            continue;
        }
        auto pandaFileIdx = profileData->GetPandaFileIdxByName(pandaFileName);
        AddMethod(profileData, method, pandaFileIdx);
    }
}

void ProfilingSaver::SaveProfile(const PandaString &saveFilePath, const PandaString &classCtxStr,
                                 PandaList<Method *> &profiledMethods,
                                 PandaList<Method *>::const_iterator profiledMethodsFinal,
                                 PandaUnorderedSet<std::string_view> &profiledPandaFiles)
{
    ProfilingLoader profilingLoader;
    pgo::AotProfilingData profData;
    // Load previous profile data if available
    auto profileCtxOrError = profilingLoader.LoadProfile(saveFilePath);
    if (!profileCtxOrError) {
<<<<<<< HEAD
        LOG(INFO, RUNTIME) << "No previous profile data found. Saving new profile data.";
    } else {
        LOG(INFO, RUNTIME) << "Previous profile data found. Merging with new profile data.";
=======
        LOG(INFO, RUNTIME) << "[profile_saver] No previous profile data found. Saving new profile data.";
    } else {
        LOG(INFO, RUNTIME) << "[profile_saver] Previous profile data found. Merging with new profile data.";
>>>>>>> a77d6327
        profData = std::move(profilingLoader.GetAotProfilingData());
    }

    // Add new profile data to the existing data
    profData.AddPandaFiles(profiledPandaFiles);
    AddProfiledMethods(&profData, profiledMethods, profiledMethodsFinal);

    // Save the updated profile data
    pgo::AotPgoFile pgoFile;
    auto writtenBytes = pgoFile.Save(saveFilePath, &profData, classCtxStr);
    if (writtenBytes > 0) {
        LOG(INFO, RUNTIME) << "[profile_saver] Profile data saved to " << saveFilePath << " with " << writtenBytes
                           << " bytes.";
    } else {
        LOG(ERROR, RUNTIME) << "[profile_saver] Failed to save profile data to " << saveFilePath << ".";
    }
}
}  // namespace ark<|MERGE_RESOLUTION|>--- conflicted
+++ resolved
@@ -141,15 +141,9 @@
     // Load previous profile data if available
     auto profileCtxOrError = profilingLoader.LoadProfile(saveFilePath);
     if (!profileCtxOrError) {
-<<<<<<< HEAD
-        LOG(INFO, RUNTIME) << "No previous profile data found. Saving new profile data.";
-    } else {
-        LOG(INFO, RUNTIME) << "Previous profile data found. Merging with new profile data.";
-=======
         LOG(INFO, RUNTIME) << "[profile_saver] No previous profile data found. Saving new profile data.";
     } else {
         LOG(INFO, RUNTIME) << "[profile_saver] Previous profile data found. Merging with new profile data.";
->>>>>>> a77d6327
         profData = std::move(profilingLoader.GetAotProfilingData());
     }
 
