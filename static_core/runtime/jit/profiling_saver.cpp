/**
 * Copyright (c) 2025 Huawei Device Co., Ltd.
 * Licensed under the Apache License, Version 2.0 (the "License");
 * you may not use this file except in compliance with the License.
 * You may obtain a copy of the License at
 *
 * http://www.apache.org/licenses/LICENSE-2.0
 *
 * Unless required by applicable law or agreed to in writing, software
 * distributed under the License is distributed on an "AS IS" BASIS,
 * WITHOUT WARRANTIES OR CONDITIONS OF ANY KIND, either express or implied.
 * See the License for the specific language governing permissions and
 * limitations under the License.
 */

#include "profiling_loader.h"
#include "profiling_saver.h"

namespace ark {
void ProfilingSaver::UpdateInlineCaches(pgo::AotProfilingData::AotCallSiteInlineCache *ic,
                                        std::vector<Class *> &runtimeClasses, pgo::AotProfilingData *profileData)
{
<<<<<<< HEAD
    for (uint32_t i = 0; i < runtimeClasses.size();) {
=======
    for (uint32_t i = 0; i < runtimeClasses.size(); i++) {
>>>>>>> 46f0ea7f
        auto storedClass = ic->classes[i];

        auto runtimeCls = runtimeClasses[i];
        // Megamorphic Call, update first item, and return.
        if (i == 0 && CallSiteInlineCache::IsMegamorphic(runtimeCls)) {
            ic->classes[i] = {ic->MEGAMORPHIC_FLAG, -1};
            return;
        }

        if (storedClass.first == runtimeCls->GetFileId().GetOffset()) {
            continue;
        }

        auto clsPandaFile = runtimeCls->GetPandaFile()->GetFullFileName();
        auto pfIdx = profileData->GetPandaFileIdxByName(clsPandaFile);
        auto clsIdx = runtimeCls->GetFileId().GetOffset();

        ic->classes[i] = {clsIdx, pfIdx};
<<<<<<< HEAD
        i++;
=======
>>>>>>> 46f0ea7f
    }
}

void ProfilingSaver::CreateInlineCaches(pgo::AotProfilingData::AotMethodProfilingData *profilingData,
                                        Span<CallSiteInlineCache> &runtimeICs, pgo::AotProfilingData *profileData)
{
    auto icCount = runtimeICs.size();
    auto aotICs = profilingData->GetInlineCaches();
    for (size_t i = 0; i < icCount; i++) {
        aotICs[i] = {static_cast<uint32_t>(runtimeICs[i].GetBytecodePc()), {}};
        pgo::AotProfilingData::AotCallSiteInlineCache::ClearClasses(aotICs[i].classes);
        auto classes = runtimeICs[i].GetClassesCopy();
        UpdateInlineCaches(&aotICs[i], classes, profileData);
    }
}

void ProfilingSaver::CreateBranchData(pgo::AotProfilingData::AotMethodProfilingData *profilingData,
                                      Span<BranchData> &runtimeBranch)
{
    auto brCount = runtimeBranch.size();
    auto aotBrs = profilingData->GetBranchData();

    for (size_t i = 0; i < brCount; i++) {
        aotBrs[i] = {static_cast<uint32_t>(runtimeBranch[i].GetPc()),
                     static_cast<uint64_t>(runtimeBranch[i].GetTakenCounter()),
                     static_cast<uint64_t>(runtimeBranch[i].GetNotTakenCounter())};
    }
}

void ProfilingSaver::CreateThrowData(pgo::AotProfilingData::AotMethodProfilingData *profilingData,
                                     Span<ThrowData> &runtimeThrow)
{
    auto thCount = runtimeThrow.size();
    auto aotThs = profilingData->GetThrowData();

    for (size_t i = 0; i < thCount; i++) {
        aotThs[i] = {static_cast<uint32_t>(runtimeThrow[i].GetPc()),
                     static_cast<uint64_t>(runtimeThrow[i].GetTakenCounter())};
    }
}

void ProfilingSaver::AddMethod(pgo::AotProfilingData *profileData, Method *method, int32_t pandaFileIdx)
{
    auto *runtimeProfData = method->GetProfilingData();
    auto runtimeICs = runtimeProfData->GetInlineCaches();
    uint32_t vcallsCount = runtimeICs.size();

    auto runtimeBrs = runtimeProfData->GetBranchData();
    uint32_t branchCount = runtimeBrs.size();

    auto runtimeThs = runtimeProfData->GetThrowData();
    uint32_t throwCount = runtimeThs.size();

    auto profilingData = pgo::AotProfilingData::AotMethodProfilingData(method->GetFileId().GetOffset(),
                                                                       method->GetClass()->GetFileId().GetOffset(),
                                                                       vcallsCount, branchCount, throwCount);
    CreateInlineCaches(&profilingData, runtimeICs, profileData);
    CreateBranchData(&profilingData, runtimeBrs);
    CreateThrowData(&profilingData, runtimeThs);

    auto methodIdx = method->GetFileId().GetOffset();
    profileData->AddMethod(pandaFileIdx, methodIdx, std::move(profilingData));
}

void ProfilingSaver::AddProfiledMethods(pgo::AotProfilingData *profileData, PandaList<Method *> &profiledMethods,
                                        PandaList<Method *>::const_iterator profiledMethodsFinal)
{
    auto pfMap = profileData->GetPandaFileMap();
    bool notFinal = true;
    for (auto it = profiledMethods.cbegin(); notFinal; it++) {
        if ((*it) == (*profiledMethodsFinal)) {
            notFinal = false;
        }
        auto method = *it;
        if (method->GetProfilingData()->IsUpdateSinceLastSave()) {
            method->GetProfilingData()->DataSaved();
        } else {
            continue;
        }
        auto pandaFileName = method->GetPandaFile()->GetFullFileName();
        if (pfMap.find(PandaString(pandaFileName)) == pfMap.end()) {
            continue;
        }
        auto pandaFileIdx = profileData->GetPandaFileIdxByName(pandaFileName);
        AddMethod(profileData, method, pandaFileIdx);
    }
}

void ProfilingSaver::SaveProfile(const PandaString &saveFilePath, const PandaString &classCtxStr,
<<<<<<< HEAD
                                 PandaVector<const Method *> profiledMethods,
=======
                                 PandaList<Method *> &profiledMethods,
                                 PandaList<Method *>::const_iterator profiledMethodsFinal,
>>>>>>> 46f0ea7f
                                 PandaUnorderedSet<std::string_view> &profiledPandaFiles)
{
    ProfilingLoader profilingLoader;
    pgo::AotProfilingData profData;
    // Load previous profile data if available
    auto profileCtxOrError = profilingLoader.LoadProfile(saveFilePath);
    if (!profileCtxOrError) {
        LOG(INFO, RUNTIME) << "No previous profile data found. Saving new profile data.";
    } else {
        LOG(INFO, RUNTIME) << "Previous profile data found. Merging with new profile data.";
        profData = std::move(profilingLoader.GetAotProfilingData());
    }

    // Add new profile data to the existing data
    profData.AddPandaFiles(profiledPandaFiles);
    AddProfiledMethods(&profData, profiledMethods, profiledMethodsFinal);

    // Save the updated profile data
    pgo::AotPgoFile pgoFile;
    auto writtenBytes = pgoFile.Save(saveFilePath, &profData, classCtxStr);
    if (writtenBytes > 0) {
        LOG(INFO, RUNTIME) << "Profile data saved to " << saveFilePath << " with " << writtenBytes << " bytes.";
    } else {
        LOG(ERROR, RUNTIME) << "Failed to save profile data to " << saveFilePath << ".";
    }
}
}  // namespace ark<|MERGE_RESOLUTION|>--- conflicted
+++ resolved
@@ -20,11 +20,7 @@
 void ProfilingSaver::UpdateInlineCaches(pgo::AotProfilingData::AotCallSiteInlineCache *ic,
                                         std::vector<Class *> &runtimeClasses, pgo::AotProfilingData *profileData)
 {
-<<<<<<< HEAD
-    for (uint32_t i = 0; i < runtimeClasses.size();) {
-=======
     for (uint32_t i = 0; i < runtimeClasses.size(); i++) {
->>>>>>> 46f0ea7f
         auto storedClass = ic->classes[i];
 
         auto runtimeCls = runtimeClasses[i];
@@ -43,10 +39,6 @@
         auto clsIdx = runtimeCls->GetFileId().GetOffset();
 
         ic->classes[i] = {clsIdx, pfIdx};
-<<<<<<< HEAD
-        i++;
-=======
->>>>>>> 46f0ea7f
     }
 }
 
@@ -136,12 +128,8 @@
 }
 
 void ProfilingSaver::SaveProfile(const PandaString &saveFilePath, const PandaString &classCtxStr,
-<<<<<<< HEAD
-                                 PandaVector<const Method *> profiledMethods,
-=======
                                  PandaList<Method *> &profiledMethods,
                                  PandaList<Method *>::const_iterator profiledMethodsFinal,
->>>>>>> 46f0ea7f
                                  PandaUnorderedSet<std::string_view> &profiledPandaFiles)
 {
     ProfilingLoader profilingLoader;
