/**
 * Copyright (c) 2024-2025 Huawei Device Co., Ltd.
 * Licensed under the Apache License, Version 2.0 (the "License");
 * you may not use this file except in compliance with the License.
 * You may obtain a copy of the License at
 *
 * http://www.apache.org/licenses/LICENSE-2.0
 *
 * Unless required by applicable law or agreed to in writing, software
 * distributed under the License is distributed on an "AS IS" BASIS,
 * WITHOUT WARRANTIES OR CONDITIONS OF ANY KIND, either express or implied.
 * See the License for the specific language governing permissions and
 * limitations under the License.
 */

#include <string>
#include <map>

#include "platforms/target_defaults/default_target_options.h"
#include "platforms/ohos/ohos_device_helpers.h"

namespace ark::default_target_options {

std::string GetTargetString()
{
    std::string model = ark::ohos_device::GetHardwareModelString();
#ifdef PANDA_TARGET_ARM32
    model = "arm32";
#endif
    return model;
}

<<<<<<< HEAD
uint32_t GetGcWorkersCount(const std::map<std::string, uint32_t> &modelMap)
{
    return GetHardawareSpecificIntValue(modelMap);
}

uint32_t GetTaskmanagerWorkersCount(const std::map<std::string, uint32_t> &modelMap)
{
    return GetHardawareSpecificIntValue(modelMap);
}

bool GetCoverageEnable()
{
    return ark::ohos_device::GetCoverageEnable();
}

std::string GetCodeCoverageOutput()
{
    return ark::ohos_device::GetCodeCoverageOutput();
}
=======
>>>>>>> aad9f664
}  // namespace ark::default_target_options<|MERGE_RESOLUTION|>--- conflicted
+++ resolved
@@ -30,17 +30,6 @@
     return model;
 }
 
-<<<<<<< HEAD
-uint32_t GetGcWorkersCount(const std::map<std::string, uint32_t> &modelMap)
-{
-    return GetHardawareSpecificIntValue(modelMap);
-}
-
-uint32_t GetTaskmanagerWorkersCount(const std::map<std::string, uint32_t> &modelMap)
-{
-    return GetHardawareSpecificIntValue(modelMap);
-}
-
 bool GetCoverageEnable()
 {
     return ark::ohos_device::GetCoverageEnable();
@@ -50,6 +39,5 @@
 {
     return ark::ohos_device::GetCodeCoverageOutput();
 }
-=======
->>>>>>> aad9f664
+
 }  // namespace ark::default_target_options