/**
 * Copyright (c) 2024-2025 Huawei Device Co., Ltd.
 * Licensed under the Apache License, Version 2.0 (the "License");
 * you may not use this file except in compliance with the License.
 * You may obtain a copy of the License at
 *
 * http://www.apache.org/licenses/LICENSE-2.0
 *
 * Unless required by applicable law or agreed to in writing, software
 * distributed under the License is distributed on an "AS IS" BASIS,
 * WITHOUT WARRANTIES OR CONDITIONS OF ANY KIND, either express or implied.
 * See the License for the specific language governing permissions and
 * limitations under the License.
 */

#include "platforms/target_defaults/default_target_options.h"
#include <string>

namespace ark::default_target_options {

std::string GetTargetString()
{
    std::string model = "default";
#ifdef PANDA_TARGET_ARM32
    model = "arm32";
#endif
    return model;
}

<<<<<<< HEAD
uint32_t GetTaskmanagerWorkersCount(const std::map<std::string, uint32_t> &modelMap)
{
    return modelMap.at("default");
}

bool GetCoverageEnable()
{
    return false;
}

std::string GetCodeCoverageOutput()
{
    return "";
}
=======
>>>>>>> aad9f664
}  // namespace ark::default_target_options<|MERGE_RESOLUTION|>--- conflicted
+++ resolved
@@ -27,12 +27,6 @@
     return model;
 }
 
-<<<<<<< HEAD
-uint32_t GetTaskmanagerWorkersCount(const std::map<std::string, uint32_t> &modelMap)
-{
-    return modelMap.at("default");
-}
-
 bool GetCoverageEnable()
 {
     return false;
@@ -42,6 +36,5 @@
 {
     return "";
 }
-=======
->>>>>>> aad9f664
+
 }  // namespace ark::default_target_options