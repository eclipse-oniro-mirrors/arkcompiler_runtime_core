--- conflicted
+++ resolved
@@ -242,45 +242,6 @@
         annotations_.insert(annotations_.end(), annotations.begin(), annotations.end());
     }
 
-<<<<<<< HEAD
-    void EnumerateAnnotations(const std::function<void(AnnotationData &)> &callback)
-    {
-        for (auto &annotation : annotations_) {
-            callback(annotation);
-        }
-    }
-
-    void DeleteAnnotationElementByName(std::string_view annotation_name, std::string_view annotation_elem_name)
-    {
-        auto annotation_iter =
-            std::find_if(annotations_.begin(), annotations_.end(), [&](pandasm::AnnotationData &annotation) -> bool {
-                return annotation.GetName() == annotation_name;
-            });
-        if (annotation_iter != annotations_.end()) {
-            annotation_iter->DeleteAnnotationElementByName(annotation_elem_name);
-        }
-    }
-
-    void DeleteAnnotationByName(const std::string_view &annotation_name)
-    {
-        auto annotation_iter =
-            std::find_if(annotations_.begin(), annotations_.end(), [&](pandasm::AnnotationData &annotation) -> bool {
-                return annotation.GetName() == annotation_name;
-            });
-        if (annotation_iter != annotations_.end()) {
-            (void)annotations_.erase(annotation_iter);
-        }
-    }
-
-    void AddAnnotationElementByName(const std::string_view &annotation_name, AnnotationElement &&element)
-    {
-        auto annotation_iter =
-            std::find_if(annotations_.begin(), annotations_.end(), [&](pandasm::AnnotationData &annotation) -> bool {
-                return annotation.GetName() == annotation_name;
-            });
-        if (annotation_iter != annotations_.end()) {
-            annotation_iter->AddElement(std::move(element));
-=======
     void DeleteAnnotationByName(const std::string_view &annotationName)
     {
         auto annotationIter =
@@ -289,7 +250,6 @@
             });
         if (annotationIter != annotations_.end()) {
             (void)annotations_.erase(annotationIter);
->>>>>>> aad9f664
         }
     }
 
