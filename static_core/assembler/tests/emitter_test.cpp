--- conflicted
+++ resolved
@@ -1083,8 +1083,6 @@
     });
 }
 
-<<<<<<< HEAD
-=======
 TEST(emittertests, test_union_canonicalization)
 {
     Parser p;
@@ -1174,5 +1172,4 @@
     }
 }
 
->>>>>>> a77d6327
 }  // namespace ark::test