#!/usr/bin/env ruby

# Copyright (c) 2021-2025 Huawei Device Co., Ltd.
# Licensed under the Apache License, Version 2.0 (the "License");
# you may not use this file except in compliance with the License.
# You may obtain a copy of the License at
#
# http://www.apache.org/licenses/LICENSE-2.0
#
# Unless required by applicable law or agreed to in writing, software
# distributed under the License is distributed on an "AS IS" BASIS,
# WITHOUT WARRANTIES OR CONDITIONS OF ANY KIND, either express or implied.
# See the License for the specific language governing permissions and
# limitations under the License.

macro(:load_diff) do |ptr1, ptr2, offset|
    Xor(LoadI(ptr1).Imm(Constants::STRING_DATA_OFFSET + " + " + offset.to_s).u64,
        LoadI(ptr2).Imm(Constants::STRING_DATA_OFFSET + " + " + offset.to_s).u64).u64
end

scoped_macro(:unpack_length) do |length, compression, length_shift|
    if compression
        char_length := ShrI(length).Imm(length_shift).u64
        not_compressed := AndI(length).Imm(1).u64
        unpacked_length := Shl(char_length, not_compressed).u64
    elsif length_shift != 0
        unpacked_length := ShrI(length).Imm(length_shift).u64
    end
end

macro(:check_string_type) do |str|
  baseClass := LoadI(str).ref
  stringType := LoadI(baseClass).Imm(Constants::STRING_TYPE_OFFSET).u64
  If(stringType, Constants::STRING_TYPE_SLICE).EQ {
    Goto(:SlowPathEntrypoint)
  }
  If(stringType, Constants::STRING_TYPE_TREE).EQ {
    Goto(:SlowPathEntrypoint)
  }
end

def GenerateStringEquals(lang, dynamic, compression)
    suffix = (compression ? "Compressed" : "")
    length_shift = Constants::STRING_LENGTH_SHIFT
    mode = [:FastPath]
    mode.push(:DynamicMethod, :DynamicStub) if dynamic

    reg_mask = Options.arch == :arm64 ?
        RegMask.new($full_regmap, :arg0, :arg1, :callee0, :callee1, :callee2, :callee3, :callee4, :callee5, :callee6, :callee7, :tmp0, :tmp1) :
        $panda_mask + :tmp0 + :tmp1 + :tr

    function("#{lang}StringEqualsUnroll#{suffix}".to_sym,
          params: {str1_ref: 'ref', str2_ref: 'ref'},
          regmap: $full_regmap,
          regalloc_set: reg_mask,
          mode: mode,
          lang: lang.empty? ? 'PANDA_ASSEMBLY' : lang.upcase) {
        if Options.arch == :arm32
            Intrinsic(:UNREACHABLE).void.Terminator
            next
        end
        str1 := Cast(str1_ref).SrcType(Constants::COMPILER_REFERENCE).ptr
        str2 := Cast(str2_ref).SrcType(Constants::COMPILER_REFERENCE).ptr
        # Compare first 32 bytes
        buf1 := LoadI(str1).Imm(Constants::STRING_DATA_OFFSET).u64
        buf2 := LoadI(str2).Imm(Constants::STRING_DATA_OFFSET).u64
        If(buf1, buf2).NE.Unlikely.b {
            Goto(:NotEqual)
        }
        diff := load_diff(str1, str2, 8)
        diff := Or(diff, load_diff(str1, str2, 16)).u64
        diff := Or(diff, load_diff(str1, str2, 24)).u64
        If(diff, 0).NE.Unlikely.b {
            Goto(:NotEqual)
        }
        length := LoadI(str1).Imm(Constants::STRING_LENGTH_OFFSET).u32
        length := Cast(length).SrcType("DataType::UINT32").u64
        length := unpack_length(length, compression, length_shift)
        last_buf_index := SubI(length).Imm(32).u64
        last_ptr1 := Add(str1, last_buf_index).ptr
        last_ptr2 := Add(str2, last_buf_index).ptr
        first_ptr1 := AddI(str1).Imm(32).ptr
        first_ptr2 := AddI(str2).Imm(32).ptr
    Label(:Loop)
        ptr1 := Phi(first_ptr1, next_ptr1).ptr
        ptr2 := Phi(first_ptr2, next_ptr2).ptr
        diff := load_diff(ptr1, ptr2, 0)
        diff := Or(diff, load_diff(ptr1, ptr2, 8)).u64
        diff := Or(diff, load_diff(ptr1, ptr2, 16)).u64
        diff := Or(diff, load_diff(ptr1, ptr2, 24)).u64
        If(diff, 0).NE.Unlikely.b {
            Goto(:NotEqual)
        }
        next_ptr1 := Add(ptr1, 32).ptr
        If(next_ptr1, last_ptr1).GE.Unlikely.b {
            diff := load_diff(last_ptr1, last_ptr2, 0)
            diff := Or(diff, load_diff(last_ptr1, last_ptr2, 8)).u64
            diff := Or(diff, load_diff(last_ptr1, last_ptr2, 16)).u64
            diff := Or(diff, load_diff(last_ptr1, last_ptr2, 24)).u64
            If(diff, 0).NE.Unlikely.b {
                Goto(:NotEqual)
            }
            Return(1).b
        }
        next_ptr2 := Add(ptr2, 32).ptr
        Goto(:Loop)
    Label(:NotEqual)
        Return(0).b
    }

    reg_mask = Options.arch == :arm64 ? RegMask.new($full_regmap, :arg0, :arg1, :tmp0, :tmp1, :callee0, :callee2) :
        RegMask.new($full_regmap, :arg0, :arg1, :tmp0, :tmp1, :callee0, :caller1)

    function("#{lang}StringEquals#{suffix}".to_sym,
            params: {str1: 'ref', str2: 'ref'},
            regmap: $full_regmap,
            regalloc_set: reg_mask,
            mode: mode,
            lang: lang.empty? ? 'PANDA_ASSEMBLY' : lang.upcase) {
        # Arm32 is not supported
        if Options.arch == :arm32
            Intrinsic(:UNREACHABLE).void.Terminator
            next
        end
        unless dynamic
            If(str2, 0).EQ.Unlikely.b {
                Goto(:NotEqual)
            }
        end
        If(str1, str2).EQ.Unlikely.b {
            Return(1).b
        }
        check_string_type(str1)
        check_string_type(str2)
        if dynamic
            length1 := LoadI(str1).Imm(Constants::STRING_LENGTH_OFFSET).u32
            length2 := LoadI(str2).Imm(Constants::STRING_LENGTH_OFFSET).u32
            length1 := AndI(length1).Imm("~(2U)").u32
            length2 := AndI(length2).Imm("~(2U)").u32
            If(length1, length2).NE.Unlikely.b {
                Goto(:NotEqual)
            }
            length := Cast(length1.u32).u64
        else
            class1 := load_class(str1)
            class2 := load_class(str2)
            If(class1, class2).NE.Unlikely.b {
                Goto(:NotEqual)
            }
            length1 := LoadI(str1).Imm(Constants::STRING_LENGTH_OFFSET).u32
            length2 := LoadI(str2).Imm(Constants::STRING_LENGTH_OFFSET).u32
            If(length1, length2).NE.Unlikely.b {
                Goto(:NotEqual)
            }
            length := Cast(length1.u32).u64
        end
        length := unpack_length(length, compression, length_shift)
        If(length, 8).GT.b {
            Goto(:Long)
        }
        odd_bytes := Sub(8, length).u64
        last_idx := Sub(Constants::STRING_DATA_OFFSET, odd_bytes).u64
        buf1 := Load(str1, last_idx).u64
        buf2 := Load(str2, last_idx).u64
        odd_bits := Shl(odd_bytes, 3).u64
        diff := Shr(Xor(buf1, buf2).u64, odd_bits).u64
        res := Compare(diff, 0).EQ.b
        if dynamic
            # If length is 0, odd_bits is 64 and Shr above does nothing, so we effectively compare last 8 bytes of two strings
            # before their data (length and hash code). Hash code for empty string is always 0, but value stored in length field
            # of equal strings can be different in dynamic implementation, so we check (length == 0) separately
            res := Or(res, Compare(length, 0).EQ.b).b
        end
        Return(res).b

    Label(:Long)
        unroll := Compare(length, 64).GE.b
        IfImm(unroll).Imm(0).SrcType("DataType::BOOL").NE.b {
            LiveOut(str1).DstReg(regmap[:arg0]).ref
            LiveOut(str2).DstReg(regmap[:arg1]).ref
            entrypoint_id = "#{lang.empty? ? '' : lang.upcase + '_'}STRING_EQUALS_UNROLL" + (compression ? "_COMPRESSED" : "");
            entrypoint_offset = get_entrypoint_offset(entrypoint_id)
            entrypoint_name = "#{lang.empty? ? '' : lang}StringEqualsUnroll" + (compression ? "Compressed" : "");
            Intrinsic(:TAIL_CALL).AddImm(entrypoint_offset).MethodAsImm(entrypoint_name).Terminator.b
        }
        first_idx := Constants::STRING_DATA_OFFSET
        last_idx := Sub(Add(first_idx, length).u64, 8).u64

    Label(:Loop)
        idx := Phi(first_idx, next_idx).u64
        buf1 := Load(str1, idx).u64
        buf2 := Load(str2, idx).u64
        If(buf1, buf2).NE.Unlikely.b {
            Goto(:NotEqual)
        }
        next_idx := Add(idx, 8).u64
        If(next_idx, last_idx).GE.Unlikely.b {
            buf1 := Load(str1, last_idx).u64
            buf2 := Load(str2, last_idx).u64
            res := Compare(buf1, buf2).EQ.b
            Return(res).b
        }
        Goto(:Loop)
    Label(:NotEqual)
        Return(0).b
    Label(:SlowPathEntrypoint)
      entrypoint = get_entrypoint_offset("STRING_EQUALS_SLOW_PATH")
      Intrinsic(:SLOW_PATH_ENTRY, str1, str2).AddImm(entrypoint).MethodAsImm("StringEqualsUsualBridge").Terminator.b
      Intrinsic(:UNREACHABLE).Terminator.void if defines.DEBUG
    }
end

# Try to allocate String in TLAB.
# The result is either a pointer to a new string or null if there is no enough space in TLAB.
macro(:allocate_string_tlab) do |string_klass, data_size|
  if Options.arch == :arm32
    Intrinsic(:UNREACHABLE).Terminator.void
    ReturnVoid().void
    next
  end

  # Add sizeof(String) and do align
  _data_size := Cast(data_size).word
  _size := AndI(AddI(_data_size).Imm(Constants::STRING_CLASS_SIZE_WITH_ALIGNMENT).word).Imm(Constants::ALIGNMENT_MASK).word
  # Load pointer to the TLAB from TLS
  _tlab := LoadI(%tr).Imm(Constants::TLAB_OFFSET).ptr
  # Load pointer to the start address of free memory in the TLAB
  _start := LoadI(_tlab).Imm(Constants::TLAB_CUR_FREE_POSITION_OFFSET).ptr
  # Load pointer to the end address of free memory in the TLAB
  _end := LoadI(_tlab).Imm(Constants::TLAB_MEMORY_END_ADDR_OFFSET).ptr
  # Check if there is enough space
  If(Sub(_end, _start).word, _size).B.Unlikely.b {
    Goto(:SlowPathEntrypoint)
  }
  Intrinsic(:WRITE_TLAB_STATS_SAFE, _start, _size, Cast(-1).u64).void if defines.DEBUG
  if defines.__SANITIZE_ADDRESS__ || defines.__SANITIZE_THREAD__
    call_runtime_save_all(Constants::ANNOTATE_SANITIZERS_NO_BRIDGE, _start, _size).void
  end
  # Store class of the object
  store_class(_start, string_klass)
  # Update the TLAB state
<<<<<<< HEAD
  StoreI(Add(_tlab, Constants::TLAB_CUR_FREE_POSITION_OFFSET).ptr, Add(_start, _size).ptr).Imm(0).Volatile.ptr
=======
  StoreI(Add(_tlab, Constants::TLAB_CUR_FREE_POSITION_OFFSET).ptr, Add(_start, _size).ptr).Imm(0).ptr
>>>>>>> a77d6327
  # Return a pointer to the newly allocated string
  _allocated_string := _start
end

# Try to allocate String in TLAB.
# The result is either a pointer to a new string or null if there is no enough space in TLAB.
# this is a version that does not do allocation tracking due to the bug #24977
macro(:allocate_string_tlab_no_debug) do |string_klass, data_size|
  if Options.arch == :arm32
    Intrinsic(:UNREACHABLE).Terminator.void
    ReturnVoid().void
    next
  end

  # Add sizeof(String) and do align
  _data_size := Cast(data_size).word
  _size := AndI(AddI(_data_size).Imm(Constants::STRING_CLASS_SIZE_WITH_ALIGNMENT).word).Imm(Constants::ALIGNMENT_MASK).word
  # Load pointer to the TLAB from TLS
  _tlab := LoadI(%tr).Imm(Constants::TLAB_OFFSET).ptr
  # Load pointer to the start address of free memory in the TLAB
  _start := LoadI(_tlab).Imm(Constants::TLAB_CUR_FREE_POSITION_OFFSET).ptr
  # Load pointer to the end address of free memory in the TLAB
  _end := LoadI(_tlab).Imm(Constants::TLAB_MEMORY_END_ADDR_OFFSET).ptr
  # Check if there is enough space
  If(Sub(_end, _start).word, _size).B.Unlikely.b {
    Goto(:SlowPathEntrypoint)
  }
  if defines.__SANITIZE_ADDRESS__ || defines.__SANITIZE_THREAD__
    call_runtime_save_all(Constants::ANNOTATE_SANITIZERS_NO_BRIDGE, _start, _size).void
  end
  # Store class of the object
  StoreI(_start, string_klass).Imm(Constants::OBJECT_CLASS_OFFSET).ref
  # Update the TLAB state
  StoreI(Add(_tlab, Constants::TLAB_CUR_FREE_POSITION_OFFSET).ptr, Add(_start, _size).ptr).Imm(0).Volatile.ptr
  # Return a pointer to the newly allocated string
  _allocated_string := _start
end

# Try to allocate Array of i8 chars in TLAB.
# The result is either a pointer to a new array or null if there is no enough space in TLAB.
macro(:allocate_array_of_bytes_tlab) do |array_klass, char_count|
  if Options.arch == :arm32
    Intrinsic(:UNREACHABLE).Terminator.void
    ReturnVoid().void
    next
  end

  elements_num := And(char_count, "0x00000000ffffffff").word
  # Account for u16 char size
  _size := Cast(elements_num).word
  # Add sizeof(Array) and do align
  _size := AndI(AddI(_size).Imm(Constants::ARRAY_CLASS_SIZE_WITH_ALIGNMENT).word).Imm(Constants::ALIGNMENT_MASK).word
  # Load pointer to the TLAB from TLS
  _tlab := LoadI(%tr).Imm(Constants::TLAB_OFFSET).ptr
  # Load pointer to the start address of free memory in the TLAB
  _start := LoadI(_tlab).Imm(Constants::TLAB_CUR_FREE_POSITION_OFFSET).ptr
  # Load pointer to the end address of free memory in the TLAB
  _end := LoadI(_tlab).Imm(Constants::TLAB_MEMORY_END_ADDR_OFFSET).ptr
  # Check if there is enough space
  If(Sub(_end, _start).word, _size).B.Unlikely.b {
    Goto(:SlowPathEntrypoint)
  }
  Intrinsic(:WRITE_TLAB_STATS_SAFE, _start, _size, Cast(-1).u64).void if defines.DEBUG
  if defines.__SANITIZE_ADDRESS__ || defines.__SANITIZE_THREAD__
    call_runtime_save_all(Constants::ANNOTATE_SANITIZERS_NO_BRIDGE, _start, _size).void
  end
  # Store class of the object
  store_class(_start, array_klass)
  # Store array length
  StoreI(_start, elements_num).Imm(Constants::ARRAY_LENGTH_OFFSET).word
  # Update the TLAB state
  StoreI(Add(_tlab, Constants::TLAB_CUR_FREE_POSITION_OFFSET).ptr, Add(_start, _size).ptr).Imm(0).Volatile.ptr
  # Return a pointer to the newly allocated array
  _allocated_array := _start
end

# Try to allocate Array of u16 chars in TLAB.
# The result is either a pointer to a new array or null if there is no enough space in TLAB.
macro(:allocate_array_of_chars_tlab) do |array_klass, char_count|
  if Options.arch == :arm32
    Intrinsic(:UNREACHABLE).Terminator.void
    ReturnVoid().void
    next
  end

  elements_num := And(char_count, "0x00000000ffffffff").word
  # Account for u16 char size
  _size := Shl(elements_num, 1).word
  # Add sizeof(Array) and do align
  _size := AndI(AddI(_size).Imm(Constants::ARRAY_CLASS_SIZE_WITH_ALIGNMENT).word).Imm(Constants::ALIGNMENT_MASK).word
  # Load pointer to the TLAB from TLS
  _tlab := LoadI(%tr).Imm(Constants::TLAB_OFFSET).ptr
  # Load pointer to the start address of free memory in the TLAB
  _start := LoadI(_tlab).Imm(Constants::TLAB_CUR_FREE_POSITION_OFFSET).ptr
  # Load pointer to the end address of free memory in the TLAB
  _end := LoadI(_tlab).Imm(Constants::TLAB_MEMORY_END_ADDR_OFFSET).ptr
  # Check if there is enough space
  If(Sub(_end, _start).word, _size).B.Unlikely.b {
    Goto(:SlowPathEntrypoint)
  }
  Intrinsic(:WRITE_TLAB_STATS_SAFE, _start, _size, Cast(-1).u64).void if defines.DEBUG
  if defines.__SANITIZE_ADDRESS__ || defines.__SANITIZE_THREAD__
    call_runtime_save_all(Constants::ANNOTATE_SANITIZERS_NO_BRIDGE, _start, _size).void
  end
  # Store class of the object
  store_class(_start, array_klass)
  # Store array length
  StoreI(_start, elements_num).Imm(Constants::ARRAY_LENGTH_OFFSET).word
  # Update the TLAB state
  StoreI(Add(_tlab, Constants::TLAB_CUR_FREE_POSITION_OFFSET).ptr, Add(_start, _size).ptr).Imm(0).ptr
  # Return a pointer to the newly allocated array
  _allocated_array := _start
end


def GenerateCreateStringFromStringTlab(string_compression_enabled)
  suffix = (string_compression_enabled ? "Compressed" : "")
  available_regs = $panda_mask
  function("CreateStringFromStringTlab#{suffix}".to_sym,
            params: {str: 'ref'},
            regmap: $full_regmap,
            regalloc_set: available_regs,
            mode: [:FastPath]) {

    if Options.arch == :arm32
      Intrinsic(:UNREACHABLE).Terminator.void
      ReturnVoid().void
      next
    end

    # There is no check of the argument against NullPointer as
    # it's done in the InstBuilder (see AddArgNullcheckIfNeeded)
    klass := load_class(str)
    length := LoadI(str).Imm(Constants::STRING_LENGTH_OFFSET).u32
    hashcode := LoadI(str).Imm(Constants::STRING_HASHCODE_OFFSET).u32
    data_size := unpack_length(Cast(length).u64, string_compression_enabled, Constants::STRING_LENGTH_SHIFT)

    new_str := allocate_string_tlab(klass, Cast(data_size).word)
    StoreI(new_str, length).Imm(Constants::STRING_LENGTH_OFFSET).u32
    StoreI(new_str, hashcode).Imm(Constants::STRING_HASHCODE_OFFSET).u32

    # Copy string data
    src_str_data := Add(Cast(str).SrcType(Constants::COMPILER_REFERENCE).ptr, Cast(Constants::STRING_DATA_OFFSET).u64).ptr
    dst_str_data := Add(new_str, Cast(Constants::STRING_DATA_OFFSET).u64).ptr
    offs := Cast(0).u64
    If(data_size, 8).AE.Likely.b {
      stop := AndI(data_size).Imm(7).u64
    Label(:CopyLoop_8b)
      offs1 := Phi(offs, offs2).u64
      Store(dst_str_data, offs, Load(src_str_data, offs).u64).u64
      offs2 := AddI(offs1).Imm(8).u64
      If(offs2, stop).B.Likely.b {
        Goto(:CopyLoop_8b)
      }
    }
    offs3 := Phi(offs, offs2).u64
    If(offs3, data_size).B.Likely.b {
    Label(:CopyLoop_1b)
      offs4 := Phi(offs3, offs5).u64
      Store(dst_str_data, offs4, Load(src_str_data, offs4).u8).u8
      offs5 := AddI(offs4).Imm(1).u64
      If(offs5, data_size).B.Likely.b {
        Goto(:CopyLoop_1b)
      }
    }

    # String is supposed to be a constant object, so all its data should be visible by all threads
    Intrinsic(:DATA_MEMORY_BARRIER_FULL).void
    Return(new_str).ptr

  Label(:SlowPathEntrypoint)
    entrypoint = get_entrypoint_offset("CREATE_STRING_FROM_STRING_SLOW_PATH")
    Intrinsic(:SLOW_PATH_ENTRY, str).AddImm(entrypoint).MethodAsImm("CreateStringFromStringOddSavedBridge").Terminator.ptr
    Intrinsic(:UNREACHABLE).Terminator.void if defines.DEBUG
  }
end  # def GenerateCreateStringFromStringTlab


###
# Checks if starting from arr_data the specified number of chars (char_count) can be compressed
#
# Utf16 char is ASCII if (utf16_char - 1U < utf::UTF8_1B_MAX)
# See runtime/include/coretypes/string.h - IsASCIICharacter
#
scoped_macro(:is_array_of_compressable_chars) do |arr_data, char_count|
  # Check 4-chars block at once if it's possible
  n_blocks := ShrI(char_count).Imm(2).u64
  If(n_blocks, 0).A.Likely.b {
    # 0x007F is utf::UTF8_1B_MAX
    utf8_1b_max := Cast(0x007F007F007F007F).u64
    utf8_1b_max_mask := Not(utf8_1b_max).u64
    i1 := Cast(0).u64
  Label(:CanBeCompressedLoop_4chars)
    i2 := Phi(i1, i3).u64
    four_chars := Load(arr_data, ShlI(i2).Imm(3).u64).u64
    # First: check if there are chars greater than utf::UTF8_1B_MAX
    If(And(four_chars, utf8_1b_max_mask).u64, 0).NE.Unlikely.b {
        compressable1 := Cast(0).b
        Goto(:CanBeCompressedLoopDone)
    }
    # Second: check if there are chars equal to zero
    If(And(SubI(four_chars).Imm(0x0001000100010001).u64, utf8_1b_max_mask).u64, 0).NE.Unlikely.b {
        compressable2 := Cast(0).b
        Goto(:CanBeCompressedLoopDone)
    }
    i3 := AddI(i2).Imm(1).u64
    If(i3, n_blocks).B.Likely.b {
        Goto(:CanBeCompressedLoop_4chars)
    }
  }
  # check the rest of the chars
  If(AndI(char_count).Imm(3).u64, 0).A.Likely.b {
    i4 := ShlI(n_blocks).Imm(2).u64  # number of already copied chars if any
Label(:CanBeCompressedLoop)
    i5 := Phi(i4, i6).u64
    ch := Load(arr_data, ShlI(i5).Imm(1).u64).u16
    If(SubI(ch).Imm(Constants::STRING_MUTF8_1B_MIN).u16, Cast(Constants::STRING_MUTF8_1B_MAX).u16).AE.Unlikely.b {
      compressable3 := Cast(0).b
      Goto(:CanBeCompressedLoopDone)
    }
    i6 := AddI(i5).Imm(1).u64
    If(i6, char_count).B.Likely.b {
      Goto(:CanBeCompressedLoop)
    }
  }
  compressable4 := Cast(1).b
Label(:CanBeCompressedLoopDone)
  compressable := Phi(compressable1, compressable2, compressable3, compressable4).b
end  # is_array_of_compressable_chars


###
# Copy u16 chars compressing them to u8.
# It is assumed that all u16 chars are compressable.
#
scoped_macro(:compress_u16_to_u8_chars) do |src_data, dst_data, char_count|
if Options.arch == :arm64
  # Copy 32-byte chunks (if any) compressing them into 16-byte chunks
  If(char_count, 16).AE.Likely.b {
    stop := Add(src_data, ShlI(ShrI(char_count).Imm(4).u64).Imm(5).u64).ptr
Label(:CopyLoop_32b)
    src_data1 := Phi(src_data, src_data2).ptr
    dst_data1 := Phi(dst_data, dst_data2).ptr
    Intrinsic(:COMPRESS_SIXTEEN_UTF16_TO_UTF8_CHARS_USING_SIMD, src_data1, dst_data1).void
    src_data2 := AddI(src_data1).Imm(32).ptr
    dst_data2 := AddI(dst_data1).Imm(16).ptr
    If(src_data2, stop).LT.Likely.b {
      Goto(:CopyLoop_32b)
    }
    char_count1 := AndI(char_count).Imm(0xF).u64
  }
  src_data3 := Phi(src_data, src_data2).ptr
  dst_data3 := Phi(dst_data, dst_data2).ptr
  char_count2 := Phi(char_count, char_count1).u64

  # Copy 16-byte chunk (if any) compressing it into 8-byte chunk
  If(char_count2, 8).AE.Likely.b {
    Intrinsic(:COMPRESS_EIGHT_UTF16_TO_UTF8_CHARS_USING_SIMD, src_data3, dst_data3).void
    src_data4 := AddI(src_data3).Imm(16).ptr
    dst_data4 := AddI(dst_data3).Imm(8).ptr
  }
  src_data5 := Phi(src_data3, src_data4).ptr
  dst_data5 := Phi(dst_data3, dst_data4).ptr
  # Copy 2-byte chunks compressing them into 1-byte
  n_2b := AndI(char_count2).Imm(7).u64
  If(n_2b, 0).A.Likely.b {
    j1 := Cast(0).u64
Label(:CopyLoop_2b)
    j := Phi(j1, j2).u64
    Store(dst_data5, j, Load(src_data5, ShlI(j).Imm(1).u64).u8).u8
    j2 := AddI(j).Imm(1).u64
    If(j2, n_2b).B.Likely.b {
      Goto(:CopyLoop_2b)
    }
  }
else  # if Options.arch == :arm64
  # Copy 8-byte chunks compressing them into 4-byte chunks
  n_8b := ShrI(char_count).Imm(2).u64
  If(n_8b, 0).A.Likely.b {
    i1 := Cast(0).u64
Label(:CopyLoop_8b)
    i := Phi(i1, i2).u64
    chunk := Load(src_data, ShlI(i).Imm(3).u64).u64
    chunk := AndI(chunk).Imm(0x00ff00ff00ff00ff).u64 # zero high part of each two-byte
    chunk := AndI(Or(chunk, ShrI(chunk).Imm(8).u64).u64).Imm(0x0000ffff0000ffff).u64
    chunk := Or(chunk, ShrI(chunk).Imm(16).u64).u64
    Store(dst_data, ShlI(i).Imm(2).u64, Cast(chunk).u32).u32
    i2 := AddI(i).Imm(1).u64
    If(i2, n_8b).B.Likely.b {
      Goto(:CopyLoop_8b)
    }
  }
  # Copy 2-byte chunks compressing them into 1-byte
  If(AndI(char_count).Imm(3).u64, 0).A.Likely.b {
    j1 := ShlI(n_8b).Imm(2).u64  # number of already copied chars if any
Label(:CopyLoop_2b)
    j := Phi(j1, j2).u64
    Store(dst_data, j, Load(src_data, ShlI(j).Imm(1).u64).u8).u8
    j2 := AddI(j).Imm(1).u64
    If(j2, char_count).B.Likely.b {
      Goto(:CopyLoop_2b)
    }
  }
end  # if Options.arch == :arm64
end  # compress_u16_to_u8_chars

###
# Copy dwords (8-bytes)
#
scoped_macro(:copy_dwords) do |src, dst, size|
    count := AndI(size).Imm(~0x7).word
    i1 := Cast(0).word
Label(:CopyLoop_8b)
    i := Phi(i1, i2).word
    If(i, count).AE.Unlikely {
        Goto(:End)
    }
    Store(dst, i, Load(src, i).word).word
    i2 := AddI(i).Imm(8).word
    Goto(:CopyLoop_8b)
Label(:End)
end # copy_dwords

###
# Copy u8 chars from src to dst
#
scoped_macro(:copy_u8_chars) do |src, dst, count|
    # Copy 8-byte chunks
    len := Cast(count).word
    copy_dwords(src, dst, len)

    # copy the tail if needed
    i1 := AndI(len).Imm(~0x7).word
Label(:CopyLoop)
    i := Phi(i1, i2).word
    If(i, len).AE.Unlikely {
        Goto(:End)
    }
    Store(dst, i, Load(src, i).u8).u8
    i2 := AddI(i).Imm(1).word
    Goto(:CopyLoop)

Label(:End)
end  # copy_u8_chars

###
# Copy u16 chars from src to dst
#
scoped_macro(:copy_u16_chars) do |src, dst, count|
    # Copy 8-byte chunks
    len := Cast(ShlI(count).Imm(1).u32).word
    copy_dwords(src, dst, len)

    # copy the tail if needed
    i1 := AndI(len).Imm(-8).u64
Label(:CopyLoop)
    i := Phi(i1, i2).u64
    If(i, len).AE.Unlikely.b {
        Goto(:End)
    }
    Store(dst, i, Load(src, i).u16).u16
    i2 := AddI(i).Imm(2).u64
    Goto(:CopyLoop)

Label(:End)
end  # copy_u16_chars

###
# Copy u8 chars expanding them to u16 chars
#
scoped_macro(:expand_u8_to_u16_chars) do |src, dst, count|
  i0 := Cast(0).u64
  len := Cast(count).u64
Label(:CopyLoop)
  i := Phi(i0, i1).u64
  If(i, len).AE.Unlikely.b {
      Goto(:End)
  }
  Store(dst, ShlI(i).Imm(1).u64, Cast(Load(src, i).u8).u16).u16
  i1 := AddI(i).Imm(1).u64
  Goto(:CopyLoop)
Label(:End)
end  # expand_u8_to_u16_chars

###
# Copy data from compressed string to array of utf16 chars
#
scoped_macro(:copy_compressed_string_to_array_of_chars) do |str_data, arr_data, char_count|
  # String contains 8-bit chars
  If(char_count, 0).A.Likely.b {
    i1 := Cast(0).u64
Label(:CopyLoop)
    i := Phi(i1, i2).u64
    Store(arr_data, ShlI(i).Imm(1).u64, Cast(Load(str_data, i).u8).u16).u16
    i2 := AddI(i).Imm(1).u64
    If(i2, char_count).B.Likely.b {
      Goto(:CopyLoop)
    }
  }
end  # copy_compressed_string_to_array_of_chars

# calculate the difference between string chunks
# stored in 64-bits numbers, byte/hword swap is
# required before comparison for the correct result

scoped_macro(:calculate_chars_difference_lat) do |d1, d2|
  ldata1 := Intrinsic(:REVERSE_BYTES_U64, d1).u64
  ldata2 := Intrinsic(:REVERSE_BYTES_U64, d2).u64
  ret := Cmp(ldata1, ldata2).i32
end

scoped_macro(:calculate_chars_difference_utf) do |d1, d2|
  udata1 := Bitcast(Intrinsic(:REVERSE_HALF_WORDS, Bitcast(d1).f64).f64).u64
  udata2 := Bitcast(Intrinsic(:REVERSE_HALF_WORDS, Bitcast(d2).f64).f64).u64
  ret := Cmp(udata1, udata2).i32
end

scoped_macro(:calculate_chars_difference) do |d1, d2, utf|
  data1 := Cast(d1).u64
  data2 := Cast(d2).u64

  If(utf, 0).EQ.b {
    cmp1 := calculate_chars_difference_lat(data1, data2)
  } Else {
    cmp2 := calculate_chars_difference_utf(data1, data2)
  }
  ret := Phi(cmp1, cmp2).i32
end

scoped_macro(:compare_LU_strings) do |lat, utf, len|
  # considering the data buffer to be allocated to
  # 8-bytes alignment, we can safely read 8-bytes chunks
  last_idx := SubI(len).Imm(4).i64
  i1 := 0
Label(:Loop)
  i := Phi(i1, i2).i64
  If(i, last_idx).GE.Unlikely.b {
    # can safely read 8 bytes behind - length and hashcode
    junk_bits := ShlI(Sub(i, last_idx).u64).Imm(4).u64
    last_lv := Load(lat, last_idx).u32
    last_v := Shr(Bitcast(Intrinsic(:EXPAND_U8_TO_U16, Bitcast(last_lv).f32).f64).u64, junk_bits).u64
    last_u := Shr(Load(utf, ShlI(last_idx).Imm(1).u64).u64, junk_bits).u64
    If(last_v, last_u).NE.b {
      Goto(:NotEqual)
    }
    Goto(:End)
  }

  lv := Load(lat, i).u32
  v := Bitcast(Intrinsic(:EXPAND_U8_TO_U16, Bitcast(lv).f32).f64).u64
  u := Load(utf, ShlI(i).Imm(1).u64).u64
  If(v, u).NE.b {
    Goto(:NotEqual)
  }
  i2 := AddI(i).Imm(4).i64
  Goto(:Loop)

  # the version assuming 128-bits types support
  #
  # v := Intrinsic(:EXPAND_U8_TO_U16, Load(lat, i).f64).f128
  # u := Load(utf, i).f128
  # v1 = Intrinsic(:GET_LOW_PART, v).u64
  # u1 = Intrinsic(:GET_LOW_PART, u).u64 
  # n11 := Bitcast(v1).u64
  # n21 := Bitcast(u1).u64
  # If(n11, n21).NE.b {
  #   d11 := Bitcast(Intrinsic(:REVERSE_HALF_WORDS, v1).f64).u64
  #   d21 := Bitcast(Intrinsic(:REVERSE_HALF_WORDS, u1).f64).u64
  #   Goto(:NotEqual)
  # }
  # v2 = Intrinsic(:GET_HIGH_PART, v).u64
  # u2 = Intrinsic(:GET_HIGH_PART, u).u64 
  # n12 := Bitcast(v2).u64
  # n22 := Bitcast(u2).u64
  # If(n12, n22).NE.b {
  #   d12 := Bitcast(Intrinsic(:REVERSE_HALF_WORDS, v2).f64).u64
  #   d22 := Bitcast(Intrinsic(:REVERSE_HALF_WORDS, u2).f64).u64
  #   Goto(:NotEqual)
  # }
  #
  # Label(:NotEqual)
  # d1 := Phi(d11, d12)
  # d2 := Phi(d21, d22)
  # res := Sub(d1, d2).u64

Label(:NotEqual)
  v_ne := Phi(last_v, v).u64
  u_ne := Phi(last_u, u).u64
  ret_ne := calculate_chars_difference_utf(v_ne, u_ne).i32
  Goto(:End)

Label(:End)
  # -1: the prefix is the same but the utf string has to be
  # longer as it would have had latin encoding otherwise
  ret := Phi(-1, ret_ne).i32
end

scoped_macro(:compare_mixed_strings) do |buf1, buf2, len, utf_is_first|
  If(utf_is_first, 0).EQ.b {
    ret1 := compare_LU_strings(buf1, buf2, len)
  } Else {
    ret2 := Neg(compare_LU_strings(buf2, buf1, len).i32).i32
  }
  ret := Phi(ret1, ret2).i32
end

def GenerateCreateStringFromCharArrayTlab(string_compression_enabled)
  suffix = (string_compression_enabled ? "Compressed" : "")
  available_regs = $panda_mask
  function("CreateStringFromCharArrayTlab#{suffix}".to_sym,
            params: {char_offset: 'u32', char_count: 'u32', char_array: 'ref', string_klass: 'ref'},
            regmap: $full_regmap,
            regalloc_set: available_regs,
            mode: [:FastPath]) {

    if Options.arch == :arm32
      Intrinsic(:UNREACHABLE).Terminator.void
      ReturnVoid().void
      next
    end

    # There is no check of the arguments against NullPointer as
    # it's done in the InstBuilder (see AddArgNullcheckIfNeeded)
    arr_offs := AddI(ShlI(Cast(char_offset).u64).Imm(1).u64).Imm(Constants::ARRAY_DATA_OFFSET).u64
    arr_data := Add(Cast(char_array).SrcType(Constants::COMPILER_REFERENCE).ptr, arr_offs).ptr

    # Allocate a new string
    if string_compression_enabled
      compressable := is_array_of_compressable_chars(arr_data, Cast(char_count).u64)
      If(compressable, 1).EQ.Likely.b {
        data_size1 := Cast(char_count).word
      } Else {
        data_size2 := Cast(ShlI(char_count).Imm(1).u32).word
      }
      data_size := Phi(data_size1, data_size2).word
    else
      data_size := Cast(ShlI(char_count).Imm(1).u32).word
    end
    new_str := allocate_string_tlab(string_klass, data_size)
    str_data := Add(new_str, Cast(Constants::STRING_DATA_OFFSET).u64).ptr

    # Copy data from char_array to the new string
    # String length field is set according to SetLength() from runtime/include/coretypes/string.h
    if string_compression_enabled
      If(compressable, 1).EQ.Likely.b {
        compress_u16_to_u8_chars(arr_data, str_data, Cast(char_count).u64)
        StoreI(new_str, ShlI(char_count).Imm(Constants::STRING_LENGTH_SHIFT).u32).Imm(Constants::STRING_LENGTH_OFFSET).u32
      } Else {
        copy_u16_chars(arr_data, str_data, Cast(char_count).u64)
        StoreI(new_str, OrI(ShlI(char_count).Imm(Constants::STRING_LENGTH_SHIFT).u32).Imm(1).u32).Imm(Constants::STRING_LENGTH_OFFSET).u32
      }
    else
      copy_u16_chars(arr_data, str_data, Cast(char_count).u64)
      StoreI(new_str, char_count).Imm(Constants::STRING_LENGTH_OFFSET).u32
    end
    # String is supposed to be a constant object, so all its data should be visible by all threads
    Intrinsic(:DATA_MEMORY_BARRIER_FULL).void
    Return(new_str).ptr

  Label(:SlowPathEntrypoint)
    entrypoint = get_entrypoint_offset("CREATE_STRING_FROM_CHAR_ARRAY_SLOW_PATH")
    Intrinsic(:SLOW_PATH_ENTRY, char_offset, char_count, char_array).AddImm(entrypoint).MethodAsImm("CreateStringFromCharArray4ArgBridge").Terminator.ptr
    Intrinsic(:UNREACHABLE).Terminator.void if defines.DEBUG
  }
end  # def GenerateCreateStringFromCharArrayTlab


def GenerateCreateStringFromZeroBasedCharArrayTlab(string_compression_enabled)
  suffix = (string_compression_enabled ? "Compressed" : "")
  available_regs = $panda_mask
  function("CreateStringFromZeroBasedCharArrayTlab#{suffix}".to_sym,
            params: {char_count: 'u32', char_array: 'ref', string_klass: 'ref'},
            regmap: $full_regmap,
            regalloc_set: available_regs,
            mode: [:FastPath]) {

    if Options.arch == :arm32
      Intrinsic(:UNREACHABLE).Terminator.void
      ReturnVoid().void
      next
    end

    # There is no check of the arguments against NullPointer as
    # it's done in the InstBuilder (see AddArgNullcheckIfNeeded)
    arr_data := Add(Cast(char_array).SrcType(Constants::COMPILER_REFERENCE).ptr, Cast(Constants::ARRAY_DATA_OFFSET).u64).ptr

    # Allocate a new string
    if string_compression_enabled
      compressable := is_array_of_compressable_chars(arr_data, Cast(char_count).u64)
      If(compressable, 1).EQ.Likely.b {
        data_size1 := Cast(char_count).word
      } Else {
        data_size2 := Cast(ShlI(char_count).Imm(1).u32).word
      }
      data_size := Phi(data_size1, data_size2).word
    else
      data_size := Cast(ShlI(char_count).Imm(1).u32).word
    end
    new_str := allocate_string_tlab(string_klass, data_size)
    str_data := Add(new_str, Cast(Constants::STRING_DATA_OFFSET).u64).ptr

    # Copy data from char_array to the new string
    # String length field is set according to SetLength() from runtime/include/coretypes/string.h
    if string_compression_enabled
      If(compressable, 1).EQ.Likely.b {
        compress_u16_to_u8_chars(arr_data, str_data, Cast(char_count).u64)
        StoreI(new_str, ShlI(char_count).Imm(Constants::STRING_LENGTH_SHIFT).u32).Imm(Constants::STRING_LENGTH_OFFSET).u32
      } Else {
        copy_u16_chars(arr_data, str_data, Cast(char_count).u64)
        StoreI(new_str, OrI(ShlI(char_count).Imm(Constants::STRING_LENGTH_SHIFT).u32).Imm(1).u32).Imm(Constants::STRING_LENGTH_OFFSET).u32
      }
    else
      copy_u16_chars(arr_data, str_data, Cast(char_count).u64)
      StoreI(new_str, char_count).Imm(Constants::STRING_LENGTH_OFFSET).u32
    end
    # String is supposed to be a constant object, so all its data should be visible by all threads
    Intrinsic(:DATA_MEMORY_BARRIER_FULL).void
    Return(new_str).ptr

  Label(:SlowPathEntrypoint)
    entrypoint = get_entrypoint_offset("CREATE_STRING_FROM_ZERO_BASED_CHAR_ARRAY_SLOW_PATH")
    Intrinsic(:SLOW_PATH_ENTRY, char_count, char_array).AddImm(entrypoint).MethodAsImm("CreateStringFromZeroBasedCharArray3ArgBridge").Terminator.ptr
    Intrinsic(:UNREACHABLE).Terminator.void if defines.DEBUG
  }
end  # def GenerateCreateStringFromZeroBasedCharArrayTlab


def GenerateSubstringFromStringTlab(string_compression_enabled)
  suffix = (string_compression_enabled ? "Compressed" : "")
  available_regs = $panda_mask
  function("SubStringFromStringTlab#{suffix}".to_sym,
           params: {str: 'ref', begin_index: 'i32', end_index: 'i32'},
           regmap: $full_regmap,
           regalloc_set: available_regs,
           mode: [:FastPath]) {

    if Options.arch == :arm32
      Intrinsic(:UNREACHABLE).Terminator.void
      ReturnVoid().void
      next
    end

    check_string_type(str)

    # Note, 'str' is checked against nullptr in the InstBuilder (see AddArgNullcheckIfNeeded)
    length_packed := LoadI(str).Imm(Constants::STRING_LENGTH_OFFSET).u32
    if string_compression_enabled
      length := ShrI(length_packed).Imm(Constants::STRING_LENGTH_SHIFT).u32
    else
      length := length_packed
    end

    # If begin_index < 0, then it is assumed to be equal to zero
    If(begin_index, Cast(0).i32).LT.Unlikely.b {
      bx1 := Cast(0).i32
    }
    bx2 := Phi(begin_index, bx1).u32
    # If end_index < 0, then it is assumed to be equal to zero
    If(end_index, Cast(0).i32).LT.Unlikely.b {
      ex1 := Cast(0).i32
    }
    ex2 := Phi(end_index, ex1).u32
    # If begin_index > str.length(), then make it equal to str.length()
    If(bx2, length).A.Unlikely.b {
      bx3 := length
    }
    bx4 := Phi(bx2, bx3).u32
    # If end_index > str.length(), then make it equal to str.length()
    If(ex2, length).A.Unlikely.b {
      ex3 := length
    }
    ex4 := Phi(ex2, ex3).u32
    # If begin_index > end_index, then swap them.
    If(bx4, ex4).GT.Unlikely.b {
      bx5 := ex4
      ex5 := bx4
    }
    bx6 := Phi(bx4, bx5).u32
    ex6 := Phi(ex4, ex5).u32

    If(bx6, 0).EQ.Likely.b {
      If(ex6, length).EQ.Unlikely.b {
        Return(Cast(str).SrcType(Constants::COMPILER_REFERENCE).ptr).ptr
      }
    }

    if string_compression_enabled
      not_compressed := AndI(length_packed).Imm(1).u32
      offset := Shl(bx6, not_compressed).u32
    else
      offset := ShlI(bx6).Imm(1).u32
    end

    src_str_data := Add(Cast(str).SrcType(Constants::COMPILER_REFERENCE).ptr, Cast(Constants::STRING_DATA_OFFSET).u64).ptr
    src_str_data := Add(src_str_data, Cast(offset).u64).ptr

    klass := load_class(str)
    char_count := Sub(ex6, bx6).u32

    # Allocate a new string
    if string_compression_enabled
      If(not_compressed, 1).EQ.Unlikely.b {
        compressable := is_array_of_compressable_chars(src_str_data, Cast(char_count).u64)
        If(compressable, 1).EQ.Likely.b {
          data_size1 := Cast(char_count).word
        } Else {
          data_size2 := Cast(ShlI(char_count).Imm(1).u32).word
        }
        data_size := Phi(data_size1, data_size2).word
        new_str := allocate_string_tlab(klass, data_size)
        new_str_data := Add(new_str, Cast(Constants::STRING_DATA_OFFSET).u64).ptr
        If(compressable, 1).EQ.Likely.b {
          compress_u16_to_u8_chars(src_str_data, new_str_data, Cast(char_count).u64)
          StoreI(new_str, ShlI(char_count).Imm(Constants::STRING_LENGTH_SHIFT).u32).Imm(Constants::STRING_LENGTH_OFFSET).u32
        } Else {
          copy_u16_chars(src_str_data, new_str_data, Cast(char_count).u64)
          StoreI(new_str, OrI(ShlI(char_count).Imm(Constants::STRING_LENGTH_SHIFT).u32).Imm(1).u32).Imm(Constants::STRING_LENGTH_OFFSET).u32
        }
        # String is supposed to be a constant object, so all its data should be visible by all threads
        Intrinsic(:DATA_MEMORY_BARRIER_FULL).void
        Return(new_str).ptr
      } Else {
        # Source string is already compressed
        new_str := allocate_string_tlab(klass, Cast(char_count).word)
        new_str_data := Add(new_str, Cast(Constants::STRING_DATA_OFFSET).u64).ptr
        copy_u8_chars(src_str_data, new_str_data, Cast(char_count).u64)
        StoreI(new_str, ShlI(char_count).Imm(Constants::STRING_LENGTH_SHIFT).u32).Imm(Constants::STRING_LENGTH_OFFSET).u32
        # String is supposed to be a constant object, so all its data should be visible by all threads
        Intrinsic(:DATA_MEMORY_BARRIER_FULL).void
        Return(new_str).ptr
      }
    else
      data_size := Cast(ShlI(char_count).Imm(1).u32).word
      new_str := allocate_string_tlab(klass, data_size)
      new_str_data := Add(new_str, Cast(Constants::STRING_DATA_OFFSET).u64).ptr
      copy_u16_chars(src_str_data, new_str_data, Cast(char_count).u64)
      StoreI(new_str, char_count).Imm(Constants::STRING_LENGTH_OFFSET).u32
      # String is supposed to be a constant object, so all its data should be visible by all threads
      Intrinsic(:DATA_MEMORY_BARRIER_FULL).void
      Return(new_str).ptr
    end

  Label(:SlowPathEntrypoint)
    entrypoint = get_entrypoint_offset("SUB_STRING_FROM_STRING_SLOW_PATH")
    Intrinsic(:SLOW_PATH_ENTRY, str, begin_index, end_index).AddImm(entrypoint).MethodAsImm("SubStringFromStringOddSavedBridge").Terminator.ptr
    Intrinsic(:UNREACHABLE).Terminator.void if defines.DEBUG
  }
end  # def GenerateSubstringFromStringTlab


def GenerateStringGetCharsTlab(string_compression_enabled)
  suffix = (string_compression_enabled ? "Compressed" : "")
  available_regs = $panda_mask
  function("StringGetCharsTlab#{suffix}".to_sym,
           params: {str: 'ref', begin_index: 'i32', end_index: 'i32', array_klass: 'ref'},
           regmap: $full_regmap,
           regalloc_set: available_regs,
           mode: [:FastPath]) {

    if Options.arch == :arm32
      Intrinsic(:UNREACHABLE).Terminator.void
      ReturnVoid().void
      next
    end

    check_string_type(str)

    If(begin_index, end_index).GT.Unlikely.b {
      Goto(:SlowPathEntrypoint)  # Out of range
    }
    If(begin_index, Cast(0).i32).LT.Unlikely.b {
      Goto(:SlowPathEntrypoint)  # Out of range
    }

    # Note, 'str' is checked against nullptr in the InstBuilder (see AddArgNullcheckIfNeeded)
    length := LoadI(str).Imm(Constants::STRING_LENGTH_OFFSET).u32;
    if string_compression_enabled
      If(Cast(end_index).u32, ShrI(length).Imm(Constants::STRING_LENGTH_SHIFT).u32).A.Unlikely.b {
        Goto(:SlowPathEntrypoint)  # Out of range
      }
      not_compressed := AndI(length).Imm(1).u32
      offset := Shl(begin_index, not_compressed).u32
    else
      If(Cast(end_index).u32, length).A.Unlikely.b {
        Goto(:SlowPathEntrypoint)  # Out of range
      }
      not_compressed := Cast(1).u32
      offset := ShlI(begin_index).Imm(1).u32
    end

    src_str_data := Add(Cast(str).SrcType(Constants::COMPILER_REFERENCE).ptr, Cast(Constants::STRING_DATA_OFFSET).u64).ptr
    src_str_data := Add(src_str_data, Cast(offset).u64).ptr

    # Allocate a new array of u16 chars
    char_count := Sub(Cast(end_index).u32, Cast(begin_index).u32).u64
    new_arr := allocate_array_of_chars_tlab(array_klass, Cast(char_count).word)
    new_arr_data := Add(new_arr, Cast(Constants::ARRAY_DATA_OFFSET).u64).ptr
    If(not_compressed, Cast(0).u32).EQ.Likely.b {
      expand_u8_to_u16_chars(src_str_data, new_arr_data, char_count)
    }
    If(not_compressed, Cast(1).u32).EQ.Unlikely.b {
      copy_u16_chars(src_str_data, new_arr_data, char_count)
    }
    # String is supposed to be a constant object, so all its data should be visible by all threads
    Intrinsic(:DATA_MEMORY_BARRIER_FULL).void
    Return(new_arr).ptr

  Label(:SlowPathEntrypoint)
    entrypoint = get_entrypoint_offset("STRING_GET_CHARS_SLOW_PATH")
    Intrinsic(:SLOW_PATH_ENTRY, str, begin_index, end_index).AddImm(entrypoint).MethodAsImm("StringGetChars4ArgBridge").Terminator.ptr
    Intrinsic(:UNREACHABLE).Terminator.void if defines.DEBUG
  }
end  # def GenerateStringGetCharsTlab


###
# Compute string hashcode
#
scoped_macro(:u8_string_hashcode) do |str_data, char_count|
  hash := Cast(0).u32
  If(char_count, 0).A.Likely.b {
    i1 := Cast(0).u32
    imm31 := Cast(31).u32
Label(:Loop_hash)
    hash1 := Phi(hash, hash2).u32
    i := Phi(i1, i2).u32
    ch := Cast(Load(str_data, i).u8).SrcType(Constants::COMPILER_UINT8).u32
    hash2 := Add(Mul(hash1, imm31).u32, ch).u32
    i2 := AddI(i).Imm(1).u32
    If(i2, char_count).B.Likely.b {
      Goto(:Loop_hash)
    }
  }
  hashcode := Phi(hash, hash2).u32
end  # u8_string_hashcode

scoped_macro(:u16_string_hashcode) do |str_data, char_count|
  hash := Cast(0).u32
  If(char_count, 0).A.Likely.b {
    i1 := Cast(0).u64
    imm31 := Cast(31).u32
    stop := ShlI(Cast(char_count).u64).Imm(1).u64
Label(:Loop_hash)
    hash1 := Phi(hash, hash2).u32
    i := Phi(i1, i2).u64
    ch := Cast(Load(str_data, i).u16).SrcType(Constants::COMPILER_UINT16).u32
    hash2 := Add(Mul(hash1, imm31).u32, ch).u32
    i2 := AddI(i).Imm(2).u64
    If(i2, stop).B.Likely.b {
      Goto(:Loop_hash)
    }
  }
  hashcode := Phi(hash, hash2).u32
end  # u16_string_hashcode


def GenerateStringHashCode(string_compression_enabled)
  suffix = (string_compression_enabled ? "Compressed" : "")
if Options.arch == :arm64
  available_regs = $temps_mask + :arg0 + :callee0 + :callee1 + :callee2 + :callee3
else
  available_regs = $temps_mask + :arg0 + :callee0 + :caller0 + :caller1
end
  function("StringHashCode#{suffix}".to_sym,
            params: {str: 'ref'},
            regmap: $full_regmap,
            regalloc_set: available_regs,
            mode: [:FastPath]) {

    if Options.arch == :arm32
      Intrinsic(:UNREACHABLE).Terminator.void
      ReturnVoid().void
      next
    end

    check_string_type(str)

    # 1. There is no check of the argument against NullPointer as
    #    it's done in the InstBuilder (see AddArgNullcheckIfNeeded)
    # 2. Don't check if hashcode is equal to 0 as it's done in the codegen.

    str_data := Add(Cast(str).SrcType(Constants::COMPILER_REFERENCE).ptr, Cast(Constants::STRING_DATA_OFFSET).word).ptr
    length_packed := LoadI(str).Imm(Constants::STRING_LENGTH_OFFSET).u32
    if string_compression_enabled
      length := ShrI(length_packed).Imm(Constants::STRING_LENGTH_SHIFT).u32
      not_compressed := AndI(length_packed).Imm(1).u32
      If(not_compressed, 0).EQ.Likely.b {
        # String contains 8-bit chars
        h := u8_string_hashcode(str_data, length)
        StoreI(str, h).Imm(Constants::STRING_HASHCODE_OFFSET).u32
        Return(h).u32
      } Else {
        # String contains 16-bit chars
        h := u16_string_hashcode(str_data, length)
        StoreI(str, h).Imm(Constants::STRING_HASHCODE_OFFSET).u32
        Return(h).u32
      }
    else
      # String contains 16-bit chars
      h := u16_string_hashcode(str_data, length_packed)
      StoreI(str, h).Imm(Constants::STRING_HASHCODE_OFFSET).u32
      Return(h).u32
    end
  }
end  # def GenerateStringHashCode

scoped_macro(:macroStringCompareTo) do |str1, str2|
  If(str1, str2).EQ.Unlikely.b {
    result_1 := 0
    Goto(:Done)
  }

  length1 := LoadI(str1).Imm(Constants::STRING_LENGTH_OFFSET).u32
  length2 := LoadI(str2).Imm(Constants::STRING_LENGTH_OFFSET).u32

  # cover the cases of length2 being zero and both lengths being zero
  If(length2, 0).EQ.Unlikely.b {
    result_2 := length1
    Goto(:Done)
  }

  If(length1, 0).EQ.Unlikely.b {
    result_3 := -1
    Goto(:Done)
  }

  buf1 := AddI(str1).Imm(Constants::STRING_DATA_OFFSET).ptr
  buf2 := AddI(str2).Imm(Constants::STRING_DATA_OFFSET).ptr

  # get the least length in chars
  length := ShrI(Cast(Min(length1, length2).i32).u64).Imm(Constants::STRING_LENGTH_SHIFT).u64

  utf_1 := AndI(length1).Imm(1).u32
  utf_2 := AndI(length2).Imm(1).u32

  # in the unlikely case the strings are in different
  # encodings the comparison gets more comlicated as
  # we have to expand the latin string to u16 first
  If(utf_1, utf_2).NE.Unlikely.b {
    result_4 := compare_mixed_strings(buf1, buf2, length, utf_1).i32
    Goto(:Done)
  }
  utf := Cast(utf_1).u64

  # make length be in actual bytes now
  length := Shl(length, utf).u64

  # considering the data buffer to be allocated to
  # 8-bytes alignment, we can safely read 8-bytes chunks
  last_idx := SubI(length).Imm(8).i64
  i1 := 0
Label(:Loop)
  i := Phi(i1, i2).i64
  If(i, last_idx).GE.Unlikely.b {
    # can safely read 8 bytes behind - length and hashcode
    junk_bits := ShlI(Sub(i, last_idx).u64).Imm(3).u64
    last_data1 := Shr(Load(buf1, last_idx).u64, junk_bits).u64
    last_data2 := Shr(Load(buf2, last_idx).u64, junk_bits).u64
    If(last_data1, last_data2).NE.b {
      Goto(:NotEqual)
    }
    result_5 := Sub(length1, length2).i32
    Goto(:Done)
  }

  data1 := Load(buf1, i).u64
  data2 := Load(buf2, i).u64
  If(data1, data2).NE.b {
    Goto(:NotEqual)
  }
  i2 := AddI(i).Imm(8).i64
  Goto(:Loop)

Label(:NotEqual)
  d1 := Phi(last_data1, data1).u64
  d2 := Phi(last_data2, data2).u64
  result_6 := calculate_chars_difference(d1, d2, utf).i32

Label(:Done)
  result := Phi(result_1, result_2, result_3, result_4, result_5, result_6).i32
end<|MERGE_RESOLUTION|>--- conflicted
+++ resolved
@@ -239,11 +239,7 @@
   # Store class of the object
   store_class(_start, string_klass)
   # Update the TLAB state
-<<<<<<< HEAD
-  StoreI(Add(_tlab, Constants::TLAB_CUR_FREE_POSITION_OFFSET).ptr, Add(_start, _size).ptr).Imm(0).Volatile.ptr
-=======
   StoreI(Add(_tlab, Constants::TLAB_CUR_FREE_POSITION_OFFSET).ptr, Add(_start, _size).ptr).Imm(0).ptr
->>>>>>> a77d6327
   # Return a pointer to the newly allocated string
   _allocated_string := _start
 end
