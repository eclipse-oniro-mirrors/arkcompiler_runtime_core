#!/usr/bin/env ruby

# Copyright (c) 2021-2025 Huawei Device Co., Ltd.
# Licensed under the Apache License, Version 2.0 (the "License");
# you may not use this file except in compliance with the License.
# You may obtain a copy of the License at
#
# http://www.apache.org/licenses/LICENSE-2.0
#
# Unless required by applicable law or agreed to in writing, software
# distributed under the License is distributed on an "AS IS" BASIS,
# WITHOUT WARRANTIES OR CONDITIONS OF ANY KIND, either express or implied.
# See the License for the specific language governing permissions and
# limitations under the License.

macro(:load_diff) do |ptr1, ptr2, offset|
    Xor(LoadI(ptr1).Imm(Constants::STRING_DATA_OFFSET + " + " + offset.to_s).u64,
        LoadI(ptr2).Imm(Constants::STRING_DATA_OFFSET + " + " + offset.to_s).u64).u64
end  # load_diff

scoped_macro(:unpack_length) do |length, compression, length_shift|
    if compression
        char_length := ShrI(length).Imm(length_shift).u64
        not_compressed := AndI(length).Imm(1).u64
        unpacked_length := Shl(char_length, not_compressed).u64
    elsif length_shift != 0
        unpacked_length := ShrI(length).Imm(length_shift).u64
    end
end  # unpack_length

scoped_macro(:unpack_length_with_compression) do |length, length_shift|
  char_length := ShrI(length).Imm(length_shift).u64
  not_compressed := AndI(length).Imm(1).u64
  unpacked_length := Shl(char_length, not_compressed).u64
end  # unpack_length_with_compression

macro(:check_string_type) do |str|
  baseClass := LoadI(str).ref
  stringType := LoadI(baseClass).Imm(Constants::STRING_TYPE_OFFSET).u64
  If(stringType, Constants::STRING_TYPE_SLICE).EQ {
    Goto(:SlowPathEntrypoint)
  }
  If(stringType, Constants::STRING_TYPE_TREE).EQ {
    Goto(:SlowPathEntrypoint)
  }
end  # check_string_type

module FlattenedStringCacheConstants
  ADDRESS_SHIFT = "cross_values::GetFlattenedStringCacheAddressShift(GetArch())"
  ADDRESS_MASK = "cross_values::GetFlattenedStringCacheAddressMask(GetArch())"
  ENTRY_SIZE = "cross_values::GetFlattenedStringCacheEntrySize(GetArch())"
  VALUE_OFFSET = "cross_values::GetFlattenedStringCacheValueOffset(GetArch())"
end

macro(:check_not_tree_string_type) do |str|
  baseClass := load_class(str)
  stringType := LoadI(baseClass).Imm(Constants::STRING_TYPE_OFFSET).u64
  If(stringType, Constants::STRING_TYPE_TREE).EQ {
    Intrinsic(:UNREACHABLE).void.Terminator
  }
end

macro(:try_get_flattened_tree_str) do |str|
  stringCache := LoadI(%tr).Imm(Constants::THREAD_FLATTENED_STRING_CACHE_OFFSET).ref
  If(stringCache, 0).EQ {
    Goto(:SlowPathEntrypoint)
  }

  # cannot cast directly from ref to uint
  strPtr := Cast(str).ptr
  strUint := Bitcast(strPtr).word
  strShifted := ShrI(strUint).Imm(FlattenedStringCacheConstants::ADDRESS_SHIFT).word
  strMasked := AndI(strShifted).Imm(FlattenedStringCacheConstants::ADDRESS_MASK).word
  strIndex := Mul(strMasked, FlattenedStringCacheConstants::ENTRY_SIZE).word
  key := LoadArray(stringCache, strIndex).SetNeedBarrier(true).ref
  If(key, str).NE {
    Goto(:SlowPathEntrypoint)
  }
  strIndex := AddI(strIndex).Imm(FlattenedStringCacheConstants::VALUE_OFFSET).ref_uint
  strCached := LoadArray(stringCache, strIndex).SetNeedBarrier(true).ref
end  # try_get_flattened_tree_str

macro(:try_use_cached_flat_str_reject_sliced) do |str|
  baseClass := load_class(str)
  stringType := LoadI(baseClass).Imm(Constants::STRING_TYPE_OFFSET).u64
  If(stringType, Constants::STRING_TYPE_SLICE).EQ {
    Goto(:SlowPathEntrypoint)
  }
  If(stringType, Constants::STRING_TYPE_TREE).EQ {
    strCached := try_get_flattened_tree_str(str)
  }
  result := Phi(str, strCached).ref
end  # try_use_cached_flat_str_reject_sliced

macro(:try_use_cached_flat_str_accept_sliced) do |str|
  baseClass := load_class(str)
  stringType := LoadI(baseClass).Imm(Constants::STRING_TYPE_OFFSET).u64
  If(stringType, Constants::STRING_TYPE_TREE).EQ {
    strCached := try_get_flattened_tree_str(str)
  }
  result := Phi(str, strCached).ref
end  # try_use_cached_flat_str_accept_sliced

# Try to allocate String in TLAB.
# The result is either a pointer to a new string or null if there is no enough space in TLAB.
macro(:allocate_string_tlab) do |string_klass, data_size|
  if Options.arch == :arm32
    Intrinsic(:UNREACHABLE).Terminator.void
    ReturnVoid().void
    next
  end

  # Add sizeof(String) and do align
  _data_size := Cast(data_size).word
  _size := AndI(AddI(_data_size).Imm(Constants::STRING_CLASS_SIZE_WITH_ALIGNMENT).word).Imm(Constants::ALIGNMENT_MASK).word
  # Load pointer to the TLAB from TLS
  _tlab := LoadI(%tr).Imm(Constants::TLAB_OFFSET).ptr
  # Load pointer to the start address of free memory in the TLAB
  _start := LoadI(_tlab).Imm(Constants::TLAB_CUR_FREE_POSITION_OFFSET).ptr
  # Load pointer to the end address of free memory in the TLAB
  _end := LoadI(_tlab).Imm(Constants::TLAB_MEMORY_END_ADDR_OFFSET).ptr
  # Check if there is enough space
  If(Sub(_end, _start).word, _size).B.Unlikely.b {
    Goto(:SlowPathEntrypoint)
  }
  Intrinsic(:WRITE_TLAB_STATS_SAFE, _start, _size, Cast(-1).u64).void if defines.DEBUG
  if defines.__SANITIZE_ADDRESS__ || defines.__SANITIZE_THREAD__
    call_runtime_save_all(Constants::ANNOTATE_SANITIZERS_NO_BRIDGE, _start, _size).void
  end
  # Store class of the object
  store_class(_start, string_klass)
  # Update the TLAB state
  StoreI(Add(_tlab, Constants::TLAB_CUR_FREE_POSITION_OFFSET).ptr, Add(_start, _size).ptr).Imm(0).ptr
<<<<<<< HEAD
=======
  # Return a pointer to the newly allocated string
  _allocated_string := _start
end  # allocate_string_tlab

macro(:allocate_tree_string_tlab) do |tree_string_klass|
  if Options.arch == :arm32
    Intrinsic(:UNREACHABLE).Terminator.void
    ReturnVoid().void
    next
  end

  # Add sizeof(String) and do align
  _size := Cast(Constants::TREE_STRING_ALIGNED_OBJ_SIZE).word
  _size := AndI(_size).Imm(Constants::ALIGNMENT_MASK).word
  # Load pointer to the TLAB from TLS
  _tlab := LoadI(%tr).Imm(Constants::TLAB_OFFSET).ptr
  # Load pointer to the start address of free memory in the TLAB
  _start := LoadI(_tlab).Imm(Constants::TLAB_CUR_FREE_POSITION_OFFSET).ptr
  # Load pointer to the end address of free memory in the TLAB
  _end := LoadI(_tlab).Imm(Constants::TLAB_MEMORY_END_ADDR_OFFSET).ptr
  # Check if there is enough space
  If(Sub(_end, _start).word, _size).B.Unlikely.b {
    Goto(:SlowPathEntrypoint)
  }
  Intrinsic(:WRITE_TLAB_STATS_SAFE, _start, _size, Cast(-1).u64).void if defines.DEBUG
  if defines.__SANITIZE_ADDRESS__ || defines.__SANITIZE_THREAD__
    call_runtime_save_all(Constants::ANNOTATE_SANITIZERS_NO_BRIDGE, _start, _size).void
  end
  # Store class of the object
  store_class(_start, tree_string_klass)
  # Update the TLAB state
  StoreI(Add(_tlab, Constants::TLAB_CUR_FREE_POSITION_OFFSET).ptr, Add(_start, _size).ptr).Imm(0).ptr
>>>>>>> aad9f664
  # Return a pointer to the newly allocated string
  _allocated_string := _start
end

macro(:allocate_sliced_string_tlab) do |sliced_string_klass|
  if Options.arch == :arm32
    Intrinsic(:UNREACHABLE).Terminator.void
    ReturnVoid().void
    next
  end

  # Add sizeof(String) and do align
  _size := Cast(Constants::SLICED_STRING_ALIGNED_OBJ_SIZE).word
  _size := AndI(_size).Imm(Constants::ALIGNMENT_MASK).word
  # Load pointer to the TLAB from TLS
  _tlab := LoadI(%tr).Imm(Constants::TLAB_OFFSET).ptr
  # Load pointer to the start address of free memory in the TLAB
  _start := LoadI(_tlab).Imm(Constants::TLAB_CUR_FREE_POSITION_OFFSET).ptr
  # Load pointer to the end address of free memory in the TLAB
  _end := LoadI(_tlab).Imm(Constants::TLAB_MEMORY_END_ADDR_OFFSET).ptr
  # Check if there is enough space
  If(Sub(_end, _start).word, _size).B.Unlikely.b {
    Goto(:SlowPathEntrypoint)
  }
  Intrinsic(:WRITE_TLAB_STATS_SAFE, _start, _size, Cast(-1).u64).void if defines.DEBUG
  if defines.__SANITIZE_ADDRESS__ || defines.__SANITIZE_THREAD__
    call_runtime_save_all(Constants::ANNOTATE_SANITIZERS_NO_BRIDGE, _start, _size).void
  end
  # Store class of the object
  store_class(_start, sliced_string_klass)
  # Update the TLAB state
  StoreI(Add(_tlab, Constants::TLAB_CUR_FREE_POSITION_OFFSET).ptr, Add(_start, _size).ptr).Imm(0).ptr
  # Return a pointer to the newly allocated string
  _allocated_string := _start
end  # allocate_sliced_string_tlab

# Try to allocate String in TLAB.
# The result is either a pointer to a new string or null if there is no enough space in TLAB.
# this is a version that does not do allocation tracking due to the bug #24977
macro(:allocate_string_tlab_no_debug) do |string_klass, data_size|
  if Options.arch == :arm32
    Intrinsic(:UNREACHABLE).Terminator.void
    ReturnVoid().void
    next
  end

  # Add sizeof(String) and do align
  _data_size := Cast(data_size).word
  _size := AndI(AddI(_data_size).Imm(Constants::STRING_CLASS_SIZE_WITH_ALIGNMENT).word).Imm(Constants::ALIGNMENT_MASK).word
  # Load pointer to the TLAB from TLS
  _tlab := LoadI(%tr).Imm(Constants::TLAB_OFFSET).ptr
  # Load pointer to the start address of free memory in the TLAB
  _start := LoadI(_tlab).Imm(Constants::TLAB_CUR_FREE_POSITION_OFFSET).ptr
  # Load pointer to the end address of free memory in the TLAB
  _end := LoadI(_tlab).Imm(Constants::TLAB_MEMORY_END_ADDR_OFFSET).ptr
  # Check if there is enough space
  If(Sub(_end, _start).word, _size).B.Unlikely.b {
    Goto(:SlowPathEntrypoint)
  }
  if defines.__SANITIZE_ADDRESS__ || defines.__SANITIZE_THREAD__
    call_runtime_save_all(Constants::ANNOTATE_SANITIZERS_NO_BRIDGE, _start, _size).void
  end
  # Store class of the object
  StoreI(_start, string_klass).Imm(Constants::OBJECT_CLASS_OFFSET).ref
  # Update the TLAB state
  StoreI(Add(_tlab, Constants::TLAB_CUR_FREE_POSITION_OFFSET).ptr, Add(_start, _size).ptr).Imm(0).Volatile.ptr
  # Return a pointer to the newly allocated string
  _allocated_string := _start
end  # allocate_string_tlab_no_debug

# Try to allocate Array of i8 chars in TLAB.
# The result is either a pointer to a new array or null if there is no enough space in TLAB.
macro(:allocate_array_of_bytes_tlab) do |array_klass, char_count|
  if Options.arch == :arm32
    Intrinsic(:UNREACHABLE).Terminator.void
    ReturnVoid().void
    next
  end

  elements_num := And(char_count, "0x00000000ffffffff").word
  # Account for u16 char size
  _size := Cast(elements_num).word
  # Add sizeof(Array) and do align
  _size := AndI(AddI(_size).Imm(Constants::ARRAY_CLASS_SIZE_WITH_ALIGNMENT).word).Imm(Constants::ALIGNMENT_MASK).word
  # Load pointer to the TLAB from TLS
  _tlab := LoadI(%tr).Imm(Constants::TLAB_OFFSET).ptr
  # Load pointer to the start address of free memory in the TLAB
  _start := LoadI(_tlab).Imm(Constants::TLAB_CUR_FREE_POSITION_OFFSET).ptr
  # Load pointer to the end address of free memory in the TLAB
  _end := LoadI(_tlab).Imm(Constants::TLAB_MEMORY_END_ADDR_OFFSET).ptr
  # Check if there is enough space
  If(Sub(_end, _start).word, _size).B.Unlikely.b {
    Goto(:SlowPathEntrypoint)
  }
  Intrinsic(:WRITE_TLAB_STATS_SAFE, _start, _size, Cast(-1).u64).void if defines.DEBUG
  if defines.__SANITIZE_ADDRESS__ || defines.__SANITIZE_THREAD__
    call_runtime_save_all(Constants::ANNOTATE_SANITIZERS_NO_BRIDGE, _start, _size).void
  end
  # Store class of the object
  store_class(_start, array_klass)
  # Store array length
  StoreI(_start, elements_num).Imm(Constants::ARRAY_LENGTH_OFFSET).word
  # Update the TLAB state
  StoreI(Add(_tlab, Constants::TLAB_CUR_FREE_POSITION_OFFSET).ptr, Add(_start, _size).ptr).Imm(0).Volatile.ptr
  # Return a pointer to the newly allocated array
  _allocated_array := _start
end  # allocate_array_of_bytes_tlab

# Try to allocate Array of u16 chars in TLAB.
# The result is either a pointer to a new array or null if there is no enough space in TLAB.
macro(:allocate_array_of_chars_tlab) do |array_klass, char_count|
  if Options.arch == :arm32
    Intrinsic(:UNREACHABLE).Terminator.void
    ReturnVoid().void
    next
  end

  elements_num := And(char_count, "0x00000000ffffffff").word
  # Account for u16 char size
  _size := Shl(elements_num, 1).word
  # Add sizeof(Array) and do align
  _size := AndI(AddI(_size).Imm(Constants::ARRAY_CLASS_SIZE_WITH_ALIGNMENT).word).Imm(Constants::ALIGNMENT_MASK).word
  # Load pointer to the TLAB from TLS
  _tlab := LoadI(%tr).Imm(Constants::TLAB_OFFSET).ptr
  # Load pointer to the start address of free memory in the TLAB
  _start := LoadI(_tlab).Imm(Constants::TLAB_CUR_FREE_POSITION_OFFSET).ptr
  # Load pointer to the end address of free memory in the TLAB
  _end := LoadI(_tlab).Imm(Constants::TLAB_MEMORY_END_ADDR_OFFSET).ptr
  # Check if there is enough space
  If(Sub(_end, _start).word, _size).B.Unlikely.b {
    Goto(:SlowPathEntrypoint)
  }
  Intrinsic(:WRITE_TLAB_STATS_SAFE, _start, _size, Cast(-1).u64).void if defines.DEBUG
  if defines.__SANITIZE_ADDRESS__ || defines.__SANITIZE_THREAD__
    call_runtime_save_all(Constants::ANNOTATE_SANITIZERS_NO_BRIDGE, _start, _size).void
  end
  # Store class of the object
  store_class(_start, array_klass)
  # Store array length
  StoreI(_start, elements_num).Imm(Constants::ARRAY_LENGTH_OFFSET).word
  # Update the TLAB state
  StoreI(Add(_tlab, Constants::TLAB_CUR_FREE_POSITION_OFFSET).ptr, Add(_start, _size).ptr).Imm(0).ptr
  # Return a pointer to the newly allocated array
  _allocated_array := _start
end  # allocate_array_of_chars_tlab

###
# Compute string hashcode
#
scoped_macro(:u8_string_hashcode) do |str_data, char_count|
  hash := Cast(0).u32
  If(char_count, 0).A.Likely.b {
    i1 := Cast(0).u32
    imm31 := Cast(31).u32
Label(:Loop_hash)
    hash1 := Phi(hash, hash2).u32
    i := Phi(i1, i2).u32
    ch := Cast(Load(str_data, i).u8).SrcType(Constants::COMPILER_UINT8).u32
    hash2 := Add(Mul(hash1, imm31).u32, ch).u32
    i2 := AddI(i).Imm(1).u32
    If(i2, char_count).B.Likely.b {
      Goto(:Loop_hash)
    }
  }
  hashcode := Phi(hash, hash2).u32
end  # u8_string_hashcode

scoped_macro(:u16_string_hashcode) do |str_data, char_count|
  hash := Cast(0).u32
  If(char_count, 0).A.Likely.b {
    i1 := Cast(0).u64
    imm31 := Cast(31).u32
    stop := ShlI(Cast(char_count).u64).Imm(1).u64
Label(:Loop_hash)
    hash1 := Phi(hash, hash2).u32
    i := Phi(i1, i2).u64
    ch := Cast(Load(str_data, i).u16).SrcType(Constants::COMPILER_UINT16).u32
    hash2 := Add(Mul(hash1, imm31).u32, ch).u32
    i2 := AddI(i).Imm(2).u64
    If(i2, stop).B.Likely.b {
      Goto(:Loop_hash)
    }
  }
  hashcode := Phi(hash, hash2).u32
end  # u16_string_hashcode

###
# Checks if starting from arr_data the specified number of chars (char_count) can be compressed
#
# Utf16 char is ASCII if (utf16_char - 1U < utf::UTF8_1B_MAX)
# See runtime/include/coretypes/string.h - IsASCIICharacter
#
scoped_macro(:is_array_of_compressable_chars) do |arr_data, char_count|
  # Check 4-chars block at once if it's possible
  n_blocks := ShrI(char_count).Imm(2).u64
  If(n_blocks, 0).A.Likely.b {
    # 0x007F is utf::UTF8_1B_MAX
    utf8_1b_max := Cast(0x007F007F007F007F).u64
    utf8_1b_max_mask := Not(utf8_1b_max).u64
    i1 := Cast(0).u64
  Label(:CanBeCompressedLoop_4chars)
    i2 := Phi(i1, i3).u64
    four_chars := Load(arr_data, ShlI(i2).Imm(3).u64).u64
    # First: check if there are chars greater than utf::UTF8_1B_MAX
    If(And(four_chars, utf8_1b_max_mask).u64, 0).NE.Unlikely.b {
        compressable1 := Cast(0).b
        Goto(:CanBeCompressedLoopDone)
    }
    # Second: check if there are chars equal to zero
    If(And(SubI(four_chars).Imm(0x0001000100010001).u64, utf8_1b_max_mask).u64, 0).NE.Unlikely.b {
        compressable2 := Cast(0).b
        Goto(:CanBeCompressedLoopDone)
    }
    i3 := AddI(i2).Imm(1).u64
    If(i3, n_blocks).B.Likely.b {
        Goto(:CanBeCompressedLoop_4chars)
    }
  }
  # check the rest of the chars
  If(AndI(char_count).Imm(3).u64, 0).A.Likely.b {
    i4 := ShlI(n_blocks).Imm(2).u64  # number of already copied chars if any
Label(:CanBeCompressedLoop)
    i5 := Phi(i4, i6).u64
    ch := Load(arr_data, ShlI(i5).Imm(1).u64).u16
    If(SubI(ch).Imm(Constants::STRING_MUTF8_1B_MIN).u16, Cast(Constants::STRING_MUTF8_1B_MAX).u16).AE.Unlikely.b {
      compressable3 := Cast(0).b
      Goto(:CanBeCompressedLoopDone)
    }
    i6 := AddI(i5).Imm(1).u64
    If(i6, char_count).B.Likely.b {
      Goto(:CanBeCompressedLoop)
    }
  }
  compressable4 := Cast(1).b
Label(:CanBeCompressedLoopDone)
  compressable := Phi(compressable1, compressable2, compressable3, compressable4).b
end  # is_array_of_compressable_chars


###
# Copy u16 chars compressing them to u8.
# It is assumed that all u16 chars are compressable.
#
scoped_macro(:compress_u16_to_u8_chars) do |src_data, dst_data, char_count|
if Options.arch == :arm64
  # Copy 32-byte chunks (if any) compressing them into 16-byte chunks
  If(char_count, 16).AE.Likely.b {
    stop := Add(src_data, ShlI(ShrI(char_count).Imm(4).u64).Imm(5).u64).ptr
Label(:CopyLoop_32b)
    src_data1 := Phi(src_data, src_data2).ptr
    dst_data1 := Phi(dst_data, dst_data2).ptr
    Intrinsic(:COMPRESS_SIXTEEN_UTF16_TO_UTF8_CHARS_USING_SIMD, src_data1, dst_data1).void
    src_data2 := AddI(src_data1).Imm(32).ptr
    dst_data2 := AddI(dst_data1).Imm(16).ptr
    If(src_data2, stop).LT.Likely.b {
      Goto(:CopyLoop_32b)
    }
    char_count1 := AndI(char_count).Imm(0xF).u64
  }
  src_data3 := Phi(src_data, src_data2).ptr
  dst_data3 := Phi(dst_data, dst_data2).ptr
  char_count2 := Phi(char_count, char_count1).u64

  # Copy 16-byte chunk (if any) compressing it into 8-byte chunk
  If(char_count2, 8).AE.Likely.b {
    Intrinsic(:COMPRESS_EIGHT_UTF16_TO_UTF8_CHARS_USING_SIMD, src_data3, dst_data3).void
    src_data4 := AddI(src_data3).Imm(16).ptr
    dst_data4 := AddI(dst_data3).Imm(8).ptr
  }
  src_data5 := Phi(src_data3, src_data4).ptr
  dst_data5 := Phi(dst_data3, dst_data4).ptr
  # Copy 2-byte chunks compressing them into 1-byte
  n_2b := AndI(char_count2).Imm(7).u64
  If(n_2b, 0).A.Likely.b {
    j1 := Cast(0).u64
Label(:CopyLoop_2b)
    j := Phi(j1, j2).u64
    Store(dst_data5, j, Load(src_data5, ShlI(j).Imm(1).u64).u8).u8
    j2 := AddI(j).Imm(1).u64
    If(j2, n_2b).B.Likely.b {
      Goto(:CopyLoop_2b)
    }
  }
else  # if Options.arch == :arm64
  # Copy 8-byte chunks compressing them into 4-byte chunks
  n_8b := ShrI(char_count).Imm(2).u64
  If(n_8b, 0).A.Likely.b {
    i1 := Cast(0).u64
Label(:CopyLoop_8b)
    i := Phi(i1, i2).u64
    chunk := Load(src_data, ShlI(i).Imm(3).u64).u64
    chunk := AndI(chunk).Imm(0x00ff00ff00ff00ff).u64 # zero high part of each two-byte
    chunk := AndI(Or(chunk, ShrI(chunk).Imm(8).u64).u64).Imm(0x0000ffff0000ffff).u64
    chunk := Or(chunk, ShrI(chunk).Imm(16).u64).u64
    Store(dst_data, ShlI(i).Imm(2).u64, Cast(chunk).u32).u32
    i2 := AddI(i).Imm(1).u64
    If(i2, n_8b).B.Likely.b {
      Goto(:CopyLoop_8b)
    }
  }
  # Copy 2-byte chunks compressing them into 1-byte
  If(AndI(char_count).Imm(3).u64, 0).A.Likely.b {
    j1 := ShlI(n_8b).Imm(2).u64  # number of already copied chars if any
Label(:CopyLoop_2b)
    j := Phi(j1, j2).u64
    Store(dst_data, j, Load(src_data, ShlI(j).Imm(1).u64).u8).u8
    j2 := AddI(j).Imm(1).u64
    If(j2, char_count).B.Likely.b {
      Goto(:CopyLoop_2b)
    }
  }
end  # if Options.arch == :arm64
end  # compress_u16_to_u8_chars

###
# Copy dwords (8-bytes)
#
scoped_macro(:copy_dwords) do |src, dst, size|
    count := AndI(size).Imm(~0x7).word
    i1 := Cast(0).word
Label(:CopyLoop_8b)
    i := Phi(i1, i2).word
    If(i, count).AE.Unlikely {
        Goto(:End)
    }
    Store(dst, i, Load(src, i).word).word
    i2 := AddI(i).Imm(8).word
    Goto(:CopyLoop_8b)
Label(:End)
end  # copy_dwords

###
# Copy u8 chars from src to dst
#
scoped_macro(:copy_u8_chars) do |src, dst, count|
    # Copy 8-byte chunks
    len := Cast(count).word
    copy_dwords(src, dst, len)

    # copy the tail if needed
    i1 := AndI(len).Imm(~0x7).word
Label(:CopyLoop)
    i := Phi(i1, i2).word
    If(i, len).AE.Unlikely {
        Goto(:End)
    }
    Store(dst, i, Load(src, i).u8).u8
    i2 := AddI(i).Imm(1).word
    Goto(:CopyLoop)

Label(:End)
end  # copy_u8_chars

###
# Copy u16 chars from src to dst
#
scoped_macro(:copy_u16_chars) do |src, dst, count|
    # Copy 8-byte chunks
    len := Cast(ShlI(count).Imm(1).u32).word
    copy_dwords(src, dst, len)

    # copy the tail if needed
    i1 := AndI(len).Imm(-8).u64
Label(:CopyLoop)
    i := Phi(i1, i2).u64
    If(i, len).AE.Unlikely.b {
        Goto(:End)
    }
    Store(dst, i, Load(src, i).u16).u16
    i2 := AddI(i).Imm(2).u64
    Goto(:CopyLoop)

Label(:End)
end  # copy_u16_chars

###
# Copy u8 chars expanding them to u16 chars
#
scoped_macro(:expand_u8_to_u16_chars) do |src, dst, count|
  i0 := Cast(0).u64
  len := Cast(count).u64
Label(:CopyLoop)
  i := Phi(i0, i1).u64
  If(i, len).AE.Unlikely.b {
      Goto(:End)
  }
  Store(dst, ShlI(i).Imm(1).u64, Cast(Load(src, i).u8).u16).u16
  i1 := AddI(i).Imm(1).u64
  Goto(:CopyLoop)
Label(:End)
end  # expand_u8_to_u16_chars

###
# Copy data from compressed string to array of utf16 chars
#
scoped_macro(:copy_compressed_string_to_array_of_chars) do |str_data, arr_data, char_count|
  # String contains 8-bit chars
  If(char_count, 0).A.Likely.b {
    i1 := Cast(0).u64
Label(:CopyLoop)
    i := Phi(i1, i2).u64
    Store(arr_data, ShlI(i).Imm(1).u64, Cast(Load(str_data, i).u8).u16).u16
    i2 := AddI(i).Imm(1).u64
    If(i2, char_count).B.Likely.b {
      Goto(:CopyLoop)
    }
  }
end  # copy_compressed_string_to_array_of_chars

# calculate the difference between string chunks
# stored in 64-bits numbers, byte/hword swap is
# required before comparison for the correct result

scoped_macro(:calculate_chars_difference_lat) do |d1, d2|
  ldata1 := Intrinsic(:REVERSE_BYTES_U64, d1).u64
  ldata2 := Intrinsic(:REVERSE_BYTES_U64, d2).u64
  ret := Cmp(ldata1, ldata2).i32
end  # calculate_chars_difference_lat

scoped_macro(:calculate_chars_difference_utf) do |d1, d2|
  udata1 := Bitcast(Intrinsic(:REVERSE_HALF_WORDS, Bitcast(d1).f64).f64).u64
  udata2 := Bitcast(Intrinsic(:REVERSE_HALF_WORDS, Bitcast(d2).f64).f64).u64
  ret := Cmp(udata1, udata2).i32
end  # calculate_chars_difference_utf

scoped_macro(:calculate_chars_difference) do |d1, d2, utf|
  data1 := Cast(d1).u64
  data2 := Cast(d2).u64

  If(utf, 0).EQ.b {
    cmp1 := calculate_chars_difference_lat(data1, data2)
  } Else {
    cmp2 := calculate_chars_difference_utf(data1, data2)
  }
  ret := Phi(cmp1, cmp2).i32
end  # calculate_chars_difference

scoped_macro(:compare_LU_strings) do |lat, utf, len|
  # considering the data buffer to be allocated to
  # 8-bytes alignment, we can safely read 8-bytes chunks
  last_idx := SubI(len).Imm(4).i64
  i1 := 0
Label(:Loop)
  i := Phi(i1, i2).i64
  If(i, last_idx).GE.Unlikely.b {
    # can safely read 8 bytes behind - length and hashcode
    junk_bits := ShlI(Sub(i, last_idx).u64).Imm(4).u64
    last_lv := Load(lat, last_idx).u32
    last_v := Shr(Bitcast(Intrinsic(:EXPAND_U8_TO_U16, Bitcast(last_lv).f32).f64).u64, junk_bits).u64
    last_u := Shr(Load(utf, ShlI(last_idx).Imm(1).u64).u64, junk_bits).u64
    If(last_v, last_u).NE.b {
      Goto(:NotEqual)
    }
    Goto(:End)
  }

  lv := Load(lat, i).u32
  v := Bitcast(Intrinsic(:EXPAND_U8_TO_U16, Bitcast(lv).f32).f64).u64
  u := Load(utf, ShlI(i).Imm(1).u64).u64
  If(v, u).NE.b {
    Goto(:NotEqual)
  }
  i2 := AddI(i).Imm(4).i64
  Goto(:Loop)

  # the version assuming 128-bits types support
  #
  # v := Intrinsic(:EXPAND_U8_TO_U16, Load(lat, i).f64).f128
  # u := Load(utf, i).f128
  # v1 = Intrinsic(:GET_LOW_PART, v).u64
  # u1 = Intrinsic(:GET_LOW_PART, u).u64
  # n11 := Bitcast(v1).u64
  # n21 := Bitcast(u1).u64
  # If(n11, n21).NE.b {
  #   d11 := Bitcast(Intrinsic(:REVERSE_HALF_WORDS, v1).f64).u64
  #   d21 := Bitcast(Intrinsic(:REVERSE_HALF_WORDS, u1).f64).u64
  #   Goto(:NotEqual)
  # }
  # v2 = Intrinsic(:GET_HIGH_PART, v).u64
  # u2 = Intrinsic(:GET_HIGH_PART, u).u64
  # n12 := Bitcast(v2).u64
  # n22 := Bitcast(u2).u64
  # If(n12, n22).NE.b {
  #   d12 := Bitcast(Intrinsic(:REVERSE_HALF_WORDS, v2).f64).u64
  #   d22 := Bitcast(Intrinsic(:REVERSE_HALF_WORDS, u2).f64).u64
  #   Goto(:NotEqual)
  # }
  #
  # Label(:NotEqual)
  # d1 := Phi(d11, d12)
  # d2 := Phi(d21, d22)
  # res := Sub(d1, d2).u64

Label(:NotEqual)
  v_ne := Phi(last_v, v).u64
  u_ne := Phi(last_u, u).u64
  ret_ne := calculate_chars_difference_utf(v_ne, u_ne).i32
  Goto(:End)

Label(:End)
  # -1: the prefix is the same but the utf string has to be
  # longer as it would have had latin encoding otherwise
  ret := Phi(-1, ret_ne).i32
end  # compare_LU_strings

scoped_macro(:compare_mixed_strings) do |buf1, buf2, len, utf_is_first|
  If(utf_is_first, 0).EQ.b {
    ret1 := compare_LU_strings(buf1, buf2, len)
  } Else {
    ret2 := Neg(compare_LU_strings(buf2, buf1, len).i32).i32
  }
  ret := Phi(ret1, ret2).i32
end  # compare_mixed_strings

scoped_macro(:macroStringCompareTo) do |str1, str2|
  If(str1, str2).EQ.Unlikely.b {
    result_1 := 0
    Goto(:Done)
  }

  length1 := LoadI(str1).Imm(Constants::STRING_LENGTH_OFFSET).u32
  length2 := LoadI(str2).Imm(Constants::STRING_LENGTH_OFFSET).u32

  # cover the cases of length2 being zero and both lengths being zero
  If(length2, 0).EQ.Unlikely.b {
    result_2 := length1
    Goto(:Done)
  }

  If(length1, 0).EQ.Unlikely.b {
    result_3 := -1
    Goto(:Done)
  }

  buf1 := AddI(str1).Imm(Constants::STRING_DATA_OFFSET).ptr
  buf2 := AddI(str2).Imm(Constants::STRING_DATA_OFFSET).ptr

  # get the least length in chars
  length := ShrI(Cast(Min(length1, length2).i32).u64).Imm(Constants::STRING_LENGTH_SHIFT).u64

  utf_1 := AndI(length1).Imm(1).u32
  utf_2 := AndI(length2).Imm(1).u32

  # in the unlikely case the strings are in different
  # encodings the comparison gets more comlicated as
  # we have to expand the latin string to u16 first
  If(utf_1, utf_2).NE.Unlikely.b {
    result_4 := compare_mixed_strings(buf1, buf2, length, utf_1).i32
    Goto(:Done)
  }
  utf := Cast(utf_1).u64

  # make length be in actual bytes now
  length := Shl(length, utf).u64

  # considering the data buffer to be allocated to
  # 8-bytes alignment, we can safely read 8-bytes chunks
  last_idx := SubI(length).Imm(8).i64
  i1 := 0
Label(:Loop)
  i := Phi(i1, i2).i64
  If(i, last_idx).GE.Unlikely.b {
    # can safely read 8 bytes behind - length and hashcode
    junk_bits := ShlI(Sub(i, last_idx).u64).Imm(3).u64
    last_data1 := Shr(Load(buf1, last_idx).u64, junk_bits).u64
    last_data2 := Shr(Load(buf2, last_idx).u64, junk_bits).u64
    If(last_data1, last_data2).NE.b {
      Goto(:NotEqual)
    }
    result_5 := Sub(length1, length2).i32
    Goto(:Done)
  }

  data1 := Load(buf1, i).u64
  data2 := Load(buf2, i).u64
  If(data1, data2).NE.b {
    Goto(:NotEqual)
  }
  i2 := AddI(i).Imm(8).i64
  Goto(:Loop)

Label(:NotEqual)
  d1 := Phi(last_data1, data1).u64
  d2 := Phi(last_data2, data2).u64
  result_6 := calculate_chars_difference(d1, d2, utf).i32

Label(:Done)
  result := Phi(result_1, result_2, result_3, result_4, result_5, result_6).i32
end  # macroStringCompareTo

##
# GenerateStringEquals is used as a macro in plugins (ets, ecmascript, etc.) and therefore must be placed in the
# `string_helpers.irt` file instead of the `string.irt` one because the former file may be included in irtoc scripts
# provided by plugins to invoke the `GenerateStringEquals` with the corresponding value of the `lang` parameter,
# example:
#
# GenerateStringEquals(lang='ets', dynamic=false, :FastPath)
#
# It is assumed that the runtime supports the string compression feature
# and the feature is always enabled (see runtime/runtime.cpp `InitializePandaVM()`).
#
def GenerateStringEquals(lang, dynamic, cgmode = :FastPath)
    suffix = (cgmode == :NativePlus ? 'NativePlus': '')
    mode = (dynamic ? [:FastPath, :DynamicMethod, :DynamicStub] : [cgmode] )

    # For the ARM64 target NativePlus mode needs more
    # registers left for the codegen to work correctly
    reg_mask = Options.arch == :arm64 ? $panda_mask : RegMask.new($full_regmap, :arg0, :arg1, :callee0, :caller1)

    function("#{lang}StringEquals#{suffix}".to_sym,
            params: {str1_orig: 'ref', str2_orig: 'ref'},
            regmap: $full_regmap,
            regalloc_set: reg_mask,
            mode: mode,
            lang: lang.empty? ? 'PANDA_ASSEMBLY' : lang.upcase) {
        # Arm32 is not supported
        if Options.arch == :arm32
            Intrinsic(:UNREACHABLE).void.Terminator
            next
        end
        If(str1_orig, str2_orig).EQ.Unlikely.b {
            Return(1).b
        }
        unless dynamic
            If(str1_orig, 0).EQ.Unlikely.b {
                Goto(:NotEqual)
            }
            If(str2_orig, 0).EQ.Unlikely.b {
                Goto(:NotEqual)
            }
        end
        if cgmode == :NativePlus
            str1 := try_use_cached_flat_str_reject_sliced(str1_orig)
        else
            check_not_tree_string_type(str1_orig) if defines.DEBUG
            # it still can be slice
            check_string_type(str1_orig)
            str1 := str1_orig
        end
        str2 := try_use_cached_flat_str_reject_sliced(str2_orig)
        if dynamic
            length1 := LoadI(str1).Imm(Constants::STRING_LENGTH_OFFSET).u32
            length2 := LoadI(str2).Imm(Constants::STRING_LENGTH_OFFSET).u32
            length1 := AndI(length1).Imm("~(2U)").u32
            length2 := AndI(length2).Imm("~(2U)").u32
            If(length1, length2).NE.Unlikely.b {
                Goto(:NotEqual)
            }
            length := Cast(length1.u32).u64
        else
            class1 := load_class(str1)
            class2 := load_class(str2)
            If(class1, class2).NE.Unlikely.b {
                Goto(:NotEqual)
            }
            length1 := LoadI(str1).Imm(Constants::STRING_LENGTH_OFFSET).u32
            length2 := LoadI(str2).Imm(Constants::STRING_LENGTH_OFFSET).u32
            If(length1, length2).NE.Unlikely.b {
                Goto(:NotEqual)
            }
            length := Cast(length1.u32).u64
        end
        length := unpack_length_with_compression(length, Constants::STRING_LENGTH_SHIFT)
        If(length, 8).GT.b {
            Goto(:Long)
        }
        odd_bytes := Sub(8, length).u64
        last_idx := Sub(Constants::STRING_DATA_OFFSET, odd_bytes).u64
        buf1 := Load(str1, last_idx).u64
        buf2 := Load(str2, last_idx).u64
        odd_bits := Shl(odd_bytes, 3).u64
        diff := Shr(Xor(buf1, buf2).u64, odd_bits).u64
        res := Compare(diff, 0).EQ.b
        if dynamic
            # If length is 0, odd_bits is 64 and Shr above does nothing, so we
            # effectively compare last 8 bytes of two strings before their data
            # (length and hash code). Hash code for empty string is always 0,
            # but value stored in length field of equal strings can be different
            # in dynamic implementation, so we check (length == 0) separately
            res := Or(res, Compare(length, 0).EQ.b).b
        end
        Return(res).b

    Label(:Long)
        hashcode1 := LoadI(str1).Imm(Constants::STRING_HASHCODE_OFFSET).u32
        If(hashcode1, 0).NE.b {
            hashcode2 := LoadI(str2).Imm(Constants::STRING_HASHCODE_OFFSET).u32
            If(hashcode2, 0).NE.b {
                If(hashcode1, hashcode2).NE.b {
                    Goto(:NotEqual)
                }
            }
        }

        unroll := Compare(length, 64).GE.b
        IfImm(unroll).Imm(0).SrcType("DataType::BOOL").NE.b {
          LiveOut(str1).DstReg(regmap[:arg0]).ref
          LiveOut(str2).DstReg(regmap[:arg1]).ref
          Intrinsic(:TAIL_CALL).AddImm(get_entrypoint_offset('STRING_EQUALS_UNROLL')).MethodAsImm('StringEqualsUnroll').Terminator.b
        }
        first_idx := Constants::STRING_DATA_OFFSET
        last_idx := Sub(Add(first_idx, length).u64, 8).u64

    Label(:Loop)
        idx := Phi(first_idx, next_idx).u64
        buf1 := Load(str1, idx).u64
        buf2 := Load(str2, idx).u64
        If(buf1, buf2).NE.Unlikely.b {
            Goto(:NotEqual)
        }
        next_idx := Add(idx, 8).u64
        If(next_idx, last_idx).GE.Unlikely.b {
            buf1 := Load(str1, last_idx).u64
            buf2 := Load(str2, last_idx).u64
            res := Compare(buf1, buf2).EQ.b
            Return(res).b
        }
        Goto(:Loop)
    Label(:NotEqual)
        Return(0).b
    Label(:SlowPathEntrypoint)
      if cgmode == :NativePlus
        method = "#{lang.empty? ? 'Core' : lang}StringEqualsEntrypoint"
        Return(Call(str1_orig, str2_orig).Method(method).b).b
      else
        entrypoint = get_entrypoint_offset("#{lang.empty? ? '' : lang.upcase + '_'}STRING_EQUALS_SLOW_PATH")
        entrypoint_bridge = "#{lang.empty? ? '' : lang}StringEqualsUsualBridge"
        Intrinsic(:SLOW_PATH_ENTRY, str1_orig, str2_orig).AddImm(entrypoint).MethodAsImm(entrypoint_bridge).Terminator.b
        Intrinsic(:UNREACHABLE).Terminator.void if defines.DEBUG
      end
    }
end<|MERGE_RESOLUTION|>--- conflicted
+++ resolved
@@ -131,8 +131,6 @@
   store_class(_start, string_klass)
   # Update the TLAB state
   StoreI(Add(_tlab, Constants::TLAB_CUR_FREE_POSITION_OFFSET).ptr, Add(_start, _size).ptr).Imm(0).ptr
-<<<<<<< HEAD
-=======
   # Return a pointer to the newly allocated string
   _allocated_string := _start
 end  # allocate_string_tlab
@@ -165,7 +163,6 @@
   store_class(_start, tree_string_klass)
   # Update the TLAB state
   StoreI(Add(_tlab, Constants::TLAB_CUR_FREE_POSITION_OFFSET).ptr, Add(_start, _size).ptr).Imm(0).ptr
->>>>>>> aad9f664
   # Return a pointer to the newly allocated string
   _allocated_string := _start
 end
