# Copyright (c) 2021-2025 Huawei Device Co., Ltd.
# Licensed under the Apache License, Version 2.0 (the "License");
# you may not use this file except in compliance with the License.
# You may obtain a copy of the License at
#
# http://www.apache.org/licenses/LICENSE-2.0
#
# Unless required by applicable law or agreed to in writing, software
# distributed under the License is distributed on an "AS IS" BASIS,
# WITHOUT WARRANTIES OR CONDITIONS OF ANY KIND, either express or implied.
# See the License for the specific language governing permissions and
# limitations under the License.

module EtsConstants
    CORO_NULL_VALUE_OFFSET = "cross_values::GetEtsCoroutineNullValueOffset(graph->GetArch())"
    CORO_LOCAL_STORAGE_OFFSET = "cross_values::GetEtsCoroutineLocalStorageOffset(graph->GetArch())"
    ESCOMPAT_ARRAY_DATA_OFFSET = "cross_values::GetEscompatArrayBufferOffset(graph->GetArch())"
    ESCOMPAT_ARRAY_ACTUAL_LENGTH_OFFSET = "cross_values::GetEscompatArrayActualLengthOffset(graph->GetArch())"
    BOX_PRIMITIVE_VALUE_OFFSET = "cross_values::GetEtsBoxPrimitiveValueOffset(graph->GetArch())"
    TYPED_ARRAY_BUFFER_OFFSET = "cross_values::GetTypedArrayBufferOffset(graph->GetArch())"
    TYPED_ARRAY_BYTE_OFFSET_OFFSET = "cross_values::GetTypedArrayByteOffsetOffset(graph->GetArch())"
    TYPED_UNSIGNED_ARRAY_BUFFER_OFFSET = "cross_values::GetTypedUnsignedArrayBufferOffset(graph->GetArch())"
    TYPED_UNSIGNED_ARRAY_BYTE_OFFSET_OFFSET = "cross_values::GetTypedUnsignedArrayByteOffsetOffset(graph->GetArch())"
    ARRAY_BUFFER_DATA_OFFSET = "cross_values::GetArrayBufferDataOffset(graph->GetArch())"
<<<<<<< HEAD
    CORO_LOCAL_STORAGE_OFFSET = "cross_values::GetEtsCoroutineLocalStorageOffset(graph->GetArch())"
=======
>>>>>>> aad9f664

    ETS_CLASS_RUNTIME_CLASS_OFFSET = "cross_values::GetEtsClassRuntimeClassOffset(graph->GetArch())"
    ETS_CLASS_FLAGS_OFFSET = "cross_values::GetEtsClassFlagsOffset(graph->GetArch())"
    ETS_CLASS_FLAGS_FROM_RUNTIME_CLASS_OFFSET = "(-" + ETS_CLASS_RUNTIME_CLASS_OFFSET + "+" + ETS_CLASS_FLAGS_OFFSET + ")"
    ETS_CLASS_IS_BIG_INT_FLAG = "cross_values::GetEtsClassIsBigIntFlag(graph->GetArch())"
    ETS_CLASS_BOXED_TYPE_FIELD_START = "cross_values::GetEtsClassBoxedTypeFieldStart(graph->GetArch())"
    ETS_CLASS_BOXED_TYPE_FIELD_SIZE = "cross_values::GetEtsClassBoxedTypeFieldSize(graph->GetArch())"
    ETS_CLASS_BOXED_TYPE_FIELD_MASK = "(((1LLU << " + ETS_CLASS_BOXED_TYPE_FIELD_SIZE + ") - 1) << " + ETS_CLASS_BOXED_TYPE_FIELD_START + ")"
    ETS_CLASS_BOXED_TYPE_INT_MASK_VALUE = "(cross_values::GetEtsClassBoxedTypeIntMaskValue(graph->GetArch()) << " + ETS_CLASS_BOXED_TYPE_FIELD_START + ")"
    ETS_CLASS_BOXED_TYPE_DOUBLE_MASK_VALUE = "(cross_values::GetEtsClassBoxedTypeDoubleMaskValue(graph->GetArch()) << " + ETS_CLASS_BOXED_TYPE_FIELD_START + ")"

    OBJ_PTR_SIZE = "ark::OBJECT_POINTER_SIZE"
<<<<<<< HEAD
    LOG2_BYTES_PER_OBJ_PTR = "2" # object pointer has a size of 4 bytes on each supported platform
=======
    OBJ_PTR_LOG2_SIZE = "ark::OBJECT_POINTER_LOG2_SIZE"
>>>>>>> aad9f664

    FLOAT32_NAN = "0x7fc00000"
    FLOAT64_NAN = "0x7ff8000000000000"
    FLOAT64_INF = "0x7ff0000000000000"
    FLOAT64_MINUS_INF = "0xfff0000000000000"
<<<<<<< HEAD
=======

    MAX_ALLOWED_INVALIDATING_CARDS = "2"
>>>>>>> aad9f664
end

scoped_macro(:getBoxedType) do |flags|
  AndI(flags).Imm(EtsConstants::ETS_CLASS_BOXED_TYPE_FIELD_MASK).u32
end

scoped_macro(:isBigIntType) do |flags|
  AndI(flags).Imm(EtsConstants::ETS_CLASS_IS_BIG_INT_FLAG).u32
end

macro(:ets_nullvalue) do
  LoadI(%tr).Imm(EtsConstants::CORO_NULL_VALUE_OFFSET).ref
end

scoped_macro(:getPlatformTypes) do
  ptypes := LoadI(%tr).Imm(EtsConstants::CORO_LOCAL_STORAGE_OFFSET).ptr
end

scoped_macro(:getPlatformTypeClass) do |ptypes, ofs|
  ptype := LoadI(ptypes).Imm(ofs).ref_uint
  klass := Bitcast(AddI(ptype).Imm(EtsConstants::ETS_CLASS_RUNTIME_CLASS_OFFSET).ref_uint).ref
end

scoped_macro(:getLineStringClass) do |ptypes|
  klass := getPlatformTypeClass(ptypes, Constants::LINE_STRING_CLASS_OFFSET)
end

scoped_macro(:getSlicedStringClass) do |ptypes|
  klass := getPlatformTypeClass(ptypes, Constants::SLICED_STRING_CLASS_OFFSET)
end

scoped_macro(:getTreeStringClass) do |ptypes|
  klass := getPlatformTypeClass(ptypes, Constants::TREE_STRING_CLASS_OFFSET)
end

###
# Resolves a value of type 'ref' stored in the memory by address 'base + offset', where 'offset` is an immediate
# value, and returns it as a pointer. See also the 'ark::ObjectPointerType' alias and the 'ark::ObjectPointer' class.
#
macro(:get_object_pointer_imm) do |base, offset|
  Cast(LoadI(base).Imm(offset).ref).ptr
end

###
# Resolves a value of type 'ref' stored in the memory by address 'base + offset', and returns it as a pointer.
# See also the 'ark::ObjectPointerType' alias and the 'ark::ObjectPointer' class.
#
macro(:get_object_pointer) do |base, offset|
  Cast(Load(base, Cast(offset).word).ref).ptr
end

###
# Load an address value (either as `ref` or `ref_uint`) from the EtsPlatformTypes storage. The deserved address must
# be stored in the platform types by offset `offset`.
#
["ref", "ref_uint"].each do |ret_type|
  macro("get_platform_type_#{ret_type}".to_sym) do |offset|
    ptypes := LoadI(%tr).Imm(EtsConstants::CORO_LOCAL_STORAGE_OFFSET).ptr
    LoadI(ptypes).Imm(offset).send(ret_type)
  end # get_platform_type_#{ret_type}
end

scoped_macro(:post_inter_region_barrier) do |data, size|
  addr_first := Cast(data).ptr
  addr_last := SubI(Add(addr_first.ptr, Cast(size.u32).word).ptr).Imm(1).ptr

  min_addr := LoadI(%tr).Imm(Constants::TLS_CARD_TABLE_MIN_ADDR_OFFSET).word
  addr_first_word := Bitcast(addr_first).word
  first_card_offset := ShrI(Sub(addr_first_word, min_addr).word).Imm(Constants::CARD_TABLE_CARD_BITS).word
  addr_last_word := Bitcast(addr_last).word
  last_card_offset := ShrI(Sub(addr_last_word, min_addr).word).Imm(Constants::CARD_TABLE_CARD_BITS).word
  cards := Sub(last_card_offset, first_card_offset).word

  # If the fist and the last addresses belong to different cards, we need to invalidate two subsequent cards.
  # Invariant: size <= (1 << CARD_TABLE_CARD_BITS), but no one guarantees addr_first_word is aligned at card size.
  if defines.DEBUG
    If(cards, Cast(EtsConstants::MAX_ALLOWED_INVALIDATING_CARDS).word).AE.Unlikely {
      Intrinsic(:UNREACHABLE).Terminator.void
    }
  end

  If(cards, Cast(1).word).EQ.Unlikely {
    # `addr_second` here is a pointer to the slot just at the start of the 2nd card. A slot just at the start
    # of a card must be aligned at card size.
    addr_second := Add(ShlI(last_card_offset).Imm(Constants::CARD_TABLE_CARD_BITS).word, min_addr).word
    addr_second_ref := Cast(addr_second).SrcType(Options.arch_64_bits? ? "DataType::UINT64" :
        "DataType::UINT32").ref_uint
    if defines.DEBUG
      If(AndI(addr_second_ref).Imm(Constants::CARD_ALIGNMENT_MASK).ref_uint, 0).NE.Unlikely {
        Intrinsic(:UNREACHABLE).Terminator.void
      }
    end
    LiveOut(addr_second_ref).DstReg(regmap[:arg0]).ref_uint
    ep_offset = get_entrypoint_offset("POST_INTER_REGION_BARRIER_TWO_CARDS_SLOW")
    Intrinsic(:TAIL_CALL).AddImm(ep_offset).MethodAsImm("PostInterRegionBarrierTwoCardsSlow").Terminator.void
  }

  addr_first_ref := Cast(Bitcast(addr_first).SrcType("DataType::POINTER").word).SrcType(Options.arch_64_bits? ?
      "DataType::UINT64" : "DataType::UINT32").ref_uint
  LiveOut(addr_first_ref).DstReg(regmap[:arg0]).ref_uint
  ep_offset = get_entrypoint_offset("POST_INTER_REGION_BARRIER_SLOW")
  Intrinsic(:TAIL_CALL).AddImm(ep_offset).MethodAsImm("PostInterRegionBarrierSlow").Terminator.void
end # post_inter_region_barrier

scoped_macro(:post_inter_generational_barrier) do |obj|
  min_addr := LoadI(%tr).Imm(Constants::TLS_CARD_TABLE_MIN_ADDR_OFFSET).word
  cards := LoadI(%tr).Imm(Constants::TLS_CARD_TABLE_ADDR_OFFSET).ptr

  # GCGenBarrierSet just ignores the offset to the data and count and works with the dst object only.
  mem_word := Bitcast(obj).word
  card_offset := ShrI(Sub(mem_word, min_addr).word).Imm(Constants::CARD_TABLE_CARD_BITS).word
  card := Add(cards, card_offset).ptr
  StoreI(card, Constants::CARD_DIRTY_VALUE).Imm(Constants::CARD_VALUE_OFFSET).u8
end # post_inter_generational_barrier<|MERGE_RESOLUTION|>--- conflicted
+++ resolved
@@ -22,10 +22,6 @@
     TYPED_UNSIGNED_ARRAY_BUFFER_OFFSET = "cross_values::GetTypedUnsignedArrayBufferOffset(graph->GetArch())"
     TYPED_UNSIGNED_ARRAY_BYTE_OFFSET_OFFSET = "cross_values::GetTypedUnsignedArrayByteOffsetOffset(graph->GetArch())"
     ARRAY_BUFFER_DATA_OFFSET = "cross_values::GetArrayBufferDataOffset(graph->GetArch())"
-<<<<<<< HEAD
-    CORO_LOCAL_STORAGE_OFFSET = "cross_values::GetEtsCoroutineLocalStorageOffset(graph->GetArch())"
-=======
->>>>>>> aad9f664
 
     ETS_CLASS_RUNTIME_CLASS_OFFSET = "cross_values::GetEtsClassRuntimeClassOffset(graph->GetArch())"
     ETS_CLASS_FLAGS_OFFSET = "cross_values::GetEtsClassFlagsOffset(graph->GetArch())"
@@ -38,21 +34,14 @@
     ETS_CLASS_BOXED_TYPE_DOUBLE_MASK_VALUE = "(cross_values::GetEtsClassBoxedTypeDoubleMaskValue(graph->GetArch()) << " + ETS_CLASS_BOXED_TYPE_FIELD_START + ")"
 
     OBJ_PTR_SIZE = "ark::OBJECT_POINTER_SIZE"
-<<<<<<< HEAD
-    LOG2_BYTES_PER_OBJ_PTR = "2" # object pointer has a size of 4 bytes on each supported platform
-=======
     OBJ_PTR_LOG2_SIZE = "ark::OBJECT_POINTER_LOG2_SIZE"
->>>>>>> aad9f664
 
     FLOAT32_NAN = "0x7fc00000"
     FLOAT64_NAN = "0x7ff8000000000000"
     FLOAT64_INF = "0x7ff0000000000000"
     FLOAT64_MINUS_INF = "0xfff0000000000000"
-<<<<<<< HEAD
-=======
 
     MAX_ALLOWED_INVALIDATING_CARDS = "2"
->>>>>>> aad9f664
 end
 
 scoped_macro(:getBoxedType) do |flags|
