--- conflicted
+++ resolved
@@ -270,21 +270,12 @@
 
     objectLiteral:
        '{' objectLiteralMembers? '}'
-<<<<<<< HEAD
        ;
 
     objectLiteralMembers:
        objectLiteralMember (',' objectLiteralMember)* ','?
        ;
 
-=======
-       ;
-
-    objectLiteralMembers:
-       objectLiteralMember (',' objectLiteralMember)* ','?
-       ;
-
->>>>>>> a77d6327
     objectLiteralMember:
        objectLiteralField | objectLiteralMethod
        ;
@@ -651,11 +642,7 @@
         ;
 
     classFieldDeclaration:
-<<<<<<< HEAD
-        fieldModifier* 
-=======
         fieldModifier*
->>>>>>> a77d6327
         identifier
         ( '?'? ':' type initializer?
         | '?'? initializer
@@ -854,11 +841,7 @@
 
     singleExportDirective:
         'export'
-<<<<<<< HEAD
-        ( identifier 
-=======
         ( identifier
->>>>>>> a77d6327
         | 'default' (expression | identifier)
         | '{' identifier 'as' 'default' '}'
         )
@@ -869,15 +852,9 @@
         ;
 
     reExportDirective:
-<<<<<<< HEAD
-        'export' 
-        ('*' bindingAlias? 
-        | selectiveBindings 
-=======
         'export'
         ('*' bindingAlias?
         | selectiveBindings
->>>>>>> a77d6327
         | '{' 'default' bindingAlias? '}'
         )
         'from' importPath
@@ -919,11 +896,7 @@
     ambientClassDeclaration:
         'class'|'struct' identifier typeParameters?
         classExtendsClause? implementsClause?
-<<<<<<< HEAD
-        '{' ambientClassBodyDeclaration* '}'
-=======
         '{' ambientClassMember* '}'
->>>>>>> a77d6327
         ;
 
     ambientClassMember:
@@ -951,11 +924,7 @@
         ;
 
     ambientConstructorDeclaration:
-<<<<<<< HEAD
-        'constructor' parameters 
-=======
         'constructor' parameters
->>>>>>> a77d6327
         ;
 
     ambientMethodDeclaration:
@@ -1050,11 +1019,7 @@
         ;
 
     signatureWithReceiver:
-<<<<<<< HEAD
-        '(' receiverParameter (', ' parameterList)? ')' returnType? 
-=======
         '(' receiverParameter (', ' parameterList)? ')' returnType?
->>>>>>> a77d6327
         ;
 
     receiverParameter:
@@ -1071,12 +1036,8 @@
         ;
 
     lambdaExpressionWithReceiver:
-<<<<<<< HEAD
-        annotationUsage? typeParameters? '(' receiverParameter (',' lambdaParameterList)? ')'
-=======
         annotationUsage?
         '(' receiverParameter (',' lambdaParameterList)? ')'
->>>>>>> a77d6327
         returnType? '=>' lambdaBody
         ;
 
@@ -1094,50 +1055,6 @@
         'await' expression
         ;
 
-<<<<<<< HEAD
-      packageModule:
-          packageHeader packageModuleDeclaration
-          ;
-
-      packageHeader:
-          'package' qualifiedName
-          ;
-
-
-    packageModuleDeclaration:
-        importDirective* packageModuleDeclaration*
-        ;
-
-    packageModuleDeclaration:
-        packageTopDeclaration | initializerBlock
-        ;
-
-    packageTopDeclaration:
-        ('export' 'default'?)?
-        annotationUsage?
-        ( typeDeclaration
-        | variableDeclarations
-        | packageConstantDeclarations
-        | functionDeclaration
-        | functionWithReceiverDeclaration
-        | accessorWithReceiverDeclaration
-        | namespaceDeclaration
-        | ambientDeclaration
-        )
-        ;
-
-    packageConstantDeclaration:
-        identifier ':' type initializer?
-        | identifier initializer
-        ;
-
-
-      initializerBlock:
-          'static' block
-          ;
-
-=======
->>>>>>> a77d6327
     annotationDeclaration:
         '@interface' identifier '{' annotationField* '}'
         ;
@@ -1371,20 +1288,6 @@
         ~["'\\\r\n] ('*'|'+'|'?'|('{' DecimalIntegerLiteral (',' DecimalIntegerLiteral? )? '}'))?
         ;
 
-<<<<<<< HEAD
-    RegexSpecialForms:   
-        CharacterClass ('(' '?='|'?!' CharacterClasse ')')? 
-        ('(' '?<='|'?<!' CharacterClasse ')') CharacterClass
-        ;
-
-    CharacterClass: 
-        '[' '^'? '\b'? (RegexCharacter | (RegexCharacter '-' RegexCharacter) '\B'?)+ '\b'? ']'
-        | '.'
-        | '\' ('d' | 'D' | 'w' | 'W' | 's' | 'S' | 't' | 'r' | 'n' | 'v' | 'f' | '0' | 'c' ['A'-'Z'] | 'x' DecimalDigit DecimalDigit | DecimalIntegerLiteral | 'k<' Identifier '>')
-        | 'u' HexDigit HexDigit HexDigit HexDigit 
-        | 'u{' HexDigit HexDigit HexDigit HexDigit HexDigit? '}'
-        | '[\b]' 
-=======
     RegexSpecialForms:
         CharacterClass ('(' '?='|'?!' CharacterClasse ')')?
         ('(' '?<='|'?<!' CharacterClasse ')') CharacterClass
@@ -1397,16 +1300,11 @@
         | 'u' HexDigit HexDigit HexDigit HexDigit
         | 'u{' HexDigit HexDigit HexDigit HexDigit HexDigit? '}'
         | '[\b]'
->>>>>>> a77d6327
         | (RegexCharacter '|' RegexCharacter)
         ;
 
     RegExFlags:
-<<<<<<< HEAD
-        'g'? 'i'? 'm'? 's'? 'u'? 'v'? 'y'? 
-=======
         'g'? 'i'? 'm'? 's'? 'u'? 'v'? 'y'?
->>>>>>> a77d6327
         ;
 
 
