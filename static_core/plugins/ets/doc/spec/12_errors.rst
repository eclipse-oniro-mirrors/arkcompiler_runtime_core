--- conflicted
+++ resolved
@@ -105,11 +105,7 @@
 
 .. index::
    runtime system
-<<<<<<< HEAD
-   standard libraty
-=======
    standard library
->>>>>>> a77d6327
    generic class
    subclass
    error situation
