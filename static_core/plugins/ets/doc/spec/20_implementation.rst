--- conflicted
+++ resolved
@@ -36,11 +36,7 @@
     as a module written in |LANG|;
 
 -   If the folder contains the file ``index.ts``, then this file is imported
-<<<<<<< HEAD
-    as a separate module written in |TS|;
-=======
     as a module written in |TS|.
->>>>>>> a77d6327
 
 
 .. index::
@@ -52,11 +48,6 @@
    compiler
    lookup sequence
    module
-<<<<<<< HEAD
-   separate module
-   package
-=======
->>>>>>> a77d6327
 
 |
 
@@ -73,11 +64,7 @@
 in a file system is determined by a particular implementation of the compiler
 and other tools.
 
-<<<<<<< HEAD
-A simple implementation is summarized in the following example:
-=======
 A simple implementation is summarized as follows:
->>>>>>> a77d6327
 
 -  Module is stored in a single file.
 
@@ -92,11 +79,6 @@
    storage
    storage management
    module
-<<<<<<< HEAD
-   package
-   separate module
-=======
->>>>>>> a77d6327
    file system
    implementation
    file
@@ -116,21 +98,13 @@
 The |LANG| standard library (see :ref:`Standard Library`) provides a
 pseudogeneric static method ``Type.from<T>()`` to be processed by the compiler
 in a specific way during compilation. A call to this method allows getting a
-<<<<<<< HEAD
-value of type ``Type`` that represents type ``T`` at runtime. 
-=======
 value of type ``Type`` that represents type ``T`` at runtime.
->>>>>>> a77d6327
 
 .. code-block:: typescript
    :linenos:
 
     let type_of_int: Type = Type.from<int>()
     let type_of_string: Type = Type.from<String>()
-<<<<<<< HEAD
-    let type_of_array_of_int: Type = Type.from<int[]>()
-=======
->>>>>>> a77d6327
     let type_of_number: Type = Type.from<number>()
     let type_of_Object: Type = Type.from<Object>()
 
@@ -150,10 +124,6 @@
    variable
    runtime
 
-<<<<<<< HEAD
-There are some restrictions on type ``T``, see :ref:`Standard Library` for 
-details.
-=======
 If type ``T`` used as type argument is affected by :ref:`Type Erasure`, then
 the function returns value of type ``Type`` for *effective type* of ``T``
 but not for ``T`` itself:
@@ -188,7 +158,6 @@
    :linenos:
 
     initModule ("@ohos/library/src/main/ets/pages/Index")
->>>>>>> a77d6327
 
 |
 
@@ -246,7 +215,6 @@
 assignment) can throw ``OutOfMemoryError`` (see :ref:`Error Handling`) if
 allocation of a new object is required but the available memory is not
 sufficient to perform it.
-<<<<<<< HEAD
 
 .. index::
    primitive type
@@ -259,19 +227,6 @@
    allocation
    object
    available memory
-=======
-
-.. index::
-   primitive type
-   primitive type operation
-   operation
-   increment
-   decrement
-   assignment
-   error
-   allocation
-   object
-   available memory
 
 |
 
@@ -327,7 +282,6 @@
 - Method ``m`` of class ``D`` overrides ``m`` from ``B`` with type parameters in signature,
   e.g., ``(T``:sub:`1` ``, ..., T``:sub:`n` ``)``;
 - Signature of the overriden method ``m`` is not ``(C``:sub:`1` ``, ..., C``:sub:`n` ``)``.
->>>>>>> a77d6327
 
 .. raw:: pdf
 
