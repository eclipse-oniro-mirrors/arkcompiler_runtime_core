..
    Copyright (c) 2021-2025 Huawei Device Co., Ltd.
    Licensed under the Apache License, Version 2.0 (the "License");
    you may not use this file except in compliance with the License.
    You may obtain a copy of the License at
    http://www.apache.org/licenses/LICENSE-2.0
    Unless required by applicable law or agreed to in writing, software
    distributed under the License is distributed on an "AS IS" BASIS,
    WITHOUT WARRANTIES OR CONDITIONS OF ANY KIND, either express or implied.
    See the License for the specific language governing permissions and
    limitations under the License.

.. _Enumerations:

Enumerations
############

.. meta:
    frontend_status: Done

Enumeration type ``enum`` specifies a distinct user-defined type with an
associated set of named constants that define its possible values.

The syntax of *enumeration declaration* is presented below:

.. code-block:: abnf

    enumDeclaration:
        'const'? 'enum' identifier (':' type)? '{' enumConstantList? '}'
        ;

    enumConstantList:
        enumConstant (',' enumConstant)* ','?
        ;

    enumConstant:
        identifier ('=' constantExpression)?
        ;

.. index::
   enumeration
   type enum
   user-defined type
   constant
   named constant

Type ``const enum`` is supported for source-level compatibility with |TS|.
Modifier ``const`` is skipped as it has no impact on ``enum`` semantics in
|LANG|.

<<<<<<< HEAD
Enumerations with explicitly specifed type values are described here 
=======
Enumerations with explicitly specified type values are described in
>>>>>>> a77d6327
:ref:`Enumeration with explicit type`.

Qualification by type is mandatory to access the enumeration constant, except
enumeration constant initialization expressions:

.. code-block:: typescript
   :linenos:

    enum Color { Red, Green, Blue }
    let c: Color = Color.Red

    enum Flags { Read, Write, ReadWrite = Read | Write }
    // No need to use Flags.Read | Flags.Write in initialization


If enumeration type is exported, then all enumeration constants are
exported along with the mandatory qualification.

For example, if *Color* is exported, then all constants like ``Color.Red``
are exported along with the mandatory qualification ``Color``.

.. index::
   source-level compatibility
   const enum
   semantics
   qualification
   access
   accessibility
   enumeration constant
   enumeration type
   enum constant
   const enum

The value of an enum constant can be set as follows:

-  Explicitly to a numeric constant expression (expression of type ``int`` or
   ``long`` ) or to a constant expression of type ``string``; or
-  Implicitly by omitting the constant expression.

If constant expression is omitted, then the value of the enum constant is set
implicitly to an integer value (see :ref:`Enumeration Integer Values`).

A :index:`compile-time error` occurs if integer or ``string`` type enumeration
<<<<<<< HEAD
constants are combined in one enumeration.
=======
constants are combined in a single enumeration.
>>>>>>> a77d6327

.. index::
   enum constant
   numeric constant expression
   type int
   constant expression
   numeric value
   enumeration constant
   integer type
   string type
   enumeration

<<<<<<< HEAD
A type all enumeration constant values belongs is called *enumeration base type*.
It is either ``int``, or ``long``, or ``string``.
=======
A type to which all enumeration constant values belong is called *enumeration
base type*. This type is ``int``, ``long``, ``string`` or an explicitly
specified type, see :ref:`Enumeration with Explicit Type`.
>>>>>>> a77d6327

.. index::
   enumeration base type

Any enumeration constant is of type ``enumeration``. Implicit conversion (see
:ref:`Enumeration to Constants Type Conversions`) of an enumeration constant
<<<<<<< HEAD
to integer types or type ``string`` depends on the type of
=======
to numeric types or type ``string`` depends on the type of
>>>>>>> a77d6327
constants.

In addition, all enumeration constant names must be unique. Otherwise,
a :index:`compile-time error` occurs.

.. code-block:: typescript
   :linenos:

    enum E1 { A, B = "hello" }     // compile-time error
    enum E2 { A = 5, B = "hello" } // compile-time error
    enum E3 { A = 5, A = 77 }      // compile-time error
    enum E4 { A = 5, B = 5 }       // OK! values can be the same

Empty ``enum`` is supported as a corner case for compatibility with |TS|.

.. code-block:: typescript
   :linenos:

    enum Empty {} // OK


.. index::
   enumeration constant
   type enumeration
   conversion
   type string
   constant
   expression
   enum
   compatibility

|

.. _Enumeration Integer Values:

Enumeration Integer Values
**************************

.. meta:
    frontend_status: Done

The integer value of an ``enum`` constant is set implicitly if an enumeration
constant specifies no value.

A constant expression of type ``int`` or ``long`` can be used to set the value
explicitly:

.. index::
   enumeration integer value
   integer value
   enum constant
   enumeration constant
   integer type
   value
   expression
   constant expression
   type int
   type long

.. code-block:: typescript
   :linenos:

    enum Background { White = 0xFF, Grey = 0x7F, Black = 0x00 }
    enum LongEnum { A = 0x7FFF_FFFF_1, B, C }

Choosing which type to use---``int`` or ``long``---is based on the same
principle as for integer literals (see :ref:`Integer Literals`).

If all constants have no value, then the first constant is assigned
the value zero. The other constant is assigned the value of the
immediately preceding constant plus one.

If some but not all constants have their values set explicitly, then
the values of the constants are set by the following rules:

-  The constant which is first and has no explicit value gets zero value.
-  A constant with an explicit value has that explicit value.
-  A constant that is not the first and has no explicit value takes the value
   of the immediately preceding constant plus one.

In the example below, the value of ``Red`` is 0, of ``Blue``, 5, and of
``Green``, 6:

.. code-block:: typescript
   :linenos:

    enum Color { Red, Blue = 5, Green }

.. index::
   type int
   type long
   integer literal
   assignment
   constant
   value
   assignment

|

.. _Enumeration String Values:

Enumeration String Values
*************************

.. meta:
    frontend_status: Done

A string value for enumeration constants must be set explicitly:

.. code-block:: typescript
   :linenos:

    enum Commands { Open = "fopen", Close = "fclose" }

.. index::
   string value
   value
   enumeration
   enumeration constant

|

.. _Enumeration Operations:

Enumeration Operations
**********************

.. meta:
    frontend_status: Done

The value of an enumeration constant can be converted to type ``string`` by
using the method ``toString``:

.. index::
   enumeration constant
   type string
   method

.. code-block:: typescript
   :linenos:

    enum Color { Red, Green = 10, Blue }
    let c: Color = Color.Green
    console.log(c.toString()) // prints: 10

The name of enumeration type can be indexed by the value of this enumeration
type to get the name of the constant:

.. code-block:: typescript
   :linenos:

    enum Color { Red, Green = 10, Blue }
    let c: Color = Color.Green
    console.log(Color[c]) // prints: Green

If several enumeration constants have the same value, then the textually last
constant has the priority:

.. code-block:: typescript
   :linenos:

    enum E { One = 1, one = 1, oNe = 1 }
    console.log(E[1 as E]) // prints: oNe


Additional methods available for enumeration types and constants are discussed
in :ref:`Enumeration Methods` in the chapter Experimental Features.

.. index::
   method
   enumeration type
   constant

.. raw:: pdf

   PageBreak<|MERGE_RESOLUTION|>--- conflicted
+++ resolved
@@ -48,11 +48,7 @@
 Modifier ``const`` is skipped as it has no impact on ``enum`` semantics in
 |LANG|.
 
-<<<<<<< HEAD
-Enumerations with explicitly specifed type values are described here 
-=======
 Enumerations with explicitly specified type values are described in
->>>>>>> a77d6327
 :ref:`Enumeration with explicit type`.
 
 Qualification by type is mandatory to access the enumeration constant, except
@@ -96,11 +92,7 @@
 implicitly to an integer value (see :ref:`Enumeration Integer Values`).
 
 A :index:`compile-time error` occurs if integer or ``string`` type enumeration
-<<<<<<< HEAD
-constants are combined in one enumeration.
-=======
 constants are combined in a single enumeration.
->>>>>>> a77d6327
 
 .. index::
    enum constant
@@ -113,25 +105,16 @@
    string type
    enumeration
 
-<<<<<<< HEAD
-A type all enumeration constant values belongs is called *enumeration base type*.
-It is either ``int``, or ``long``, or ``string``.
-=======
 A type to which all enumeration constant values belong is called *enumeration
 base type*. This type is ``int``, ``long``, ``string`` or an explicitly
 specified type, see :ref:`Enumeration with Explicit Type`.
->>>>>>> a77d6327
 
 .. index::
    enumeration base type
 
 Any enumeration constant is of type ``enumeration``. Implicit conversion (see
 :ref:`Enumeration to Constants Type Conversions`) of an enumeration constant
-<<<<<<< HEAD
-to integer types or type ``string`` depends on the type of
-=======
 to numeric types or type ``string`` depends on the type of
->>>>>>> a77d6327
 constants.
 
 In addition, all enumeration constant names must be unique. Otherwise,
