/**
 * Copyright (c) 2025 Huawei Device Co., Ltd.
 * Licensed under the Apache License, Version 2.0 (the "License");
 * you may not use this file except in compliance with the License.
 * You may obtain a copy of the License at
 *
 * http://www.apache.org/licenses/LICENSE-2.0
 *
 * Unless required by applicable law or agreed to in writing, software
 * distributed under the License is distributed on an "AS IS" BASIS,
 * WITHOUT WARRANTIES OR CONDITIONS OF ANY KIND, either express or implied.
 * See the License for the specific language governing permissions and
 * limitations under the License.
 */

#include <unicode/unistr.h>
#include <unicode/locid.h>
#include <unicode/reldatefmt.h>
#include <unicode/udat.h>
#include <unicode/localematcher.h>
#include <unicode/numfmt.h>
#include <unicode/utypes.h>
#include <set>
#include <algorithm>
#include <array>
#include "libarkbase/macros.h"
#include "plugins/ets/stdlib/native/core/IntlRelativeTimeFormat.h"
#include "plugins/ets/stdlib/native/core/stdlib_ani_helpers.h"
#include "plugins/ets/stdlib/native/core/IntlCommon.h"
#include "plugins/ets/stdlib/native/core/IntlLocaleMatch.h"
#include "plugins/ets/runtime/ets_exceptions.h"
#include "ani/ani_checkers.h"

namespace ark::ets::stdlib::intl {

<<<<<<< HEAD
=======
typedef enum { AUTO, ALWAYS } NumericOption;

>>>>>>> aad9f664
static bool IsUndefined(ani_env *env, ani_ref ref)
{
    ani_boolean isUndefined = ANI_FALSE;
    [[maybe_unused]] auto status = env->Reference_IsUndefined(ref, &isUndefined);
    ASSERT(status == ANI_OK);
    return isUndefined == ANI_TRUE;
}

static ani_status ThrowError(ani_env *env, const char *errorClassName, const std::string &message)
{
    ani_status aniStatus = ANI_OK;

    ani_class errorClass = nullptr;
    aniStatus = env->FindClass(errorClassName, &errorClass);
    ANI_CHECK_RETURN_IF_NE(aniStatus, ANI_OK, aniStatus);

    ani_method errorCtor;
    aniStatus = env->Class_FindMethod(errorClass, "<ctor>", "C{std.core.String}:", &errorCtor);
    ANI_CHECK_RETURN_IF_NE(aniStatus, ANI_OK, aniStatus);

    ani_string errorMsg;
    aniStatus = env->String_NewUTF8(message.data(), message.size(), &errorMsg);
    ANI_CHECK_RETURN_IF_NE(aniStatus, ANI_OK, aniStatus);

    ani_object errorObj;
    // NOLINTNEXTLINE(cppcoreguidelines-pro-type-vararg)
    aniStatus = env->Object_New(errorClass, errorCtor, &errorObj, errorMsg);
    ANI_CHECK_RETURN_IF_NE(aniStatus, ANI_OK, aniStatus);

    return env->ThrowError(static_cast<ani_error>(errorObj));
}

static ani_status ThrowRangeError(ani_env *env, const std::string &message)
{
    ani_class errorClass = nullptr;
    if (env->FindClass("std.core.RangeError", &errorClass) != ANI_OK) {
        return ANI_PENDING_ERROR;
    }
    ani_method ctor;
    if (env->Class_FindMethod(errorClass, "<ctor>", "C{std.core.String}:", &ctor) != ANI_OK) {
        return ANI_PENDING_ERROR;
    }
    ani_string msgStr;
    if (env->String_NewUTF8(message.c_str(), message.length(), &msgStr) != ANI_OK) {
        return ANI_PENDING_ERROR;
    }
    ani_object err;
    // NOLINTNEXTLINE(cppcoreguidelines-pro-type-vararg)
    if (env->Object_New(errorClass, ctor, &err, msgStr) != ANI_OK) {
        return ANI_PENDING_ERROR;
    }
    return env->ThrowError(static_cast<ani_error>(err));
}

static ani_status ThrowInternalError(ani_env *env, const std::string &message)
{
    return ThrowError(env, "std.core.InternalError", message);
}

static std::unique_ptr<icu::Locale> ToIcuLocale(ani_env *env, ani_object self)
{
    ani_ref localeRef = nullptr;
    ani_status aniStatus = env->Object_GetFieldByName_Ref(self, "locale", &localeRef);
    if (aniStatus != ANI_OK || IsUndefined(env, localeRef)) {
        return std::make_unique<icu::Locale>(icu::Locale::getDefault());
    }

    auto localeStr = static_cast<ani_string>(localeRef);

    ani_boolean isUndefined = ANI_FALSE;
    aniStatus = env->Reference_IsUndefined(localeStr, &isUndefined);
    if (aniStatus != ANI_OK || isUndefined == ANI_TRUE) {
        return std::make_unique<icu::Locale>(icu::Locale::getDefault());
    }

    ani_size strSize = 0;
    env->String_GetUTF8Size(localeStr, &strSize);
    std::vector<char> buf(strSize + 1);
    ani_size copied = 0;
    env->String_GetUTF8(localeStr, buf.data(), buf.size(), &copied);

    icu::Locale locale(buf.data());
    if (locale.isBogus() != 0) {
        ThrowRangeError(env, "Invalid locale: " + std::string(buf.data()));
        return nullptr;
    }

    return std::make_unique<icu::Locale>(locale);
}

static URelativeDateTimeUnit ToICUUnitOrThrow(ani_env *env, const std::string &unitStr)
{
    std::string unit = unitStr;
    std::transform(unit.begin(), unit.end(), unit.begin(), ::tolower);

    if (!unit.empty() && unit.back() == 's') {
        unit.pop_back();
    }

    if (unit == "second") {
        return UDAT_REL_UNIT_SECOND;
    }
    if (unit == "minute") {
        return UDAT_REL_UNIT_MINUTE;
    }
    if (unit == "hour") {
        return UDAT_REL_UNIT_HOUR;
    }
    if (unit == "day") {
        return UDAT_REL_UNIT_DAY;
    }
    if (unit == "week") {
        return UDAT_REL_UNIT_WEEK;
    }
    if (unit == "month") {
        return UDAT_REL_UNIT_MONTH;
    }
    if (unit == "quarter") {
        return UDAT_REL_UNIT_QUARTER;
    }
    if (unit == "year") {
        return UDAT_REL_UNIT_YEAR;
    }
    ThrowNewError(env, "std.core.RuntimeError", ("Invalid unit: " + unitStr).c_str(), "C{std.core.String}:");
    return static_cast<URelativeDateTimeUnit>(-1);
}

static ani_string StdCoreIntlGetLocale(ani_env *env, ani_object self)
{
    std::unique_ptr<icu::Locale> icuLocale = ToIcuLocale(env, self);
    if (!icuLocale) {
        return nullptr;
    }
    UErrorCode status = U_ZERO_ERROR;
    auto langTagStr = icuLocale->toLanguageTag<std::string>(status);
    if (U_FAILURE(status) != 0) {
        ThrowInternalError(env, "failed to get locale lang tag: " + std::string(u_errorName(status)));
        return nullptr;
    }
    return CreateUtf8String(env, langTagStr.c_str(), langTagStr.length());
<<<<<<< HEAD
=======
}

static UDateRelativeDateTimeFormatterStyle ToRelativeTimeFormatStyle(ani_env *env, ani_object self)
{
    ani_ref optionRef = nullptr;
    ani_status aniOptionStatus = env->Object_GetFieldByName_Ref(self, "options", &optionRef);
    if (aniOptionStatus != ANI_OK || IsUndefined(env, optionRef)) {
        return UDAT_STYLE_LONG;
    }
    ani_ref styleRef = nullptr;
    ani_object optionObject = static_cast<ani_object>(optionRef);
    ani_status aniStyle = env->Object_GetFieldByName_Ref(optionObject, "_style", &styleRef);
    UDateRelativeDateTimeFormatterStyle uStyle;
    if (aniStyle != ANI_OK || IsUndefined(env, styleRef)) {
        uStyle = UDAT_STYLE_LONG;
    } else {
        ani_string styleStr = static_cast<ani_string>(styleRef);
        ani_size styleSize = 0;
        env->String_GetUTF8Size(styleStr, &styleSize);
        std::vector<char> styleBuf(styleSize + 1);
        ani_size copiedChars = 0;
        env->String_GetUTF8(styleStr, styleBuf.data(), styleBuf.size(), &copiedChars);
        std::string styleOptionStr(styleBuf.data());
        std::transform(styleOptionStr.begin(), styleOptionStr.end(), styleOptionStr.begin(), ::tolower);
        if (styleOptionStr == "long") {
            uStyle = UDAT_STYLE_LONG;
        } else if (styleOptionStr == "short") {
            uStyle = UDAT_STYLE_SHORT;
        } else if (styleOptionStr == "narrow") {
            uStyle = UDAT_STYLE_NARROW;
        } else {
            uStyle = UDAT_STYLE_LONG;
        }
    }
    return uStyle;
}

static NumericOption GetNumericOption(ani_env *env, ani_object self)
{
    ani_ref optionRef = nullptr;
    ani_status aniOptionStatus = env->Object_GetFieldByName_Ref(self, "options", &optionRef);
    if (aniOptionStatus != ANI_OK || IsUndefined(env, optionRef)) {
        return NumericOption::ALWAYS;
    }
    ani_ref numericRef = nullptr;
    ani_object optionObject = static_cast<ani_object>(optionRef);
    ani_status aniNumeric = env->Object_GetFieldByName_Ref(optionObject, "_numeric", &numericRef);
    if (aniNumeric != ANI_OK || IsUndefined(env, numericRef)) {
        return NumericOption::ALWAYS;
    }
    ani_string str = static_cast<ani_string>(numericRef);
    ani_size strSize = 0;
    env->String_GetUTF8Size(str, &strSize);
    std::vector<char> buf(strSize + 1);
    ani_size copiedChars = 0;
    env->String_GetUTF8(str, buf.data(), buf.size(), &copiedChars);
    std::string numericOptionStr(buf.data());
    std::transform(numericOptionStr.begin(), numericOptionStr.end(), numericOptionStr.begin(), ::tolower);
    if (numericOptionStr == "auto") {
        return NumericOption::AUTO;
    } else if (numericOptionStr == "always") {
        return NumericOption::ALWAYS;
    } else {
        // throw RangeError for invalid numeric option
        ThrowRangeError(env, "Invalid numeric option: " + numericOptionStr);
        return static_cast<NumericOption>(-1);
    }
>>>>>>> aad9f664
}

static ani_string StdCoreIntlRelativeTimeFormatFormatImpl(ani_env *env, ani_object self, ani_double value,
                                                          ani_string unit)
{
    std::unique_ptr<icu::Locale> icuLocale = ToIcuLocale(env, self);
    if (!icuLocale) {
        return nullptr;
    }
    UErrorCode status = U_ZERO_ERROR;

    icu::NumberFormat *icuNumberFormat = icu::NumberFormat::createInstance(*icuLocale, UNUM_DECIMAL, status);
    if (U_FAILURE(status) != 0) {
        delete icuNumberFormat;
        if (status == UErrorCode::U_MISSING_RESOURCE_ERROR) {
            ThrowRangeError(env, "can not find icu data resources");
            return nullptr;
        }
        ThrowRangeError(env, "create icu::NumberFormat failed");
        return nullptr;
    }

    // Trans RelativeStyleOption to ICU Style
    UDateRelativeDateTimeFormatterStyle uStyle = ToRelativeTimeFormatStyle(env, self);

    icu::RelativeDateTimeFormatter formatter(*icuLocale, icuNumberFormat, uStyle, UDISPCTX_CAPITALIZATION_NONE, status);

    if (U_FAILURE(status) != 0) {
        return nullptr;
    }
    ani_size unitSize = 0;
    env->String_GetUTF8Size(unit, &unitSize);
    std::vector<char> unitBuf(unitSize + 1);
    ani_size copiedChars = 0;
    env->String_GetUTF8(unit, unitBuf.data(), unitBuf.size(), &copiedChars);

    URelativeDateTimeUnit icuUnit = ToICUUnitOrThrow(env, std::string(unitBuf.data()));
    icu::FormattedRelativeDateTime formatted;
    NumericOption numericOption = GetNumericOption(env, self);
    if (numericOption == NumericOption::AUTO) {
        formatted = formatter.formatToValue(value, icuUnit, status);
    } else if (numericOption == NumericOption::ALWAYS) {
        formatted = formatter.formatNumericToValue(value, icuUnit, status);
    } else {
        return nullptr;
    }
    if (U_FAILURE(status) != 0) {
        return nullptr;
    }
    icu::UnicodeString result = formatted.toString(status);
    if (U_FAILURE(status) != 0) {
        return nullptr;
    }
    ani_string output;
    env->String_NewUTF16(reinterpret_cast<const uint16_t *>(result.getBuffer()), result.length(), &output);
    return output;
}

ani_status RegisterIntlRelativeTimeFormatMethods(ani_env *env)
{
    std::array methods = {
        ani_native_function {"formatImpl", "dC{std.core.String}:C{std.core.String}",
                             reinterpret_cast<void *>(StdCoreIntlRelativeTimeFormatFormatImpl)},
        ani_native_function {"getLocale", ":C{std.core.String}", reinterpret_cast<void *>(StdCoreIntlGetLocale)}};
    ani_class rtfClass;
    ANI_FATAL_IF_ERROR(env->FindClass("std.core.Intl.RelativeTimeFormat", &rtfClass));

    return env->Class_BindNativeMethods(rtfClass, methods.data(), methods.size());
}

}  // namespace ark::ets::stdlib::intl<|MERGE_RESOLUTION|>--- conflicted
+++ resolved
@@ -33,11 +33,8 @@
 
 namespace ark::ets::stdlib::intl {
 
-<<<<<<< HEAD
-=======
 typedef enum { AUTO, ALWAYS } NumericOption;
 
->>>>>>> aad9f664
 static bool IsUndefined(ani_env *env, ani_ref ref)
 {
     ani_boolean isUndefined = ANI_FALSE;
@@ -178,8 +175,6 @@
         return nullptr;
     }
     return CreateUtf8String(env, langTagStr.c_str(), langTagStr.length());
-<<<<<<< HEAD
-=======
 }
 
 static UDateRelativeDateTimeFormatterStyle ToRelativeTimeFormatStyle(ani_env *env, ani_object self)
@@ -247,7 +242,6 @@
         ThrowRangeError(env, "Invalid numeric option: " + numericOptionStr);
         return static_cast<NumericOption>(-1);
     }
->>>>>>> aad9f664
 }
 
 static ani_string StdCoreIntlRelativeTimeFormatFormatImpl(ani_env *env, ani_object self, ani_double value,
