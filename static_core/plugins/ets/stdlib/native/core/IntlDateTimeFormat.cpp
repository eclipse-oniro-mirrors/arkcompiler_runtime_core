/**
 * Copyright (c) 2025 Huawei Device Co., Ltd.
 * Licensed under the Apache License, Version 2.0 (the "License");
 * you may not use this file except in compliance with the License.
 * You may obtain a copy of the License at
 *
 * http://www.apache.org/licenses/LICENSE-2.0
 *
 * Unless required by applicable law or agreed to in writing, software
 * distributed under the License is distributed on an "AS IS" BASIS,
 * WITHOUT WARRANTIES OR CONDITIONS OF ANY KIND, either express or implied.
 * See the License for the specific language governing permissions and
 * limitations under the License.
 */

#include <array>
#include <vector>
#include <cstring>
#include <regex>

#include "unicode/locid.h"
#include "unicode/unistr.h"
#include "unicode/datefmt.h"
#include "unicode/dtptngen.h"
#include "unicode/smpdtfmt.h"
#include "unicode/msgfmt.h"
#include <unicode/dtitvfmt.h>
#include <unicode/numsys.h>

#include "libpandabase/macros.h"
#include "plugins/ets/stdlib/native/core/IntlDateTimeFormat.h"

#include "stdlib_ani_helpers.h"

namespace ark::ets::stdlib::intl {
constexpr const char *FORMAT_HOUR_SYMBOLS = "hHkK";
constexpr const char *FORMAT_AM_PM_SYMBOLS = "a";

constexpr const char *OPTIONS_FIELD_HOUR_CYCLE = "hourCycle";

constexpr const char *LOCALE_KEYWORD_HOUR_CYCLE = "hours";
constexpr const char *LOCALE_KEYWORD_CALENDAR = "calendar";
constexpr const char *HOUR_CYCLE_11 = "h11";
constexpr const char *HOUR_CYCLE_12 = "h12";
constexpr const char *HOUR_CYCLE_23 = "h23";
constexpr const char *HOUR_CYCLE_24 = "h24";

constexpr const char *STYLE_FULL = "full";
constexpr const char *STYLE_LONG = "long";
constexpr const char *STYLE_MEDIUM = "medium";
constexpr const char *STYLE_SHORT = "short";

constexpr const char *ERROR_CTOR_SIGNATURE = "Lstd/core/String;:V";
constexpr const char *DTF_PART_IMPL_CTOR_SIGNATURE = "Lstd/core/String;Lstd/core/String;:V";
constexpr const char *DTRF_PART_IMPL_CTOR_SIGNATURE = "Lstd/core/String;Lstd/core/String;Lstd/core/String;:V";
constexpr const char *RESOLVED_OPTS_CTOR_SIGNATURE =
    "Lstd/core/String;Lstd/core/String;Lstd/core/String;Lstd/core/String;:V";

constexpr const char *DTF_PART_LITERAL_TYPE = "literal";
constexpr const char *DTRF_PART_SOURCE_SHARED = "shared";

constexpr std::array<const char *, 25> DTF_PART_TYPES = {"era",
                                                         "year",
                                                         "month",
                                                         "day",
                                                         "hourDay1",
                                                         "hourDay0",
                                                         "minute",
                                                         "second",
                                                         "fractionalSecond",
                                                         "weekday",
                                                         "dayOfYear",
                                                         "dayOfWeekInMonth",
                                                         "weekOfYear",
                                                         "weekOfMonth",
                                                         "dayPeriod",
                                                         "hour",
                                                         "hour0",
                                                         "timeZoneName",
                                                         "yearWoy",
                                                         "dowLocal",
                                                         "extYear",
                                                         "julianDay",
                                                         "msInDay",
                                                         "timezone",
                                                         "timezoneGeneric"};

constexpr std::array<const char *, 3> DTRF_PART_SOURCES = {"startRange", "endRange"};

static void ThrowRangeError(ani_env *env, const std::string &message)
{
    ani_class errorClass = nullptr;
    ANI_FATAL_IF_ERROR(env->FindClass("Lstd/core/RangeError;", &errorClass));

    ThrowNewError(env, errorClass, message, ERROR_CTOR_SIGNATURE);
}

static std::nullptr_t ThrowInternalError(ani_env *env, const std::string &message)
{
    ani_class errorClass = nullptr;
    ANI_FATAL_IF_ERROR(env->FindClass("Lstd/core/InternalError;", &errorClass));

    ThrowNewError(env, errorClass, message, ERROR_CTOR_SIGNATURE);
    return nullptr;
}

static std::unique_ptr<icu::Locale> ToICULocale(ani_env *env, ani_object self)
{
    ani_ref localeRef = nullptr;
    ANI_FATAL_IF_ERROR(env->Object_GetFieldByName_Ref(self, "locale", &localeRef));

    ani_boolean localeIsUndefined = ANI_FALSE;
    ANI_FATAL_IF_ERROR(env->Reference_IsUndefined(localeRef, &localeIsUndefined));
    ANI_FATAL_IF(localeIsUndefined == ANI_TRUE);

    auto locale = static_cast<ani_string>(localeRef);
    ASSERT(locale != nullptr);

    std::string localeStr = ConvertFromAniString(env, locale);

    UErrorCode status = U_ZERO_ERROR;
    auto icuLocale = std::make_unique<icu::Locale>(icu::Locale::forLanguageTag(localeStr.data(), status));
    if (U_FAILURE(status) == TRUE) {
        return ThrowInternalError(env, std::string("failed to create locale by lang tag: ") + u_errorName(status));
    }

    return icuLocale;
}

static icu::DateFormat::EStyle ToICUDateTimeStyle(ani_env *env, ani_string style)
{
    std::string styleStr = ConvertFromAniString(env, style);
    if (styleStr == STYLE_FULL) {
        return icu::DateFormat::FULL;
    }
    if (styleStr == STYLE_LONG) {
        return icu::DateFormat::LONG;
    }
    if (styleStr == STYLE_MEDIUM) {
        return icu::DateFormat::MEDIUM;
    }
    if (styleStr == STYLE_SHORT) {
        return icu::DateFormat::SHORT;
    }

    return icu::DateFormat::NONE;
}

static std::unique_ptr<icu::UnicodeString> UnicodeStringFromAniString(ani_env *env, ani_string str)
{
    ani_boolean strUndef = ANI_FALSE;
    ANI_FATAL_IF_ERROR(env->Reference_IsUndefined(str, &strUndef));

    if (strUndef == ANI_TRUE) {
        return nullptr;
    }

    ASSERT(str != nullptr);

    ani_size strSize = 0;
    ANI_FATAL_IF_ERROR(env->String_GetUTF16Size(str, &strSize));

    std::vector<uint16_t> strBuf(strSize + 1);

    ani_size charsCount = 0;
    ANI_FATAL_IF_ERROR(env->String_GetUTF16(str, strBuf.data(), strBuf.size(), &charsCount));
    ASSERT(charsCount == strSize);

    return std::make_unique<icu::UnicodeString>(strBuf.data(), strSize);
}

static ani_status DateFormatSetTimeZone(ani_env *env, icu::DateFormat *dateFormat, ani_object options)
{
    ani_ref timeZoneRef = nullptr;
    ANI_FATAL_IF_ERROR(env->Object_GetFieldByName_Ref(options, "timeZone", &timeZoneRef));
<<<<<<< HEAD

    auto timeZone = static_cast<ani_string>(timeZoneRef);
    std::unique_ptr<icu::UnicodeString> timeZoneId = UnicodeStringFromAniString(env, timeZone);
    if (!timeZoneId) {
        return ANI_OK;
    }

    std::unique_ptr<icu::TimeZone> formatTimeZone(icu::TimeZone::createTimeZone(*timeZoneId));
    if (*formatTimeZone == icu::TimeZone::getUnknown()) {
        std::string invalidTimeZoneId;
        timeZoneId->toUTF8String(invalidTimeZoneId);

=======

    auto timeZone = static_cast<ani_string>(timeZoneRef);
    std::unique_ptr<icu::UnicodeString> timeZoneId = UnicodeStringFromAniString(env, timeZone);
    if (!timeZoneId) {
        return ANI_OK;
    }

    std::unique_ptr<icu::TimeZone> formatTimeZone(icu::TimeZone::createTimeZone(*timeZoneId));
    if (*formatTimeZone == icu::TimeZone::getUnknown()) {
        std::string invalidTimeZoneId;
        timeZoneId->toUTF8String(invalidTimeZoneId);

>>>>>>> 3524c191
        ThrowRangeError(env, "Invalid time zone specified: " + invalidTimeZoneId);
        return ANI_PENDING_ERROR;
    }

    dateFormat->adoptTimeZone(formatTimeZone.release());

    return ANI_OK;
}

static ani_string StdCoreIntlDateTimeFormatGetLocaleHourCycle(ani_env *env, ani_object self)
{
    std::unique_ptr<icu::Locale> icuLocale = ToICULocale(env, self);
    if (!icuLocale) {
        return nullptr;
    }

    UErrorCode icuStatus = U_ZERO_ERROR;
    std::unique_ptr<icu::DateTimePatternGenerator> hourCycleResolver(
        icu::DateTimePatternGenerator::createInstance(*icuLocale, icuStatus));

    if (U_FAILURE(icuStatus) == TRUE) {
        return ThrowInternalError(env, "Locale hour cycle resolver instance creation failed");
    }

    UDateFormatHourCycle localeHourCycle = hourCycleResolver->getDefaultHourCycle(icuStatus);
    if (U_FAILURE(icuStatus) == TRUE) {
        return ThrowInternalError(env, "Failed to resolve locale hour cycle");
    }

    const char *resolvedHourCycle = nullptr;
    switch (localeHourCycle) {
        case UDAT_HOUR_CYCLE_11:
            resolvedHourCycle = HOUR_CYCLE_11;
            break;
        case UDAT_HOUR_CYCLE_12:
            resolvedHourCycle = HOUR_CYCLE_12;
            break;
        case UDAT_HOUR_CYCLE_23:
            resolvedHourCycle = HOUR_CYCLE_23;
            break;
        case UDAT_HOUR_CYCLE_24:
            resolvedHourCycle = HOUR_CYCLE_24;
            break;
    }

    if (resolvedHourCycle == nullptr) {
        return ThrowInternalError(env, "Failed to resolve locale hour cycle");
    }

    return CreateUtf8String(env, resolvedHourCycle, strlen(resolvedHourCycle));
}

static std::unique_ptr<icu::DateFormat> CreateSkeletonBasedDateFormat(ani_env *env, const icu::Locale &locale,
                                                                      const icu::UnicodeString &skeleton)
{
    UErrorCode icuStatus = U_ZERO_ERROR;

    std::unique_ptr<icu::DateTimePatternGenerator> dateTimePatternGen(
        icu::DateTimePatternGenerator::createInstance(locale, icuStatus));

    if (U_FAILURE(icuStatus) == TRUE) {
        return ThrowInternalError(env, "DateTimePatternGenerator instance creation failed");
    }

    icu::UnicodeString datePattern = dateTimePatternGen->getBestPattern(
        skeleton, UDateTimePatternMatchOptions::UDATPG_MATCH_HOUR_FIELD_LENGTH, icuStatus);

    if (U_FAILURE(icuStatus) == TRUE) {
        return ThrowInternalError(env, "DateFormat pattern creation failed");
    }

    auto icuDateFormat = std::make_unique<icu::SimpleDateFormat>(datePattern, locale, icuStatus);
    if (U_FAILURE(icuStatus) == TRUE) {
        return ThrowInternalError(env, "DateFormat instance creation failed");
    }

    return icuDateFormat;
}

static ani_status ConfigureLocaleCalendar(ani_env *env, icu::Locale *locale, ani_object options)
{
    ani_ref calendarRef = nullptr;
    ANI_FATAL_IF_ERROR(env->Object_GetFieldByName_Ref(options, "calendar", &calendarRef));

    ani_boolean calendarUndefined = ANI_FALSE;
    ANI_FATAL_IF_ERROR(env->Reference_IsUndefined(calendarRef, &calendarUndefined));
    if (calendarUndefined == TRUE) {
        return ANI_OK;
    }

    auto calendar = static_cast<ani_string>(calendarRef);
    std::string calendarStr = ConvertFromAniString(env, calendar);

    UErrorCode icuStatus = U_ZERO_ERROR;
    locale->setKeywordValue(LOCALE_KEYWORD_CALENDAR, calendarStr.data(), icuStatus);
    if (U_FAILURE(icuStatus) == TRUE) {
        ThrowInternalError(env, std::string("failed to set locale 'calendar' keyword: ") + u_errorName(icuStatus));
        return ANI_PENDING_ERROR;
    }

    return ANI_OK;
}

static ani_status ConfigureLocaleOptions(ani_env *env, icu::Locale *locale, ani_object options)
{
    ani_status aniStatus = ConfigureLocaleCalendar(env, locale, options);
    if (aniStatus != ANI_OK) {
        if (aniStatus != ANI_PENDING_ERROR) {
            ThrowInternalError(env, "failed to configure locale calendar!");
        }

        return ANI_PENDING_ERROR;
    }

    ani_ref hourCycleRef = nullptr;
    ANI_FATAL_IF_ERROR(env->Object_GetFieldByName_Ref(options, OPTIONS_FIELD_HOUR_CYCLE, &hourCycleRef));

    ani_boolean hourCycleUndefined = ANI_FALSE;
    ANI_FATAL_IF_ERROR(env->Reference_IsUndefined(hourCycleRef, &hourCycleUndefined));

    UErrorCode icuStatus = U_ZERO_ERROR;
    if (hourCycleUndefined == ANI_TRUE) {
        if (strcmp(locale->getLanguage(), icu::Locale::getChinese().getLanguage()) != 0) {
            return ANI_OK;
        }

        // applying chinese locale hourCycle fix: h12 -> h23
        locale->setKeywordValue(LOCALE_KEYWORD_HOUR_CYCLE, HOUR_CYCLE_23, icuStatus);
        if (U_FAILURE(icuStatus) == TRUE) {
            ThrowInternalError(env, std::string("failed to fix chinese locale hourCycle: ") + u_errorName(icuStatus));
            return ANI_PENDING_ERROR;
        }

        return ANI_OK;
    }

    ASSERT(hourCycleRef != nullptr);

    auto hourCycle = static_cast<ani_string>(hourCycleRef);
    std::string hourCycleStr = ConvertFromAniString(env, hourCycle);

    locale->setKeywordValue(LOCALE_KEYWORD_HOUR_CYCLE, hourCycleStr.data(), icuStatus);
    if (U_FAILURE(icuStatus) == TRUE) {
        ThrowInternalError(env, std::string("failed to set locale 'hours' keyword: ") + u_errorName(icuStatus));
        return ANI_PENDING_ERROR;
    }

    return ANI_OK;
}

static icu::UnicodeString GetLocaleDateTimeFormat(const icu::Locale &locale,
                                                  const icu::DateTimePatternGenerator &patternGenerator,
                                                  icu::DateFormat::EStyle dateStyle, UErrorCode &icuStatus)
{
    if (locale == icu::Locale::getUS()) {
        // en-LR locale uses 'correct' ( 'at' instead of ',' ) date-time separator
        icu::Locale fixLocale("en-LR");
        std::unique_ptr<icu::DateTimePatternGenerator> fixPatternGen(
            icu::DateTimePatternGenerator::createInstance(fixLocale, icuStatus));
        if (U_FAILURE(icuStatus) == TRUE) {
            return icu::UnicodeString();
        }

        return fixPatternGen->getDateTimeFormat(static_cast<UDateFormatStyle>(dateStyle), icuStatus);
    }

    return patternGenerator.getDateTimeFormat(static_cast<UDateFormatStyle>(dateStyle), icuStatus);
}

static bool RemoveExplicitHourCycleSymbolsFromTimeFormatSkeleton(icu::UnicodeString *skeleton)
{
    std::string skeletonStr;
    skeleton->toUTF8String(skeletonStr);

    bool skeletonUpdated = false;

    // removing AM/PM related symbols from time format skeleton
    std::size_t amPmStartIdx = skeletonStr.find_first_of(FORMAT_AM_PM_SYMBOLS);
    std::size_t amPmEndIdx = skeletonStr.find_last_of(FORMAT_AM_PM_SYMBOLS);
    if (amPmStartIdx != std::string::npos && amPmEndIdx != std::string::npos) {
        skeletonStr.erase(amPmStartIdx, amPmEndIdx - amPmStartIdx + 1);
        skeletonUpdated = true;
    }

    // replacing strict hour format symbols with locale aware 'j'
    std::size_t hourStartIdx = skeletonStr.find_first_of(FORMAT_HOUR_SYMBOLS);
    std::size_t hourEndIdx = skeletonStr.find_last_of(FORMAT_HOUR_SYMBOLS);
    if (hourStartIdx != std::string::npos && hourEndIdx != std::string::npos) {
        auto hourPatternSize = hourEndIdx - hourStartIdx + 1;
        skeletonStr.replace(hourStartIdx, hourPatternSize, hourPatternSize, 'j');
        skeletonUpdated = true;
    }

    if (skeletonUpdated) {
        *skeleton = icu::UnicodeString(skeletonStr.data());
    }

    return skeletonUpdated;
}

static std::unique_ptr<icu::UnicodeString> CreateDateTimeFormatPattern(ani_env *env,
                                                                       const icu::UnicodeString &datePattern,
                                                                       const icu::UnicodeString &timePattern,
                                                                       const icu::UnicodeString &localeDateTimeFormat,
                                                                       const icu::Locale &locale)
{
    std::array formatPatterns {icu::Formattable(timePattern), icu::Formattable(datePattern)};

    UErrorCode icuStatus = U_ZERO_ERROR;
    icu::MessageFormat messageFormat(localeDateTimeFormat, locale, icuStatus);
    if (U_FAILURE(icuStatus) == TRUE) {
        return ThrowInternalError(env, "locale aligned date+time format creation failed");
    }

    // creating combined date + time format pattern
    auto dateTimeFormatPattern = std::make_unique<icu::UnicodeString>();
    icu::FieldPosition fieldPos = 0;
    messageFormat.format(formatPatterns.data(), formatPatterns.size(), *dateTimeFormatPattern, fieldPos, icuStatus);
    if (U_FAILURE(icuStatus) == TRUE) {
        return ThrowInternalError(env, "locale aligned date+time format pattern creation failed");
    }

    return dateTimeFormatPattern;
}

static std::unique_ptr<icu::DateFormat> CreateStyleBasedDateFormatAlignedWithLocale(ani_env *env,
                                                                                    icu::DateFormat::EStyle dateStyle,
                                                                                    icu::DateFormat::EStyle timeStyle,
                                                                                    const icu::Locale &locale)
{
    if (timeStyle == icu::DateFormat::NONE) {
        return std::unique_ptr<icu::DateFormat>(icu::DateFormat::createDateInstance(dateStyle, locale));
    }

    std::unique_ptr<icu::DateFormat> timeFormat(icu::DateFormat::createTimeInstance(timeStyle, locale));

    icu::UnicodeString timeFormatPattern;
    static_cast<icu::SimpleDateFormat *>(timeFormat.get())->toPattern(timeFormatPattern);

    UErrorCode icuStatus = U_ZERO_ERROR;

    // transforming time format pattern to more generic time format skeleton
    icu::UnicodeString timeFormatSkeleton =
        icu::DateTimePatternGenerator::staticGetSkeleton(timeFormatPattern, icuStatus);
    if (U_FAILURE(icuStatus) == TRUE) {
        return ThrowInternalError(env, "style format pattern -> style format skeleton transformation failed");
    }

    RemoveExplicitHourCycleSymbolsFromTimeFormatSkeleton(&timeFormatSkeleton);

    // generating updated time format pattern based on updated time format skeleton
    std::unique_ptr<icu::DateTimePatternGenerator> patternGen(
        icu::DateTimePatternGenerator::createInstance(locale, icuStatus));
    if (U_FAILURE(icuStatus) == TRUE) {
        return ThrowInternalError(env, "DateTimePatternGenerator instance creation failed");
    }

    UDateTimePatternMatchOptions matchOpts = UDateTimePatternMatchOptions::UDATPG_MATCH_HOUR_FIELD_LENGTH;
    icu::UnicodeString alignedTimeFormatPattern = patternGen->getBestPattern(timeFormatSkeleton, matchOpts, icuStatus);
    if (U_FAILURE(icuStatus) == TRUE) {
        return ThrowInternalError(env, "locale aligned style based format pattern generation failed");
    }

    if (dateStyle == icu::DateFormat::NONE) {
        // dateStyle is not specified, so returning time pattern only based format
        auto alignedTimeFormat = std::make_unique<icu::SimpleDateFormat>(alignedTimeFormatPattern, locale, icuStatus);
        if (U_FAILURE(icuStatus) == TRUE) {
            return ThrowInternalError(env, "locale aligned style based time formatter creation failed");
        }

        return alignedTimeFormat;
    }

    std::unique_ptr<icu::DateFormat> dateFormat(icu::DateFormat::createDateInstance(dateStyle, locale));

    icu::UnicodeString dateFormatPattern;
    static_cast<icu::SimpleDateFormat *>(dateFormat.get())->toPattern(dateFormatPattern);

    // resolving locale specific date + time format
    const icu::UnicodeString localeDateTimeFormat = GetLocaleDateTimeFormat(locale, *patternGen, dateStyle, icuStatus);
    if (U_FAILURE(icuStatus) == TRUE) {
        return ThrowInternalError(env, "failed to resolve locale specific date+time format");
    }

    std::unique_ptr<icu::UnicodeString> alignedFormatPattern =
        CreateDateTimeFormatPattern(env, dateFormatPattern, alignedTimeFormatPattern, localeDateTimeFormat, locale);
    if (!alignedFormatPattern) {
        return nullptr;
    }

    auto alignedDateTimeFormat = std::make_unique<icu::SimpleDateFormat>(*alignedFormatPattern, locale, icuStatus);
    if (U_FAILURE(icuStatus) == TRUE) {
        return ThrowInternalError(env, "locale aligned style based date+time formatter creation failed");
    }

    return alignedDateTimeFormat;
}

static std::unique_ptr<icu::DateFormat> CreateStyleBasedDateFormat(ani_env *env, const icu::Locale &locale,
                                                                   ani_object options)
{
    ani_ref dateStyleRef = nullptr;
    ANI_FATAL_IF_ERROR(env->Object_GetFieldByName_Ref(options, "dateStyle", &dateStyleRef));

    ani_ref timeStyleRef = nullptr;
    ANI_FATAL_IF_ERROR(env->Object_GetFieldByName_Ref(options, "timeStyle", &timeStyleRef));

    ani_boolean dateStyleUndefined = ANI_FALSE;
    ANI_FATAL_IF_ERROR(env->Reference_IsUndefined(dateStyleRef, &dateStyleUndefined));

    icu::DateFormat::EStyle icuDateStyle = icu::DateFormat::NONE;
    if (dateStyleUndefined != ANI_TRUE) {
        ASSERT(dateStyleRef != nullptr);

        auto dateStyle = static_cast<ani_string>(dateStyleRef);
        icuDateStyle = ToICUDateTimeStyle(env, dateStyle);
    }

    ani_boolean timeStyleUndefined = ANI_FALSE;
    ANI_FATAL_IF_ERROR(env->Reference_IsUndefined(timeStyleRef, &timeStyleUndefined));

    icu::DateFormat::EStyle icuTimeStyle = icu::DateFormat::NONE;
    if (timeStyleUndefined != ANI_TRUE) {
        ASSERT(timeStyleRef != nullptr);

        auto timeStyle = static_cast<ani_string>(timeStyleRef);
        icuTimeStyle = ToICUDateTimeStyle(env, timeStyle);
    }

    return CreateStyleBasedDateFormatAlignedWithLocale(env, icuDateStyle, icuTimeStyle, locale);
}

static ani_object DateTimeFormatGetOptions(ani_env *env, ani_object self)
{
    ani_ref optionsRef = nullptr;
    ANI_FATAL_IF_ERROR(env->Object_GetFieldByName_Ref(self, "options", &optionsRef));
    ASSERT(optionsRef != nullptr);

    return static_cast<ani_object>(optionsRef);
}

static std::unique_ptr<icu::UnicodeString> DateTimeFormatGetPatternSkeleton(ani_env *env, ani_object self)
{
    ani_ref patternRef;
    ANI_FATAL_IF_ERROR(env->Object_GetFieldByName_Ref(self, "pattern", &patternRef));

    auto pattern = static_cast<ani_string>(patternRef);

    ani_size patternSize = 0;
    ANI_FATAL_IF_ERROR(env->String_GetUTF16Size(pattern, &patternSize));

    ani_size copiedCharsCount = 0;
    std::vector<uint16_t> patternBuf(patternSize + 1);

    ANI_FATAL_IF_ERROR(env->String_GetUTF16(pattern, patternBuf.data(), patternBuf.size(), &copiedCharsCount));
    ANI_FATAL_IF(copiedCharsCount != patternSize);

    return std::make_unique<icu::UnicodeString>(patternBuf.data(), patternSize);
}

static std::unique_ptr<icu::DateFormat> CreateICUDateFormat(ani_env *env, ani_object self)
{
    std::unique_ptr<icu::Locale> icuLocale = ToICULocale(env, self);
    if (!icuLocale) {
        return nullptr;
    }

    std::unique_ptr<icu::UnicodeString> patternSkeleton = DateTimeFormatGetPatternSkeleton(env, self);
    if (!patternSkeleton) {
        return nullptr;
    }

    ani_object options = DateTimeFormatGetOptions(env, self);
    ani_status aniStatus = ConfigureLocaleOptions(env, icuLocale.get(), options);
    if (aniStatus != ANI_OK) {
        return nullptr;
    }

    std::unique_ptr<icu::DateFormat> icuDateFormat;
    if (patternSkeleton->isEmpty() == FALSE) {
        icuDateFormat = CreateSkeletonBasedDateFormat(env, *icuLocale, *patternSkeleton);
    } else {
        icuDateFormat = CreateStyleBasedDateFormat(env, *icuLocale, options);
    }

    if (!icuDateFormat) {
        // DateFormat creation failed
        return nullptr;
    }

    aniStatus = DateFormatSetTimeZone(env, icuDateFormat.get(), options);
    if (aniStatus != ANI_OK) {
        if (aniStatus != ANI_PENDING_ERROR) {
            ThrowInternalError(env, "DateFormat time zone initialization failed");
        }
        return nullptr;
    }

    return icuDateFormat;
}

static ani_string StdCoreIntlDateTimeFormatFormatImpl(ani_env *env, ani_object self, ani_double timestamp)
{
    std::unique_ptr<icu::DateFormat> icuDateFormat = CreateICUDateFormat(env, self);
    if (!icuDateFormat) {
        return nullptr;
    }

    icu::UnicodeString icuFormattedDate;
    icuDateFormat->format(timestamp, icuFormattedDate);

    auto formattedDateChars = reinterpret_cast<const uint16_t *>(icuFormattedDate.getBuffer());
    return CreateUtf16String(env, formattedDateChars, icuFormattedDate.length());
}

static ani_array StdCoreIntlDateTimeFormatFormatToPartsImpl(ani_env *env, ani_object self, ani_double timestamp)
{
    std::unique_ptr<icu::DateFormat> dateFormat = CreateICUDateFormat(env, self);
    if (!dateFormat) {
        // DateFormat creation failed ( check for pending error )
        return nullptr;
    }

    UErrorCode status = U_ZERO_ERROR;

    icu::UnicodeString formattedDate;
    icu::FieldPositionIterator fieldPosIter;

    dateFormat->format(timestamp, formattedDate, &fieldPosIter, status);
    if (U_FAILURE(status) == TRUE) {
        return ThrowInternalError(env, std::string("DateFormat.format() failed: ") + u_errorName(status));
    }

    int32_t prevFieldEndIdx = 0;
    const icu::UnicodeString literalType(DTF_PART_LITERAL_TYPE);

    icu::FieldPosition fieldPos;
    std::vector<std::pair<icu::UnicodeString, icu::UnicodeString>> parts;
    while (fieldPosIter.next(fieldPos) == TRUE) {
        if (fieldPos.getBeginIndex() > prevFieldEndIdx) {
            icu::UnicodeString literalValue;
            formattedDate.extractBetween(prevFieldEndIdx, fieldPos.getBeginIndex(), literalValue);

            parts.emplace_back(literalType, literalValue);
        }

        const char *partType = DTF_PART_TYPES.at(fieldPos.getField());

        icu::UnicodeString fieldValue;
        formattedDate.extractBetween(fieldPos.getBeginIndex(), fieldPos.getEndIndex(), fieldValue);

        parts.emplace_back(partType, fieldValue);

        prevFieldEndIdx = fieldPos.getEndIndex();
    }

    ani_class fmtPartImplCls = nullptr;
    ANI_FATAL_IF_ERROR(env->FindClass("Lstd/core/Intl/DateTimeFormatPartImpl;", &fmtPartImplCls));

    ani_method fmtPartImplCtor;
    ANI_FATAL_IF_ERROR(env->Class_FindMethod(fmtPartImplCls, "<ctor>", DTF_PART_IMPL_CTOR_SIGNATURE, &fmtPartImplCtor));

    ani_array formattedDateParts {};
    ANI_FATAL_IF_ERROR(env->Array_New(parts.size(), nullptr, &formattedDateParts));

    for (size_t partIdx = 0; partIdx < parts.size(); partIdx++) {
        const auto &part = parts[partIdx];

        auto partTypeChars = reinterpret_cast<const uint16_t *>(part.first.getBuffer());
        ani_string partType = CreateUtf16String(env, partTypeChars, part.first.length());

        auto partValueChars = reinterpret_cast<const uint16_t *>(part.second.getBuffer());
        ani_string partValue = CreateUtf16String(env, partValueChars, part.second.length());

        ani_object fmtPartImpl = nullptr;
        // NOLINTNEXTLINE(cppcoreguidelines-pro-type-vararg)
        ANI_FATAL_IF_ERROR(env->Object_New(fmtPartImplCls, fmtPartImplCtor, &fmtPartImpl, partType, partValue));
        ANI_FATAL_IF_ERROR(env->Array_Set(formattedDateParts, partIdx, fmtPartImpl));
    }

    return formattedDateParts;
}

using UStr = icu::UnicodeString;

static ani_object StdCoreIntlDateTimeFormatFormatResolvedOptionsImpl(ani_env *env, ani_object self)
{
    std::unique_ptr<icu::DateFormat> dateFormat = CreateICUDateFormat(env, self);
    if (!dateFormat) {
        return nullptr;
    }

    auto dateFormatImpl = static_cast<icu::SimpleDateFormat *>(dateFormat.get());
    const icu::Locale &locale = dateFormatImpl->getSmpFmtLocale();

    UErrorCode status = U_ZERO_ERROR;

    auto langTagStr = locale.toLanguageTag<std::string>(status);
    if (U_FAILURE(status) == TRUE) {
        return ThrowInternalError(env, std::string("failed to get locale lang tag: ") + u_errorName(status));
    }
    ani_string langTag = CreateUtf8String(env, langTagStr.data(), langTagStr.size());

    const char *calendarType = dateFormat->getCalendar()->getType();
    ani_string calendar = CreateUtf8String(env, calendarType, strlen(calendarType));

    std::unique_ptr<icu::NumberingSystem> numSys(icu::NumberingSystem::createInstance(locale, status));
    if (U_FAILURE(status) == TRUE) {
        return ThrowInternalError(env, std::string("NumberingSystem creation failed: ") + u_errorName(status));
    }

    ani_string numSysName = CreateUtf8String(env, numSys->getName(), strlen(numSys->getName()));

    icu::UnicodeString timeZoneId;
    dateFormat->getTimeZone().getID(timeZoneId);

    auto timeZoneIdChars = reinterpret_cast<const uint16_t *>(timeZoneId.getBuffer());
    ani_string timeZone = CreateUtf16String(env, timeZoneIdChars, timeZoneId.length());

    ani_class optsClass = nullptr;
    ANI_FATAL_IF_ERROR(env->FindClass("Lstd/core/Intl/ResolvedDateTimeFormatOptionsImpl;", &optsClass));

    ani_method optsCtor = nullptr;
    ANI_FATAL_IF_ERROR(env->Class_FindMethod(optsClass, "<ctor>", RESOLVED_OPTS_CTOR_SIGNATURE, &optsCtor));

    ani_object resolvedOpts = nullptr;
    // NOLINTNEXTLINE(cppcoreguidelines-pro-type-vararg)
    env->Object_New(optsClass, optsCtor, &resolvedOpts, langTag, calendar, numSysName, timeZone);

    auto localeHours = locale.getKeywordValue<std::string>(LOCALE_KEYWORD_HOUR_CYCLE, status);
    if (U_FAILURE(status) == TRUE) {
        return ThrowInternalError(env, std::string("failed to get locale 'hours' keyword: ") + u_errorName(status));
    }

    if (!localeHours.empty()) {
        ani_string hourCycle = CreateUtf8String(env, localeHours.data(), localeHours.size());

        ani_method setter = nullptr;
        ANI_FATAL_IF_ERROR(env->Class_FindSetter(optsClass, OPTIONS_FIELD_HOUR_CYCLE, &setter));

        // NOLINTNEXTLINE(cppcoreguidelines-pro-type-vararg)
        ANI_FATAL_IF_ERROR(env->Object_CallMethod_Void(resolvedOpts, setter, hourCycle));
    }

    return resolvedOpts;
}

static void FillDateTimeRangeFormatPartArray(ani_env *env, ani_array partsArr,
                                             const std::vector<std::tuple<UStr, UStr, UStr>> &parts)
{
    ani_class partImplCls = nullptr;
    ANI_FATAL_IF_ERROR(env->FindClass("Lstd/core/Intl/DateTimeRangeFormatPartImpl;", &partImplCls));

    ani_method partImplCtor = nullptr;
    ANI_FATAL_IF_ERROR(env->Class_FindMethod(partImplCls, "<ctor>", DTRF_PART_IMPL_CTOR_SIGNATURE, &partImplCtor));

    for (size_t partIdx = 0; partIdx < parts.size(); partIdx++) {
        const auto &[partType, partValue, partSource] = parts[partIdx];

        auto partTypeChars = reinterpret_cast<const uint16_t *>(partType.getBuffer());
        ani_string partTypeStr = CreateUtf16String(env, partTypeChars, partType.length());

        auto partValueChars = reinterpret_cast<const uint16_t *>(partValue.getBuffer());
        ani_string partValStr = CreateUtf16String(env, partValueChars, partValue.length());

        auto partSourceChars = reinterpret_cast<const uint16_t *>(partSource.getBuffer());
        ani_string partSrcStr = CreateUtf16String(env, partSourceChars, partSource.length());

        ani_object partImpl = nullptr;
        // NOLINTNEXTLINE(cppcoreguidelines-pro-type-vararg)
        ANI_FATAL_IF_ERROR(env->Object_New(partImplCls, partImplCtor, &partImpl, partTypeStr, partValStr, partSrcStr));
        ANI_FATAL_IF_ERROR(env->Array_Set(partsArr, partIdx, partImpl));
    }
}

static ani_status DateIntervalFormatSetTimeZone(ani_env *env, icu::DateIntervalFormat *format, ani_object options)
{
    ani_ref timeZoneRef = nullptr;
    ANI_FATAL_IF_ERROR(env->Object_GetFieldByName_Ref(options, "timeZone", &timeZoneRef));

    auto timeZone = static_cast<ani_string>(timeZoneRef);
    std::unique_ptr<icu::UnicodeString> timeZoneId = UnicodeStringFromAniString(env, timeZone);
    if (!timeZoneId) {
        return ANI_OK;
    }

    std::unique_ptr<icu::TimeZone> formatTimeZone(icu::TimeZone::createTimeZone(*timeZoneId));
    if (*formatTimeZone == icu::TimeZone::getUnknown()) {
        std::string invalidTimeZoneId;
        timeZoneId->toUTF8String(invalidTimeZoneId);

        ThrowRangeError(env, "Invalid time zone specified: " + invalidTimeZoneId);
        return ANI_PENDING_ERROR;
    }

    format->adoptTimeZone(formatTimeZone.release());

    return ANI_OK;
}

static ani_status DateIntervalFormatSetTimeZone(ani_env *env, icu::DateIntervalFormat *format, ani_object options)
{
    ani_ref timeZoneRef = nullptr;
    ANI_FATAL_IF_ERROR(env->Object_GetFieldByName_Ref(options, "timeZone", &timeZoneRef));

    auto timeZone = static_cast<ani_string>(timeZoneRef);
    std::unique_ptr<icu::UnicodeString> timeZoneId = UnicodeStringFromAniString(env, timeZone);
    if (!timeZoneId) {
        return ANI_OK;
    }

    std::unique_ptr<icu::TimeZone> formatTimeZone(icu::TimeZone::createTimeZone(*timeZoneId));
    if (*formatTimeZone == icu::TimeZone::getUnknown()) {
        std::string invalidTimeZoneId;
        timeZoneId->toUTF8String(invalidTimeZoneId);

        ThrowRangeError(env, "Invalid time zone specified: " + invalidTimeZoneId);
        return ANI_PENDING_ERROR;
    }

    format->adoptTimeZone(formatTimeZone.release());

    return ANI_OK;
}

static std::unique_ptr<icu::FormattedDateInterval> FormatDateInterval(ani_env *env, ani_object self, ani_double start,
                                                                      ani_double end)
{
    std::unique_ptr<icu::DateFormat> dateFmt = CreateICUDateFormat(env, self);
    if (!dateFmt) {
        return nullptr;
    }

    auto dateFmtImpl = static_cast<icu::SimpleDateFormat *>(dateFmt.get());

    UStr pattern;
    dateFmtImpl->toPattern(pattern);

    UErrorCode status = U_ZERO_ERROR;
    UStr skeleton = icu::DateTimePatternGenerator::staticGetSkeleton(pattern, status);
    if (U_FAILURE(status) == TRUE) {
        return ThrowInternalError(env, std::string("Failed to get skeleton: ") + u_errorName(status));
    }

    const icu::Locale &locale = dateFmtImpl->getSmpFmtLocale();
    std::unique_ptr<icu::DateIntervalFormat> intervalFmt(
        icu::DateIntervalFormat::createInstance(skeleton, locale, status));
    if (U_FAILURE(status) == TRUE) {
        return ThrowInternalError(env, std::string("Failed to create DateIntervalFormat: ") + u_errorName(status));
    }

    ani_object options = DateTimeFormatGetOptions(env, self);
    DateIntervalFormatSetTimeZone(env, intervalFmt.get(), options);

    auto interval = std::make_unique<icu::DateInterval>(start, end);

    icu::FormattedDateInterval formattedIntervalVal = intervalFmt->formatToValue(*interval, status);
    if (U_FAILURE(status) == TRUE) {
        return ThrowInternalError(env, std::string("DateIntervalFormat::formatToValue failed: ") + u_errorName(status));
    }

    return std::make_unique<icu::FormattedDateInterval>(std::move(formattedIntervalVal));
}

enum DateIntervalPartSource { OUT_OF_RANGE = -1, START_RANGE = 0, END_RANGE = 1 };

static ani_string StdCoreIntlDateTimeFormatFormatRangeImpl(ani_env *env, ani_object self, ani_double start,
                                                           ani_double end)
{
    auto formattedIntervalVal = FormatDateInterval(env, self, start, end);

    UErrorCode status = U_ZERO_ERROR;
    UStr formattedInterval = formattedIntervalVal->toString(status);
    if (U_FAILURE(status) == TRUE) {
        return ThrowInternalError(env, std::string("FormattedDateInterval::toString failed: ") + u_errorName(status));
    }

    auto formattedIntervalChars = reinterpret_cast<const uint16_t *>(formattedInterval.getBuffer());
    return CreateUtf16String(env, formattedIntervalChars, formattedInterval.length());
}

static ani_array StdCoreIntlDateTimeFormatFormatRangeToPartsImpl(ani_env *env, ani_object self, ani_double start,
                                                                 ani_double end)
{
    auto formattedIntervalVal = FormatDateInterval(env, self, start, end);

    UErrorCode status = U_ZERO_ERROR;
    UStr formattedInterval = formattedIntervalVal->toString(status);
    if (U_FAILURE(status) == TRUE) {
        return ThrowInternalError(env, std::string("FormattedDateInterval::toString failed: ") + u_errorName(status));
    }

    std::vector<std::tuple<UStr, UStr, UStr>> parts;
    icu::ConstrainedFieldPosition partPos;
    DateIntervalPartSource partSource = OUT_OF_RANGE;
    int32_t prevPartEndIdx = 0;
    int32_t prevSpanEndIdx = 0;
    const UStr partLiteralType = DTF_PART_LITERAL_TYPE;
    const UStr partSourceShared = DTRF_PART_SOURCE_SHARED;

    while (formattedIntervalVal->nextPosition(partPos, status) == TRUE) {
        if (U_FAILURE(status) == TRUE) {
            return ThrowInternalError(env, std::string("FormattedDateInterval::nextPos failed:") + u_errorName(status));
        }

        if (partPos.getCategory() == UFIELD_CATEGORY_DATE_INTERVAL_SPAN) {
            partSource = static_cast<DateIntervalPartSource>(partSource + 1);

            if (partPos.getStart() > prevSpanEndIdx) {
                UStr literalValue;
                formattedInterval.extractBetween(prevSpanEndIdx, partPos.getStart(), literalValue);

                parts.emplace_back(partLiteralType, literalValue, partSourceShared);
            }

            prevSpanEndIdx = partPos.getLimit(), prevPartEndIdx = partPos.getStart();

            continue;
        }
        if (partPos.getCategory() == UFIELD_CATEGORY_DATE) {
            const char *partSourceName = DTRF_PART_SOURCES.at(partSource);
            if (partPos.getStart() > prevPartEndIdx) {
                UStr literalValue;
                formattedInterval.extractBetween(prevPartEndIdx, partPos.getStart(), literalValue);

                parts.emplace_back(partLiteralType, literalValue, UStr(partSourceName));
            }

            UStr partValue;
            formattedInterval.extractBetween(partPos.getStart(), partPos.getLimit(), partValue);

            parts.emplace_back(UStr(DTF_PART_TYPES.at(partPos.getField())), partValue, UStr(partSourceName));

            prevPartEndIdx = partPos.getLimit();
        } else {
            UNREACHABLE();
        }
    }

    ani_array partsArr {};
    ANI_FATAL_IF_ERROR(env->Array_New(parts.size(), nullptr, &partsArr));

    FillDateTimeRangeFormatPartArray(env, partsArr, parts);

    return partsArr;
}

ani_status RegisterIntlDateTimeFormatMethods(ani_env *env)
{
    ani_class dtfClass;
    ANI_FATAL_IF_ERROR(env->FindClass("Lstd/core/Intl/DateTimeFormat;", &dtfClass));

    std::array dtfMethods {
        ani_native_function {"formatImpl", "D:Lstd/core/String;",
                             reinterpret_cast<void *>(StdCoreIntlDateTimeFormatFormatImpl)},
        ani_native_function {"formatToPartsImpl", "D:Lescompat/Array;",
                             reinterpret_cast<void *>(StdCoreIntlDateTimeFormatFormatToPartsImpl)},
        ani_native_function {"formatRangeImpl", "DD:Lstd/core/String;",
                             reinterpret_cast<void *>(StdCoreIntlDateTimeFormatFormatRangeImpl)},
        ani_native_function {"formatRangeToPartsImpl", "DD:Lescompat/Array;",
                             reinterpret_cast<void *>(StdCoreIntlDateTimeFormatFormatRangeToPartsImpl)},
        ani_native_function {"resolvedOptionsImpl", ":Lstd/core/Intl/ResolvedDateTimeFormatOptions;",
                             reinterpret_cast<void *>(StdCoreIntlDateTimeFormatFormatResolvedOptionsImpl)},
        ani_native_function {"getLocaleHourCycle", ":Lstd/core/String;",
                             reinterpret_cast<void *>(StdCoreIntlDateTimeFormatGetLocaleHourCycle)},
    };

    ani_status status = env->Class_BindNativeMethods(dtfClass, dtfMethods.data(), dtfMethods.size());
    if (!(status == ANI_OK || status == ANI_ALREADY_BINDED)) {
        return status;
    }

    return ANI_OK;
}
}  // namespace ark::ets::stdlib::intl<|MERGE_RESOLUTION|>--- conflicted
+++ resolved
@@ -173,7 +173,6 @@
 {
     ani_ref timeZoneRef = nullptr;
     ANI_FATAL_IF_ERROR(env->Object_GetFieldByName_Ref(options, "timeZone", &timeZoneRef));
-<<<<<<< HEAD
 
     auto timeZone = static_cast<ani_string>(timeZoneRef);
     std::unique_ptr<icu::UnicodeString> timeZoneId = UnicodeStringFromAniString(env, timeZone);
@@ -186,20 +185,6 @@
         std::string invalidTimeZoneId;
         timeZoneId->toUTF8String(invalidTimeZoneId);
 
-=======
-
-    auto timeZone = static_cast<ani_string>(timeZoneRef);
-    std::unique_ptr<icu::UnicodeString> timeZoneId = UnicodeStringFromAniString(env, timeZone);
-    if (!timeZoneId) {
-        return ANI_OK;
-    }
-
-    std::unique_ptr<icu::TimeZone> formatTimeZone(icu::TimeZone::createTimeZone(*timeZoneId));
-    if (*formatTimeZone == icu::TimeZone::getUnknown()) {
-        std::string invalidTimeZoneId;
-        timeZoneId->toUTF8String(invalidTimeZoneId);
-
->>>>>>> 3524c191
         ThrowRangeError(env, "Invalid time zone specified: " + invalidTimeZoneId);
         return ANI_PENDING_ERROR;
     }
@@ -800,31 +785,6 @@
     return ANI_OK;
 }
 
-static ani_status DateIntervalFormatSetTimeZone(ani_env *env, icu::DateIntervalFormat *format, ani_object options)
-{
-    ani_ref timeZoneRef = nullptr;
-    ANI_FATAL_IF_ERROR(env->Object_GetFieldByName_Ref(options, "timeZone", &timeZoneRef));
-
-    auto timeZone = static_cast<ani_string>(timeZoneRef);
-    std::unique_ptr<icu::UnicodeString> timeZoneId = UnicodeStringFromAniString(env, timeZone);
-    if (!timeZoneId) {
-        return ANI_OK;
-    }
-
-    std::unique_ptr<icu::TimeZone> formatTimeZone(icu::TimeZone::createTimeZone(*timeZoneId));
-    if (*formatTimeZone == icu::TimeZone::getUnknown()) {
-        std::string invalidTimeZoneId;
-        timeZoneId->toUTF8String(invalidTimeZoneId);
-
-        ThrowRangeError(env, "Invalid time zone specified: " + invalidTimeZoneId);
-        return ANI_PENDING_ERROR;
-    }
-
-    format->adoptTimeZone(formatTimeZone.release());
-
-    return ANI_OK;
-}
-
 static std::unique_ptr<icu::FormattedDateInterval> FormatDateInterval(ani_env *env, ani_object self, ani_double start,
                                                                       ani_double end)
 {
