--- conflicted
+++ resolved
@@ -600,11 +600,7 @@
     return CreateUtf16String(env, formattedDateChars, icuFormattedDate.length());
 }
 
-<<<<<<< HEAD
-static ani_array_ref FormatToPartsImpl(ani_env *env, ani_object self, ani_double timestamp)
-=======
 static ani_array FormatToPartsImpl(ani_env *env, ani_object self, ani_double timestamp)
->>>>>>> a77d6327
 {
     std::unique_ptr<icu::DateFormat> dateFormat = CreateICUDateFormat(env, self);
     if (!dateFormat) {
@@ -839,7 +835,6 @@
         return ThrowInternalError(env, std::string("FormattedDateInterval failed"));
     }
 
-    ASSERT(formattedIntervalVal != nullptr);
     UErrorCode status = U_ZERO_ERROR;
     UStr formattedInterval = formattedIntervalVal->toString(status);
     if (U_FAILURE(status) == TRUE) {
@@ -850,18 +845,13 @@
     return CreateUtf16String(env, formattedIntervalChars, formattedInterval.length());
 }
 
-<<<<<<< HEAD
-static ani_array_ref FormatRangeToPartsImpl(ani_env *env, ani_object self, ani_double start, ani_double end)
-=======
 static ani_array FormatRangeToPartsImpl(ani_env *env, ani_object self, ani_double start, ani_double end)
->>>>>>> a77d6327
 {
     auto formattedIntervalVal = FormatDateInterval(env, self, start, end);
     if (UNLIKELY(formattedIntervalVal == nullptr)) {
         return ThrowInternalError(env, std::string("FormattedDateInterval failed"));
     }
 
-    ASSERT(formattedIntervalVal != nullptr);
     UErrorCode status = U_ZERO_ERROR;
     UStr formattedInterval = formattedIntervalVal->toString(status);
     if (U_FAILURE(status) == TRUE) {
@@ -927,17 +917,6 @@
     ANI_FATAL_IF_ERROR(env->FindClass("std.core.Intl.DateTimeFormat", &dtfClass));
 
     std::array dtfMethods {
-<<<<<<< HEAD
-        ani_native_function {"formatImpl", "D:Lstd/core/String;", reinterpret_cast<void *>(FormatImpl)},
-        ani_native_function {"formatToPartsImpl", "D:[Lstd/core/Intl/DateTimeFormatPart;",
-                             reinterpret_cast<void *>(FormatToPartsImpl)},
-        ani_native_function {"formatRangeImpl", "DD:Lstd/core/String;", reinterpret_cast<void *>(FormatRangeImpl)},
-        ani_native_function {"formatRangeToPartsImpl", "DD:[Lstd/core/Intl/DateTimeRangeFormatPart;",
-                             reinterpret_cast<void *>(FormatRangeToPartsImpl)},
-        ani_native_function {"resolvedOptionsImpl", ":Lstd/core/Intl/ResolvedDateTimeFormatOptions;",
-                             reinterpret_cast<void *>(FormatResolvedOptionsImpl)},
-        ani_native_function {"getLocaleHourCycle", ":Lstd/core/String;", reinterpret_cast<void *>(GetLocaleHourCycle)},
-=======
         ani_native_function {"formatImpl", "d:C{std.core.String}", reinterpret_cast<void *>(FormatImpl)},
         ani_native_function {"formatToPartsImpl", "d:C{escompat.Array}", reinterpret_cast<void *>(FormatToPartsImpl)},
         ani_native_function {"formatRangeImpl", "dd:C{std.core.String}", reinterpret_cast<void *>(FormatRangeImpl)},
@@ -946,7 +925,6 @@
         ani_native_function {"resolvedOptionsImpl", ":C{std.core.Intl.ResolvedDateTimeFormatOptions}",
                              reinterpret_cast<void *>(FormatResolvedOptionsImpl)},
         ani_native_function {"getLocaleHourCycle", ":C{std.core.String}", reinterpret_cast<void *>(GetLocaleHourCycle)},
->>>>>>> a77d6327
     };
 
     ani_status status = env->Class_BindNativeMethods(dtfClass, dtfMethods.data(), dtfMethods.size());
