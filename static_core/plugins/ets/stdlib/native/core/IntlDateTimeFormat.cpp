/**
 * Copyright (c) 2025 Huawei Device Co., Ltd.
 * Licensed under the Apache License, Version 2.0 (the "License");
 * you may not use this file except in compliance with the License.
 * You may obtain a copy of the License at
 *
 * http://www.apache.org/licenses/LICENSE-2.0
 *
 * Unless required by applicable law or agreed to in writing, software
 * distributed under the License is distributed on an "AS IS" BASIS,
 * WITHOUT WARRANTIES OR CONDITIONS OF ANY KIND, either express or implied.
 * See the License for the specific language governing permissions and
 * limitations under the License.
 */

#include <array>
#include <vector>
#include <cstring>
#include <regex>

#include "unicode/locid.h"
#include "unicode/unistr.h"
#include "unicode/datefmt.h"
#include "unicode/dtptngen.h"
#include "unicode/smpdtfmt.h"
#include "unicode/msgfmt.h"
#include <unicode/dtitvfmt.h>
#include <unicode/numsys.h>

#include "libarkbase/macros.h"
#include "plugins/ets/stdlib/native/core/IntlDateTimeFormat.h"

#include "stdlib_ani_helpers.h"

namespace ark::ets::stdlib::intl {
constexpr const char *FORMAT_HOUR_SYMBOLS = "hHkK";
constexpr const char *FORMAT_AM_PM_SYMBOLS = "a";

constexpr const char *OPTIONS_FIELD_HOUR_CYCLE = "hourCycle_";
<<<<<<< HEAD
=======
constexpr const char *OPTIONS_PROPERTY_HOUR_CYCLE = "hourCycle";
>>>>>>> aad9f664

constexpr const char *LOCALE_KEYWORD_HOUR_CYCLE = "hours";
constexpr const char *LOCALE_KEYWORD_CALENDAR = "calendar";
constexpr const char *HOUR_CYCLE_11 = "h11";
constexpr const char *HOUR_CYCLE_12 = "h12";
constexpr const char *HOUR_CYCLE_23 = "h23";
constexpr const char *HOUR_CYCLE_24 = "h24";

constexpr const char *STYLE_FULL = "full";
constexpr const char *STYLE_LONG = "long";
constexpr const char *STYLE_MEDIUM = "medium";
constexpr const char *STYLE_SHORT = "short";

constexpr const char *ERROR_CTOR_SIGNATURE = "C{std.core.String}:";
constexpr const char *DTF_PART_IMPL_CTOR_SIGNATURE = "C{std.core.String}C{std.core.String}:";
constexpr const char *DTRF_PART_IMPL_CTOR_SIGNATURE = "C{std.core.String}C{std.core.String}C{std.core.String}:";
constexpr const char *RESOLVED_OPTS_CTOR_SIGNATURE =
    "C{std.core.String}C{std.core.String}C{std.core.String}C{std.core.String}:";

constexpr const char *DTF_PART_LITERAL_TYPE = "literal";
constexpr const char *DTRF_PART_SOURCE_SHARED = "shared";

constexpr std::array<const char *, 25> DTF_PART_TYPES = {"era",
                                                         "year",
                                                         "month",
                                                         "day",
                                                         "hourDay1",
                                                         "hourDay0",
                                                         "minute",
                                                         "second",
                                                         "fractionalSecond",
                                                         "weekday",
                                                         "dayOfYear",
                                                         "dayOfWeekInMonth",
                                                         "weekOfYear",
                                                         "weekOfMonth",
                                                         "dayPeriod",
                                                         "hour",
                                                         "hour0",
                                                         "timeZoneName",
                                                         "yearWoy",
                                                         "dowLocal",
                                                         "extYear",
                                                         "julianDay",
                                                         "msInDay",
                                                         "timezone",
                                                         "timezoneGeneric"};

constexpr std::array<const char *, 3> DTRF_PART_SOURCES = {"startRange", "endRange"};

static void ThrowRangeError(ani_env *env, const std::string &message)
{
    ani_class errorClass = nullptr;
    ANI_FATAL_IF_ERROR(env->FindClass("std.core.RangeError", &errorClass));

    ThrowNewError(env, errorClass, message, ERROR_CTOR_SIGNATURE);
}

static std::nullptr_t ThrowInternalError(ani_env *env, const std::string &message)
{
    ani_class errorClass = nullptr;
    ANI_FATAL_IF_ERROR(env->FindClass("std.core.InternalError", &errorClass));

    ThrowNewError(env, errorClass, message, ERROR_CTOR_SIGNATURE);
    return nullptr;
}

static std::unique_ptr<icu::Locale> ToICULocale(ani_env *env, ani_object self)
{
    ani_ref localeRef = nullptr;
    ANI_FATAL_IF_ERROR(env->Object_GetFieldByName_Ref(self, "locale", &localeRef));

    ani_boolean localeIsUndefined = ANI_FALSE;
    ANI_FATAL_IF_ERROR(env->Reference_IsUndefined(localeRef, &localeIsUndefined));
    ANI_FATAL_IF(localeIsUndefined == ANI_TRUE);

    auto locale = static_cast<ani_string>(localeRef);
    ASSERT(locale != nullptr);

    std::string localeStr = ConvertFromAniString(env, locale);

    UErrorCode status = U_ZERO_ERROR;
    auto icuLocale = std::make_unique<icu::Locale>(icu::Locale::forLanguageTag(localeStr.data(), status));
    if (U_FAILURE(status) == TRUE) {
        return ThrowInternalError(env, std::string("failed to create locale by lang tag: ") + u_errorName(status));
    }

    return icuLocale;
}

static icu::DateFormat::EStyle ToICUDateTimeStyle(ani_env *env, ani_string style)
{
    std::string styleStr = ConvertFromAniString(env, style);
    if (styleStr == STYLE_FULL) {
        return icu::DateFormat::FULL;
    }
    if (styleStr == STYLE_LONG) {
        return icu::DateFormat::LONG;
    }
    if (styleStr == STYLE_MEDIUM) {
        return icu::DateFormat::MEDIUM;
    }
    if (styleStr == STYLE_SHORT) {
        return icu::DateFormat::SHORT;
    }

    return icu::DateFormat::NONE;
}

static std::unique_ptr<icu::UnicodeString> UnicodeStringFromAniString(ani_env *env, ani_string str)
{
    ani_boolean strUndef = ANI_FALSE;
    ANI_FATAL_IF_ERROR(env->Reference_IsUndefined(str, &strUndef));

    if (strUndef == ANI_TRUE) {
        return nullptr;
    }

    ASSERT(str != nullptr);

    ani_size strSize = 0;
    ANI_FATAL_IF_ERROR(env->String_GetUTF16Size(str, &strSize));

    std::vector<uint16_t> strBuf(strSize + 1);

    ani_size charsCount = 0;
    ANI_FATAL_IF_ERROR(env->String_GetUTF16(str, strBuf.data(), strBuf.size(), &charsCount));
    ASSERT(charsCount == strSize);

    return std::make_unique<icu::UnicodeString>(strBuf.data(), strSize);
}

static ani_status DateFormatSetTimeZone(ani_env *env, icu::DateFormat *dateFormat, ani_object options)
{
    ani_ref timeZoneRef = nullptr;
    ANI_FATAL_IF_ERROR(env->Object_GetFieldByName_Ref(options, "timeZone_", &timeZoneRef));

    auto timeZone = static_cast<ani_string>(timeZoneRef);
    std::unique_ptr<icu::UnicodeString> timeZoneId = UnicodeStringFromAniString(env, timeZone);
    if (!timeZoneId) {
        return ANI_OK;
    }

    std::unique_ptr<icu::TimeZone> formatTimeZone(icu::TimeZone::createTimeZone(*timeZoneId));
    if (*formatTimeZone == icu::TimeZone::getUnknown()) {
        std::string invalidTimeZoneId;
        timeZoneId->toUTF8String(invalidTimeZoneId);

        ThrowRangeError(env, "Invalid time zone specified: " + invalidTimeZoneId);
        return ANI_PENDING_ERROR;
    }

    dateFormat->adoptTimeZone(formatTimeZone.release());

    return ANI_OK;
}

static ani_string GetLocaleHourCycle(ani_env *env, ani_object self)
{
    std::unique_ptr<icu::Locale> icuLocale = ToICULocale(env, self);
    if (!icuLocale) {
        return nullptr;
    }

    UErrorCode icuStatus = U_ZERO_ERROR;
    std::unique_ptr<icu::DateTimePatternGenerator> hourCycleResolver(
        icu::DateTimePatternGenerator::createInstance(*icuLocale, icuStatus));

    if (U_FAILURE(icuStatus) == TRUE) {
        return ThrowInternalError(env, "Locale hour cycle resolver instance creation failed");
    }

    UDateFormatHourCycle localeHourCycle = hourCycleResolver->getDefaultHourCycle(icuStatus);
    if (U_FAILURE(icuStatus) == TRUE) {
        return ThrowInternalError(env, "Failed to resolve locale hour cycle");
    }

    const char *resolvedHourCycle = nullptr;
    switch (localeHourCycle) {
        case UDAT_HOUR_CYCLE_11:
            resolvedHourCycle = HOUR_CYCLE_11;
            break;
        case UDAT_HOUR_CYCLE_12:
            resolvedHourCycle = HOUR_CYCLE_12;
            break;
        case UDAT_HOUR_CYCLE_23:
            resolvedHourCycle = HOUR_CYCLE_23;
            break;
        case UDAT_HOUR_CYCLE_24:
            resolvedHourCycle = HOUR_CYCLE_24;
            break;
    }

    if (resolvedHourCycle == nullptr) {
        return ThrowInternalError(env, "Failed to resolve locale hour cycle");
    }

    return CreateUtf8String(env, resolvedHourCycle, strlen(resolvedHourCycle));
}

static std::unique_ptr<icu::DateFormat> CreateSkeletonBasedDateFormat(ani_env *env, const icu::Locale &locale,
                                                                      const icu::UnicodeString &skeleton)
{
    UErrorCode icuStatus = U_ZERO_ERROR;

    std::unique_ptr<icu::DateTimePatternGenerator> dateTimePatternGen(
        icu::DateTimePatternGenerator::createInstance(locale, icuStatus));

    if (U_FAILURE(icuStatus) == TRUE) {
        return ThrowInternalError(env, "DateTimePatternGenerator instance creation failed");
    }

    icu::UnicodeString datePattern = dateTimePatternGen->getBestPattern(
        skeleton, UDateTimePatternMatchOptions::UDATPG_MATCH_HOUR_FIELD_LENGTH, icuStatus);

    if (U_FAILURE(icuStatus) == TRUE) {
        return ThrowInternalError(env, "DateFormat pattern creation failed");
    }

    auto icuDateFormat = std::make_unique<icu::SimpleDateFormat>(datePattern, locale, icuStatus);
    if (U_FAILURE(icuStatus) == TRUE) {
        return ThrowInternalError(env, "DateFormat instance creation failed");
    }

    return icuDateFormat;
}

static ani_status ConfigureLocaleCalendar(ani_env *env, icu::Locale *locale, ani_object options)
{
    ani_ref calendarRef = nullptr;
    ANI_FATAL_IF_ERROR(env->Object_GetFieldByName_Ref(options, "calendar_", &calendarRef));

    ani_boolean calendarUndefined = ANI_FALSE;
    ANI_FATAL_IF_ERROR(env->Reference_IsUndefined(calendarRef, &calendarUndefined));
    if (calendarUndefined == TRUE) {
        return ANI_OK;
    }

    auto calendar = static_cast<ani_string>(calendarRef);
    std::string calendarStr = ConvertFromAniString(env, calendar);

    UErrorCode icuStatus = U_ZERO_ERROR;
    locale->setKeywordValue(LOCALE_KEYWORD_CALENDAR, calendarStr.data(), icuStatus);
    if (U_FAILURE(icuStatus) == TRUE) {
        ThrowInternalError(env, std::string("failed to set locale 'calendar' keyword: ") + u_errorName(icuStatus));
        return ANI_PENDING_ERROR;
    }

    return ANI_OK;
}

static ani_status ConfigureLocaleOptions(ani_env *env, icu::Locale *locale, ani_object options)
{
    ani_status aniStatus = ConfigureLocaleCalendar(env, locale, options);
    if (aniStatus != ANI_OK) {
        if (aniStatus != ANI_PENDING_ERROR) {
            ThrowInternalError(env, "failed to configure locale calendar!");
        }

        return ANI_PENDING_ERROR;
    }

    ani_ref hourCycleRef = nullptr;
    ANI_FATAL_IF_ERROR(env->Object_GetFieldByName_Ref(options, OPTIONS_FIELD_HOUR_CYCLE, &hourCycleRef));

    ani_boolean hourCycleUndefined = ANI_FALSE;
    ANI_FATAL_IF_ERROR(env->Reference_IsUndefined(hourCycleRef, &hourCycleUndefined));

    UErrorCode icuStatus = U_ZERO_ERROR;
    if (hourCycleUndefined == ANI_TRUE) {
        if (strcmp(locale->getLanguage(), icu::Locale::getChinese().getLanguage()) != 0) {
            return ANI_OK;
        }

        // applying chinese locale hourCycle fix: h12 -> h23
        locale->setKeywordValue(LOCALE_KEYWORD_HOUR_CYCLE, HOUR_CYCLE_23, icuStatus);
        if (U_FAILURE(icuStatus) == TRUE) {
            ThrowInternalError(env, std::string("failed to fix chinese locale hourCycle: ") + u_errorName(icuStatus));
            return ANI_PENDING_ERROR;
        }

        return ANI_OK;
    }

    ASSERT(hourCycleRef != nullptr);

    auto hourCycle = static_cast<ani_string>(hourCycleRef);
    std::string hourCycleStr = ConvertFromAniString(env, hourCycle);

    locale->setKeywordValue(LOCALE_KEYWORD_HOUR_CYCLE, hourCycleStr.data(), icuStatus);
    if (U_FAILURE(icuStatus) == TRUE) {
        ThrowInternalError(env, std::string("failed to set locale 'hours' keyword: ") + u_errorName(icuStatus));
        return ANI_PENDING_ERROR;
    }

    return ANI_OK;
}

static icu::UnicodeString GetLocaleDateTimeFormat(const icu::Locale &locale,
                                                  const icu::DateTimePatternGenerator &patternGenerator,
                                                  icu::DateFormat::EStyle dateStyle, UErrorCode &icuStatus)
{
    if (locale == icu::Locale::getUS()) {
        // en-LR locale uses 'correct' ( 'at' instead of ',' ) date-time separator
        icu::Locale fixLocale("en-LR");
        std::unique_ptr<icu::DateTimePatternGenerator> fixPatternGen(
            icu::DateTimePatternGenerator::createInstance(fixLocale, icuStatus));
        if (U_FAILURE(icuStatus) == TRUE) {
            return icu::UnicodeString();
        }

        return fixPatternGen->getDateTimeFormat(static_cast<UDateFormatStyle>(dateStyle), icuStatus);
    }

    return patternGenerator.getDateTimeFormat(static_cast<UDateFormatStyle>(dateStyle), icuStatus);
}

static bool RemoveExplicitHourCycleSymbolsFromTimeFormatSkeleton(icu::UnicodeString *skeleton)
{
    std::string skeletonStr;
    skeleton->toUTF8String(skeletonStr);

    bool skeletonUpdated = false;

    // removing AM/PM related symbols from time format skeleton
    std::size_t amPmStartIdx = skeletonStr.find_first_of(FORMAT_AM_PM_SYMBOLS);
    std::size_t amPmEndIdx = skeletonStr.find_last_of(FORMAT_AM_PM_SYMBOLS);
    if (amPmStartIdx != std::string::npos && amPmEndIdx != std::string::npos) {
        skeletonStr.erase(amPmStartIdx, amPmEndIdx - amPmStartIdx + 1);
        skeletonUpdated = true;
    }

    // replacing strict hour format symbols with locale aware 'j'
    std::size_t hourStartIdx = skeletonStr.find_first_of(FORMAT_HOUR_SYMBOLS);
    std::size_t hourEndIdx = skeletonStr.find_last_of(FORMAT_HOUR_SYMBOLS);
    if (hourStartIdx != std::string::npos && hourEndIdx != std::string::npos) {
        auto hourPatternSize = hourEndIdx - hourStartIdx + 1;
        skeletonStr.replace(hourStartIdx, hourPatternSize, hourPatternSize, 'j');
        skeletonUpdated = true;
    }

    if (skeletonUpdated) {
        *skeleton = icu::UnicodeString(skeletonStr.data());
    }

    return skeletonUpdated;
}

static std::unique_ptr<icu::UnicodeString> CreateDateTimeFormatPattern(ani_env *env,
                                                                       const icu::UnicodeString &datePattern,
                                                                       const icu::UnicodeString &timePattern,
                                                                       const icu::UnicodeString &localeDateTimeFormat,
                                                                       const icu::Locale &locale)
{
    std::array formatPatterns {icu::Formattable(timePattern), icu::Formattable(datePattern)};

    UErrorCode icuStatus = U_ZERO_ERROR;
    icu::MessageFormat messageFormat(localeDateTimeFormat, locale, icuStatus);
    if (U_FAILURE(icuStatus) == TRUE) {
        return ThrowInternalError(env, "locale aligned date+time format creation failed");
    }

    // creating combined date + time format pattern
    auto dateTimeFormatPattern = std::make_unique<icu::UnicodeString>();
    icu::FieldPosition fieldPos = 0;
    messageFormat.format(formatPatterns.data(), formatPatterns.size(), *dateTimeFormatPattern, fieldPos, icuStatus);
    if (U_FAILURE(icuStatus) == TRUE) {
        return ThrowInternalError(env, "locale aligned date+time format pattern creation failed");
    }

    return dateTimeFormatPattern;
}

static std::unique_ptr<icu::DateFormat> CreateStyleBasedDateFormatAlignedWithLocale(ani_env *env,
                                                                                    icu::DateFormat::EStyle dateStyle,
                                                                                    icu::DateFormat::EStyle timeStyle,
                                                                                    const icu::Locale &locale)
{
    if (timeStyle == icu::DateFormat::NONE && dateStyle == icu::DateFormat::NONE) {
        return std::unique_ptr<icu::DateFormat>(
            icu::DateFormat::createDateTimeInstance(icu::DateFormat::kShort, icu::DateFormat::kMedium, locale));
    }

    if (timeStyle == icu::DateFormat::NONE) {
        return std::unique_ptr<icu::DateFormat>(icu::DateFormat::createDateInstance(dateStyle, locale));
    }

    std::unique_ptr<icu::DateFormat> timeFormat(icu::DateFormat::createTimeInstance(timeStyle, locale));

    icu::UnicodeString timeFormatPattern;
    static_cast<icu::SimpleDateFormat *>(timeFormat.get())->toPattern(timeFormatPattern);

    UErrorCode icuStatus = U_ZERO_ERROR;

    // transforming time format pattern to more generic time format skeleton
    icu::UnicodeString timeFormatSkeleton =
        icu::DateTimePatternGenerator::staticGetSkeleton(timeFormatPattern, icuStatus);
    if (U_FAILURE(icuStatus) == TRUE) {
        return ThrowInternalError(env, "style format pattern -> style format skeleton transformation failed");
    }

    RemoveExplicitHourCycleSymbolsFromTimeFormatSkeleton(&timeFormatSkeleton);

    // generating updated time format pattern based on updated time format skeleton
    std::unique_ptr<icu::DateTimePatternGenerator> patternGen(
        icu::DateTimePatternGenerator::createInstance(locale, icuStatus));
    if (U_FAILURE(icuStatus) == TRUE) {
        return ThrowInternalError(env, "DateTimePatternGenerator instance creation failed");
    }

    UDateTimePatternMatchOptions matchOpts = UDateTimePatternMatchOptions::UDATPG_MATCH_HOUR_FIELD_LENGTH;
    icu::UnicodeString alignedTimeFormatPattern = patternGen->getBestPattern(timeFormatSkeleton, matchOpts, icuStatus);
    if (U_FAILURE(icuStatus) == TRUE) {
        return ThrowInternalError(env, "locale aligned style based format pattern generation failed");
    }

    if (dateStyle == icu::DateFormat::NONE) {
        // dateStyle is not specified, so returning time pattern only based format
        auto alignedTimeFormat = std::make_unique<icu::SimpleDateFormat>(alignedTimeFormatPattern, locale, icuStatus);
        if (U_FAILURE(icuStatus) == TRUE) {
            return ThrowInternalError(env, "locale aligned style based time formatter creation failed");
        }

        return alignedTimeFormat;
    }

    std::unique_ptr<icu::DateFormat> dateFormat(icu::DateFormat::createDateInstance(dateStyle, locale));

    icu::UnicodeString dateFormatPattern;
    static_cast<icu::SimpleDateFormat *>(dateFormat.get())->toPattern(dateFormatPattern);

    // resolving locale specific date + time format
    const icu::UnicodeString localeDateTimeFormat = GetLocaleDateTimeFormat(locale, *patternGen, dateStyle, icuStatus);
    if (U_FAILURE(icuStatus) == TRUE) {
        return ThrowInternalError(env, "failed to resolve locale specific date+time format");
    }

    std::unique_ptr<icu::UnicodeString> alignedFormatPattern =
        CreateDateTimeFormatPattern(env, dateFormatPattern, alignedTimeFormatPattern, localeDateTimeFormat, locale);
    if (!alignedFormatPattern) {
        return nullptr;
    }

    auto alignedDateTimeFormat = std::make_unique<icu::SimpleDateFormat>(*alignedFormatPattern, locale, icuStatus);
    if (U_FAILURE(icuStatus) == TRUE) {
        return ThrowInternalError(env, "locale aligned style based date+time formatter creation failed");
    }

    return alignedDateTimeFormat;
}

static std::unique_ptr<icu::DateFormat> CreateStyleBasedDateFormat(ani_env *env, const icu::Locale &locale,
                                                                   ani_object options)
{
    ani_ref dateStyleRef = nullptr;
    ANI_FATAL_IF_ERROR(env->Object_GetFieldByName_Ref(options, "dateStyle_", &dateStyleRef));

    ani_ref timeStyleRef = nullptr;
    ANI_FATAL_IF_ERROR(env->Object_GetFieldByName_Ref(options, "timeStyle_", &timeStyleRef));

    ani_boolean dateStyleUndefined = ANI_FALSE;
    ANI_FATAL_IF_ERROR(env->Reference_IsUndefined(dateStyleRef, &dateStyleUndefined));

    icu::DateFormat::EStyle icuDateStyle = icu::DateFormat::NONE;
    if (dateStyleUndefined != ANI_TRUE) {
        ASSERT(dateStyleRef != nullptr);

        auto dateStyle = static_cast<ani_string>(dateStyleRef);
        icuDateStyle = ToICUDateTimeStyle(env, dateStyle);
    }

    ani_boolean timeStyleUndefined = ANI_FALSE;
    ANI_FATAL_IF_ERROR(env->Reference_IsUndefined(timeStyleRef, &timeStyleUndefined));

    icu::DateFormat::EStyle icuTimeStyle = icu::DateFormat::NONE;
    if (timeStyleUndefined != ANI_TRUE) {
        ASSERT(timeStyleRef != nullptr);

        auto timeStyle = static_cast<ani_string>(timeStyleRef);
        icuTimeStyle = ToICUDateTimeStyle(env, timeStyle);
    }

    return CreateStyleBasedDateFormatAlignedWithLocale(env, icuDateStyle, icuTimeStyle, locale);
}

static ani_object DateTimeFormatGetOptions(ani_env *env, ani_object self)
{
    ani_ref optionsRef = nullptr;
    ANI_FATAL_IF_ERROR(env->Object_GetFieldByName_Ref(self, "options", &optionsRef));
    ASSERT(optionsRef != nullptr);

    return static_cast<ani_object>(optionsRef);
}

static std::unique_ptr<icu::UnicodeString> DateTimeFormatGetPatternSkeleton(ani_env *env, ani_object self)
{
    ani_ref patternRef;
    ANI_FATAL_IF_ERROR(env->Object_GetFieldByName_Ref(self, "pattern", &patternRef));

    auto pattern = static_cast<ani_string>(patternRef);

    ani_size patternSize = 0;
    ANI_FATAL_IF_ERROR(env->String_GetUTF16Size(pattern, &patternSize));

    ani_size copiedCharsCount = 0;
    std::vector<uint16_t> patternBuf(patternSize + 1);

    ANI_FATAL_IF_ERROR(env->String_GetUTF16(pattern, patternBuf.data(), patternBuf.size(), &copiedCharsCount));
    ANI_FATAL_IF(copiedCharsCount != patternSize);

    return std::make_unique<icu::UnicodeString>(patternBuf.data(), patternSize);
}

static std::unique_ptr<icu::DateFormat> CreateICUDateFormat(ani_env *env, ani_object self)
{
    std::unique_ptr<icu::Locale> icuLocale = ToICULocale(env, self);
    if (!icuLocale) {
        return nullptr;
    }

    std::unique_ptr<icu::UnicodeString> patternSkeleton = DateTimeFormatGetPatternSkeleton(env, self);
    if (!patternSkeleton) {
        return nullptr;
    }

    ani_object options = DateTimeFormatGetOptions(env, self);
    ani_status aniStatus = ConfigureLocaleOptions(env, icuLocale.get(), options);
    if (aniStatus != ANI_OK) {
        return nullptr;
    }

    std::unique_ptr<icu::DateFormat> icuDateFormat;
    if (patternSkeleton->isEmpty() == FALSE) {
        icuDateFormat = CreateSkeletonBasedDateFormat(env, *icuLocale, *patternSkeleton);
    } else {
        icuDateFormat = CreateStyleBasedDateFormat(env, *icuLocale, options);
    }

    if (!icuDateFormat) {
        // DateFormat creation failed
        return nullptr;
    }

    aniStatus = DateFormatSetTimeZone(env, icuDateFormat.get(), options);
    if (aniStatus != ANI_OK) {
        if (aniStatus != ANI_PENDING_ERROR) {
            ThrowInternalError(env, "DateFormat time zone initialization failed");
        }
        return nullptr;
    }

    return icuDateFormat;
}

static ani_string FormatImpl(ani_env *env, ani_object self, ani_double timestamp)
{
    std::unique_ptr<icu::DateFormat> icuDateFormat = CreateICUDateFormat(env, self);
    if (!icuDateFormat) {
        return nullptr;
    }

    icu::UnicodeString icuFormattedDate;
    icuDateFormat->format(timestamp, icuFormattedDate);

    auto formattedDateChars = reinterpret_cast<const uint16_t *>(icuFormattedDate.getBuffer());
    return CreateUtf16String(env, formattedDateChars, icuFormattedDate.length());
}

static ani_array FormatToPartsImpl(ani_env *env, ani_object self, ani_double timestamp)
{
    std::unique_ptr<icu::DateFormat> dateFormat = CreateICUDateFormat(env, self);
    if (!dateFormat) {
        // DateFormat creation failed ( check for pending error )
        return nullptr;
    }

    UErrorCode status = U_ZERO_ERROR;

    icu::UnicodeString formattedDate;
    icu::FieldPositionIterator fieldPosIter;

    dateFormat->format(timestamp, formattedDate, &fieldPosIter, status);
    if (U_FAILURE(status) == TRUE) {
        return ThrowInternalError(env, std::string("DateFormat.format() failed: ") + u_errorName(status));
    }

    int32_t prevFieldEndIdx = 0;
    const icu::UnicodeString literalType(DTF_PART_LITERAL_TYPE);

    icu::FieldPosition fieldPos;
    std::vector<std::pair<icu::UnicodeString, icu::UnicodeString>> parts;
    while (fieldPosIter.next(fieldPos) == TRUE) {
        if (fieldPos.getBeginIndex() > prevFieldEndIdx) {
            icu::UnicodeString literalValue;
            formattedDate.extractBetween(prevFieldEndIdx, fieldPos.getBeginIndex(), literalValue);

            parts.emplace_back(literalType, literalValue);
        }

        const char *partType = DTF_PART_TYPES.at(fieldPos.getField());

        icu::UnicodeString fieldValue;
        formattedDate.extractBetween(fieldPos.getBeginIndex(), fieldPos.getEndIndex(), fieldValue);

        parts.emplace_back(partType, fieldValue);

        prevFieldEndIdx = fieldPos.getEndIndex();
    }

    ani_class fmtPartImplCls = nullptr;
    ANI_FATAL_IF_ERROR(env->FindClass("std.core.Intl.DateTimeFormatPartImpl", &fmtPartImplCls));

    ani_method fmtPartImplCtor;
    ANI_FATAL_IF_ERROR(env->Class_FindMethod(fmtPartImplCls, "<ctor>", DTF_PART_IMPL_CTOR_SIGNATURE, &fmtPartImplCtor));

    ani_ref undefined {};
    ANI_FATAL_IF_ERROR(env->GetUndefined(&undefined));
    ani_array formattedDateParts {};
    ANI_FATAL_IF_ERROR(env->Array_New(parts.size(), undefined, &formattedDateParts));

    for (size_t partIdx = 0; partIdx < parts.size(); partIdx++) {
        const auto &part = parts[partIdx];

        auto partTypeChars = reinterpret_cast<const uint16_t *>(part.first.getBuffer());
        ani_string partType = CreateUtf16String(env, partTypeChars, part.first.length());

        auto partValueChars = reinterpret_cast<const uint16_t *>(part.second.getBuffer());
        ani_string partValue = CreateUtf16String(env, partValueChars, part.second.length());

        ani_object fmtPartImpl = nullptr;
        // NOLINTNEXTLINE(cppcoreguidelines-pro-type-vararg)
        ANI_FATAL_IF_ERROR(env->Object_New(fmtPartImplCls, fmtPartImplCtor, &fmtPartImpl, partType, partValue));
        ANI_FATAL_IF_ERROR(env->Array_Set(formattedDateParts, partIdx, fmtPartImpl));
    }

    return formattedDateParts;
}

using UStr = icu::UnicodeString;

static ani_object FormatResolvedOptionsImpl(ani_env *env, ani_object self)
{
    std::unique_ptr<icu::DateFormat> dateFormat = CreateICUDateFormat(env, self);
    if (!dateFormat) {
        return nullptr;
    }

    auto dateFormatImpl = static_cast<icu::SimpleDateFormat *>(dateFormat.get());
    const icu::Locale &locale = dateFormatImpl->getSmpFmtLocale();

    UErrorCode status = U_ZERO_ERROR;

    auto langTagStr = locale.toLanguageTag<std::string>(status);
    if (U_FAILURE(status) == TRUE) {
        return ThrowInternalError(env, std::string("failed to get locale lang tag: ") + u_errorName(status));
    }
    ani_string langTag = CreateUtf8String(env, langTagStr.data(), langTagStr.size());
    std::string icuCalendar = dateFormat->getCalendar()->getType();
    ani_string calendarStr = CreateUtf8String(env, icuCalendar.c_str(), icuCalendar.length());
    if (icuCalendar == "gregorian") {
        calendarStr = CreateUtf8String(env, "gregory", strlen("gregory"));
    } else if (icuCalendar == "ethiopic-amete-alem") {
        calendarStr = CreateUtf8String(env, "ethioaa", strlen("ethioaa"));
    }

    std::unique_ptr<icu::NumberingSystem> numSys(icu::NumberingSystem::createInstance(locale, status));
    if (U_FAILURE(status) == TRUE) {
        return ThrowInternalError(env, std::string("NumberingSystem creation failed: ") + u_errorName(status));
    }

    ani_string numSysName = CreateUtf8String(env, numSys->getName(), strlen(numSys->getName()));

    icu::UnicodeString timeZoneId;
    dateFormat->getTimeZone().getID(timeZoneId);

    auto timeZoneIdChars = reinterpret_cast<const uint16_t *>(timeZoneId.getBuffer());
    ani_string timeZone = CreateUtf16String(env, timeZoneIdChars, timeZoneId.length());

    ani_class optsClass = nullptr;
    ANI_FATAL_IF_ERROR(env->FindClass("std.core.Intl.ResolvedDateTimeFormatOptionsImpl", &optsClass));

    ani_method optsCtor = nullptr;
    ANI_FATAL_IF_ERROR(env->Class_FindMethod(optsClass, "<ctor>", RESOLVED_OPTS_CTOR_SIGNATURE, &optsCtor));

    ani_object resolvedOpts = nullptr;
    // NOLINTNEXTLINE(cppcoreguidelines-pro-type-vararg)
    env->Object_New(optsClass, optsCtor, &resolvedOpts, langTag, calendarStr, numSysName, timeZone);

    auto localeHours = locale.getKeywordValue<std::string>(LOCALE_KEYWORD_HOUR_CYCLE, status);
    if (U_FAILURE(status) == TRUE) {
        return ThrowInternalError(env, std::string("failed to get locale 'hours' keyword: ") + u_errorName(status));
    }

    if (!localeHours.empty()) {
        ani_string hourCycle = CreateUtf8String(env, localeHours.data(), localeHours.size());

        ani_method setter = nullptr;
        ANI_FATAL_IF_ERROR(env->Class_FindSetter(optsClass, OPTIONS_PROPERTY_HOUR_CYCLE, &setter));

        // NOLINTNEXTLINE(cppcoreguidelines-pro-type-vararg)
        ANI_FATAL_IF_ERROR(env->Object_CallMethod_Void(resolvedOpts, setter, hourCycle));
    }

    return resolvedOpts;
}

static void FillDateTimeRangeFormatPartArray(ani_env *env, ani_array partsArr,
                                             const std::vector<std::tuple<UStr, UStr, UStr>> &parts)
{
    ani_class partImplCls = nullptr;
    ANI_FATAL_IF_ERROR(env->FindClass("std.core.Intl.DateTimeRangeFormatPartImpl", &partImplCls));

    ani_method partImplCtor = nullptr;
    ANI_FATAL_IF_ERROR(env->Class_FindMethod(partImplCls, "<ctor>", DTRF_PART_IMPL_CTOR_SIGNATURE, &partImplCtor));

    for (size_t partIdx = 0; partIdx < parts.size(); partIdx++) {
        const auto &[partType, partValue, partSource] = parts[partIdx];

        auto partTypeChars = reinterpret_cast<const uint16_t *>(partType.getBuffer());
        ani_string partTypeStr = CreateUtf16String(env, partTypeChars, partType.length());

        auto partValueChars = reinterpret_cast<const uint16_t *>(partValue.getBuffer());
        ani_string partValStr = CreateUtf16String(env, partValueChars, partValue.length());

        auto partSourceChars = reinterpret_cast<const uint16_t *>(partSource.getBuffer());
        ani_string partSrcStr = CreateUtf16String(env, partSourceChars, partSource.length());

        ani_object partImpl = nullptr;
        // NOLINTNEXTLINE(cppcoreguidelines-pro-type-vararg)
        ANI_FATAL_IF_ERROR(env->Object_New(partImplCls, partImplCtor, &partImpl, partTypeStr, partValStr, partSrcStr));
        ANI_FATAL_IF_ERROR(env->Array_Set(partsArr, partIdx, partImpl));
    }
}

static ani_status DateIntervalFormatSetTimeZone(ani_env *env, icu::DateIntervalFormat *format, ani_object options)
{
    ani_ref timeZoneRef = nullptr;
    ANI_FATAL_IF_ERROR(env->Object_GetFieldByName_Ref(options, "timeZone_", &timeZoneRef));

    auto timeZone = static_cast<ani_string>(timeZoneRef);
    std::unique_ptr<icu::UnicodeString> timeZoneId = UnicodeStringFromAniString(env, timeZone);
    if (!timeZoneId) {
        return ANI_OK;
    }

    std::unique_ptr<icu::TimeZone> formatTimeZone(icu::TimeZone::createTimeZone(*timeZoneId));
    if (*formatTimeZone == icu::TimeZone::getUnknown()) {
        std::string invalidTimeZoneId;
        timeZoneId->toUTF8String(invalidTimeZoneId);

        ThrowRangeError(env, "Invalid time zone specified: " + invalidTimeZoneId);
        return ANI_PENDING_ERROR;
    }
    format->adoptTimeZone(formatTimeZone.release());

    return ANI_OK;
}

static std::unique_ptr<icu::FormattedDateInterval> FormatDateInterval(ani_env *env, ani_object self, ani_double start,
                                                                      ani_double end)
{
    std::unique_ptr<icu::DateFormat> dateFmt = CreateICUDateFormat(env, self);
    if (!dateFmt) {
        return nullptr;
    }

    auto dateFmtImpl = static_cast<icu::SimpleDateFormat *>(dateFmt.get());

    UStr pattern;
    dateFmtImpl->toPattern(pattern);

    UErrorCode status = U_ZERO_ERROR;
    UStr skeleton = icu::DateTimePatternGenerator::staticGetSkeleton(pattern, status);
    if (U_FAILURE(status) == TRUE) {
        return ThrowInternalError(env, std::string("Failed to get skeleton: ") + u_errorName(status));
    }

    const icu::Locale &locale = dateFmtImpl->getSmpFmtLocale();
    std::unique_ptr<icu::DateIntervalFormat> intervalFmt(
        icu::DateIntervalFormat::createInstance(skeleton, locale, status));
    if (U_FAILURE(status) == TRUE) {
        return ThrowInternalError(env, std::string("Failed to create DateIntervalFormat: ") + u_errorName(status));
    }

    ani_object options = DateTimeFormatGetOptions(env, self);
    DateIntervalFormatSetTimeZone(env, intervalFmt.get(), options);

    auto interval = std::make_unique<icu::DateInterval>(start, end);

    icu::FormattedDateInterval formattedIntervalVal = intervalFmt->formatToValue(*interval, status);
    if (U_FAILURE(status) == TRUE) {
        return ThrowInternalError(env, std::string("DateIntervalFormat::formatToValue failed: ") + u_errorName(status));
    }

    return std::make_unique<icu::FormattedDateInterval>(std::move(formattedIntervalVal));
}

enum DateIntervalPartSource { OUT_OF_RANGE = -1, START_RANGE = 0, END_RANGE = 1 };

static ani_string FormatRangeImpl(ani_env *env, ani_object self, ani_double start, ani_double end)
{
    auto formattedIntervalVal = FormatDateInterval(env, self, start, end);
    if (UNLIKELY(formattedIntervalVal == nullptr)) {
        return ThrowInternalError(env, std::string("FormattedDateInterval failed"));
    }

    UErrorCode status = U_ZERO_ERROR;
    UStr formattedInterval = formattedIntervalVal->toString(status);
    if (U_FAILURE(status) == TRUE) {
        return ThrowInternalError(env, std::string("FormattedDateInterval::toString failed: ") + u_errorName(status));
    }

    auto formattedIntervalChars = reinterpret_cast<const uint16_t *>(formattedInterval.getBuffer());
    return CreateUtf16String(env, formattedIntervalChars, formattedInterval.length());
}

static ani_array FormatRangeToPartsImpl(ani_env *env, ani_object self, ani_double start, ani_double end)
{
    auto formattedIntervalVal = FormatDateInterval(env, self, start, end);
    if (UNLIKELY(formattedIntervalVal == nullptr)) {
        return ThrowInternalError(env, std::string("FormattedDateInterval failed"));
    }

    UErrorCode status = U_ZERO_ERROR;
    UStr formattedInterval = formattedIntervalVal->toString(status);
    if (U_FAILURE(status) == TRUE) {
        return ThrowInternalError(env, std::string("FormattedDateInterval::toString failed: ") + u_errorName(status));
    }

    std::vector<std::tuple<UStr, UStr, UStr>> parts;
    icu::ConstrainedFieldPosition partPos;
    DateIntervalPartSource partSource = OUT_OF_RANGE;
    int32_t prevPartEndIdx = 0;
    int32_t prevSpanEndIdx = 0;
    const UStr partLiteralType = DTF_PART_LITERAL_TYPE;

    while (formattedIntervalVal->nextPosition(partPos, status) == TRUE) {
        if (U_FAILURE(status) == TRUE) {
            return ThrowInternalError(env, std::string("FormattedDateInterval::nextPos failed:") + u_errorName(status));
        }

        if (partPos.getCategory() == UFIELD_CATEGORY_DATE_INTERVAL_SPAN) {
            partSource = static_cast<DateIntervalPartSource>(partSource + 1);

            if (partPos.getStart() > prevSpanEndIdx) {
                UStr literalValue;
                formattedInterval.extractBetween(prevSpanEndIdx, partPos.getStart(), literalValue);

                parts.emplace_back(partLiteralType, literalValue, DTRF_PART_SOURCE_SHARED);
            }

            prevSpanEndIdx = partPos.getLimit(), prevPartEndIdx = partPos.getStart();
        } else if (partPos.getCategory() == UFIELD_CATEGORY_DATE) {
            const char *partSourceName = DTRF_PART_SOURCES.at(partSource);
            if (partPos.getStart() > prevPartEndIdx) {
                UStr literalValue;
                formattedInterval.extractBetween(prevPartEndIdx, partPos.getStart(), literalValue);

                parts.emplace_back(partLiteralType, literalValue, UStr(partSourceName));
            }

            UStr partValue;
            formattedInterval.extractBetween(partPos.getStart(), partPos.getLimit(), partValue);

            parts.emplace_back(UStr(DTF_PART_TYPES.at(partPos.getField())), partValue, UStr(partSourceName));

            prevPartEndIdx = partPos.getLimit();
        } else {
            UNREACHABLE();
        }
    }

    ani_ref undefined {};
    ANI_FATAL_IF_ERROR(env->GetUndefined(&undefined));
    ani_array partsArr {};
    ANI_FATAL_IF_ERROR(env->Array_New(parts.size(), undefined, &partsArr));

    FillDateTimeRangeFormatPartArray(env, partsArr, parts);

    return partsArr;
}

ani_status RegisterIntlDateTimeFormatMethods(ani_env *env)
{
    ani_class dtfClass;
    ANI_FATAL_IF_ERROR(env->FindClass("std.core.Intl.DateTimeFormat", &dtfClass));

    std::array dtfMethods {
        ani_native_function {"formatImpl", "d:C{std.core.String}", reinterpret_cast<void *>(FormatImpl)},
        ani_native_function {"formatToPartsImpl", "d:C{escompat.Array}", reinterpret_cast<void *>(FormatToPartsImpl)},
        ani_native_function {"formatRangeImpl", "dd:C{std.core.String}", reinterpret_cast<void *>(FormatRangeImpl)},
        ani_native_function {"formatRangeToPartsImpl", "dd:C{escompat.Array}",
                             reinterpret_cast<void *>(FormatRangeToPartsImpl)},
        ani_native_function {"resolvedOptionsImpl", ":C{std.core.Intl.ResolvedDateTimeFormatOptions}",
                             reinterpret_cast<void *>(FormatResolvedOptionsImpl)},
        ani_native_function {"getLocaleHourCycle", ":C{std.core.String}", reinterpret_cast<void *>(GetLocaleHourCycle)},
    };

    ani_status status = env->Class_BindNativeMethods(dtfClass, dtfMethods.data(), dtfMethods.size());
    if (!(status == ANI_OK || status == ANI_ALREADY_BINDED)) {
        return status;
    }

    return ANI_OK;
}
}  // namespace ark::ets::stdlib::intl<|MERGE_RESOLUTION|>--- conflicted
+++ resolved
@@ -37,10 +37,7 @@
 constexpr const char *FORMAT_AM_PM_SYMBOLS = "a";
 
 constexpr const char *OPTIONS_FIELD_HOUR_CYCLE = "hourCycle_";
-<<<<<<< HEAD
-=======
 constexpr const char *OPTIONS_PROPERTY_HOUR_CYCLE = "hourCycle";
->>>>>>> aad9f664
 
 constexpr const char *LOCALE_KEYWORD_HOUR_CYCLE = "hours";
 constexpr const char *LOCALE_KEYWORD_CALENDAR = "calendar";
