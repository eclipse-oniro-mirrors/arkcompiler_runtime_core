--- conflicted
+++ resolved
@@ -197,7 +197,6 @@
             currentPosition_ = nextSegmentStartPosition;
         }
         return false;
-<<<<<<< HEAD
     }
 };
 
@@ -247,57 +246,6 @@
     ParsedOptions options;
     ParseOptions(env, self, options);
 
-=======
-    }
-};
-
-std::string_view GetFieldTypeString(const FieldSpan &field, const icu::UnicodeString &text)
-{
-    switch (static_cast<UNumberFormatFields>(field.GetFieldType())) {
-        case UNUM_INTEGER_FIELD:
-            return INTEGER_FIELD;
-        case UNUM_FRACTION_FIELD:
-            return FRACTION_FIELD;
-        case UNUM_DECIMAL_SEPARATOR_FIELD:
-            return DECIMAL_SEPARATOR_FIELD;
-        case UNUM_EXPONENT_SYMBOL_FIELD:
-            return EXPONENT_SYMBOL_FIELD;
-        case UNUM_EXPONENT_SIGN_FIELD:
-            return EXPONENT_MINUS_SIGN;
-        case UNUM_EXPONENT_FIELD:
-            return EXPONENT_INTEGER;
-        case UNUM_GROUPING_SEPARATOR_FIELD:
-            return GROUPING_SEPARATOR_FIELD;
-        case UNUM_CURRENCY_FIELD:
-            return CURRENCY_FIELD;
-        case UNUM_PERCENT_FIELD:
-            return PERCENT_FIELD;
-        case UNUM_SIGN_FIELD:
-            return (text.charAt(field.GetStartIndex()) == '+') ? PLUS_SIGN : MINUS_SIGN;
-        case UNUM_PERMILL_FIELD:
-            return PERMILL_FIELD;
-        case UNUM_COMPACT_FIELD:
-            return COMPACT_FIELD;
-        case UNUM_MEASURE_UNIT_FIELD:
-            return MEASURE_UNIT_FIELD;
-        case UNUM_APPROXIMATELY_SIGN_FIELD:
-            return APPROXIMATELY_SIGN_FIELD;
-        default:
-            UNREACHABLE();
-    }
-}
-
-static ani_double NormalizeIfNaN(ani_double value)
-{
-    return std::isnan(value) ? std::numeric_limits<ani_double>::quiet_NaN() : value;
-}
-
-ani_string IcuFormatDouble(ani_env *env, ani_object self, ani_double value)
-{
-    ParsedOptions options;
-    ParseOptions(env, self, options);
-
->>>>>>> a77d6327
     ani_status err;
     LocNumFmt formatter = g_intlState->fmtsCache.NumFmtsCacheInvalidation(env, options, err);
     if (err == ANI_OK) {
@@ -419,250 +367,6 @@
                                                         const std::pair<int32_t, int32_t> &startRangeSource,
                                                         const std::pair<int32_t, int32_t> &endRangeSource,
                                                         bool calculateSources)
-<<<<<<< HEAD
-{
-    std::vector<NumberFormatPart> parts;
-    auto contains = [](std::pair<int32_t, int32_t> gold, std::pair<int32_t, int32_t> request) {
-        return gold.first <= request.first && gold.second >= request.second;
-    };
-
-    for (const auto &part : flatParts) {
-        std::string_view ty = LITERAL_FIELD;
-        std::string_view source = SHARED_SOURCE;
-
-        icu::UnicodeString sub;
-        formattedString.extractBetween(part.GetStartIndex(), part.GetEndIndex(), sub);
-        std::string value;
-        sub.toUTF8String(value);
-
-        if (part.GetFieldType() != -1) {
-            ty = GetFieldTypeString(part, formattedString);
-        }
-
-        if (calculateSources) {
-            auto request = std::make_pair(part.GetStartIndex(), part.GetEndIndex());
-            if (contains(startRangeSource, request)) {
-                source = START_RANGE_SOURCE;
-            } else if (contains(endRangeSource, request)) {
-                source = END_RANGE_SOURCE;
-            }
-        }
-        parts.push_back({std::string(ty), value, std::string(source)});
-    }
-    return parts;
-}
-
-std::vector<NumberFormatPart> ExtractParts(ani_env *env, const icu::FormattedValue &formatted, bool calculateSources)
-{
-    UErrorCode status = U_ZERO_ERROR;
-    std::vector<NumberFormatPart> parts;
-    icu::UnicodeString formattedString = formatted.toString(status);
-
-    if (UNLIKELY(U_FAILURE(status) != 0)) {
-        std::string message = "ExtractParts. Unable to convert formatted value to string";
-        ThrowNewError(env, "Lstd/core/RuntimeException;", message.c_str(), "Lstd/core/String;:V");
-        return parts;
-    }
-
-    std::pair<int32_t, int32_t> startRangeSource = std::make_pair(0, 0);
-    std::pair<int32_t, int32_t> endRangeSource = std::make_pair(0, 0);
-
-    std::vector<FieldSpan> spans;
-
-    // Add a default span for the entire string
-    spans.emplace_back(-1, 0, formattedString.length());
-    // Source (sep like "-", "~") for range to parts formatting looks like
-    // span is a representation of semi-open interval [start, end)
-    // For example "start: 0.123, end: 0.124"
-    // formatted: "-0.123-0.124"
-    //  - 0 . 1 2 3 - 0 . 1 2 4
-    // |<--------->|
-    //             |-|
-    //             |<--------->|
-    //  ^^^^^^^^^^^
-    //  startRange               <------------------ [0, 6)
-    //              ^
-    //           shared          <------------------ [6, 7)
-    //
-    //              ^^^^^^^^^^^^
-    //              endRange     <------------------ [7, 12)
-    icu::ConstrainedFieldPosition cfpos;
-    while (formatted.nextPosition(cfpos, status) != 0) {
-        if (UNLIKELY(U_FAILURE(status) != 0)) {
-            std::string message = "ExtractParts. Error during field iteration";
-            ThrowNewError(env, "Lstd/core/RuntimeException;", message.c_str(), "Lstd/core/String;:V");
-            return parts;
-        }
-        int32_t cat = cfpos.getCategory();
-        int32_t field = cfpos.getField();
-        int32_t start = cfpos.getStart();
-        int32_t limit = cfpos.getLimit();
-        if (cat == UFIELD_CATEGORY_NUMBER_RANGE_SPAN) {
-            switch (field) {
-                case INTL_NUMBER_RANGE_START:
-                    startRangeSource.first = start;
-                    startRangeSource.second = limit;
-                    break;
-                case INTL_NUMBER_RANGE_END:
-                    endRangeSource.first = start;
-                    endRangeSource.second = limit;
-                    break;
-                default:
-                    UNREACHABLE();
-            }
-        } else {
-            spans.emplace_back(field, start, limit);
-        }
-    }
-    return ProcessSpansToFormatParts(SpanFolder(std::move(spans)).Fold(), formattedString, startRangeSource,
-                                     endRangeSource, calculateSources);
-}
-
-ani_object GetNumberFormatPart(ani_env *env, ani_string ty, ani_string value)
-{
-    ani_class numberFormatPartClass;
-    ANI_FATAL_IF_ERROR(env->FindClass("Lstd/core/Intl/NumberFormatPart;", &numberFormatPartClass));
-
-    ani_method constructorMethod;
-    ANI_FATAL_IF_ERROR(env->Class_FindMethod(numberFormatPartClass, "<ctor>", ":V", &constructorMethod));
-
-    ani_object numberFormatPartObj;
-
-    // NOLINTNEXTLINE(cppcoreguidelines-pro-type-vararg)
-    ANI_FATAL_IF_ERROR(env->Object_New(numberFormatPartClass, constructorMethod, &numberFormatPartObj));
-
-    ani_field typeField;
-    ANI_FATAL_IF_ERROR(env->Class_FindField(numberFormatPartClass, "type", &typeField));
-
-    ani_field valueField;
-    ANI_FATAL_IF_ERROR(env->Class_FindField(numberFormatPartClass, "value", &valueField));
-
-    ANI_FATAL_IF_ERROR(env->Object_SetField_Ref(numberFormatPartObj, typeField, ty));
-    ANI_FATAL_IF_ERROR(env->Object_SetField_Ref(numberFormatPartObj, valueField, value));
-
-    return numberFormatPartObj;
-}
-
-ani_object GetNumberFormatRangePart(ani_env *env, ani_string ty, ani_string value, ani_string source)
-{
-    ani_class numberRangeFormatPartClass;
-    ANI_FATAL_IF_ERROR(env->FindClass("Lstd/core/Intl/NumberRangeFormatPart;", &numberRangeFormatPartClass));
-
-    ani_method constructorMethod;
-    ANI_FATAL_IF_ERROR(env->Class_FindMethod(numberRangeFormatPartClass, "<ctor>", ":V", &constructorMethod));
-
-    ani_object numberRangeFormatPartObj;
-
-    // NOLINTNEXTLINE(cppcoreguidelines-pro-type-vararg)
-    ANI_FATAL_IF_ERROR(env->Object_New(numberRangeFormatPartClass, constructorMethod, &numberRangeFormatPartObj));
-
-    ani_field typeField;
-    ANI_FATAL_IF_ERROR(env->Class_FindField(numberRangeFormatPartClass, "type", &typeField));
-
-    ani_field valueField;
-    ANI_FATAL_IF_ERROR(env->Class_FindField(numberRangeFormatPartClass, "value", &valueField));
-
-    ani_field sourceField;
-    ANI_FATAL_IF_ERROR(env->Class_FindField(numberRangeFormatPartClass, "source", &sourceField));
-
-    ANI_FATAL_IF_ERROR(env->Object_SetField_Ref(numberRangeFormatPartObj, typeField, ty));
-    ANI_FATAL_IF_ERROR(env->Object_SetField_Ref(numberRangeFormatPartObj, valueField, value));
-    ANI_FATAL_IF_ERROR(env->Object_SetField_Ref(numberRangeFormatPartObj, sourceField, source));
-    return numberRangeFormatPartObj;
-}
-
-template <typename T>
-ani_array_ref IcuFormatToParts(ani_env *env, [[maybe_unused]] ani_object self, [[maybe_unused]] T value)
-{
-    ani_array_ref resultArray;
-    ParsedOptions options;
-    ParseOptions(env, self, options);
-
-    ani_status err;
-    LocNumFmt formatter = g_intlState->fmtsCache.NumFmtsCacheInvalidation(env, options, err);
-    if (err != ANI_OK) {
-        return nullptr;
-    }
-
-    auto fmtNumber = GetICUFormattedNumber<T>::GetFormattedNumber(formatter, value);
-    if (!fmtNumber) {
-        return nullptr;
-    }
-
-    std::vector<ani_object> resultParts;
-    UErrorCode status = U_ZERO_ERROR;
-    icu::UnicodeString ustr = fmtNumber->toString(status);
-
-    auto parts = ExtractParts(env, static_cast<const icu::FormattedValue &>(*fmtNumber), false);
-    for (const auto &part : parts) {
-        auto utype = CreateUtf8String(env, part.type.c_str(), part.type.size());
-        auto uvalue = CreateUtf8String(env, part.value.c_str(), part.value.size());
-        auto partObj = GetNumberFormatPart(env, utype, uvalue);
-        resultParts.push_back(partObj);
-    }
-
-    ani_class numberFormatPartClass;
-    ANI_FATAL_IF_ERROR(env->FindClass("Lstd/core/Intl/NumberFormatPart;", &numberFormatPartClass));
-    ani_ref undefined;
-    ANI_FATAL_IF_ERROR(env->GetUndefined(&undefined));
-    ANI_FATAL_IF_ERROR(env->Array_New_Ref(numberFormatPartClass, resultParts.size(), undefined, &resultArray));
-
-    for (size_t i = 0; i < resultParts.size(); ++i) {
-        ANI_FATAL_IF_ERROR(env->Array_Set_Ref(resultArray, i, resultParts[i]));
-    }
-
-    return resultArray;
-}
-
-ani_array_ref IcuFormatToRangeParts(ani_env *env, [[maybe_unused]] ani_object self,
-                                    [[maybe_unused]] const icu::Formattable &startFrmtbl,
-                                    [[maybe_unused]] const icu::Formattable &endFrmtbl)
-{
-    ani_array_ref resultArray;
-
-    ParsedOptions options;
-    ParseOptions(env, self, options);
-
-    ani_status err;
-    LocNumRangeFmt formatter = g_intlState->fmtsCache.NumRangeFmtsCacheInvalidation(env, options, err);
-    if (err != ANI_OK) {
-        return nullptr;
-    }
-
-    UErrorCode status = U_ZERO_ERROR;
-    icu::number::FormattedNumberRange formatted = formatter.formatFormattableRange(startFrmtbl, endFrmtbl, status);
-
-    if (U_FAILURE(status) != 0) {
-        return nullptr;
-    }
-
-    std::vector<NumberFormatPart> parts = ExtractParts(env, formatted, true);
-
-    ani_class numberRangeFormatPartClass;
-    ANI_FATAL_IF_ERROR(env->FindClass("Lstd/core/Intl/NumberRangeFormatPart;", &numberRangeFormatPartClass));
-    ani_ref undefined;
-    ANI_FATAL_IF_ERROR(env->GetUndefined(&undefined));
-    ANI_FATAL_IF_ERROR(env->Array_New_Ref(numberRangeFormatPartClass, parts.size(), undefined, &resultArray));
-
-    for (size_t i = 0; i < parts.size(); ++i) {
-        auto typeString = CreateUtf8String(env, parts[i].type.c_str(), parts[i].type.size());
-        auto valueString = CreateUtf8String(env, parts[i].value.c_str(), parts[i].value.size());
-        auto sourceString = CreateUtf8String(env, parts[i].source.c_str(), parts[i].source.size());
-        auto part = GetNumberFormatRangePart(env, typeString, valueString, sourceString);
-        ANI_FATAL_IF_ERROR(env->Array_Set_Ref(resultArray, i, part));
-    }
-
-    return resultArray;
-}
-
-ani_string IcuFormatRangeDoubleDouble(ani_env *env, ani_object self, ani_double startValue, ani_double endValue)
-{
-    return IcuFormatRange(env, self, DoubleToFormattable(env, startValue), DoubleToFormattable(env, endValue));
-}
-
-ani_string IcuFormatRangeDoubleDecStr(ani_env *env, ani_object self, ani_double startValue, ani_string endValue)
-{
-=======
 {
     std::vector<NumberFormatPart> parts;
     auto contains = [](std::pair<int32_t, int32_t> gold, std::pair<int32_t, int32_t> request) {
@@ -900,7 +604,6 @@
 
 ani_string IcuFormatRangeDoubleDecStr(ani_env *env, ani_object self, ani_double startValue, ani_string endValue)
 {
->>>>>>> a77d6327
     return IcuFormatRange(env, self, DoubleToFormattable(env, startValue), StrToFormattable(env, endValue));
 }
 
@@ -914,72 +617,40 @@
     return IcuFormatRange(env, self, StrToFormattable(env, startValue), StrToFormattable(env, endValue));
 }
 
-<<<<<<< HEAD
-ani_array_ref IcuFormatToPartsDouble(ani_env *env, [[maybe_unused]] ani_object self, [[maybe_unused]] ani_double value)
-=======
 ani_array IcuFormatToPartsDouble(ani_env *env, [[maybe_unused]] ani_object self, [[maybe_unused]] ani_double value)
->>>>>>> a77d6327
 {
     return IcuFormatToParts<ani_double>(env, self, value);
 }
 
-<<<<<<< HEAD
-ani_array_ref IcuFormatToPartsDecStr(ani_env *env, [[maybe_unused]] ani_object self, [[maybe_unused]] ani_string value)
-=======
 ani_array IcuFormatToPartsDecStr(ani_env *env, [[maybe_unused]] ani_object self, [[maybe_unused]] ani_string value)
->>>>>>> a77d6327
 {
     return IcuFormatToParts<std::string>(env, self, ConvertFromAniString(env, value));
 }
 
-<<<<<<< HEAD
-ani_array_ref IcuFormatToRangePartsDoubleDouble(ani_env *env, [[maybe_unused]] ani_object self,
-                                                [[maybe_unused]] ani_double startValue,
-                                                [[maybe_unused]] ani_double endValue)
-=======
 ani_array IcuFormatToRangePartsDoubleDouble(ani_env *env, [[maybe_unused]] ani_object self,
                                             [[maybe_unused]] ani_double startValue,
                                             [[maybe_unused]] ani_double endValue)
->>>>>>> a77d6327
 {
     return IcuFormatToRangeParts(env, self, DoubleToFormattable(env, startValue), DoubleToFormattable(env, endValue));
 }
 
-<<<<<<< HEAD
-ani_array_ref IcuFormatToRangePartsDoubleDecStr(ani_env *env, [[maybe_unused]] ani_object self,
-                                                [[maybe_unused]] ani_double startValue,
-                                                [[maybe_unused]] ani_string endValue)
-=======
 ani_array IcuFormatToRangePartsDoubleDecStr(ani_env *env, [[maybe_unused]] ani_object self,
                                             [[maybe_unused]] ani_double startValue,
                                             [[maybe_unused]] ani_string endValue)
->>>>>>> a77d6327
 {
     return IcuFormatToRangeParts(env, self, DoubleToFormattable(env, startValue), StrToFormattable(env, endValue));
 }
 
-<<<<<<< HEAD
-ani_array_ref IcuFormatToRangePartsDecStrDouble(ani_env *env, [[maybe_unused]] ani_object self,
-                                                [[maybe_unused]] ani_string startValue,
-                                                [[maybe_unused]] ani_double endValue)
-=======
 ani_array IcuFormatToRangePartsDecStrDouble(ani_env *env, [[maybe_unused]] ani_object self,
                                             [[maybe_unused]] ani_string startValue,
                                             [[maybe_unused]] ani_double endValue)
->>>>>>> a77d6327
 {
     return IcuFormatToRangeParts(env, self, StrToFormattable(env, startValue), DoubleToFormattable(env, endValue));
 }
 
-<<<<<<< HEAD
-ani_array_ref IcuFormatToRangePartsDecStrDecStr(ani_env *env, [[maybe_unused]] ani_object self,
-                                                [[maybe_unused]] ani_string startValue,
-                                                [[maybe_unused]] ani_string endValue)
-=======
 ani_array IcuFormatToRangePartsDecStrDecStr(ani_env *env, [[maybe_unused]] ani_object self,
                                             [[maybe_unused]] ani_string startValue,
                                             [[maybe_unused]] ani_string endValue)
->>>>>>> a77d6327
 {
     return IcuFormatToRangeParts(env, self, StrToFormattable(env, startValue), StrToFormattable(env, endValue));
 }
@@ -1022,41 +693,6 @@
 ani_status RegisterIntlNumberFormatNativeMethods(ani_env *env)
 {
     ani_class numberFormatClass;
-<<<<<<< HEAD
-    ANI_FATAL_IF_ERROR(env->FindClass("Lstd/core/Intl/NumberFormat;", &numberFormatClass));
-
-    const auto methods = std::array {
-        ani_native_function {"getNumberingSystem", "Lstd/core/String;:Lstd/core/String;",
-                             reinterpret_cast<void *>(IcuNumberingSystem)},
-        ani_native_function {"formatDouble", "D:Lstd/core/String;", reinterpret_cast<void *>(IcuFormatDouble)},
-        ani_native_function {"formatDecStr", "Lstd/core/String;:Lstd/core/String;",
-                             reinterpret_cast<void *>(IcuFormatDecStr)},
-        ani_native_function {"formatRangeDoubleDouble", "DD:Lstd/core/String;",
-                             reinterpret_cast<void *>(IcuFormatRangeDoubleDouble)},
-        ani_native_function {"formatRangeDoubleDecStr", "DLstd/core/String;:Lstd/core/String;",
-                             reinterpret_cast<void *>(IcuFormatRangeDoubleDecStr)},
-        ani_native_function {"formatRangeDecStrDouble", "Lstd/core/String;D:Lstd/core/String;",
-                             reinterpret_cast<void *>(IcuFormatRangeDecStrDouble)},
-        ani_native_function {"formatRangeDecStrDecStr", "Lstd/core/String;Lstd/core/String;:Lstd/core/String;",
-                             reinterpret_cast<void *>(IcuFormatRangeDecStrDecStr)},
-        ani_native_function {"formatToPartsDouble", "D:[Lstd/core/Intl/NumberFormatPart;",
-                             reinterpret_cast<void *>(IcuFormatToPartsDouble)},
-        ani_native_function {"formatToPartsDecStr", "Lstd/core/String;:[Lstd/core/Intl/NumberFormatPart;",
-                             reinterpret_cast<void *>(IcuFormatToPartsDecStr)},
-        ani_native_function {"formatToRangePartsDoubleDouble", "DD:[Lstd/core/Intl/NumberRangeFormatPart;",
-                             reinterpret_cast<void *>(IcuFormatToRangePartsDoubleDouble)},
-        ani_native_function {"formatToRangePartsDoubleDecStr",
-                             "DLstd/core/String;:[Lstd/core/Intl/NumberRangeFormatPart;",
-                             reinterpret_cast<void *>(IcuFormatToRangePartsDoubleDecStr)},
-        ani_native_function {"formatToRangePartsDecStrDouble",
-                             "Lstd/core/String;D:[Lstd/core/Intl/NumberRangeFormatPart;",
-                             reinterpret_cast<void *>(IcuFormatToRangePartsDecStrDouble)},
-        ani_native_function {"formatToRangePartsDecStrDecStr",
-                             "Lstd/core/String;Lstd/core/String;:[Lstd/core/Intl/NumberRangeFormatPart;",
-                             reinterpret_cast<void *>(IcuFormatToRangePartsDecStrDecStr)},
-        ani_native_function {"isUnitCorrect", "Lstd/core/String;:Z", reinterpret_cast<void *>(IsIcuUnitCorrect)},
-        ani_native_function {"currencyDigits", "Lstd/core/String;:D", reinterpret_cast<void *>(IcuCurrencyDigits)}};
-=======
     ANI_FATAL_IF_ERROR(env->FindClass("std.core.Intl.NumberFormat", &numberFormatClass));
 
     const auto methods = std::array {
@@ -1085,13 +721,10 @@
                              reinterpret_cast<void *>(IcuFormatToRangePartsDecStrDecStr)},
         ani_native_function {"currencyDigits", "C{std.core.String}:d", reinterpret_cast<void *>(IcuCurrencyDigits)},
     };
->>>>>>> a77d6327
     ani_status status = env->Class_BindNativeMethods(numberFormatClass, methods.data(), methods.size());
     if (!(status == ANI_OK || status == ANI_ALREADY_BINDED)) {
         return status;
     }
-<<<<<<< HEAD
-=======
 
     const auto staticMethods = std::array {
         ani_native_function {"getNumberingSystem", "C{std.core.String}:C{std.core.String}",
@@ -1102,7 +735,6 @@
     if (!(status == ANI_OK || status == ANI_ALREADY_BINDED)) {
         return status;
     }
->>>>>>> a77d6327
     return ANI_OK;
 }
 
