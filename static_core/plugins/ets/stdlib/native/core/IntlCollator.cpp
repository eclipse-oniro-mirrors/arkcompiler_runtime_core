/**
 * Copyright (c) 2025 Huawei Device Co., Ltd.
 * Licensed under the Apache License, Version 2.0 (the "License");
 * you may not use this file except in compliance with the License.
 * You may obtain a copy of the License at
 *
 * http://www.apache.org/licenses/LICENSE-2.0
 *
 * Unless required by applicable law or agreed to in writing, software
 * distributed under the License is distributed on an "AS IS" BASIS,
 * WITHOUT WARRANTIES OR CONDITIONS OF ANY KIND, either express or implied.
 * See the License for the specific language governing permissions and
 * limitations under the License.
 */

#include "IntlCollator.h"
#include "IntlCommon.h"
#include "ani.h"
#include "plugins/ets/runtime/ets_exceptions.h"
#include "libpandabase/macros.h"
#include "stdlib_ani_helpers.h"
#include <unicode/coll.h>
#include <unicode/locid.h>
#include <unicode/stringpiece.h>
#include <unicode/translit.h>

#include <algorithm>
#include <string>
#include <array>
#include "IntlLocaleMatch.h"

namespace ark::ets::stdlib::intl {

// https://stackoverflow.com/questions/2992066/code-to-strip-diacritical-marks-using-icu
std::string RemoveAccents(ani_env *env, const std::string &str)
{
    // UTF-8 std::string -> UTF-16 UnicodeString
    icu::UnicodeString source = icu::UnicodeString::fromUTF8(icu::StringPiece(str));

    // Transliterate UTF-16 UnicodeString
    UErrorCode status = U_ZERO_ERROR;
    icu::Transliterator *accentsConverter =
        icu::Transliterator::createInstance("NFD; [:M:] Remove; NFC", UTRANS_FORWARD, status);
    accentsConverter->transliterate(source);
    delete accentsConverter;
    if (UNLIKELY(U_FAILURE(status))) {
        ThrowNewError(env, "std.core.RuntimeException", "Removing accents failed, transliterate failed",
                      "C{std.core.String}:");
        return std::string();
    }

    // UTF-16 UnicodeString -> UTF-8 std::string
    std::string result;
    source.toUTF8String(result);

    return result;
}

void RemovePunctuation(std::string &text)
{
    text.erase(std::remove_if(text.begin(), text.end(), ispunct), text.end());
}

ani_string StdCoreIntlCollatorRemoveAccents(ani_env *env, [[maybe_unused]] ani_class klass, ani_string etsText)
{
    std::string text = ConvertFromAniString(env, etsText);
    text = RemoveAccents(env, text);

    ani_boolean unhandledExc;
    ANI_FATAL_IF_ERROR(env->ExistUnhandledError(&unhandledExc));
    if (unhandledExc != 0U) {
        return nullptr;
    }

    return StdStrToAni(env, text);
}

ani_string StdCoreIntlCollatorRemovePunctuation(ani_env *env, [[maybe_unused]] ani_class klass, ani_string etsText)
{
    std::string text = ConvertFromAniString(env, etsText);
    RemovePunctuation(text);
    return StdStrToAni(env, text);
}

ani_double StdCoreIntlCollatorLocaleCmp(ani_env *env, [[maybe_unused]] ani_class klass, ani_string collationIn,
                                        ani_string langIn, ani_string firstStr, ani_string secondStr)
{
    auto collation = ConvertFromAniString(env, collationIn);
    auto lang = ConvertFromAniString(env, langIn);
    auto str1 = ConvertFromAniString(env, firstStr);
    auto str2 = ConvertFromAniString(env, secondStr);

    auto locale = GetLocale(env, lang);
    UErrorCode status = U_ZERO_ERROR;
    icu::StringPiece collationName = "collation";
    icu::StringPiece collationValue = collation.c_str();
    locale.setUnicodeKeywordValue(collationName, collationValue, status);
    if (UNLIKELY(U_FAILURE(status))) {
        const auto errorMessage = std::string("Collation '").append(collation).append("' is invalid or not supported");
<<<<<<< HEAD
        ThrowNewError(env, "Lstd/core/RuntimeException;", errorMessage.c_str(), "Lstd/core/String;:V");
=======
        ThrowNewError(env, "std.core.RuntimeException", errorMessage.c_str(), "C{std.core.String}:");
>>>>>>> a77d6327
        return 0;
    }

    status = U_ZERO_ERROR;
    std::unique_ptr<icu::Collator> collator(icu::Collator::createInstance(locale, status));
    if (UNLIKELY(U_FAILURE(status))) {
        icu::UnicodeString dispName;
        locale.getDisplayName(dispName);
        std::string localeName;
        dispName.toUTF8String(localeName);
        const auto errorMessage = std::string("Failed to create the collator for ").append(localeName);
<<<<<<< HEAD
        ThrowNewError(env, "Lstd/core/RuntimeException;", errorMessage.c_str(), "Lstd/core/String;:V");
=======
        ThrowNewError(env, "std.core.RuntimeException", errorMessage.c_str(), "C{std.core.String}:");
>>>>>>> a77d6327
    }

    auto strPiece1 = icu::StringPiece(str1.c_str());
    auto strPiece2 = icu::StringPiece(str2.c_str());
    if ((strPiece1.empty() != 0) && (strPiece2.empty() != 0)) {
        auto res = collator->compareUTF8(strPiece1, strPiece2, status);
        if (UNLIKELY(U_FAILURE(status))) {
<<<<<<< HEAD
            ThrowNewError(env, "Lstd/core/RuntimeException;", "Comparison failed", "Lstd/core/String;:V");
=======
            ThrowNewError(env, "std.core.RuntimeException", "Comparison failed", "C{std.core.String}:");
>>>>>>> a77d6327
        }
        return res;
    }

    icu::UnicodeString source = StdStrToUnicode(str1);
    icu::UnicodeString target = StdStrToUnicode(str2);
    auto res = collator->compare(source, target, status);
    if (UNLIKELY(U_FAILURE(status))) {
<<<<<<< HEAD
        ThrowNewError(env, "Lstd/core/RuntimeException;", "Comparison failed", "Lstd/core/String;:V");
=======
        ThrowNewError(env, "std.core.RuntimeException", "Comparison failed", "C{std.core.String}:");
>>>>>>> a77d6327
    }
    return res;
}

ani_status RegisterIntlCollator(ani_env *env)
{
    const auto methods =
<<<<<<< HEAD
        std::array {ani_native_function {"removePunctuation", "Lstd/core/String;:Lstd/core/String;",
                                         reinterpret_cast<void *>(StdCoreIntlCollatorRemovePunctuation)},
                    ani_native_function {"removeAccents", "Lstd/core/String;:Lstd/core/String;",
                                         reinterpret_cast<void *>(StdCoreIntlCollatorRemoveAccents)},
                    ani_native_function {"compareByCollation",
                                         "Lstd/core/String;Lstd/core/String;Lstd/core/String;Lstd/core/String;:D",
=======
        std::array {ani_native_function {"removePunctuation", "C{std.core.String}:C{std.core.String}",
                                         reinterpret_cast<void *>(StdCoreIntlCollatorRemovePunctuation)},
                    ani_native_function {"removeAccents", "C{std.core.String}:C{std.core.String}",
                                         reinterpret_cast<void *>(StdCoreIntlCollatorRemoveAccents)},
                    ani_native_function {"compareByCollation",
                                         "C{std.core.String}C{std.core.String}C{std.core.String}C{std.core.String}:d",
>>>>>>> a77d6327
                                         reinterpret_cast<void *>(StdCoreIntlCollatorLocaleCmp)}};

    ani_class collatorClass;
    ANI_FATAL_IF_ERROR(env->FindClass("std.core.Intl.Collator", &collatorClass));
    return env->Class_BindNativeMethods(collatorClass, methods.data(), methods.size());
}

}  // namespace ark::ets::stdlib::intl<|MERGE_RESOLUTION|>--- conflicted
+++ resolved
@@ -97,11 +97,7 @@
     locale.setUnicodeKeywordValue(collationName, collationValue, status);
     if (UNLIKELY(U_FAILURE(status))) {
         const auto errorMessage = std::string("Collation '").append(collation).append("' is invalid or not supported");
-<<<<<<< HEAD
-        ThrowNewError(env, "Lstd/core/RuntimeException;", errorMessage.c_str(), "Lstd/core/String;:V");
-=======
         ThrowNewError(env, "std.core.RuntimeException", errorMessage.c_str(), "C{std.core.String}:");
->>>>>>> a77d6327
         return 0;
     }
 
@@ -113,11 +109,7 @@
         std::string localeName;
         dispName.toUTF8String(localeName);
         const auto errorMessage = std::string("Failed to create the collator for ").append(localeName);
-<<<<<<< HEAD
-        ThrowNewError(env, "Lstd/core/RuntimeException;", errorMessage.c_str(), "Lstd/core/String;:V");
-=======
         ThrowNewError(env, "std.core.RuntimeException", errorMessage.c_str(), "C{std.core.String}:");
->>>>>>> a77d6327
     }
 
     auto strPiece1 = icu::StringPiece(str1.c_str());
@@ -125,11 +117,7 @@
     if ((strPiece1.empty() != 0) && (strPiece2.empty() != 0)) {
         auto res = collator->compareUTF8(strPiece1, strPiece2, status);
         if (UNLIKELY(U_FAILURE(status))) {
-<<<<<<< HEAD
-            ThrowNewError(env, "Lstd/core/RuntimeException;", "Comparison failed", "Lstd/core/String;:V");
-=======
             ThrowNewError(env, "std.core.RuntimeException", "Comparison failed", "C{std.core.String}:");
->>>>>>> a77d6327
         }
         return res;
     }
@@ -138,11 +126,7 @@
     icu::UnicodeString target = StdStrToUnicode(str2);
     auto res = collator->compare(source, target, status);
     if (UNLIKELY(U_FAILURE(status))) {
-<<<<<<< HEAD
-        ThrowNewError(env, "Lstd/core/RuntimeException;", "Comparison failed", "Lstd/core/String;:V");
-=======
         ThrowNewError(env, "std.core.RuntimeException", "Comparison failed", "C{std.core.String}:");
->>>>>>> a77d6327
     }
     return res;
 }
@@ -150,21 +134,12 @@
 ani_status RegisterIntlCollator(ani_env *env)
 {
     const auto methods =
-<<<<<<< HEAD
-        std::array {ani_native_function {"removePunctuation", "Lstd/core/String;:Lstd/core/String;",
-                                         reinterpret_cast<void *>(StdCoreIntlCollatorRemovePunctuation)},
-                    ani_native_function {"removeAccents", "Lstd/core/String;:Lstd/core/String;",
-                                         reinterpret_cast<void *>(StdCoreIntlCollatorRemoveAccents)},
-                    ani_native_function {"compareByCollation",
-                                         "Lstd/core/String;Lstd/core/String;Lstd/core/String;Lstd/core/String;:D",
-=======
         std::array {ani_native_function {"removePunctuation", "C{std.core.String}:C{std.core.String}",
                                          reinterpret_cast<void *>(StdCoreIntlCollatorRemovePunctuation)},
                     ani_native_function {"removeAccents", "C{std.core.String}:C{std.core.String}",
                                          reinterpret_cast<void *>(StdCoreIntlCollatorRemoveAccents)},
                     ani_native_function {"compareByCollation",
                                          "C{std.core.String}C{std.core.String}C{std.core.String}C{std.core.String}:d",
->>>>>>> a77d6327
                                          reinterpret_cast<void *>(StdCoreIntlCollatorLocaleCmp)}};
 
     ani_class collatorClass;
