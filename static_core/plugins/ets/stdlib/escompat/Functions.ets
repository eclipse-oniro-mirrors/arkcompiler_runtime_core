--- conflicted
+++ resolved
@@ -182,11 +182,7 @@
     return unescapeImpl(
         uriComponent,
         (str: string, i: int, ret: StringBuilder, unit: int): void => {
-<<<<<<< HEAD
-            ret.append(unit as char)
-=======
             ret.append(unit.toChar())
->>>>>>> 46f0ea7f
         }
     )
 }
@@ -237,17 +233,9 @@
     let ret = new StringBuilder()
     for (let i = 0; i < str.getLength(); i++) {
         const d = str.charAt(i)
-<<<<<<< HEAD
-        const c = (d as int) & 0xffff
-        assertLE(0, c)
-        assertEQ(hexChars.length, 16)
-        if (c >= c'a' && c <= c'z' || c >= c'A' && c <= c'Z' || c >= c'0' && c <= c'9' || c >= 42 && c <= 47 && c != 44 || c == c'_' || c == c'@') {
-            ret.append(c as char)
-=======
         const c = d.toInt() & 0xffff
         if (c >= c'a' && c <= c'z' || c >= c'A' && c <= c'Z' || c >= c'0' && c <= c'9' || c >= 42 && c <= 47 && c != 44 || c == c'_' || c == c'@') {
             ret.append(c.toChar())
->>>>>>> 46f0ea7f
         } else {
             encodeCharAsHex(ret, c)
         }
@@ -294,11 +282,7 @@
         let chr0 = encodedURIHexAt(str, i);
         let chrsCnt: int
         if ((chr0 & 0x80) == 0) {
-<<<<<<< HEAD
-            push(str, i, ret, chr0 as char)
-=======
             push(str, i, ret, chr0.toChar())
->>>>>>> 46f0ea7f
             i += 2
             continue
         } else if ((chr0 & 0xe0) == 0xc0) {
@@ -324,11 +308,7 @@
         i += chrsCnt * 3 - 1
 
         if (chr0 >= 0 && chr0 <= 0xd7ff || chr0 >= 0xe000 && chr0 <= 0xffff) {
-<<<<<<< HEAD
-            push(str, i, ret, chr0 as char)
-=======
             push(str, i, ret, chr0.toChar())
->>>>>>> 46f0ea7f
         } else {
             ret.append(Char.getHighSurrogate(chr0))
             ret.append(Char.getLowSurrogate(chr0))
