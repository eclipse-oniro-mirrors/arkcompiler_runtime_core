/*
 * Copyright (c) 2021-2025 Huawei Device Co., Ltd.
 * Licensed under the Apache License, Version 2.0 (the "License");
 * you may not use this file except in compliance with the License.
 * You may obtain a copy of the License at
 *
 * http://www.apache.org/licenses/LICENSE-2.0
 *
 * Unless required by applicable law or agreed to in writing, software
 * distributed under the License is distributed on an "AS IS" BASIS,
 * WITHOUT WARRANTIES OR CONDITIONS OF ANY KIND, either express or implied.
 * See the License for the specific language governing permissions and
 * limitations under the License.
 */

package escompat;

// initialized in _initializerBlock_.ets
const hexChars: char[];

function fillInCommonURI(): boolean[] {
    const arr = new boolean[128]
    for (let i = Char.toInt(c'a'); i <= Char.toInt(c'z'); i++) {
        arr[i] = true
    }
    for (let i = Char.toInt(c'A'); i <= Char.toInt(c'Z'); i++) {
        arr[i] = true
    }
    for (let i = Char.toInt(c'0'); i <= Char.toInt(c'9'); i++) {
        arr[i] = true
    }
    arr[Char.toInt(c'-')] = true
    arr[Char.toInt(c'_')] = true
    arr[Char.toInt(c'.')] = true
    arr[Char.toInt(c'!')] = true
    arr[Char.toInt(c'~')] = true
    arr[Char.toInt(c'*')] = true
    arr[Char.toInt(c'\'')] = true
    arr[Char.toInt(c'(')] = true
    arr[Char.toInt(c')')] = true
    return arr
}

// initialized in _initializerBlock_.ets
const uriArray: boolean[];

function fillInURISpecial(arr: boolean[]) {
    arr[Char.toInt(c';')] = true
    arr[Char.toInt(c'/')] = true
    arr[Char.toInt(c'?')] = true
    arr[Char.toInt(c':')] = true
    arr[Char.toInt(c'@')] = true
    arr[Char.toInt(c'&')] = true
    arr[Char.toInt(c'=')] = true
    arr[Char.toInt(c'+')] = true
    arr[Char.toInt(c'$')] = true
    arr[Char.toInt(c',')] = true
    arr[Char.toInt(c'#')] = true
}

function createAndFillInURISpecial(): boolean[] {
    const arr = new boolean[128]
    fillInURISpecial(arr)
    return arr
}

// initialized in _initializerBlock_.ets
const uriSpecialChars: boolean[];

function fillInURINotComponent(): boolean[] {
    const arr = fillInCommonURI()
    fillInURISpecial(arr)
    return arr
}

// initialized in _initializerBlock_.ets
const uriArrayComponent: boolean[];

/**
 * The decodeURI() function decodes a Uniform Resource Identifier
 * (URI) previously created by encodeURI() or a similar routine.
 */
export function decodeURI(uri: string): string {
    return unescapeImpl(
        uri,
        (str: string, i: int, ret: StringBuilder, unit: int): void => {
            if (unit < 128 && uriSpecialChars[unit]) {
                ret.append(str.slice(i, i + 3))
            } else {
                ret.append(unit.toChar())
            }
        }
    )
}

function putByteAsHex(ret: StringBuilder, c: int): void {
    c &= 0xff
    ret.append(c'%')
    ret.append(hexChars[c / 16])
    ret.append(hexChars[c % 16])
}

function encodeCharAsHexUtf8(ret: StringBuilder, c: int): void {
    if (c <= 0x7f) {
        putByteAsHex(ret, c)
    } else if (c <= 0x7ff) {
        putByteAsHex(ret, c >> 6 | 0xc0)
        putByteAsHex(ret, c & 0x3f | 0x80)
    } else if (c <= 0xffff) {
        putByteAsHex(ret, c >> 12 | 0xe0)
        putByteAsHex(ret, (c >> 6) & 0x3f | 0x80)
        putByteAsHex(ret, (c >> 0) & 0x3f | 0x80)
    } else {
        putByteAsHex(ret, c >> 18 | 0xf0)
        putByteAsHex(ret, (c >> 12) & 0x3f | 0x80)
        putByteAsHex(ret, (c >> 6) & 0x3f | 0x80)
        putByteAsHex(ret, (c >> 0) & 0x3f | 0x80)
    }
}

function encodeCharAsHex(ret: StringBuilder, c: int): void {
    if (c < 256) {
        ret.append(c'%')
        ret.append(hexChars[c / 16])
        ret.append(hexChars[c % 16])
    } else {
        ret.append('%u')
        for (let j = 3; j >= 0; j--) {
            ret.append(hexChars[(c >> (4 * j)) & 0xf])
        }
    }
}

function encodeURIImpl(uri: string, ok: boolean[]): string {
    let ret = new StringBuilder()
    let i = 0
    while (i < uri.getLength()) {
        let d: int
        try {
            d = uri.codePointAt(i)!
        } catch (e) {
            throw new URIError("malformed URI sequence")
        }
        const c: char = uri.charAt(i)
        if (d != c) {
            encodeCharAsHexUtf8(ret, d)
            i += 2
            continue
        }
        if (Char.isLowSurrogate(c) || Char.isHighSurrogate(c)) {
            throw new URIError("malformed URI sequence")
        }
        if (Char.toInt(c) < 128 && ok[Char.toInt(c)]) {
            ret.append(c)
        } else {
            encodeCharAsHexUtf8(ret, d)
        }
        i += 1
    }
    return ret.toString()
}

/**
 * The encodeURI() function encodes a URI by replacing each instance
 * of certain characters by one, two, three, or four escape sequences
 * representing the UTF-8 encoding of the character (will only be four
 * escape sequences for characters composed of two surrogate
 * characters). Compared to encodeURIComponent(), this function
 * encodes fewer characters, preserving those that are part of the
 * URI syntax.
 */
export function encodeURI(uri: string): string {
    return encodeURIImpl(uri, uriArray)
}

/**
 * The decodeURIComponent() function decodes a Uniform Resource
 * Identifier (URI) component previously created
 * by encodeURIComponent() or by a similar routine.
 */
export function decodeURIComponent(uriComponent: string): string {
    return unescapeImpl(
        uriComponent,
        (str: string, i: int, ret: StringBuilder, unit: int): void => {
            ret.append(unit.toChar())
        }
    )
}

/**
 * The encodeURIComponent() function encodes a URI by replacing each
 * instance of certain characters by one, two, three, or four escape
 * sequences representing the UTF-8 encoding of the character (will
 * only be four escape sequences for characters composed of two
 * surrogate characters). Compared to encodeURI(), this function
 * encodes more characters, including those that are part of the URI
 * syntax.
 *
 * @param uriComponent a string to be encoded as a URI component
 * (a path, query string, fragment, etc.). Other values are converted to strings.
 *
 * @returns A new string representing the provided uriComponent encoded as a URI component.
 */
export function encodeURIComponent(uriComponent: String | Number | Boolean): string {
    if (uriComponent instanceof String) {
        return encodeURIImpl(uriComponent as String, uriArrayComponent);
    } else if (uriComponent instanceof Number) {
        return encodeURIImpl((uriComponent as Number).toString(), uriArrayComponent)
    } else {
        return encodeURIImpl((uriComponent as Boolean).toString(), uriArrayComponent)
    }
}

/**
 * @deprecated This feature is no longer recommended. Though some
 * browsers might still support it, it may have already been removed
 * from the relevant web standards, may be in the process of being
 * dropped, or may only be kept for compatibility purposes. Avoid
 * using it, and update existing code if possible; see the
 * compatibility table at the bottom of this page to guide your
 * decision. Be aware that this feature may cease to work at any time.
 *
 * @note escape() is a non-standard function implemented by browsers
 * and was only standardized for cross-engine compatibility. It is not
 * required to be implemented by all JavaScript engines and may not
 * work everywhere. Use encodeURIComponent() or encodeURI() if
 * possible.
 *
 * The escape() function computes a new string in which certain
 * characters have been replaced by hexadecimal escape sequences.
 */
export function escape(str: string): string {
    let ret = new StringBuilder()
    for (let i = 0; i < str.getLength(); i++) {
        const d = str.charAt(i)
        const c = d.toInt() & 0xffff
        if (c >= Char.toInt(c'a') && c <= Char.toInt(c'z') || c >= Char.toInt(c'A') && c <= Char.toInt(c'Z') || c >= Char.toInt(c'0') && c <= Char.toInt(c'9') || c >= 42 && c <= 47 && c != 44 || c == Char.toInt(c'_') || c == Char.toInt(c'@')) {
            ret.append(c.toChar())
        } else {
            encodeCharAsHex(ret, c)
        }
    }
    return ret.toString();
}

function unhex(c: char): int {
    if ((c.compareTo(c'0') >= 0) && (c.compareTo(c'9') <= 0)) {
<<<<<<< HEAD
        return c.compareTo(c'0')
    }
    if ((c.compareTo(c'A') >= 0) && (c.compareTo(c'F') <= 0)) {
        return c.compareTo(c'A') + 10
    }
    if ((c.compareTo(c'a') >= 0) && (c.compareTo(c'f') <= 0)) {
        return c.compareTo(c'a') + 10
=======
        return c.toInt() - c'0'.toInt()
    }
    if ((c.compareTo(c'A') >= 0) && (c.compareTo(c'F') <= 0)) {
        return c.toInt() - c'A'.toInt() + 10
    }
    if ((c.compareTo(c'a') >= 0) && (c.compareTo(c'f') <= 0)) {
        return c.toInt() - c'a'.toInt() + 10
>>>>>>> aad9f664
    }
    throw new Error("invalid codepoint")
}

function encodedURIHexAt(str: string, i: int): int {
    try {
        if (str.charAt(i) !== c'%') {
            throw new AssertionError("Char at " + i + "equals c'%'")
        }
        return unhex(str.charAt(i + 1)) << 4 | unhex(str.charAt(i + 2))
    } catch (e) {
        throw new URIError("malformed URI sequence")
    }
}

function unescapeImpl(str: string, push: (str: string, i: int, ret: StringBuilder, unit: int) => void): string {
    let ret = new StringBuilder();
    for (let i = 0; i < str.getLength(); i++) {
        const d = str.charAt(i)
        if (d != c'%') {
            ret.append(d)
            continue
        }
        if (str.charAt(i) != c'%') {
            ret.append(d)
            continue
        }
        let chr0 = encodedURIHexAt(str, i);
        let chrsCnt: int
        if ((chr0 & 0x80) == 0) {
            push(str, i, ret, chr0)
            i += 2
            continue
        } else if ((chr0 & 0xe0) == 0xc0) {
            chrsCnt = 2
            chr0 &= ~0xe0
        } else if ((chr0 & 0xf0) == 0xe0) {
            chrsCnt = 3
            chr0 &= 0xf
        } else if ((chr0 & 0xf8) == 0xf0) {
            chrsCnt = 4
            chr0 &= 0x7
        } else {
            throw new URIError("malformed URI sequence")
        }

        for (let j = 1; j < chrsCnt; j++) {
            let nxtChr = encodedURIHexAt(str, i + j * 3)
            if ((nxtChr & 0xc0) != 0x80) {
                throw new URIError("malformed URI sequence")
            }
            chr0 = chr0 << 6 | nxtChr & 0x3f
        }
        i += chrsCnt * 3 - 1

        if (chr0 >= 0 && chr0 <= 0xd7ff || chr0 >= 0xe000 && chr0 <= 0xffff) {
            push(str, i, ret, chr0)
        } else {
            ret.append(Char.getHighSurrogate(chr0))
            ret.append(Char.getLowSurrogate(chr0))
        }
    }
    return ret.toString();
}

/**
 * @deprecated This feature is no longer recommended. Though some
 * browsers might still support it, it may have already been removed
 * from the relevant web standards, may be in the process of being
 * dropped, or may only be kept for compatibility purposes. Avoid
 * using it, and update existing code if possible; see the
 * compatibility table at the bottom of this page to guide your
 * decision. Be aware that this feature may cease to work at any time.
 *
 * @note unescape() is a non-standard function implemented by browsers
 * and was only standardized for cross-engine compatibility. It is not
 * required to be implemented by all JavaScript engines and may not
 * work everywhere. Use decodeURIComponent() or decodeURI() if
 * possible.
 *
 * The unescape() function computes a new string in which hexadecimal
 * escape sequences are replaced with the characters that they
 * represent. The escape sequences might be introduced by a function
 * like escape().
 */
export function unescape(str: string): string {
    let ret = new StringBuilder();
    for (let i = 0; i < str.getLength(); i++) {
        const d = str.charAt(i)
        if (d != c'%') {
            ret.append(d)
            continue
        }
        let unit: int = 0
        if (i + 5 < str.getLength() && str.charAt(i + 1) == c'u') {
            try {
                unit = unhex(str.charAt(i + 2)) << 12 | unhex(str.charAt(i + 3)) << 8 | unhex(str.charAt(i + 4)) << 4 | unhex(str.charAt(i + 5))
            } catch (e) {
                ret.append(d)
                continue
            }
            ret.append(unit.toChar())
            i += 5
            continue
        }
        if (i + 2 < str.getLength()) {
            try {
                unit = unhex(str.charAt(i + 1)) << 4 | unhex(str.charAt(i + 2))
            } catch (e) {
                ret.append(d)
                continue
            }
            ret.append(unit.toChar())
            i += 2
            continue
        }
        ret.append(d)
    }
    return ret.toString();
}<|MERGE_RESOLUTION|>--- conflicted
+++ resolved
@@ -245,15 +245,6 @@
 
 function unhex(c: char): int {
     if ((c.compareTo(c'0') >= 0) && (c.compareTo(c'9') <= 0)) {
-<<<<<<< HEAD
-        return c.compareTo(c'0')
-    }
-    if ((c.compareTo(c'A') >= 0) && (c.compareTo(c'F') <= 0)) {
-        return c.compareTo(c'A') + 10
-    }
-    if ((c.compareTo(c'a') >= 0) && (c.compareTo(c'f') <= 0)) {
-        return c.compareTo(c'a') + 10
-=======
         return c.toInt() - c'0'.toInt()
     }
     if ((c.compareTo(c'A') >= 0) && (c.compareTo(c'F') <= 0)) {
@@ -261,7 +252,6 @@
     }
     if ((c.compareTo(c'a') >= 0) && (c.compareTo(c'f') <= 0)) {
         return c.toInt() - c'a'.toInt() + 10
->>>>>>> aad9f664
     }
     throw new Error("invalid codepoint")
 }
