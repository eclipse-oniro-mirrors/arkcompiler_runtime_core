/*
 * Copyright (c) 2021-2025 Huawei Device Co., Ltd.
 * Licensed under the Apache License, Version 2.0 (the "License");
 * you may not use this file except in compliance with the License.
 * You may obtain a copy of the License at
 *
 * http://www.apache.org/licenses/LICENSE-2.0
 *
 * Unless required by applicable law or agreed to in writing, software
 * distributed under the License is distributed on an "AS IS" BASIS,
 * WITHOUT WARRANTIES OR CONDITIONS OF ANY KIND, either express or implied.
 * See the License for the specific language governing permissions and
 * limitations under the License.
 */

package escompat;

/**
 * Either ArrayBuffer 
 */
// NOTE (kprokopenko): make abstract after abstract overloads get to work
abstract class Buffer {
    abstract getByteLength(): int
    abstract at(i: int): byte
    abstract set(i: int, b: byte)
    // NOTE (egor-porsev): should be slice(int, int) without an extra 'sliceInternal' method. This is a workaround for #13402
    abstract sliceInternal(begin: int, end: int): Buffer
}

export interface ArrayBufferView {
    /**
     * The ArrayBuffer instance referenced by the array.
     */
    readonly buffer: ArrayBuffer

    /**
     * The length in bytes of the array.
     */
    readonly byteLength: int

    /**
     * The offset in bytes of the array.
     */
    readonly byteOffset: int
}

/**
 * JS ArrayBuffer API-compatible class
 */
export class ArrayBuffer extends Buffer
{
    public overload constructor { fromInt, fromNumber }

    /**
     * Creates ArrayBuffer with size equal to length parameter
     *
     * @param length size of ArrayBuffer
     */
    public constructor fromInt(length: int, maxByteLength?: int)
    {
        super()
        if (length < 0) {
            throw new RangeError("length can't be less than 0")
        }
        if (maxByteLength != undefined) {
            if (maxByteLength! < 0) {
                throw new RangeError("maxByteLength can't be less than 0")
            }
            if (length > maxByteLength) {
                throw new RangeError("length can't be greater than maxByteLength")
            }
        }
        this.isResizable = (maxByteLength != undefined)
        this.data = ArrayBuffer.allocateNonMovable(this.isResizable ? maxByteLength! : length)
        this._byteLength = length
        this.dataAddress = ArrayBuffer.getAddress(this.data!)
    }

    /**
     * Creates ArrayBuffer with size equal to length parameter
     *
     * @param length size of ArrayBuffer
     */
    public constructor fromNumber(length: number, maxByteLength?: number)
    {
        this(length.toInt(), (maxByteLength !== undefined) ? maxByteLength.toInt() : undefined)
    }

    /**
     * Checks if the passed Object is a View
     *
     * @param obj to check
     *
     * @returns true if obj is instance of typed array
     */
    public static isView(obj: Object): boolean
    {
        return ( obj instanceof DataView
            || obj instanceof Int8Array
            || obj instanceof Int16Array
            || obj instanceof Int32Array
            || obj instanceof BigInt64Array
            || obj instanceof Float32Array
            || obj instanceof Float64Array
            || obj instanceof Uint8Array
            || obj instanceof Uint8ClampedArray
            || obj instanceof Uint16Array
            || obj instanceof Uint32Array
            || obj instanceof BigUint64Array)
    }

    override sliceInternal(begin: int, end: int): Buffer {
        const byteLength = this.getByteLength()

        const startIndex = normalizeIndex(begin, byteLength)
        const endIndex = normalizeIndex(end, byteLength)

        let resultLength = endIndex - startIndex
        if (resultLength < 0) {
            resultLength = 0
        }

        let result = new ArrayBuffer(resultLength)

        if (resultLength == 0) return result
        result.setValues(this, startIndex)

        return result
    }

    /**
     * Creates a new ArrayBuffer with copy of bytes in range [begin;end)
     *
     * @param begin an inclusive index to start copying with
     *
     * @param end a last exclusive index to stop copying
     *
     * @returns data taken from current ArrayBuffer with respect to begin and end parameters
     */
    public slice(begin: number, end?: number): ArrayBuffer {
        if (end == undefined) return this.slice(begin.toInt())
        else return this.slice(begin.toInt(), end.toInt())
    }

    /**
     * Creates a new ArrayBuffer with copy of bytes in range [begin;end)
     *
     * @param begin an inclusive index to start copying with
     *
     * @param end a last exclusive index to stop copying
     *
     * @returns data taken from current ArrayBuffer with respect to begin and end parameters
     */
    public slice(begin: int, end?: int): ArrayBuffer {
        if (this.detached) {
            throw new TypeError("ArrayBuffer was detached")
        }
        if (end == undefined) return this.sliceInternal(begin, this.getByteLength()) as ArrayBuffer
        else return this.sliceInternal(begin, end) as ArrayBuffer
    }

    /**
     * Returns data at specified index.
     * No such method in JS library, required for TypedArrays
     *
     * @param i index
     *
     * @returns byte at index
     *
     * @throws {IndexOutOfBoundsError} if `pos` is out of bound
     */
    public final at(pos: int): byte {
        if (this.data !== undefined) {
            this.doBoundaryCheck(pos)
            // NOTE(dslynko, #24647) research performance of managed code compared to intrinsics
            return this.data![pos]
        }
        // Fallback to access through native pointer
        return this.atImpl(pos)
    }

    /**
     * Sets data at specified index.
     * No such method in JS library, required for TypedArrays
     *
     * @param b new value
     *
     * @param i index
     *
     * @throws {IndexOutOfBoundsError} if `pos` is out of bound
     */
    public final set(pos: int, val: byte): void {
        if (this.data !== undefined) {
            this.doBoundaryCheck(pos)
            // NOTE(dslynko, #24647) research performance of managed code compared to intrinsics
            this.data![pos] = val
        } else {
            // Fallback to access through native pointer
            this.setImpl(pos, val)
        }
    }

    public override getByteLength(): int {
        return this._byteLength
    }

    get byteLength(): int {
        return this._byteLength
    }

    get detached(): boolean {
        return this.dataAddress == 0
    }

    get resizable(): boolean {
        return this.isResizable
    }

    /// @brief Explicitly does boundary check, as `data` array can shrink down
    private final doBoundaryCheck(pos: int): void {
        if (pos < 0 || pos >= this._byteLength) {
            throw new IndexOutOfBoundsError("ArrayBuffer position " + pos + " is out of bounds")
        }
    }

    /**
     * @brief Copies into `this` array `this.byteLength` bytes starting from `begin` index of `other` data
     * Always valid for a non-detached ArrayBuffer
     */
    private final native setValues(other: ArrayBuffer, begin: int): void
    /// @brief Reads byte from specified position. Always valid for a non-detached ArrayBuffer
    private final native atImpl(pos: int): byte
    /// @brief Writes byte at specified position. Always valid for a non-detached ArrayBuffer
    private final native setImpl(pos: int, val: byte): void

    /**
     * Resizes the ArrayBuffer
     *
     * @param newLen new length
     */
    //NOTE: return undefined
    public resize(newLen : int): void {
        if (this.detached) {
            throw new TypeError("ArrayBuffer was detached")
        }
        if (!this.resizable) {
            throw new TypeError("ArrayBuffer is not resizable")
        }
        if (newLen < 0 || newLen > this.data!.length) {
            throw new RangeError("new length cannot be larger than maxByteLength")
        }
        this._byteLength = newLen
    }

    /// @brief Allocates non-movable array of fixed length
    private native static allocateNonMovable(length: int): FixedArray<byte>

    /// @brief Returns native address of non-movable array
    private native static getAddress(array: FixedArray<byte>): long

    /**
    * Creates a new ArrayBuffer from an array of bytes.
    *
    * This native method initializes an ArrayBuffer using the provided byte array as the underlying data.
    *
    * @param {byte[]} arr - An array of bytes to initialize the ArrayBuffer.
    * @returns {ArrayBuffer} A new ArrayBuffer containing the data from the byte array.
    */
    public static from(arr: FixedArray<byte>): ArrayBuffer {
        const bf = new ArrayBuffer(arr.length)
        copyTo(arr, bf.data!, 0, 0, arr.length)
        return bf
    }

    /**
    * Creates a new ArrayBuffer from an array of numbers.
    *
    * The numbers in the provided array are converted to bytes, and then a new ArrayBuffer is constructed
    * using these bytes.
    *
    * @param {double[]} array - An array of numbers representing byte values.
    * @returns {ArrayBuffer} A new ArrayBuffer containing the data from the array.
    */
    public static from(array: double[]): ArrayBuffer {
        const buf = new ArrayBuffer(array.length)
        for (let i = 0; i < array.length; ++i) {
            buf.set(i, array[i].toByte())
        }
        return buf
    }

    /**
    * Creates a new ArrayBuffer from a Uint8Array.
    *
    * This method extracts the underlying ArrayBuffer from the provided Uint8Array and converts it
    * to an ArrayBuffer using the native conversion for byte arrays.
    *
    * @param {Uint8Array} u8arr - A typed array of unsigned 8-bit integers.
    * @returns {ArrayBuffer} A new ArrayBuffer containing the same binary data as the Uint8Array.
    */
    public static from(u8arr: Uint8Array): ArrayBuffer {
        const arrBuff = u8arr.buffer as ArrayBuffer
        if (arrBuff.detached) {
            return new ArrayBuffer(0)
        }
        const result = new ArrayBuffer(arrBuff.byteLength)
        result.setValues(arrBuff, 0)
        return result
    }

    /**
    * Creates a new ArrayBuffer from a string using the specified encoding.
    *
    * This native method encodes the given string using the provided encoding and creates an
    * ArrayBuffer with the resulting bytes. The resulting ArrayBuffer is expected to have the
    * specified length.
    *
    * @param {string} str - The string to be converted.
    * @param {string} encoding - The encoding to use for converting the string.
    * @returns {ArrayBuffer} A new ArrayBuffer containing the encoded string data.
    */
    public static native from(str: string, encoding: string): ArrayBuffer;

    /**
    * Creates a new ArrayBuffer by copying a segment from an existing ArrayBuffer.
    *
    * This native method copies a range of bytes from the source ArrayBuffer, starting at the
    * specified byte offset and continuing for the specified length, into a new ArrayBuffer.
    *
    * @param {ArrayBuffer} buff - The source ArrayBuffer.
    * @param {int} byteOffset - The starting byte index in the source ArrayBuffer.
    * @param {int} length - The number of bytes to copy.
    * @returns {ArrayBuffer} A new ArrayBuffer containing the specified slice of the source.
    */
    public static native from(buff: ArrayBuffer, byteOffset: int, length: int): ArrayBuffer;

    /**
    * Creates a new ArrayBuffer by slicing a segment from an existing ArrayBuffer.
    *
    * If the byte offset or length parameters are omitted, they default to 0 and the full length of the
    * source ArrayBuffer, respectively.
    *
    * @param {ArrayBuffer} buffer - The source ArrayBuffer.
    * @param {number} [byteOffset=0] - The starting byte index in the source ArrayBuffer.
    * @param {number} [length=buffer.byteLength] - The number of bytes to copy.
    * @returns {ArrayBuffer} A new ArrayBuffer containing the specified slice of the source.
    */
    public static from(buffer: ArrayBuffer, byteOffset?: number, length?: number): ArrayBuffer {
        const resolvedByteOffset = byteOffset ?? 0;
        const resolvedLength = length ?? buffer.byteLength.toDouble();
        return ArrayBuffer.from(buffer, resolvedByteOffset.toInt(), resolvedLength.toInt());
    }

    /**
    * Creates a new ArrayBuffer from an object, interpreting the second parameter as either a byte offset or an encoding.
    *
    * When the object is a string and the second parameter is also a string, the method treats the inputs as
    * parameters for string conversion (using the specified encoding and length). If the object is an ArrayBuffer,
    * it copies a segment starting from the provided byte offset for the specified length.
    *
    * @param {Object} obj - The source object, which should be either a string or an ArrayBuffer.
    * @param {int | string} byteOffsetOrEncoding - If `obj` is an ArrayBuffer, this is the starting byte offset;
    *                                                 if `obj` is a string, this is the encoding to use.
    * @param {int} length - The number of bytes to copy or the desired length of the encoded string data.
    * @returns {ArrayBuffer} A new ArrayBuffer created from the provided object.
    * @throws {Error} If the input object type is unsupported or the arguments are incorrect.
    */
    public static fromObject(obj: Object, byteOffsetOrEncoding: int | string, length: int): ArrayBuffer {
        if (obj instanceof string && byteOffsetOrEncoding instanceof string) {
            return ArrayBuffer.from(obj, byteOffsetOrEncoding as string);
        }
        if (!(obj instanceof ArrayBuffer)) {
            throw Error("Incorrect args");
        }
        return ArrayBuffer.from(obj, byteOffsetOrEncoding as int, length);
    }


    // Fields' order is important due to alignment
    private data: FixedArray<byte> | undefined
    // Length in bytes
    private _byteLength: int
    // Pointer to underlying array, which is either non-movable array or native
    private dataAddress: long
    private isResizable: boolean


    /**
    * Returns the number of bytes required to encode a given string using the specified encoding.
    *
    * This native method calculates the byte length of the provided text when it is encoded with the
    * specified character encoding. Note that the byte length may differ from the number of characters
    * in the string.
    *
    * @param {string} text - The string to evaluate.
    * @param {string} encoding - The encoding used to convert the string to bytes.
    * @returns {int} The number of bytes required to encode the string.
    */
    public static native bytesLength(text: string, encoding: string): int;

    /**
    * Decodes a segment of an ArrayBuffer to a string using the specified encoding.
    *
    * This native method converts a portion of the ArrayBuffer, starting at the given index and ending
    * before the specified end index, into a string. The decoding is performed using the provided encoding.
    *
    * @param {ArrayBuffer} buffer - The ArrayBuffer containing the data to decode.
    * @param {string} encoding - The encoding to use for decoding the data.
    * @param {int} start - The starting byte index (inclusive) from which to begin decoding.
    * @param {int} end - The ending byte index (exclusive) at which to stop decoding.
    * @returns {string} The decoded string representation of the specified segment of the ArrayBuffer.
    */
    public static native stringify(buffer: ArrayBuffer, encoding: string, start: int, end: int): string;

<<<<<<< HEAD
    internal native atomicAddI8(index: int, byteOffset: int, value: byte): double;

    internal native atomicAndI8(index: int, byteOffset: int, value: byte): double;

    internal native atomicCompareExchangeI8(index: int, byteOffset: int, expectedValue: byte, replacementValue: byte): double;

    internal native atomicExchangeI8(index: int, byteOffset: int, value: byte): double;

    internal native atomicLoadI8(index: int, byteOffset: int): double;

    internal native atomicOrI8(index: int, byteOffset: int, value: byte): double;

    internal native atomicStoreI8(index: int, byteOffset: int, value: byte): double;

    internal native atomicSubI8(index: int, byteOffset: int, value: byte): double;

    internal native atomicXorI8(index: int, byteOffset: int, value: byte): double;

    internal native atomicAddI16(index: int, byteOffset: int, value: short): double;

    internal native atomicAndI16(index: int, byteOffset: int, value: short): double;

    internal native atomicCompareExchangeI16(index: int, byteOffset: int, expectedValue: short, replacementValue: short): double;

    internal native atomicExchangeI16(index: int, byteOffset: int, value: short): double;

    internal native atomicLoadI16(index: int, byteOffset: int): double;

    internal native atomicOrI16(index: int, byteOffset: int, value: short): double;

    internal native atomicStoreI16(index: int, byteOffset: int, value: short): double;

    internal native atomicSubI16(index: int, byteOffset: int, value: short): double;

    internal native atomicXorI16(index: int, byteOffset: int, value: short): double;

    internal native atomicAddI32(index: int, byteOffset: int, value: int): double;

    internal native atomicAndI32(index: int, byteOffset: int, value: int): double;

    internal native atomicCompareExchangeI32(index: int, byteOffset: int, expectedValue: int, replacementValue: int): double;

    internal native atomicExchangeI32(index: int, byteOffset: int, value: int): double;

    internal native atomicLoadI32(index: int, byteOffset: int): double;

    internal native atomicOrI32(index: int, byteOffset: int, value: int): double;

    internal native atomicStoreI32(index: int, byteOffset: int, value: int): double;

    internal native atomicSubI32(index: int, byteOffset: int, value: int): double;

    internal native atomicXorI32(index: int, byteOffset: int, value: int): double;

    internal native atomicAddI64(index: int, byteOffset: int, value: long): double;

    internal native atomicAndI64(index: int, byteOffset: int, value: long): double;

    internal native atomicCompareExchangeI64(index: int, byteOffset: int, expectedValue: long, replacementValue: long): double;

    internal native atomicExchangeI64(index: int, byteOffset: int, value: long): double;

    internal native atomicLoadI64(index: int, byteOffset: int): double;

    internal native atomicOrI64(index: int, byteOffset: int, value: long): double;

    internal native atomicStoreI64(index: int, byteOffset: int, value: long): double;

    internal native atomicSubI64(index: int, byteOffset: int, value: long): double;

    internal native atomicXorI64(index: int, byteOffset: int, value: long): double;

    internal native atomicAddU8(index: int, byteOffset: int, value: byte): double;

    internal native atomicAndU8(index: int, byteOffset: int, value: byte): double;

    internal native atomicCompareExchangeU8(index: int, byteOffset: int, expectedValue: byte, replacementValue: byte): double;

    internal native atomicExchangeU8(index: int, byteOffset: int, value: byte): double;

    internal native atomicLoadU8(index: int, byteOffset: int): double;

    internal native atomicOrU8(index: int, byteOffset: int, value: byte): double;

    internal native atomicStoreU8(index: int, byteOffset: int, value: byte): double;

    internal native atomicSubU8(index: int, byteOffset: int, value: byte): double;

    internal native atomicXorU8(index: int, byteOffset: int, value: byte): double;

    internal native atomicAddU16(index: int, byteOffset: int, value: short): double;

    internal native atomicAndU16(index: int, byteOffset: int, value: short): double;

    internal native atomicCompareExchangeU16(index: int, byteOffset: int, expectedValue: short, replacementValue: short): double;

    internal native atomicExchangeU16(index: int, byteOffset: int, value: short): double;

    internal native atomicLoadU16(index: int, byteOffset: int): double;

    internal native atomicOrU16(index: int, byteOffset: int, value: short): double;

    internal native atomicStoreU16(index: int, byteOffset: int, value: short): double;

    internal native atomicSubU16(index: int, byteOffset: int, value: short): double;

    internal native atomicXorU16(index: int, byteOffset: int, value: short): double;

    internal native atomicAddU32(index: int, byteOffset: int, value: int): double;

    internal native atomicAndU32(index: int, byteOffset: int, value: int): double;

    internal native atomicCompareExchangeU32(index: int, byteOffset: int, expectedValue: int, replacementValue: int): double;

    internal native atomicExchangeU32(index: int, byteOffset: int, value: int): double;

    internal native atomicLoadU32(index: int, byteOffset: int): double;

    internal native atomicOrU32(index: int, byteOffset: int, value: int): double;

    internal native atomicStoreU32(index: int, byteOffset: int, value: int): double;

=======
    //NOTE(ekaterinazaytseva): unable to replace internal - used in frined class Atomics
    internal native atomicAddI8(index: int, byteOffset: int, value: byte): double;

    internal native atomicAndI8(index: int, byteOffset: int, value: byte): double;

    internal native atomicCompareExchangeI8(index: int, byteOffset: int, expectedValue: byte, replacementValue: byte): double;

    internal native atomicExchangeI8(index: int, byteOffset: int, value: byte): double;

    internal native atomicLoadI8(index: int, byteOffset: int): double;

    internal native atomicOrI8(index: int, byteOffset: int, value: byte): double;

    internal native atomicStoreI8(index: int, byteOffset: int, value: byte): double;

    internal native atomicSubI8(index: int, byteOffset: int, value: byte): double;

    internal native atomicXorI8(index: int, byteOffset: int, value: byte): double;

    internal native atomicAddI16(index: int, byteOffset: int, value: short): double;

    internal native atomicAndI16(index: int, byteOffset: int, value: short): double;

    internal native atomicCompareExchangeI16(index: int, byteOffset: int, expectedValue: short, replacementValue: short): double;

    internal native atomicExchangeI16(index: int, byteOffset: int, value: short): double;

    internal native atomicLoadI16(index: int, byteOffset: int): double;

    internal native atomicOrI16(index: int, byteOffset: int, value: short): double;

    internal native atomicStoreI16(index: int, byteOffset: int, value: short): double;

    internal native atomicSubI16(index: int, byteOffset: int, value: short): double;

    internal native atomicXorI16(index: int, byteOffset: int, value: short): double;

    internal native atomicAddI32(index: int, byteOffset: int, value: int): double;

    internal native atomicAndI32(index: int, byteOffset: int, value: int): double;

    internal native atomicCompareExchangeI32(index: int, byteOffset: int, expectedValue: int, replacementValue: int): double;

    internal native atomicExchangeI32(index: int, byteOffset: int, value: int): double;

    internal native atomicLoadI32(index: int, byteOffset: int): double;

    internal native atomicOrI32(index: int, byteOffset: int, value: int): double;

    internal native atomicStoreI32(index: int, byteOffset: int, value: int): double;

    internal native atomicSubI32(index: int, byteOffset: int, value: int): double;

    internal native atomicXorI32(index: int, byteOffset: int, value: int): double;

    internal native atomicAddI64(index: int, byteOffset: int, value: long): double;

    internal native atomicAndI64(index: int, byteOffset: int, value: long): double;

    internal native atomicCompareExchangeI64(index: int, byteOffset: int, expectedValue: long, replacementValue: long): double;

    internal native atomicExchangeI64(index: int, byteOffset: int, value: long): double;

    internal native atomicLoadI64(index: int, byteOffset: int): double;

    internal native atomicOrI64(index: int, byteOffset: int, value: long): double;

    internal native atomicStoreI64(index: int, byteOffset: int, value: long): double;

    internal native atomicSubI64(index: int, byteOffset: int, value: long): double;

    internal native atomicXorI64(index: int, byteOffset: int, value: long): double;

    internal native atomicAddU8(index: int, byteOffset: int, value: byte): double;

    internal native atomicAndU8(index: int, byteOffset: int, value: byte): double;

    internal native atomicCompareExchangeU8(index: int, byteOffset: int, expectedValue: byte, replacementValue: byte): double;

    internal native atomicExchangeU8(index: int, byteOffset: int, value: byte): double;

    internal native atomicLoadU8(index: int, byteOffset: int): double;

    internal native atomicOrU8(index: int, byteOffset: int, value: byte): double;

    internal native atomicStoreU8(index: int, byteOffset: int, value: byte): double;

    internal native atomicSubU8(index: int, byteOffset: int, value: byte): double;

    internal native atomicXorU8(index: int, byteOffset: int, value: byte): double;

    internal native atomicAddU16(index: int, byteOffset: int, value: short): double;

    internal native atomicAndU16(index: int, byteOffset: int, value: short): double;

    internal native atomicCompareExchangeU16(index: int, byteOffset: int, expectedValue: short, replacementValue: short): double;

    internal native atomicExchangeU16(index: int, byteOffset: int, value: short): double;

    internal native atomicLoadU16(index: int, byteOffset: int): double;

    internal native atomicOrU16(index: int, byteOffset: int, value: short): double;

    internal native atomicStoreU16(index: int, byteOffset: int, value: short): double;

    internal native atomicSubU16(index: int, byteOffset: int, value: short): double;

    internal native atomicXorU16(index: int, byteOffset: int, value: short): double;

    internal native atomicAddU32(index: int, byteOffset: int, value: int): double;

    internal native atomicAndU32(index: int, byteOffset: int, value: int): double;

    internal native atomicCompareExchangeU32(index: int, byteOffset: int, expectedValue: int, replacementValue: int): double;

    internal native atomicExchangeU32(index: int, byteOffset: int, value: int): double;

    internal native atomicLoadU32(index: int, byteOffset: int): double;

    internal native atomicOrU32(index: int, byteOffset: int, value: int): double;

    internal native atomicStoreU32(index: int, byteOffset: int, value: int): double;

>>>>>>> a77d6327
    internal native atomicSubU32(index: int, byteOffset: int, value: int): double;

    internal native atomicXorU32(index: int, byteOffset: int, value: int): double;

    internal native atomicAddU64(index: int, byteOffset: int, value: long): double;

    internal native atomicAndU64(index: int, byteOffset: int, value: long): double;

    internal native atomicCompareExchangeU64(index: int, byteOffset: int, expectedValue: long, replacementValue: long): double;

    internal native atomicExchangeU64(index: int, byteOffset: int, value: long): double;

    internal native atomicLoadU64(index: int, byteOffset: int): double;

    internal native atomicOrU64(index: int, byteOffset: int, value: long): double;

    internal native atomicStoreU64(index: int, byteOffset: int, value: long): double;

    internal native atomicSubU64(index: int, byteOffset: int, value: long): double;

    internal native atomicXorU64(index: int, byteOffset: int, value: long): double;
}

export type ArrayBufferLike = ArrayBuffer<|MERGE_RESOLUTION|>--- conflicted
+++ resolved
@@ -412,130 +412,6 @@
     */
     public static native stringify(buffer: ArrayBuffer, encoding: string, start: int, end: int): string;
 
-<<<<<<< HEAD
-    internal native atomicAddI8(index: int, byteOffset: int, value: byte): double;
-
-    internal native atomicAndI8(index: int, byteOffset: int, value: byte): double;
-
-    internal native atomicCompareExchangeI8(index: int, byteOffset: int, expectedValue: byte, replacementValue: byte): double;
-
-    internal native atomicExchangeI8(index: int, byteOffset: int, value: byte): double;
-
-    internal native atomicLoadI8(index: int, byteOffset: int): double;
-
-    internal native atomicOrI8(index: int, byteOffset: int, value: byte): double;
-
-    internal native atomicStoreI8(index: int, byteOffset: int, value: byte): double;
-
-    internal native atomicSubI8(index: int, byteOffset: int, value: byte): double;
-
-    internal native atomicXorI8(index: int, byteOffset: int, value: byte): double;
-
-    internal native atomicAddI16(index: int, byteOffset: int, value: short): double;
-
-    internal native atomicAndI16(index: int, byteOffset: int, value: short): double;
-
-    internal native atomicCompareExchangeI16(index: int, byteOffset: int, expectedValue: short, replacementValue: short): double;
-
-    internal native atomicExchangeI16(index: int, byteOffset: int, value: short): double;
-
-    internal native atomicLoadI16(index: int, byteOffset: int): double;
-
-    internal native atomicOrI16(index: int, byteOffset: int, value: short): double;
-
-    internal native atomicStoreI16(index: int, byteOffset: int, value: short): double;
-
-    internal native atomicSubI16(index: int, byteOffset: int, value: short): double;
-
-    internal native atomicXorI16(index: int, byteOffset: int, value: short): double;
-
-    internal native atomicAddI32(index: int, byteOffset: int, value: int): double;
-
-    internal native atomicAndI32(index: int, byteOffset: int, value: int): double;
-
-    internal native atomicCompareExchangeI32(index: int, byteOffset: int, expectedValue: int, replacementValue: int): double;
-
-    internal native atomicExchangeI32(index: int, byteOffset: int, value: int): double;
-
-    internal native atomicLoadI32(index: int, byteOffset: int): double;
-
-    internal native atomicOrI32(index: int, byteOffset: int, value: int): double;
-
-    internal native atomicStoreI32(index: int, byteOffset: int, value: int): double;
-
-    internal native atomicSubI32(index: int, byteOffset: int, value: int): double;
-
-    internal native atomicXorI32(index: int, byteOffset: int, value: int): double;
-
-    internal native atomicAddI64(index: int, byteOffset: int, value: long): double;
-
-    internal native atomicAndI64(index: int, byteOffset: int, value: long): double;
-
-    internal native atomicCompareExchangeI64(index: int, byteOffset: int, expectedValue: long, replacementValue: long): double;
-
-    internal native atomicExchangeI64(index: int, byteOffset: int, value: long): double;
-
-    internal native atomicLoadI64(index: int, byteOffset: int): double;
-
-    internal native atomicOrI64(index: int, byteOffset: int, value: long): double;
-
-    internal native atomicStoreI64(index: int, byteOffset: int, value: long): double;
-
-    internal native atomicSubI64(index: int, byteOffset: int, value: long): double;
-
-    internal native atomicXorI64(index: int, byteOffset: int, value: long): double;
-
-    internal native atomicAddU8(index: int, byteOffset: int, value: byte): double;
-
-    internal native atomicAndU8(index: int, byteOffset: int, value: byte): double;
-
-    internal native atomicCompareExchangeU8(index: int, byteOffset: int, expectedValue: byte, replacementValue: byte): double;
-
-    internal native atomicExchangeU8(index: int, byteOffset: int, value: byte): double;
-
-    internal native atomicLoadU8(index: int, byteOffset: int): double;
-
-    internal native atomicOrU8(index: int, byteOffset: int, value: byte): double;
-
-    internal native atomicStoreU8(index: int, byteOffset: int, value: byte): double;
-
-    internal native atomicSubU8(index: int, byteOffset: int, value: byte): double;
-
-    internal native atomicXorU8(index: int, byteOffset: int, value: byte): double;
-
-    internal native atomicAddU16(index: int, byteOffset: int, value: short): double;
-
-    internal native atomicAndU16(index: int, byteOffset: int, value: short): double;
-
-    internal native atomicCompareExchangeU16(index: int, byteOffset: int, expectedValue: short, replacementValue: short): double;
-
-    internal native atomicExchangeU16(index: int, byteOffset: int, value: short): double;
-
-    internal native atomicLoadU16(index: int, byteOffset: int): double;
-
-    internal native atomicOrU16(index: int, byteOffset: int, value: short): double;
-
-    internal native atomicStoreU16(index: int, byteOffset: int, value: short): double;
-
-    internal native atomicSubU16(index: int, byteOffset: int, value: short): double;
-
-    internal native atomicXorU16(index: int, byteOffset: int, value: short): double;
-
-    internal native atomicAddU32(index: int, byteOffset: int, value: int): double;
-
-    internal native atomicAndU32(index: int, byteOffset: int, value: int): double;
-
-    internal native atomicCompareExchangeU32(index: int, byteOffset: int, expectedValue: int, replacementValue: int): double;
-
-    internal native atomicExchangeU32(index: int, byteOffset: int, value: int): double;
-
-    internal native atomicLoadU32(index: int, byteOffset: int): double;
-
-    internal native atomicOrU32(index: int, byteOffset: int, value: int): double;
-
-    internal native atomicStoreU32(index: int, byteOffset: int, value: int): double;
-
-=======
     //NOTE(ekaterinazaytseva): unable to replace internal - used in frined class Atomics
     internal native atomicAddI8(index: int, byteOffset: int, value: byte): double;
 
@@ -659,7 +535,6 @@
 
     internal native atomicStoreU32(index: int, byteOffset: int, value: int): double;
 
->>>>>>> a77d6327
     internal native atomicSubU32(index: int, byteOffset: int, value: int): double;
 
     internal native atomicXorU32(index: int, byteOffset: int, value: int): double;
