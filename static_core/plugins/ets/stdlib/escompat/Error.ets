/*
 * Copyright (c) 2021-2025 Huawei Device Co., Ltd.
 * Licensed under the Apache License, Version 2.0 (the "License");
 * you may not use this file except in compliance with the License.
 * You may obtain a copy of the License at
 *
 * http://www.apache.org/licenses/LICENSE-2.0
 *
 * Unless required by applicable law or agreed to in writing, software
 * distributed under the License is distributed on an "AS IS" BASIS,
 * WITHOUT WARRANTIES OR CONDITIONS OF ANY KIND, either express or implied.
 * See the License for the specific language governing permissions and
 * limitations under the License.
 */

package escompat;

export interface ErrorOptions {
    cause?: Object
}

export class ErrorOptionsImpl implements ErrorOptions {
    cause_?: Object
    override get cause(): Object | undefined {
        return this.cause_
    }

<<<<<<< HEAD
    set cause(cause?: Object) {
=======
    set cause(cause: Object | undefined) {
>>>>>>> aad9f664
        this.cause_ = cause
    }

    constructor(cause?: Object) {
        this.cause_ = cause
    }
}

/**
 * Stores information about stacktrace and cause in case of an error.
 * Serves as a base class for all error classes.
 */
export class Error {
    private name_: string
    private message_: string
    private stackLines: FixedArray<StackTraceElement> = []
    private stack_?: String
    private cause_?: Object
    private code_: int

    /**
     * Constructs a new error instance with provided code, message and cause
     *
     * @param code code of the error
     *
     * @param message message of the error
     *
     * @param options options of the error
     */
    constructor(code: int, message?: String, options?: ErrorOptions) {
        this("Error", code, message, options)
    }

    /**
    * Constructs a new error instance with provided message and cause
    *
    * @param message message of the error
    *
    * @param options options of the error
    */
    constructor(message?: String, options?: ErrorOptions) {
        this("Error", 0, message, options)
    }

    /**
     * Constructs a new error instance with provided code, message, options and name
     *
     * @param name name of the error
     *
     * @param code code of the error
     *
     * @param message message of the error
     *
     * @param options options of the error
     */
    constructor(name: String, code: int, message?: String, options?: ErrorOptions) {
        this.code_ = code
        this.message_ = (message == undefined) ? "" : message
        this.cause_ = (options == undefined) ? undefined : options.cause
        this.name_ = name
        this.stackLines = StackTrace.provisionStackTrace()
    }

    /**
    * Constructs a new error instance with provided message, options and name
    *
    * @param name name of the error
    *
    * @param message message of the error
    *
    * @param options options of the error
    */
    constructor(name: String, message: String | undefined, options?: ErrorOptions) {
        this(name, 0, message, options)
    }

    /**
     * Gets the name of the error.
     * @returns The error name.
     */
    get name(): string {
        return this.name_
    }

    /**
     * Sets the name of the error.
     * @param val The new name of the error.
     */
    set name(val: string) {
        this.name_ = val
    }

    /**
     * Gets the code of the error.
     * @returns The error code.
     */
    get code(): int {
        return this.code_
    }

    /**
     * Sets the code of the error.
     * @param val The new code of the error.
     */
    set code(val: int) {
        this.code_ = val
    }

    /**
     * Gets the message of the error.
     * @returns The error message.
     */
    get message(): string {
        return this.message_
    }

    /**
     * Sets the message of the error.
     * @param val The new message of the error.
     */
    set message(val: string) {
        this.message_ = val
    }

    /**
     * Gets the cause of the error.
     * @returns The cause object.
     */
    get cause(): Object | undefined {
        return this.cause_
    }

    /**
     * Sets the cause of the error.
     * @param val The cause object.
     */
    set cause(val: Object | undefined) {
        this.cause_ = val
    }

    static $_invoke(message?: String, options?: ErrorOptions): Error {
        return new Error(message, options)
    }

    /**
    * Converts this error to a string
    * Result includes error message and the stacktrace
    *
    * @returns result of the conversion
    */
    override toString(): String {
        return this.name + ((this.name !== "" && this.message)? ": " + this.message: this.message);
    }

    /**
    * Forms stack and returns it
    */
    get stack(): String | undefined {
        this.formStack()
        return this.stack_
    }

    /**
    * Cleans up stack lines
    */
    set stack(newStack: String | undefined) {
        this.stack_ = newStack
        this.stackLines = []
    }

    /**
    * Forms stack from this.stackLines and stores it in this.stack_
    */
    private formStack() {
        if (this.stack_ != undefined) {
            return
        }
        if (this.stackLines.length == 0) {
            return
        }
        let builder = new StringBuilder("")

        // NOTE(kparshukov): find a better way to erase Error's ctors lines
        const provisionStackTraceLevel = 2
        const realStackStart = (this.stackLines.length > provisionStackTraceLevel ? provisionStackTraceLevel : 0)
        for (let i: int = realStackStart; i < this.stackLines.length; i++) {
            builder.append(this.stackLines[i].toString() + '\n')
        }

        this.stack_ = builder.toString()
        this.stackLines = []
    }
}
<|MERGE_RESOLUTION|>--- conflicted
+++ resolved
@@ -25,11 +25,7 @@
         return this.cause_
     }
 
-<<<<<<< HEAD
-    set cause(cause?: Object) {
-=======
     set cause(cause: Object | undefined) {
->>>>>>> aad9f664
         this.cause_ = cause
     }
 
