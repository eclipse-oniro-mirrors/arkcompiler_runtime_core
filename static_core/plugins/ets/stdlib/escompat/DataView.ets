--- conflicted
+++ resolved
@@ -41,27 +41,10 @@
      * Constructs view
      * @param buffer underlying buffer
      * @param byteOffset offset to start from
-<<<<<<< HEAD
-     * @throws RangeError if offset is out of array
-     */
-    public constructor(buffer: ArrayBuffer, byteOffset: int) {
-        this(buffer, byteOffset, (buffer as Buffer).getByteLength() - byteOffset)
-    }
-
-    /**
-     * Constructs view
-     * @param buffer underlying buffer
-     * @param byteOffset offset to start from
      * @param byteLength lenth of bytes to take
      * @throws RangeError if provided indicies are invalid
      */
-    public constructor(buffer: ArrayBuffer, byteOffset: int, byteLength: int) {
-=======
-     * @param byteLength lenth of bytes to take
-     * @throws RangeError if provided indicies are invalid
-     */
     public constructor(buffer: ArrayBuffer, byteOffset?: int, byteLength?: int) {
->>>>>>> a77d6327
         this.buffer_ = buffer
         this.actualBuffer = buffer
         if (byteOffset === undefined) {
@@ -78,19 +61,6 @@
         this.byteLength_ = byteLength
     }
 
-<<<<<<< HEAD
-    /**
-     * Constructs view
-     * @param buffer underlying buffer
-     * @param byteOffset offset to start from
-     * @param byteLength lenth of bytes to take
-     * @throws RangeError if provided indicies are invalid
-     */
-    public constructor(buffer: ArrayBuffer, byteOffset?: Number, byteLength?: Number) {
-        this(buffer, asIntOrDefault(byteOffset, 0), asIntOrDefault(byteLength, (buffer as Buffer).getByteLength() - asIntOrDefault(byteOffset, 0)))
-    }
-=======
->>>>>>> a77d6327
     // === Int8 ===
 
     /**
@@ -132,13 +102,6 @@
         }
         
         return res.toByte()
-<<<<<<< HEAD
-    }
-    private getInt8Big(byteOffset: number): number {
-        let res = this.getInt8Big(byteOffset.toInt())
-        return res
-=======
->>>>>>> a77d6327
     }
 
     private setInt8Big(byteOffset: int, value: int): void {
@@ -152,22 +115,14 @@
             this.actualBuffer.set(startByte + 0 - i,  byteVal)
         }
     }
-<<<<<<< HEAD
-    private setInt8Big(byteOffset: number, value: number): void {
-=======
 
     private setInt8Big(byteOffset: int, value: number): void {
->>>>>>> a77d6327
         let temp: long = value.toLong();
         if (temp == Long.MAX_VALUE || temp == Long.MIN_VALUE) {
             temp = 0;
         }
         const val: int = temp.toInt();
-<<<<<<< HEAD
-        this.setInt8Big(byteOffset.toInt(), val)
-=======
         this.setInt8Big(byteOffset, val)
->>>>>>> a77d6327
     }
 
     // === Uint8 ===
@@ -211,13 +166,6 @@
         }
         return res
     }
-<<<<<<< HEAD
-    private getUint8Big(byteOffset: number): number {
-        let res = this.getUint8Big(byteOffset.toInt())
-        return res
-    }
-=======
->>>>>>> a77d6327
 
     private setUint8Big(byteOffset: int, value: int): void {
         if (byteOffset < 0 || byteOffset + 1.0 > this.byteLength_) {
@@ -230,22 +178,14 @@
             this.actualBuffer.set(startByte + 0 - i,  byteVal)
         }
     }
-<<<<<<< HEAD
-    private setUint8Big(byteOffset: number, value: number): void {
-=======
 
     private setUint8Big(byteOffset: int, value: number): void {
->>>>>>> a77d6327
         let temp: long = value.toLong();
         if (temp == Long.MAX_VALUE || temp == Long.MIN_VALUE) {
             temp = 0;
         }
         const val: int = temp.toInt();
-<<<<<<< HEAD
-        this.setUint8Big(byteOffset.toInt(), val)
-=======
         this.setUint8Big(byteOffset, val)
->>>>>>> a77d6327
     }
 
     // === Int16 ===
@@ -321,13 +261,6 @@
         }
         
         return res.toShort()
-<<<<<<< HEAD
-    }
-    private getInt16Little(byteOffset: number): number {
-        let res = this.getInt16Little(byteOffset.toInt())
-        return res
-=======
->>>>>>> a77d6327
     }
 
     private setInt16Little(byteOffset: int, value: int): void {
@@ -341,22 +274,14 @@
             this.actualBuffer.set(startByte + i,  byteVal)
         }
     }
-<<<<<<< HEAD
-    private setInt16Little(byteOffset: number, value: number): void {
-=======
 
     private setInt16Little(byteOffset: int, value: number): void {
->>>>>>> a77d6327
         let temp: long = value.toLong();
         if (temp == Long.MAX_VALUE || temp == Long.MIN_VALUE) {
             temp = 0;
         }
         const val: int = temp.toInt();
-<<<<<<< HEAD
-        this.setInt16Little(byteOffset.toInt(), val)
-=======
         this.setInt16Little(byteOffset, val)
->>>>>>> a77d6327
     }
 
     private getInt16Big(byteOffset: int): int {
@@ -373,13 +298,6 @@
         }
         
         return res.toShort()
-<<<<<<< HEAD
-    }
-    private getInt16Big(byteOffset: number): number {
-        let res = this.getInt16Big(byteOffset.toInt())
-        return res
-=======
->>>>>>> a77d6327
     }
 
     private setInt16Big(byteOffset: int, value: int): void {
@@ -393,22 +311,14 @@
             this.actualBuffer.set(startByte + 1 - i,  byteVal)
         }
     }
-<<<<<<< HEAD
-    private setInt16Big(byteOffset: number, value: number): void {
-=======
 
     private setInt16Big(byteOffset: int, value: number): void {
->>>>>>> a77d6327
         let temp: long = value.toLong();
         if (temp == Long.MAX_VALUE || temp == Long.MIN_VALUE) {
             temp = 0;
         }
         const val: int = temp.toInt();
-<<<<<<< HEAD
-        this.setInt16Big(byteOffset.toInt(), val)
-=======
         this.setInt16Big(byteOffset, val)
->>>>>>> a77d6327
     }
 
     // === Uint16 ===
@@ -484,13 +394,6 @@
         }
         return res
     }
-<<<<<<< HEAD
-    private getUint16Little(byteOffset: number): number {
-        let res = this.getUint16Little(byteOffset.toInt())
-        return res
-    }
-=======
->>>>>>> a77d6327
 
     private setUint16Little(byteOffset: int, value: int): void {
         if (byteOffset < 0 || byteOffset + 2.0 > this.byteLength_) {
@@ -503,22 +406,14 @@
             this.actualBuffer.set(startByte + i,  byteVal)
         }
     }
-<<<<<<< HEAD
-    private setUint16Little(byteOffset: number, value: number): void {
-=======
 
     private setUint16Little(byteOffset: int, value: number): void {
->>>>>>> a77d6327
         let temp: long = value.toLong();
         if (temp == Long.MAX_VALUE || temp == Long.MIN_VALUE) {
             temp = 0;
         }
         const val: int = temp.toInt();
-<<<<<<< HEAD
-        this.setUint16Little(byteOffset.toInt(), val)
-=======
         this.setUint16Little(byteOffset, val)
->>>>>>> a77d6327
     }
 
     private getUint16Big(byteOffset: int): int {
@@ -535,13 +430,6 @@
         }
         return res
     }
-<<<<<<< HEAD
-    private getUint16Big(byteOffset: number): number {
-        let res = this.getUint16Big(byteOffset.toInt())
-        return res
-    }
-=======
->>>>>>> a77d6327
 
     private setUint16Big(byteOffset: int, value: int): void {
         if (byteOffset < 0 || byteOffset + 2.0 > this.byteLength_) {
@@ -554,22 +442,14 @@
             this.actualBuffer.set(startByte + 1 - i,  byteVal)
         }
     }
-<<<<<<< HEAD
-    private setUint16Big(byteOffset: number, value: number): void {
-=======
 
     private setUint16Big(byteOffset: int, value: number): void {
->>>>>>> a77d6327
         let temp: long = value.toLong();
         if (temp == Long.MAX_VALUE || temp == Long.MIN_VALUE) {
             temp = 0;
         }
         const val: int = temp.toInt();
-<<<<<<< HEAD
-        this.setUint16Big(byteOffset.toInt(), val)
-=======
         this.setUint16Big(byteOffset, val)
->>>>>>> a77d6327
     }
 
     // === Int32 ===
@@ -645,13 +525,6 @@
         }
         
         return res.toInt()
-<<<<<<< HEAD
-    }
-    private getInt32Little(byteOffset: number): number {
-        let res = this.getInt32Little(byteOffset.toInt())
-        return res
-=======
->>>>>>> a77d6327
     }
 
     private setInt32Little(byteOffset: int, value: int): void {
@@ -665,22 +538,14 @@
             this.actualBuffer.set(startByte + i,  byteVal)
         }
     }
-<<<<<<< HEAD
-    private setInt32Little(byteOffset: number, value: number): void {
-=======
 
     private setInt32Little(byteOffset: int, value: number): void {
->>>>>>> a77d6327
         let temp: long = value.toLong();
         if (temp == Long.MAX_VALUE || temp == Long.MIN_VALUE) {
             temp = 0;
         }
         const val: int = temp.toInt();
-<<<<<<< HEAD
-        this.setInt32Little(byteOffset.toInt(), val)
-=======
         this.setInt32Little(byteOffset, val)
->>>>>>> a77d6327
     }
 
     private getInt32Big(byteOffset: int): int {
@@ -697,13 +562,6 @@
         }
         
         return res.toInt()
-<<<<<<< HEAD
-    }
-    private getInt32Big(byteOffset: number): number {
-        let res = this.getInt32Big(byteOffset.toInt())
-        return res
-=======
->>>>>>> a77d6327
     }
 
     private setInt32Big(byteOffset: int, value: int): void {
@@ -717,22 +575,14 @@
             this.actualBuffer.set(startByte + 3 - i,  byteVal)
         }
     }
-<<<<<<< HEAD
-    private setInt32Big(byteOffset: number, value: number): void {
-=======
 
     private setInt32Big(byteOffset: int, value: number): void {
->>>>>>> a77d6327
         let temp: long = value.toLong();
         if (temp == Long.MAX_VALUE || temp == Long.MIN_VALUE) {
             temp = 0;
         }
         const val: int = temp.toInt();
-<<<<<<< HEAD
-        this.setInt32Big(byteOffset.toInt(), val)
-=======
         this.setInt32Big(byteOffset, val)
->>>>>>> a77d6327
     }
 
     // === Uint32 ===
@@ -808,13 +658,6 @@
         }
         return res
     }
-<<<<<<< HEAD
-    private getUint32Little(byteOffset: number): number {
-        let res = this.getUint32Little(byteOffset.toInt())
-        return res
-    }
-=======
->>>>>>> a77d6327
 
     private setUint32Little(byteOffset: int, value: long): void {
         if (byteOffset < 0 || byteOffset + 4.0 > this.byteLength_) {
@@ -830,18 +673,11 @@
             this.actualBuffer.set(startByte + i,  byteVal)
         }
     }
-<<<<<<< HEAD
-    private setUint32Little(byteOffset: number, value: number): void {
-        
-        const val: long = value.toLong();
-        this.setUint32Little(byteOffset.toInt(), val)
-=======
 
     private setUint32Little(byteOffset: int, value: number): void {
         
         const val: long = value.toLong();
         this.setUint32Little(byteOffset, val)
->>>>>>> a77d6327
     }
 
     private getUint32Big(byteOffset: int): number {
@@ -858,13 +694,6 @@
         }
         return res
     }
-<<<<<<< HEAD
-    private getUint32Big(byteOffset: number): number {
-        let res = this.getUint32Big(byteOffset.toInt())
-        return res
-    }
-=======
->>>>>>> a77d6327
 
     private setUint32Big(byteOffset: int, value: long): void {
         if (byteOffset < 0 || byteOffset + 4.0 > this.byteLength_) {
@@ -880,18 +709,11 @@
             this.actualBuffer.set(startByte + 3 - i,  byteVal)
         }
     }
-<<<<<<< HEAD
-    private setUint32Big(byteOffset: number, value: number): void {
-        
-        const val: long = value.toLong();
-        this.setUint32Big(byteOffset.toInt(), val)
-=======
 
     private setUint32Big(byteOffset: int, value: number): void {
         
         const val: long = value.toLong();
         this.setUint32Big(byteOffset, val)
->>>>>>> a77d6327
     }
 
     // === Float32 ===
@@ -967,13 +789,6 @@
         }
         return Float.bitCastFromInt(res)
     }
-<<<<<<< HEAD
-    private getFloat32Little(byteOffset: number): number {
-        let res = this.getFloat32Little(byteOffset.toInt())
-        return res
-    }
-=======
->>>>>>> a77d6327
 
     private setFloat32Little(byteOffset: int, value: float): void {
         if (byteOffset < 0 || byteOffset + 4.0 > this.byteLength_) {
@@ -986,18 +801,11 @@
             this.actualBuffer.set(startByte + i,  byteVal)
         }
     }
-<<<<<<< HEAD
-    private setFloat32Little(byteOffset: number, value: number): void {
-        
-        const val: float = value.toFloat();
-        this.setFloat32Little(byteOffset.toInt(), val)
-=======
 
     private setFloat32Little(byteOffset: int, value: number): void {
         
         const val: float = value.toFloat();
         this.setFloat32Little(byteOffset, val)
->>>>>>> a77d6327
     }
 
     private getFloat32Big(byteOffset: int): number {
@@ -1014,13 +822,6 @@
         }
         return Float.bitCastFromInt(res)
     }
-<<<<<<< HEAD
-    private getFloat32Big(byteOffset: number): number {
-        let res = this.getFloat32Big(byteOffset.toInt())
-        return res
-    }
-=======
->>>>>>> a77d6327
 
     private setFloat32Big(byteOffset: int, value: float): void {
         if (byteOffset < 0 || byteOffset + 4.0 > this.byteLength_) {
@@ -1033,18 +834,11 @@
             this.actualBuffer.set(startByte + 3 - i,  byteVal)
         }
     }
-<<<<<<< HEAD
-    private setFloat32Big(byteOffset: number, value: number): void {
-        
-        const val: float = value.toFloat();
-        this.setFloat32Big(byteOffset.toInt(), val)
-=======
 
     private setFloat32Big(byteOffset: int, value: number): void {
         
         const val: float = value.toFloat();
         this.setFloat32Big(byteOffset, val)
->>>>>>> a77d6327
     }
 
     // === Int64 ===
@@ -1120,13 +914,6 @@
         }
         return new BigInt(res)
     }
-<<<<<<< HEAD
-    private getBigInt64Little(byteOffset: number): bigint {
-        let res = this.getBigInt64Little(byteOffset.toInt())
-        return res
-    }
-=======
->>>>>>> a77d6327
 
     private setBigInt64Little(byteOffset: int, value: long): void {
         if (byteOffset < 0 || byteOffset + 8.0 > this.byteLength_) {
@@ -1142,11 +929,7 @@
 
     private setBigInt64Little(byteOffset: int, value: bigint): void {
         const val: long = value.getLong();
-<<<<<<< HEAD
-        this.setBigInt64Little(byteOffset.toInt(), val)
-=======
         this.setBigInt64Little(byteOffset, val)
->>>>>>> a77d6327
     }
 
     private getBigInt64Big(byteOffset: int): bigint {
@@ -1163,13 +946,6 @@
         }
         return new BigInt(res)
     }
-<<<<<<< HEAD
-    private getBigInt64Big(byteOffset: number): bigint {
-        let res = this.getBigInt64Big(byteOffset.toInt())
-        return res
-    }
-=======
->>>>>>> a77d6327
 
     private setBigInt64Big(byteOffset: int, value: long): void {
         if (byteOffset < 0 || byteOffset + 8.0 > this.byteLength_) {
@@ -1185,11 +961,7 @@
 
     private setBigInt64Big(byteOffset: int, value: bigint): void {
         const val: long = value.getLong();
-<<<<<<< HEAD
-        this.setBigInt64Big(byteOffset.toInt(), val)
-=======
         this.setBigInt64Big(byteOffset, val)
->>>>>>> a77d6327
     }
 
     // === Uint64 ===
@@ -1265,13 +1037,6 @@
         }
         return DataView.bigintFromULong(res)
     }
-<<<<<<< HEAD
-    private getBigUint64Little(byteOffset: number): bigint {
-        let res = this.getBigUint64Little(byteOffset.toInt())
-        return res
-    }
-=======
->>>>>>> a77d6327
 
     private setBigUint64Little(byteOffset: int, value: long): void {
         if (byteOffset < 0 || byteOffset + 8.0 > this.byteLength_) {
@@ -1287,11 +1052,7 @@
 
     private setBigUint64Little(byteOffset: int, value: bigint): void {
         const val: long = value.getLong();
-<<<<<<< HEAD
-        this.setBigUint64Little(byteOffset.toInt(), val)
-=======
         this.setBigUint64Little(byteOffset, val)
->>>>>>> a77d6327
     }
 
     private getBigUint64Big(byteOffset: int): bigint {
@@ -1308,13 +1069,6 @@
         }
         return DataView.bigintFromULong(res)
     }
-<<<<<<< HEAD
-    private getBigUint64Big(byteOffset: number): bigint {
-        let res = this.getBigUint64Big(byteOffset.toInt())
-        return res
-    }
-=======
->>>>>>> a77d6327
 
     private setBigUint64Big(byteOffset: int, value: long): void {
         if (byteOffset < 0 || byteOffset + 8.0 > this.byteLength_) {
@@ -1330,11 +1084,7 @@
 
     private setBigUint64Big(byteOffset: int, value: bigint): void {
         const val: long = value.getLong();
-<<<<<<< HEAD
-        this.setBigUint64Big(byteOffset.toInt(), val)
-=======
         this.setBigUint64Big(byteOffset, val)
->>>>>>> a77d6327
     }
 
     // === Float64 ===
@@ -1397,13 +1147,6 @@
         }
         return Double.bitCastFromLong(res)
     }
-<<<<<<< HEAD
-    private getFloat64Little(byteOffset: number): number {
-        let res = this.getFloat64Little(byteOffset.toInt())
-        return res
-    }
-=======
->>>>>>> a77d6327
 
     private setFloat64Little(byteOffset: int, value: number): void {
         if (byteOffset < 0 || byteOffset + 8.0 > this.byteLength_) {
@@ -1416,15 +1159,7 @@
             this.actualBuffer.set(startByte + i,  byteVal)
         }
     }
-<<<<<<< HEAD
-    private setFloat64Little(byteOffset: number, value: number): void {
-        
-        const val: number = value.toDouble();
-        this.setFloat64Little(byteOffset.toInt(), val)
-    }
-=======
-
->>>>>>> a77d6327
+
     private getFloat64Big(byteOffset: int): number {
         if (byteOffset < 0 || byteOffset + 8 > this.byteLength_) {
             throw new RangeError("wrong index")
@@ -1439,13 +1174,6 @@
         }
         return Double.bitCastFromLong(res)
     }
-<<<<<<< HEAD
-    private getFloat64Big(byteOffset: number): number {
-        let res = this.getFloat64Big(byteOffset.toInt())
-        return res
-    }
-=======
->>>>>>> a77d6327
 
     private setFloat64Big(byteOffset: int, value: number): void {
         if (byteOffset < 0 || byteOffset + 8.0 > this.byteLength_) {
@@ -1458,14 +1186,6 @@
             this.actualBuffer.set(startByte + 7 - i,  byteVal)
         }
     }
-<<<<<<< HEAD
-    private setFloat64Big(byteOffset: number, value: number): void {
-        
-        const val: number = value.toDouble();
-        this.setFloat64Big(byteOffset.toInt(), val)
-    }
-=======
->>>>>>> a77d6327
 
     private static bigintFromULong(x: long): bigint {
         const noSignMask: long = ((1 as long) << 63) - 1
