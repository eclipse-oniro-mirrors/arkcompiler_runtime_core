/*
 * Copyright (c) 2021-2025 Huawei Device Co., Ltd.
 * Licensed under the Apache License, Version 2.0 (the "License");
 * you may not use this file except in compliance with the License.
 * You may obtain a copy of the License at
 *
 * http://www.apache.org/licenses/LICENSE-2.0
 *
 * Unless required by applicable law or agreed to in writing, software
 * distributed under the License is distributed on an "AS IS" BASIS,
 * WITHOUT WARRANTIES OR CONDITIONS OF ANY KIND, either express or implied.
 * See the License for the specific language governing permissions and
 * limitations under the License.
 */

package escompat;

export interface ReadonlyMap<K, V> extends Iterable<[K, V]> {
    /**
     * Returns number of Entries with unique keys in the Map
     *
     * @returns number of Entries with unique keys in the Map
     */
    get size(): int;

    /**
     * Returns a value assosiated with key if present
     *
     * @param k the key to find in the Map/class
     *
     * @returns value if assosiated with key presents.
     */
    get(key: K): V | undefined;

    /**
     * Checks if a key is in the Map
     *
     * @param k the key to find in the Map
     *
     * @returns true if the value is in the Map
     */
    has(key: K): boolean;

    /**
     * Executes a provided function once per each key/value pair in the Map, in insertion order
     *
     * @param callbackfn to apply
     */
    forEach(callbackfn: (value: V, key: K, map: ReadonlyMap<K, V>) => void): void;

    /**
     * Returns elements from the Map as an keys Iterator
     *
     * @returns ValueIterator with map keys
     */
    keys(): IterableIterator<K>;

    /**
     * Returns elements from the Map as an values Iterator
     *
     * @returns ValueIterator with map values
     */
    values(): IterableIterator<V>;

    /**
     * Returns elements from the Map as an array of Entries
     *
     * @returns an array of Entries
     */
    entries(): IterableIterator<[K, V]>;
}

final class MapEntry<K, V> {
    prev: MapEntry<K, V> = this
    next: MapEntry<K, V> = this

    key: K
    val: V

    constructor(key: K, val: V) {
        this.key = key
        this.val = val
    }

    toString(): string {
        return `{${this.key},${this.val}}`
    }
}

export final class MapIterator<K, V, R> implements IterableIterator<R> {
    private node: MapEntry<K, V>
    private tail: MapEntry<K, V>

    private mapper: (e: MapEntry<K, V>) => R

    constructor(node: MapEntry<K, V>, tail: MapEntry<K, V>, mapper: (e: MapEntry<K, V>) => R) {
        this.node = node
        this.tail = tail
        this.mapper = mapper
    }

    override next(): IteratorResult<R> {
        const nextNode = this.node.next
        if (__runtimeIsSameReference(nextNode, this.tail)) {
            return new IteratorResult<R>()
        }
        this.node = nextNode
        return new IteratorResult<R>(this.mapper(this.node))
    }

    override $_iterator(): IterableIterator<R> {
        return this
    }
}

export final class EmptyMapIterator<R> implements IterableIterator<R> {
    override next(): IteratorResult<R> {
        return new IteratorResult<R>()
    }

    override $_iterator(): IterableIterator<R> {
        return this
    }
}

type MapBucket<K, V> = Array<MapEntry<K, V>> | undefined

export class Map<K, V> implements ReadonlyMap<K, V> {
    private headEntry?: MapEntry<K, V>

    private buckets: MapBucket<K, V>[]
    private sizeVal: int = 0

    private static readonly ENTRY_KEY = 0
    private static readonly ENTRY_VAL = 1

    private static readonly MIN_BUCKETS_COUNT = 8

    private getBucketIndex(k: NullishType): int {
        if (__runtimeIsSameReference(k, null)) {
            return 0;
        }
        if (__runtimeIsSameReference(k, undefined)) {
            return 1;
        }

<<<<<<< HEAD
        const keyHash: int = (k! as object).$_hashCode() // #26217
=======
        const keyHash: int = Runtime.getHashCodeByValue(k! as object).toInt() // #26217
>>>>>>> a77d6327
        const t = keyHash >> 31

        return ((keyHash ^ t) - t) & (this.buckets.actualLength - 1)
    }

    private getInitialBucketsCount(entriesCount: int): int {
        const bucketsCount = Math.ceilPow2(entriesCount * 4 / 3 + 1)

        return (bucketsCount >= Map.MIN_BUCKETS_COUNT) ? bucketsCount : Map.MIN_BUCKETS_COUNT
    }

    /**
     * Constructs a Map from collection
     * @param entries initial collection
     */
    constructor(entries?: Iterable<[K, V]> | readonly ((readonly [K, V]) | null | undefined)[] | null) {
        if (entries == null) {
            this.buckets = new MapBucket<K, V>[Map.MIN_BUCKETS_COUNT]
        } else if (entries instanceof Iterable) {
            const entriesIter = (entries as Iterable<[K, V]>).$_iterator()
            const entriesBuf = new Array<[K, V]>()
            for (let iterRes = entriesIter.next();!iterRes.done;iterRes = entriesIter.next()) {
                const entry = iterRes.value
                if (entry != null) {
                    entriesBuf.push(entry)
                }
            }
            const bucketsCount = this.getInitialBucketsCount(entriesBuf.length)
            this.buckets = new MapBucket<K, V>[bucketsCount]

            entriesBuf.forEach((e: [K, V]) => {
<<<<<<< HEAD
                this.set(e[0] as K, e[1] as V)
            })
        } else {
            const bucketsCount = this.getInitialBucketsCount(entries.actualLength)
=======
                this.set(e[Map.ENTRY_KEY] as K, e[Map.ENTRY_VAL] as V)
            })
        } else {
            const bucketsCount = this.getInitialBucketsCount(entries.length.toInt())
>>>>>>> a77d6327
            this.buckets = new MapBucket<K, V>[bucketsCount]
            for (let i = 0; i < entries.length; ++i) {
                if (entries[i] == null) {
                    continue
                }
                this.set(entries[i]![0] as K, entries[i]![1] as V)
            }
        }
    }

    /**
     * Constructs a Map from another Map
     * @param map another map
     */
    constructor(map: Map<K, V>) {
        const bucketsCount = this.getInitialBucketsCount(map.sizeVal)
        this.buckets = new MapBucket<K, V>[bucketsCount]

        map.forEach((v: V, k: K) => {
            this.set(k, v)
        })
    }

    /**
     * Constructs a Map from Array of entries
     * @param entries Array of entries
     */
    constructor(entries: Array<[K, V]>) {
        const bucketsCount = this.getInitialBucketsCount(entries.length)
        this.buckets = new MapBucket<K, V>[bucketsCount]

        entries.forEach((entry: [K, V]) => {
            this.set(entry[0] as K, entry[1] as V)
        })
    }

    // NOTE(templin.konstantin): Temporary workaround due #20944 internal issue
    //  if we remove this constructor we got error on "readonly (readonly [K,V])[]"
    //  branch at constructor from union type
    constructor(values: FixedArray<[K, V]>) {
        const bucketsCount = this.getInitialBucketsCount(values.length)
        this.buckets = new MapBucket<K, V>[bucketsCount]
        for (let i = 0; i < values.length; ++i) {
            if (values[i] == null) {
                continue
            }
            this.set(values[i][0] as K, values[i][1] as V)
        }
    }

    // NOTE: This API may be removed someday due #28030 internal issue
    constructor(bucketsCount: int) {
        this.buckets = new MapBucket<K, V>[bucketsCount]
    }

    override toString(): String {
        const strBuf = new StringBuilder()

        const entriesIter = this.entries()
        let entriesIterRes = entriesIter.next()
        while (!entriesIterRes.done) {
            const entry = entriesIterRes.value
            if (!__runtimeIsSameReference(entry, undefined) && !__runtimeIsSameReference(entry, null)) {
                strBuf.append(entry!)
            }

            entriesIterRes = entriesIter.next()
            if (!entriesIterRes.done) {
                strBuf.append(",")
            }
        }

        return strBuf.toString()
    }

    private getBucket(k: K): MapBucket<K, V> {
        return this.buckets[this.getBucketIndex(k)]
    }

    private getOrCreateBucket(k: K): Array<MapEntry<K, V>> {
        const idx = this.getBucketIndex(k)
        const bucket = this.buckets[idx]
        if (bucket === undefined) {
            const newBucket = new Array<MapEntry<K, V>>()
            this.buckets[idx] = newBucket
            return newBucket
        } else {
            return bucket!
        }
    }

    private rehash(): void {
        const newSize = this.buckets.length * 2
        this.buckets = new MapBucket<K, V>[newSize]

        const entriesIter = this.mappedIterator<MapEntry<K, V>>((e: MapEntry<K, V>): MapEntry<K, V> => e)
        iteratorForEach<MapEntry<K, V>>(entriesIter, (e: MapEntry<K, V>): void => {
            this.getOrCreateBucket(e.key).push(e)
        })
    }


    /**
     * Puts a pair of key and value into the Map
     *
     * @param key the key to put into the Map
     *
     * @param val the value to put into the Map
     */
    set(key: K, val: V): this {
        // insert into buckets
        const buck = this.getOrCreateBucket(key)
        const buckSize = buck.length
        for (let i = 0; i < buckSize; i++) {
            const entry = buck.$_get_unsafe(i)
            if (__runtimeSameValueZero(entry.key, key)) {
                entry.val = val
                return this
            }
        }

        // not found, add to insertion-ordered list
        const newEntry = new MapEntry<K, V>(key, val)

        if (this.headEntry === undefined) {
            this.headEntry = new MapEntry<K, V>(key, val)
        }

        const headEntry = this.headEntry!
        newEntry.next = headEntry
        newEntry.prev = headEntry.prev
        headEntry.prev.next = newEntry
        headEntry.prev = newEntry

        buck.push(newEntry)

        this.sizeVal += 1

        // constant load factor (entries / buckets < 0.75)
        if (this.sizeVal * 4 > this.buckets.length * 3) {
            this.rehash();
        }

        return this;
    }

    /**
     * Checks if a key is in the Map
     *
     * @param key the key to find in the Map
     *
     * @returns true if the value is in the Map
     */
    override native has(key: K): boolean;

    /**
     * Returns number of Entries with unique keys in the Map
     *
     * @returns number of Entries with unique keys in the Map
     */
    override get size(): int {
        return this.sizeVal
    }

    /**
     * Removes an Entry with specified key from the Map
     *
     * @param key the key to remove
     */
    native delete(key: K): boolean;

    /**
     * Deletes all elements from the Map
     */
    clear(): void {
        this.sizeVal = 0

        if (this.headEntry !== undefined) {
            this.headEntry = undefined
            this.buckets = new MapBucket<K, V>[Map.MIN_BUCKETS_COUNT]
        }
    }

    /**
     * Returns a value assosiated with key if present
     *
     * @param key the key to find in the Map
     *
     * @returns value if assosiated with key presents.
     */
    override native get(key: K): V | undefined;

    /**
     * Returns a value assosiated with key if present, or a default value otherwise
     *
     * @param key the key to find in the Map
     *
     * @param def a value to return if key is not in the Map
     *
     * @returns value if key presents, def otherwise
     */
    get(key: K, def: V): V {
        const val = this.get(key)
        if (val !== undefined) {
            return val
        }
        return def
    }

    private mappedIterator<R>(fn: (e: MapEntry<K, V>) => R): IterableIterator<R> {
        const headEntry = this.headEntry
        if (headEntry !== undefined) {
            return new MapIterator<K, V, R>(headEntry, headEntry, fn)
        } else {
            return new EmptyMapIterator<R>()
        }
    }

    /**
     * Returns elements from the Map as an keys Iterator
     *
     * @returns iterator with map keys
     */
    override keys(): IterableIterator<K> {
        return this.mappedIterator<K>((e: MapEntry<K, V>): K => e.key)
    }

    /**
     * Returns elements from the Map as an values Iterator
     *
     * @returns iterator with map values
     */
    override values(): IterableIterator<V> {
        return this.mappedIterator<V>((e: MapEntry<K, V>): V => e.val )
    }

    override $_iterator(): IterableIterator<[K, V]> {
        return this.entries()
    }

    /**
     * Returns elements from the Map as an array of Entries
     *
     * @returns an array of Entries
     */
    override entries(): IterableIterator<[K, V]> {
        return this.mappedIterator<[K, V]>((e: MapEntry<K, V>): [K, V] => [e.key, e.val])
    }

    /**
     * Executes a provided function once per each key/value pair in the Map, in insertion order
     *
     * @param callbackfn to apply
     */
    override forEach(callbackfn: (v: V, k: K, map: Map<K, V>) => void): void {
        const entriesIter = this.mappedIterator<MapEntry<K, V>>((e: MapEntry<K, V>): MapEntry<K, V> => e)
        iteratorForEach<MapEntry<K, V>>(entriesIter, (e: MapEntry<K, V>): void => {
            callbackfn(e.val, e.key, this)
        })
    }
}

export class Record<K extends Numeric | string | BaseEnum<Int> | BaseEnum<Long> | BaseEnum<string>, V> extends Map<K, V> {
    $_get(k : K) : V | undefined {
        return super.get(k)
    }

    $_set(k: K, v: V) : void {
        super.set(k, v)
    }
}<|MERGE_RESOLUTION|>--- conflicted
+++ resolved
@@ -144,14 +144,10 @@
             return 1;
         }
 
-<<<<<<< HEAD
-        const keyHash: int = (k! as object).$_hashCode() // #26217
-=======
         const keyHash: int = Runtime.getHashCodeByValue(k! as object).toInt() // #26217
->>>>>>> a77d6327
         const t = keyHash >> 31
 
-        return ((keyHash ^ t) - t) & (this.buckets.actualLength - 1)
+        return ((keyHash ^ t) - t) & (this.buckets.length - 1)
     }
 
     private getInitialBucketsCount(entriesCount: int): int {
@@ -180,17 +176,10 @@
             this.buckets = new MapBucket<K, V>[bucketsCount]
 
             entriesBuf.forEach((e: [K, V]) => {
-<<<<<<< HEAD
-                this.set(e[0] as K, e[1] as V)
-            })
-        } else {
-            const bucketsCount = this.getInitialBucketsCount(entries.actualLength)
-=======
                 this.set(e[Map.ENTRY_KEY] as K, e[Map.ENTRY_VAL] as V)
             })
         } else {
             const bucketsCount = this.getInitialBucketsCount(entries.length.toInt())
->>>>>>> a77d6327
             this.buckets = new MapBucket<K, V>[bucketsCount]
             for (let i = 0; i < entries.length; ++i) {
                 if (entries[i] == null) {
