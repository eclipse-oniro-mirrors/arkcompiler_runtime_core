/*
 * Copyright (c) 2024-2025 Huawei Device Co., Ltd.
 * Licensed under the Apache License, Version 2.0 (the "License");
 * you may not use this file except in compliance with the License.
 * You may obtain a copy of the License at
 *
 * http://www.apache.org/licenses/LICENSE-2.0
 *
 * Unless required by applicable law or agreed to in writing, software
 * distributed under the License is distributed on an "AS IS" BASIS,
 * WITHOUT WARRANTIES OR CONDITIONS OF ANY KIND, either express or implied.
 * See the License for the specific language governing permissions and
 * limitations under the License.
 */

package escompat;

export interface Cloneable {
	clone(): Cloneable;
}

// deepcopy can be used to copy a instance deeply, like builtins types, class with 
// default constructor. If the instance is or contain a class without default 
// constructor, `Cloneable` can be used to help to implement copying deeply. At the
// same time, DeepCopy supports cloning of subclasses that inherit from the parent
// class provided that the clone method needs to be overridden and if the clone method
// is not overridden in the parent and child classes an error will be thrown at runtime

export function deepcopy<T>(src: Nullish<T>, depth: int = -1): Nullish<T> {
	const maxDepth = (depth == -1) ? Int.MAX_VALUE : depth
	return new DeepCloner(maxDepth).clone<T>(src)
}

class DeepCloner {
	private maxDepth: int
	private currentDepth: int = 0

	private static readonly OBJ_ENTRY_NAME: int = 0
	private static readonly OBJ_ENTRY_VALUE: int = 1

	private copies = new Map<Object, Object>()

	constructor(maxDepth: int) {
		this.maxDepth = maxDepth
	}

	clone<T>(src: Nullish<T>): Nullish<T> {
		if (src === null) {
			return null
		} else if (src === undefined) {
			return undefined
		} else if (src instanceof String) {
			return src as T
		} else if (src instanceof Boolean) {
			return Boolean.valueOf(src) as T
		} else if (src instanceof Byte) {
			return Byte.valueOf(src) as T
		} else if (src instanceof Char) {
			return Char.valueOf(src) as T
		} else if (src instanceof Short) {
			return Short.valueOf(src) as T
		} else if (src instanceof Int) {
			return Int.valueOf(src) as T
		} else if (src instanceof Long) {
			return Long.valueOf(src) as T
		} else if (src instanceof Float) {
			return Float.valueOf(src) as T
		} else if (src instanceof Double) {
			return Double.valueOf(src) as T
		} else if (src instanceof BaseEnum) {
			return src as T
		} else {
			const existingCopy = this.copies.get(src as Object)
			if (existingCopy !== undefined) {
				return existingCopy as T
			}

			const srcType = Type.of(src)
			if (srcType instanceof ClassType) {
				if (src instanceof Array) {
					return this.cloneArray(src) as T
				} else if (src instanceof Set) {
					return this.cloneSet(src) as T
				} else if (src instanceof Map) {
					return this.cloneMap(src) as T
				} else {
					return this.cloneObject(src as Object, srcType) as T
				}
			} else if (srcType instanceof ArrayType) {
				return this.cloneBuiltinArray(src as Object, srcType as ArrayType) as T
			} else if (srcType instanceof LambdaType) {
				return src
			} else {
				throw new Error("unsupported source object type: " + srcType)
			}
		}
	}

	private hasEmptyConstructor(type: ClassType): boolean {
		const ctorsNum = type.getConstructorsNum()
		for (let ctorIdx = 0; ctorIdx < ctorsNum; ctorIdx++) {
			const ctor = type.getConstructor(ctorIdx)
			if (ctor.getType().getParametersNum() == 0 && ctor.getAccessModifier() == AccessModifier.PUBLIC) {
				return true
			}
		}
		return false
	}

	private hasOverrideClone(type: ClassType): boolean {
		const methodNum = type.getMethodsNum()
		for (let methodIdx = 0; methodIdx < methodNum; methodIdx++) {
			const method = type.getMethod(methodIdx)
			const methodName = method.getName()
			if (methodName.equals("clone") && !method.isInherited()) {
				return true
			}
		}
		return false
	}

	private cloneObject(obj: Object, objType: ClassType): Object {
		this.currentDepth++
		if (this.currentDepth > this.maxDepth) {
			return obj
		}

		if (obj instanceof Cloneable) {
			if (this.hasOverrideClone(objType)) {
				let objClone = obj as Cloneable
				return objClone.clone()
			}
			throw new Error(`class ${objType.getName()} doesn't override clone`)
		}

		if (!this.hasEmptyConstructor(objType)) {
			throw new Error(`class ${objType.getName()} doesn't have default constructor`)
		}

		const objCopy = objType.make()
		this.copies.set(obj, objCopy)

		const objCopyValue = reflect.Value.of(objCopy) as ClassValue

		const objEntries = Object.entries(obj)
		for (const objEntry of objEntries) {
			const fieldName = objEntry![DeepCloner.OBJ_ENTRY_NAME]
			const field = objType.getFieldByName(fieldName as String)

			const objFieldValueCopy = this.clone<Object>(__narrowAny(objEntry![DeepCloner.OBJ_ENTRY_VALUE]))
			if (field.getType().assignableFrom(Type.of(objFieldValueCopy))) {
<<<<<<< HEAD
				objCopyValue.setFieldByName(fieldName as string, Value.of(objFieldValueCopy) as Value)
=======
				objCopyValue.setFieldByName(fieldName as string, reflect.Value.of(objFieldValueCopy) as reflect.Value)
>>>>>>> a77d6327
			}
		}

		this.currentDepth--

		return objCopy
	}

	private cloneBuiltinArray(array: Object, arrayType: ArrayType): Object {
		this.currentDepth++
		if (this.currentDepth > this.maxDepth) {
			return array
		}

<<<<<<< HEAD
		const arrayValue = Value.of(array) as ArrayValue
=======
		const arrayValue = reflect.Value.of(array) as ArrayValue
>>>>>>> a77d6327
		const arrayLength: int = arrayValue.getLength().toInt()

		const arrayCopy = arrayType.make(arrayLength)
		this.copies.set(array, arrayCopy)

		const arrayCopyValue = reflect.Value.of(arrayCopy) as ArrayValue
		for (let i = 0; i < arrayLength; i++) {
			const arrayElementValue = arrayValue.getElement(i)

			const arrayElementCopy = this.clone<Object>(__narrowAny(arrayElementValue.getData()))
<<<<<<< HEAD
			arrayCopyValue.setElement(i, Value.of(__narrowAny(arrayElementCopy)))
=======
			arrayCopyValue.setElement(i, reflect.Value.of(__narrowAny(arrayElementCopy)))
>>>>>>> a77d6327
		}

		this.currentDepth--

		return arrayCopy
	}

	private cloneArray<E>(array: Array<E>): Array<E> {
		this.currentDepth++
		if (this.currentDepth > this.maxDepth) {
			return array
		}

		const arrayCopy = new Array<E>()
		this.copies.set(array, arrayCopy)

		array.forEach((elem: E) => {
		 	const elemCopy = this.clone<E>(elem)
		 	arrayCopy.push(elemCopy as E)
		})

		this.currentDepth--

		return arrayCopy
	}

	private cloneSet<E>(set: Set<E>): Set<E> {
		this.currentDepth++
		if (this.currentDepth > this.maxDepth) {
			return set
		}

		const setCopy = new Set<E>()
		this.copies.set(set, setCopy)

		set.forEach((elem: E) => {
			const elemCopy = this.clone<E>(elem)
			setCopy.add(elemCopy as E)
		})

		this.currentDepth--

		return setCopy
	}

	private cloneMap<K, V>(map: Map<K, V>): Map<K, V> {
		this.currentDepth++
		if (this.currentDepth > this.maxDepth) {
			return map
		}

		const mapCopy = new Map<K, V>()
		this.copies.set(map, mapCopy)

		map.forEach((val: V, key: K) => {
			const keyCopy: K = this.clone<K>(key) as K
			const valCopy: V = this.clone<V>(val) as V

			mapCopy.set(keyCopy, valCopy)
		})

		this.currentDepth--

		return mapCopy
	}
}<|MERGE_RESOLUTION|>--- conflicted
+++ resolved
@@ -149,11 +149,7 @@
 
 			const objFieldValueCopy = this.clone<Object>(__narrowAny(objEntry![DeepCloner.OBJ_ENTRY_VALUE]))
 			if (field.getType().assignableFrom(Type.of(objFieldValueCopy))) {
-<<<<<<< HEAD
-				objCopyValue.setFieldByName(fieldName as string, Value.of(objFieldValueCopy) as Value)
-=======
 				objCopyValue.setFieldByName(fieldName as string, reflect.Value.of(objFieldValueCopy) as reflect.Value)
->>>>>>> a77d6327
 			}
 		}
 
@@ -168,11 +164,7 @@
 			return array
 		}
 
-<<<<<<< HEAD
-		const arrayValue = Value.of(array) as ArrayValue
-=======
 		const arrayValue = reflect.Value.of(array) as ArrayValue
->>>>>>> a77d6327
 		const arrayLength: int = arrayValue.getLength().toInt()
 
 		const arrayCopy = arrayType.make(arrayLength)
@@ -183,11 +175,7 @@
 			const arrayElementValue = arrayValue.getElement(i)
 
 			const arrayElementCopy = this.clone<Object>(__narrowAny(arrayElementValue.getData()))
-<<<<<<< HEAD
-			arrayCopyValue.setElement(i, Value.of(__narrowAny(arrayElementCopy)))
-=======
 			arrayCopyValue.setElement(i, reflect.Value.of(__narrowAny(arrayElementCopy)))
->>>>>>> a77d6327
 		}
 
 		this.currentDepth--
