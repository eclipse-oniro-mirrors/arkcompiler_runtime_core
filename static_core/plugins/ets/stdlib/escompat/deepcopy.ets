/*
 * Copyright (c) 2024-2025 Huawei Device Co., Ltd.
 * Licensed under the Apache License, Version 2.0 (the "License");
 * you may not use this file except in compliance with the License.
 * You may obtain a copy of the License at
 *
 * http://www.apache.org/licenses/LICENSE-2.0
 *
 * Unless required by applicable law or agreed to in writing, software
 * distributed under the License is distributed on an "AS IS" BASIS,
 * WITHOUT WARRANTIES OR CONDITIONS OF ANY KIND, either express or implied.
 * See the License for the specific language governing permissions and
 * limitations under the License.
 */

package escompat;

export interface Cloneable {
	clone(): Cloneable;
}

// deepcopy can be used to copy a instance deeply, like builtins types, class with 
// default constructor. If the instance is or contain a class without default 
// constructor, `Cloneable` can be used to help to implement copying deeply. At the
// same time, DeepCopy supports cloning of subclasses that inherit from the parent
// class provided that the clone method needs to be overridden and if the clone method
// is not overridden in the parent and child classes an error will be thrown at runtime

export function deepcopy<T>(src: T | null | undefined, depth: int = -1): T | null | undefined {
	const maxDepth = (depth == -1) ? Int.MAX_VALUE : depth
	return new DeepCloner(maxDepth).clone<T>(src)
}

type Types = reflect.internals.Types

type EntryType = [reflect.InstanceField, Any]
type NullishEntryType = EntryType | null | undefined

class DeepCloner {
	private maxDepth: int
	private currentDepth: int = 0

	private static readonly OBJ_ENTRY_FIELD: int = 0
	private static readonly OBJ_ENTRY_VALUE: int = 1

	private copies = new Map<Object, Object>()

	constructor(maxDepth: int) {
		this.maxDepth = maxDepth
	}

	clone<T>(src: T | null | undefined): T | null | undefined {
		if (src === null) {
			return null
		} else if (src === undefined) {
			return undefined
		} else if (src instanceof String) {
			// strings are immutable, cloning reference is enough here
			// because source string instance can't be changed through the cloned reference
			return src as T
		} else if (src instanceof Boolean) {
			return Boolean.valueOf(src) as T
		} else if (src instanceof Byte) {
			return Byte.valueOf(src) as T
		} else if (src instanceof Char) {
			return Char.valueOf(src) as T
		} else if (src instanceof Short) {
			return Short.valueOf(src) as T
		} else if (src instanceof Int) {
			return Int.valueOf(src) as T
		} else if (src instanceof Long) {
			return Long.valueOf(src) as T
		} else if (src instanceof Float) {
			return Float.valueOf(src) as T
		} else if (src instanceof Double) {
			return Double.valueOf(src) as T
		} else if (src instanceof BaseEnum) {
			return src as T
		} else if (src instanceof Date) {
			return new Date(src) as T
		} else {
			const existingCopy = this.copies.get(src as Object)
			if (existingCopy !== undefined) {
				return existingCopy as T
			}

			if (src instanceof Array) {
				return this.cloneDynamicArray(src) as T
			} else if (src instanceof Set) {
				return this.cloneSet(src) as T
			} else if (src instanceof Map) {
				return this.cloneMap(src) as T
			} else if (src instanceof Function) {
				return src as T
			} else if (src instanceof Object) {
				const srcType = Class.of(src)
				if (srcType.isFixedArray()) {
					if (src instanceof FixedArray<boolean>) {
						return ((this.currentDepth + 1 > this.maxDepth) ? src : copyOf(src)) as T
					} else if (src instanceof FixedArray<byte>) {
						return ((this.currentDepth + 1 > this.maxDepth) ? src : copyOf(src)) as T
					} else if (src instanceof FixedArray<char>) {
						return ((this.currentDepth + 1 > this.maxDepth) ? src : copyOf(src)) as T
					} else if (src instanceof FixedArray<short>) {
						return ((this.currentDepth + 1 > this.maxDepth) ? src : copyOf(src)) as T
					} else if (src instanceof FixedArray<int>) {
						return ((this.currentDepth + 1 > this.maxDepth) ? src : copyOf(src)) as T
					} else if (src instanceof FixedArray<long>) {
						return ((this.currentDepth + 1 > this.maxDepth) ? src : copyOf(src)) as T
					} else if (src instanceof FixedArray<float>) {
						return ((this.currentDepth + 1 > this.maxDepth) ? src : copyOf(src)) as T
					} else if (src instanceof FixedArray<double>) {
						return ((this.currentDepth + 1 > this.maxDepth) ? src : copyOf(src)) as T
					} else {
						const componentType = srcType.getFixedArrayComponentType()!
						return this.cloneFixedArray(Types.asFixedArray(src), componentType) as T
					}
				} else {
					return this.cloneObject(src, srcType) as T
				}
			} else {
				throw new Error("unsupported source object type: " + Class.ofAny(src)?.getName())
			}
		}
	}

	private getEmptyConstructor(type: Class): reflect.Constructor | undefined {
		for (const ctor of type.getConstructors()) {
			if (ctor.getParametersNum() == 0) {
				return ctor
			}
		}
		return undefined
	}

<<<<<<< HEAD
	private hasOverrideClone(type: ClassType): boolean {
		const methodNum = type.getMethodsNum()
		for (let methodIdx = 0; methodIdx < methodNum; methodIdx++) {
			const method = type.getMethod(methodIdx)
			const methodName = method.getName()
			if (methodName.equals("clone") && (method.getOwnerType().equals(type))) {
=======
	private hasOverrideClone(type: Class): boolean {
		for (const method of type.getInstanceMethods()) {
			if (method.getName() == "clone") {
>>>>>>> aad9f664
				return true
			}
		}
		return false
	}

	private getObjectEntries(obj: Object): NullishEntryType[] {
		const entries = new Array<NullishEntryType>()

		let cls = Class.of(obj)
	    const classHierarchy = new Array<Class>()
	    while (cls.getSuper() !== undefined) {
	        classHierarchy.push(cls)
	        cls = cls.getSuper()!
	    }

	    const classHierarchyLength = classHierarchy.length
	    for (let i = classHierarchyLength - 1; i >= 0; i--) {
	        const currentCls = classHierarchy[i]
	        const clsFields = currentCls.getInstanceFields()
	        for (const field of clsFields) {
	            const entry: NullishEntryType = [field, field.getValue(obj)]
	            entries.push(entry)
	        }
	    }

		return entries
	}

	private cloneObject(obj: Object, objType: Class): Object {
		this.currentDepth++
		if (this.currentDepth > this.maxDepth) {
			return obj
		}

		if (obj instanceof Cloneable) {
			if (this.hasOverrideClone(objType)) {
				let objClone = obj as Cloneable
				return objClone.clone()
			}
			throw new Error(`class ${objType.getName()} doesn't override clone`)
		}

		const emptyCtor = this.getEmptyConstructor(objType)
		if (emptyCtor === undefined) {
			throw new Error(`class ${objType.getName()} doesn't have default constructor`)
		}

		// this won't work for strings due to string special constructor mechanics
		// but string instance cloning is not handled here
		const objCopy = emptyCtor.createInstance() as object
		this.copies.set(obj, objCopy)

		const objEntries = this.getObjectEntries(obj)
		for (const objEntry of objEntries) {
			const field = objEntry![DeepCloner.OBJ_ENTRY_FIELD]
			const fieldValCopy = this.clone<Object>(objEntry![DeepCloner.OBJ_ENTRY_VALUE] as (Object | undefined))
			const fieldValCopyType = Class.ofAny(fieldValCopy)

			if (fieldValCopyType !== undefined && reflect.internals.Types.isAssignableFrom(field.getType(), fieldValCopyType)) {
				field.setValue(objCopy, fieldValCopy)
			}
		}

		this.currentDepth--

		return objCopy
	}

	private cloneFixedArray<E>(array: FixedArray<E>, componentType: Class): FixedArray<E> {
		this.currentDepth++
		if (this.currentDepth > this.maxDepth) {
			return array
		}

		const arrayLength = array.length

		const arrayCopy = reflect.internals.createFixedArray(componentType, arrayLength) as FixedArray<E>
		this.copies.set(array, arrayCopy)

		for (let i = 0; i < arrayLength; i++) {
			const arrayElementCopy = this.clone<E>(array[i]) as E
			arrayCopy[i] = arrayElementCopy
		}

		this.currentDepth--

		return arrayCopy
	}

	private cloneDynamicArray<E>(array: Array<E>): Array<E> {
		this.currentDepth++
		if (this.currentDepth > this.maxDepth) {
			return array
		}

		const arrayCopy = new Array<E>()
		this.copies.set(array, arrayCopy)

		array.forEach((elem: E) => {
		 	const elemCopy = this.clone<E>(elem)
		 	arrayCopy.push(elemCopy as E)
		})

		this.currentDepth--

		return arrayCopy
	}

	private cloneSet<E>(set: Set<E>): Set<E> {
		this.currentDepth++
		if (this.currentDepth > this.maxDepth) {
			return set
		}

		const setCopy = new Set<E>()
		this.copies.set(set, setCopy)

		set.forEach((elem: E) => {
			const elemCopy = this.clone<E>(elem)
			setCopy.add(elemCopy as E)
		})

		this.currentDepth--

		return setCopy
	}

	private cloneMap<K, V>(map: Map<K, V>): Map<K, V> {
		this.currentDepth++
		if (this.currentDepth > this.maxDepth) {
			return map
		}

		const mapCopy = new Map<K, V>()
		this.copies.set(map, mapCopy)

		map.forEach((val: V, key: K) => {
			const keyCopy: K = this.clone<K>(key) as K
			const valCopy: V = this.clone<V>(val) as V

			mapCopy.set(keyCopy, valCopy)
		})

		this.currentDepth--

		return mapCopy
	}
}<|MERGE_RESOLUTION|>--- conflicted
+++ resolved
@@ -133,18 +133,9 @@
 		return undefined
 	}
 
-<<<<<<< HEAD
-	private hasOverrideClone(type: ClassType): boolean {
-		const methodNum = type.getMethodsNum()
-		for (let methodIdx = 0; methodIdx < methodNum; methodIdx++) {
-			const method = type.getMethod(methodIdx)
-			const methodName = method.getName()
-			if (methodName.equals("clone") && (method.getOwnerType().equals(type))) {
-=======
 	private hasOverrideClone(type: Class): boolean {
 		for (const method of type.getInstanceMethods()) {
 			if (method.getName() == "clone") {
->>>>>>> aad9f664
 				return true
 			}
 		}
