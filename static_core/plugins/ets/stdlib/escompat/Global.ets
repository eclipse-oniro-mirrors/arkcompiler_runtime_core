--- conflicted
+++ resolved
@@ -269,7 +269,6 @@
 
 /**
  * Checks if float is a safe integer value
-<<<<<<< HEAD
  *
  * @param v: float - the float to test
  *
@@ -292,56 +291,33 @@
 
 /**
  * Execute function on the next cycle.
-=======
->>>>>>> aad9f664
- *
- * @param v: float - the float to test
- *
- * @returns boolean - true if the argument is integer and less than Float.MAX_SAFE_INTEGER
- */
-export function isSafeInteger(v: float): boolean {
-    return v.isSafeInteger();
-}
-
-/**
- * Checks if double is a safe integer value
- *
-<<<<<<< HEAD
+ *
+ * @param { Function } func - the function to be executed on the next cycle.
+ * @returns { int } timer id
+ */
+export function setTimeout(func: Function): int {
+    return setTimeout(func, 0);
+}
+
+/**
+ * Execute function with parameters after the timer expires.
+ *
  * @param { Function } func - the function to be executed after the timer expires.
  * @param { int | null | undefined}  delayMs - timeout in milliseconds, if pass null or undefined will be treated as 0 milliseconds.
- * @param { ...NullishType } args - parameters passed to func.
+ * @param { ...Any } args - parameters passed to func.
  * @returns { int } timer id
  */
-export function setTimeout(func: Function, delayMs: int | null | undefined, ...args: FixedArray<NullishType>): int {
+export function setTimeout(func: Function, delayMs: int | null | undefined, ...args: FixedArray<Any>): int {
     if (delayMs) {
         return startTimer((): void => { func.unsafeCall(...args) }, delayMs, false);
     } else {
         return startTimer((): void => { func.unsafeCall(...args) }, 0, false);
     }
-=======
- * @param v the double to test
- *
- * @returns boolean - true if the argument is integer and less than Double.MAX_SAFE_INTEGER
- */
-export function isSafeInteger(v: number): boolean {
-    return v.isSafeInteger();
-}
-
-/**
- * Execute function on the next cycle.
- *
- * @param { Function } func - the function to be executed on the next cycle.
- * @returns { int } timer id
- */
-export function setTimeout(func: Function): int {
-    return setTimeout(func, 0);
->>>>>>> aad9f664
-}
-
-/**
- * Execute function with parameters after the timer expires.
- *
-<<<<<<< HEAD
+}
+
+/**
+ * Print error message after the timer expires.
+ *
  * @param { string } msg - the message to be printed after the timer expires.
  * @param { int | null | undefined}  delayMs - timeout in milliseconds, if pass empty or null or undefined will be treated as 0 milliseconds.
  * @returns { int } timer id
@@ -355,56 +331,17 @@
         return setTimeout(():void => {
             console.error(msg)
         }, 0);
-=======
- * @param { Function } func - the function to be executed after the timer expires.
- * @param { int | null | undefined}  delayMs - timeout in milliseconds, if pass null or undefined will be treated as 0 milliseconds.
- * @param { ...Any } args - parameters passed to func.
- * @returns { int } timer id
- */
-export function setTimeout(func: Function, delayMs: int | null | undefined, ...args: FixedArray<Any>): int {
-    if (delayMs) {
-        return startTimer((): void => { func.unsafeCall(...args) }, delayMs, false);
-    } else {
-        return startTimer((): void => { func.unsafeCall(...args) }, 0, false);
->>>>>>> aad9f664
-    }
-}
-
-/**
- * Print error message after the timer expires.
- *
-<<<<<<< HEAD
+    }
+}
+
+/**
+ * Cancel the specified timer.
+ *
  * @param { int | null | undefined} timerId - the id of the timer returned from setTimeout, if pass empty or null or undefined will do nothing.
  */
 export function clearTimeout(timerId?: int | null): void {
     if (timerId) {
         stopTimer(timerId);
-=======
- * @param { string } msg - the message to be printed after the timer expires.
- * @param { int | null | undefined}  delayMs - timeout in milliseconds, if pass empty or null or undefined will be treated as 0 milliseconds.
- * @returns { int } timer id
- */
-export function setTimeout(msg: string, delayMs?: int | null): int {
-    if (delayMs) {
-        return setTimeout(():void => {
-            console.error(msg)
-        }, delayMs);
-    } else {
-        return setTimeout(():void => {
-            console.error(msg)
-        }, 0);
->>>>>>> aad9f664
-    }
-}
-
-/**
- * Cancel the specified timer.
- *
- * @param { int | null | undefined} timerId - the id of the timer returned from setTimeout, if pass empty or null or undefined will do nothing.
- */
-export function clearTimeout(timerId?: int | null): void {
-    if (timerId) {
-        stopTimer(timerId);
     }
 }
 
@@ -413,17 +350,10 @@
  *
  * @param { Function } func - the function to be executed.
  * @param { int | null | undefined} delayMs - timeout in milliseconds, if pass null or undefined will be treated as 0 milliseconds.
-<<<<<<< HEAD
- * @param { ...NullishType } args - parameters passed to func.
- * @returns { int } - timer id
- */
-export function setInterval(func: Function, delayMs: int | null | undefined, ...args: FixedArray<NullishType>): int {
-=======
  * @param { ...Any } args - parameters passed to func.
  * @returns { int } - timer id
  */
 export function setInterval(func: Function, delayMs: int | null | undefined, ...args: FixedArray<Any>): int {
->>>>>>> aad9f664
     if (delayMs) {
         return startTimer((): void => { func.unsafeCall(...args) }, delayMs, true);
     } else {
