/*
 * Copyright (c) 2021-2025 Huawei Device Co., Ltd.
 * Licensed under the Apache License, Version 2.0 (the "License");
 * you may not use this file except in compliance with the License.
 * You may obtain a copy of the License at
 *
 * http://www.apache.org/licenses/LICENSE-2.0
 *
 * Unless required by applicable law or agreed to in writing, software
 * distributed under the License is distributed on an "AS IS" BASIS,
 * WITHOUT WARRANTIES OR CONDITIONS OF ANY KIND, either express or implied.
 * See the License for the specific language governing permissions and
 * limitations under the License.
 */

package std.containers;

export namespace containers {

    export class ArrayAsListString implements ListString {

        private init(capacity: int, val: String): void {
            this.data = new String[capacity];
            for (let i = 0; i < this.data.length; ++i) {
                this.data[i] = val;
            }
            this.curSize = capacity;
        }

        /**
        * Constructs new ArrayAsList with respect to capacity and initial value
        *
        * @param capacity
        *
        * @param val
        */
        constructor(capacity: int, val: String) {
            this.init(capacity, val);
        }

        /**
        * Constructs new empty ArrayAsList
        */
        constructor() {
            this.init(0, new String());
        }

        /**
        * Constructs new ArrayAsList with required capacity
        *
        * @param capacity
        */
        constructor(capacity: int) {
            this.init(capacity, new String());
        }

<<<<<<< HEAD
    /**
     * Increases capacity if passed argument is greater than current capacity
     *
     * @param capacity
     */
    public reserve(capacity: int): void {
        if (this.data.length < capacity) {
            let newData : FixedArray<String> = new String[capacity];
            for (let i = 0; i < this.curSize; ++i) {
               newData[i] = this.data[i];
=======
        /**
        * Increases capacity if passed argument is greater than current capacity
        *
        * @param capacity
        */
        public reserve(capacity: int): void {
            if (this.data.length < capacity) {
                let newData : FixedArray<String> = new String[capacity];
                for (let i = 0; i < this.curSize; ++i) {
                newData[i] = this.data[i];
                }
                this.data = newData;
>>>>>>> a77d6327
            }
        }

        /**
        * Gets a shallow-copy of the underlying array
        *
        * @returns a shallow-copy of the underlying array
        */
        public toArray(): String[] {
            let data = new String[this.curSize];
            for (let i = 0; i < this.curSize; ++i) {
                data[i] = this.data[i];
            }
            return data;
        }

        private static getNewCapacity(currentCapacity: int): int {
            // TODO(ivan-tyulyandin): select proper capacity increasing strategy
            const fastGrowThreshold = 8192;
            const multiplier = 2;
            if (currentCapacity < fastGrowThreshold) {
                // Adding 4 to jump over 0
                return (currentCapacity + 4) * multiplier * 2;
            } else {
                return currentCapacity * multiplier;
            }
        }

        /**
        * Pushes a value to the begin of the List
        *
        * @param e value to push
        */
        public override pushFront(e: String): void {
            let dst = this.data;
            if (this.curSize == this.data.length) {
                dst = new String[ArrayAsListString.getNewCapacity(this.data.length)];
            }
            for (let i = this.curSize; i != 0; --i) {
                dst[i] = this.data[i-1];
            }
            this.data = dst;
            this.data[0] = e;
            ++this.curSize;
        }

        /**
        * Pops a value from the begin of the List
        *
        * @returns popped value
        */
        public override popFront(): String {
            if (this.curSize === 0) {
                throw new AssertionError("No data to popFront from ArrayAsList!")
            }
            let res: String = this.data[0];
            for (let i = 1; i < this.curSize; ++i) {
                this.data[i-1] = this.data[i];
            }
            --this.curSize;
            return res;
        }

<<<<<<< HEAD
    /**
     * Pops a value from the begin of the List
     *
     * @returns popped value
     */
    public override popFront(): String {
        if (this.curSize === 0) {
            throw new AssertionError("No data to popFront from ArrayAsList!")
        }
        let res: String = this.data[0];
        for (let i = 1; i < this.curSize; ++i) {
            this.data[i-1] = this.data[i];
=======
        /**
        * Pushes a value to the end of the List
        *
        * @param e value to push
        */
        public override pushBack(e: String): void {
            if (this.curSize == this.data.length) {
                let newData : FixedArray<String> = new String[ArrayAsListString.getNewCapacity(this.data.length)];
                for (let i = 0; i < this.curSize; ++i) {
                    newData[i] = this.data[i];
                }
                this.data = newData;
            }
            this.data[this.curSize] = e;
            ++this.curSize;
>>>>>>> a77d6327
        }

<<<<<<< HEAD
    /**
     * Pushes a value to the end of the List
     *
     * @param e value to push
     */
    public override pushBack(e: String): void {
        if (this.curSize == this.data.length) {
            let newData : FixedArray<String> = new String[ArrayAsListString.getNewCapacity(this.data.length)];
            for (let i = 0; i < this.curSize; ++i) {
                newData[i] = this.data[i];
=======
        /**
        * Pops a value from the end of the List
        *
        * @returns popped value
        */
        public override popBack(): String {
            if (this.curSize === 0) {
                throw new AssertionError("No data to popBack from ArrayAsList!")
>>>>>>> a77d6327
            }
            --this.curSize;
            return this.data[this.curSize];
        }

<<<<<<< HEAD
    /**
     * Pops a value from the end of the List
     *
     * @returns popped value
     */
    public override popBack(): String {
        if (this.curSize === 0) {
            throw new AssertionError("No data to popBack from ArrayAsList!")
        }
        --this.curSize;
        return this.data[this.curSize];
    }
=======
        /**
        * Returns number of elements in the List
        */
        public override size(): int {
            return this.curSize;
        }
>>>>>>> a77d6327

        /**
        * Returns an element at the specified index
        *
        * @param index element position
        *
        * @returns an element
        */
        public override at(index: int): String {
            return this.data[index];
        }

        /**
        * Sets an element at the specified index
        *
        * @param index element position
        *
        * @param e new value
        */
        public override set(index: int, e: String): void {
            this.data[index] = e;
        }

        /**
        * Checks if an element is in the List
        *
        * @param e value to find
        *
        * @returns true if value present, false otherwise
        */
        public override has(e: String): boolean {
            /*
            for (let i = 0; i < this.curSize; ++i) {
                if (this.data[i].equals(e)) {
                    return true;
                }
            }
            */
            throw new AssertionError("Not implemented");
        }

    /*  Code below is blocked by internal issue with lambdas #9994
        public forEach(fn: (e: String): String): ListString {
            for (let i = 0; i < this.curSize; ++i) {
                this.data[i] = fn(this.data[i]);
            }
        }

        // public map<U, LU implements List<U>>(fn: (e: T): U): LU {
        public map(fn: (e: String): ):  {
            let res = new ();
            for (let i = 0; i < this.curSize; ++i) {
                res.push_back(fn(this.data[i]));
            }
            return res;
        }

        public fold(combine: (lhs: String, rhs: String): String): String {
            if (this.curSize > 0) {
                let res = this.data[0];
                for (let i = 1; i < this.curSize; ++i) {
                    res = combine(res, this.data[i]);
                }
                return res;
            }
            throw new NoDataException();
        }

        public foldWith(combine: (lhs: , rhs: String): , initVal: ):  {
            let res = initVal;
            for (let i = 0; i < this.curSize; ++i) {
                res = combine(res, this.data[i]);
            }
            return res;
        }

        public filter(filterCond: (e: String): boolean): ArrayAsListString {
            let indicators = new boolean[data.length];
            let resAmount = 0;
            for (let i = 0; i < this.curSize; ++i) {
                indicators[i] = filterCond(this.data[i]);
                if (indicators[i]) {
                    ++resAmount;
                }
            }
            let res = new String[resAmount];
            for (let i = 0, j = 0; i < this.curSize; ++i) {
                if (indicators[i]) {
                    res[j] = this.data[i];
                    ++j;
                }
            }
            this.data = res;
            return this;
        }

        public sort(comparator: (lhs: String, rhs: String): boolean): ArrayAsListString {
            sortPart(this.data, 0, this.curSize, comparator);
            return this;
        }

        private static sortPart(arr: String[], l: int, r: int, comparator: (lhs: String, rhs: String): boolean): void {
            if (l < r) {
                // TODO(ivan-tyulyandin): select a proper constant to fall into bubbleSort instead of quickSort
                if (r - l <= 4) {
                    bubbleSort(arr, l, r);
                    return;
                }
                let part = partition(arr, l, r, comparator);

                sortPart(arr, l, mid, comparator);
                sortPart(arr, mid, r, comparator);
            }
        }

        private static partition(arr: String[], l: int, r: int, comparator: (lhs: String, rhs: String): boolean): int {
            let last = r - 1;
            let pivot = arr[last];
            let lessInd = l - 1;
            for (let i = l; i < last; ++i) {
                if (comparator(arr[i], pivot)) {
                    ++lessInd;
                    let tmp = arr[i];
                    arr[i] = arr[lessInd];
                    arr[lessInd] = tmp;
                }
            }
            let tmp = arr[lessInd + 1];
            arr[lessInd + 1] = arr[last];
            arr[last] = tmp;
            return lessInd + 1;
        }

        private static bubbleSort(arr: String[], l: int, r: int, comparator: (lhs: String, rhs: String): boolean): void {
            for (let i = l; i < r; ++i) {
                for (let j = i; j < r - i; ++j) {
                    if (comparator(arr[j + 1], arr[j])) {
                        let tmp = arr[j + 1];
                        arr[j + 1] = arr[j];
                        arr[j] = tmp;
                    }
                }
            }
        }

<<<<<<< HEAD
*/
    private data: FixedArray<String> = [];
    private curSize: int;
=======
    */
        private data: FixedArray<String> = [];
        private curSize: int;
    }
>>>>>>> a77d6327
}<|MERGE_RESOLUTION|>--- conflicted
+++ resolved
@@ -54,18 +54,6 @@
             this.init(capacity, new String());
         }
 
-<<<<<<< HEAD
-    /**
-     * Increases capacity if passed argument is greater than current capacity
-     *
-     * @param capacity
-     */
-    public reserve(capacity: int): void {
-        if (this.data.length < capacity) {
-            let newData : FixedArray<String> = new String[capacity];
-            for (let i = 0; i < this.curSize; ++i) {
-               newData[i] = this.data[i];
-=======
         /**
         * Increases capacity if passed argument is greater than current capacity
         *
@@ -78,7 +66,6 @@
                 newData[i] = this.data[i];
                 }
                 this.data = newData;
->>>>>>> a77d6327
             }
         }
 
@@ -142,20 +129,6 @@
             return res;
         }
 
-<<<<<<< HEAD
-    /**
-     * Pops a value from the begin of the List
-     *
-     * @returns popped value
-     */
-    public override popFront(): String {
-        if (this.curSize === 0) {
-            throw new AssertionError("No data to popFront from ArrayAsList!")
-        }
-        let res: String = this.data[0];
-        for (let i = 1; i < this.curSize; ++i) {
-            this.data[i-1] = this.data[i];
-=======
         /**
         * Pushes a value to the end of the List
         *
@@ -171,21 +144,8 @@
             }
             this.data[this.curSize] = e;
             ++this.curSize;
->>>>>>> a77d6327
-        }
-
-<<<<<<< HEAD
-    /**
-     * Pushes a value to the end of the List
-     *
-     * @param e value to push
-     */
-    public override pushBack(e: String): void {
-        if (this.curSize == this.data.length) {
-            let newData : FixedArray<String> = new String[ArrayAsListString.getNewCapacity(this.data.length)];
-            for (let i = 0; i < this.curSize; ++i) {
-                newData[i] = this.data[i];
-=======
+        }
+
         /**
         * Pops a value from the end of the List
         *
@@ -194,33 +154,17 @@
         public override popBack(): String {
             if (this.curSize === 0) {
                 throw new AssertionError("No data to popBack from ArrayAsList!")
->>>>>>> a77d6327
             }
             --this.curSize;
             return this.data[this.curSize];
         }
 
-<<<<<<< HEAD
-    /**
-     * Pops a value from the end of the List
-     *
-     * @returns popped value
-     */
-    public override popBack(): String {
-        if (this.curSize === 0) {
-            throw new AssertionError("No data to popBack from ArrayAsList!")
-        }
-        --this.curSize;
-        return this.data[this.curSize];
-    }
-=======
         /**
         * Returns number of elements in the List
         */
         public override size(): int {
             return this.curSize;
         }
->>>>>>> a77d6327
 
         /**
         * Returns an element at the specified index
@@ -366,14 +310,8 @@
             }
         }
 
-<<<<<<< HEAD
-*/
-    private data: FixedArray<String> = [];
-    private curSize: int;
-=======
     */
         private data: FixedArray<String> = [];
         private curSize: int;
     }
->>>>>>> a77d6327
 }