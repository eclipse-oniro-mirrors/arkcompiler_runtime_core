--- conflicted
+++ resolved
@@ -108,12 +108,6 @@
             ConcurrencyHelpers.mutexUnlock(this.mutex);
         }
 
-<<<<<<< HEAD
-        const keyHash: int = (k! as object).$_hashCode(); // #26217
-        const t = keyHash >> 31;
-
-        return ((keyHash ^ t) - t) & (this.buckets.actualLength - 1);
-=======
         public get(): int {
             ConcurrencyHelpers.mutexLock(this.mutex);
             try {
@@ -128,7 +122,6 @@
             this.count = val;
             ConcurrencyHelpers.mutexUnlock(this.mutex);
         }
->>>>>>> a77d6327
     }
 
     type ConcurrentHashMapBucket<K, V> = Array<MapNode<K, V>> | undefined;
