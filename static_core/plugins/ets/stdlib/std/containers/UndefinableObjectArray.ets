--- conflicted
+++ resolved
@@ -58,16 +58,6 @@
             this(UndefinableObjectArray.ArrayInitSize)
         }
 
-<<<<<<< HEAD
-    /**
-     * Increases capacity if passed argument is greater than current capacity
-     *
-     * @param capacity
-     */
-    public reserve(capacity: int): void {
-        if (this.data.length < capacity) {
-            let newData : FixedArray<UndefinableObject> = new UndefinableObject[capacity]
-=======
         /**
         * Increases capacity if passed argument is greater than current capacity
         *
@@ -90,7 +80,6 @@
         */
         public toArray(): Object[] {
             let newData = new Object[this.curSize]
->>>>>>> a77d6327
             for (let i = 0; i < this.curSize; ++i) {
                 newData[i] = this.data[i]!
             }
@@ -125,18 +114,6 @@
             ++this.curSize
         }
 
-<<<<<<< HEAD
-    /**
-     * Pushes a value to the end of the array
-     *
-     * @param e value to push
-     */
-    public pushBack(e: UndefinableObject): void {
-        if (this.curSize == this.data.length) {
-            let newData : FixedArray<UndefinableObject> = new UndefinableObject[UndefinableObjectArray.getNewCapacity(this.data.length)]
-            for (let i = 0; i < this.curSize; ++i) {
-                newData[i] = this.data[i]
-=======
         /**
         * Pops a value from the end of the List
         *
@@ -145,33 +122,17 @@
         public popBack(): UndefinableObject {
             if (this.curSize === 0) {
                 throw new AssertionError("No data to popBack from UndefinableObjectArray!")
->>>>>>> a77d6327
             }
             --this.curSize
             return this.data[this.curSize]
         }
 
-<<<<<<< HEAD
-    /**
-     * Pops a value from the end of the List
-     *
-     * @returns popped value
-     */
-    public popBack(): UndefinableObject {
-        if (this.curSize === 0) {
-            throw new AssertionError("No data to popBack from UndefinableObjectArray!")
-        }
-        --this.curSize
-        return this.data[this.curSize]
-    }
-=======
         /**
         * Returns number of elements in the List
         */
         public size(): int {
             return this.curSize
         }
->>>>>>> a77d6327
 
         /**
         * Returns an element at the specified index
@@ -198,10 +159,4 @@
         private data: FixedArray<UndefinableObject> = []
         private curSize: int
     }
-<<<<<<< HEAD
-
-    private data: FixedArray<UndefinableObject> = []
-    private curSize: int
-=======
->>>>>>> a77d6327
 }