--- conflicted
+++ resolved
@@ -94,33 +94,18 @@
         return new Node<K, V>(newEmpty<K, V>(), k, v, 1, newEmpty<K, V>());
     }
 
-<<<<<<< HEAD
-    let leftKey: K = node!.key;
-}
-=======
     function legalLeftKey<K extends Comparable<Object>, V>(node: Node<K, V> | null, key: K): void {
         if (isEmpty(node)) {
             return;
         }
->>>>>>> a77d6327
 
         let leftKey: K = node!.key;
     }
 
-<<<<<<< HEAD
-    let rightKey: K = node!.key ;
-}
-
-function inv<K extends Comparable<Object>, V>(node: Node<K, V> | null): void {
-    if (isNode(node)) {
-        let hl = height(node!.left);
-        let hr = height(node!.right);
-=======
     function legalRightKey<K extends Comparable<Object>, V>(node: Node<K, V> | null, key: K): void {
         if (isEmpty(node)) {
             return;
         }
->>>>>>> a77d6327
 
         let rightKey: K = node!.key ;
     }
@@ -130,44 +115,14 @@
             let hl = height(node!.left);
             let hr = height(node!.right);
 
-<<<<<<< HEAD
-    }
-}
-=======
             inv(node!.left);
             inv(node!.right);
->>>>>>> a77d6327
 
             legalLeftKey(node!.left, node!.key);
             legalRightKey(node!.right, node!.key);
 
         }
     }
-<<<<<<< HEAD
-}
-
-function balanceTree<K extends Comparable<Object>, V>(node: Node<K, V> | null): Node<K, V> | null {
-    if (isEmpty(node) || isLeaf(node)) {
-        return node;
-    } else if (isNode(node)) {
-        let rootNode = node!;
-        let hl = height(rootNode.left);
-        let hr = height(rootNode.right);
-
-        if (hl > hr + 2) {
-            let leftNode = rootNode.left!;
-            if (height(leftNode.left) >= height(leftNode.right)) {
-                rootNode.left = leftNode.right;
-                leftNode.right = rootNode;
-
-                updateHeight(rootNode);
-                updateHeight(leftNode);
-
-                return leftNode;
-            } else {
-                let lrNode = leftNode.right!;
-=======
->>>>>>> a77d6327
 
 
     function updateHeight<K extends Comparable<Object>, V>(node: Node<K, V> | null): void {
@@ -176,36 +131,12 @@
             if (newHeight != node!.height) {
                 node!.height = newHeight;
             }
-<<<<<<< HEAD
-        } else if (hr > hl + 2) {
-            let rightNode = rootNode.right!;
-            if (height(rightNode.right) >= height(rightNode.left)) {
-                rootNode.right = rightNode.left;
-                rightNode.left = rootNode;
-
-                updateHeight(rootNode);
-                updateHeight(rightNode);
-
-                return rightNode;
-            } else {
-                let rlNode = rightNode.left!;
-
-                rightNode.left = rlNode.right;
-                rootNode.right = rlNode.left;
-                rlNode.left = rootNode;
-                rlNode.right = rightNode;
-
-                updateHeight(rightNode);
-                updateHeight(rootNode);
-                updateHeight(rlNode);
-=======
         } else if (isLeaf(node)) {
             node!.height = 1;
         } else {
             throw new AssertionError("This line should be unreachable!")
         }
     }
->>>>>>> a77d6327
 
     function balanceTree<K extends Comparable<Object>, V>(node: Node<K, V> | null): Node<K, V> | null {
         if (isEmpty(node) || isLeaf(node)) {
@@ -272,13 +203,6 @@
         }
     }
 
-<<<<<<< HEAD
-function setLeft<K extends Comparable<Object>, V>(node: Node<K, V>, tree: Node<K, V> | null): void {
-    let tree1 = balanceTree(tree);
-    let n = node;
-    if (n.left != tree1) {
-        n.left = tree1;
-=======
     function setLeft<K extends Comparable<Object>, V>(node: Node<K, V>, tree: Node<K, V> | null): void {
         let tree1 = balanceTree(tree);
         let n = node;
@@ -287,21 +211,15 @@
         }
 
         updateHeight(n);
->>>>>>> a77d6327
     }
 
     function setRight<K extends Comparable<Object>, V>(node: Node<K, V>, tree: Node<K, V> | null): void {
         let tree1 = balanceTree(tree);
 
-<<<<<<< HEAD
-function setRight<K extends Comparable<Object>, V>(node: Node<K, V>, tree: Node<K, V> | null): void {
-    let tree1 = balanceTree(tree);
-=======
         let n = node;
         if (n.right != tree1) {
             n.right = tree1;
         }
->>>>>>> a77d6327
 
         updateHeight(n);
     }
@@ -363,22 +281,6 @@
     }
 
 
-<<<<<<< HEAD
-function removeMinElt<K extends Comparable<Object>, V>(node: Node<K, V>): Node<K, V> | null {
-    if (isLeaf(node)) {
-        return null;
-    }
-    if (isEmpty(node.left)) {
-        return node.right;
-    } else if (isLeaf(node.left) && isEmpty(node.right)) {
-        return newLeaf(node.key, node.value);
-    } else if (isLeaf(node.left)) {
-        setLeft(node, null);
-        return node;
-    } else {
-        setLeft(node, removeMinElt(node.left as Node<K, V>));
-        return node;
-=======
     export function addToTree<K extends Comparable<Object>, V>(node: Node<K, V> | null, k: K, v: V): Node<K, V> {
         let r: addResult<K, V> = add(node, k, v, true);
         if (!r.res) {
@@ -386,7 +288,6 @@
         } else {
             return r.t
         }
->>>>>>> a77d6327
     }
 
     function minElt<K extends Comparable<Object>, V>(node: Node<K, V> | null): Node<K, V> | null {
@@ -426,17 +327,6 @@
         }
         let nt2 = t2 as Node<K, V>;
 
-<<<<<<< HEAD
-    if (isLeaf(tree)) {
-        let leaf = tree;
-        let t3 = balanceTree(removeMinElt(nt2));
-        return newNode(t1, leaf.key, leaf.value, max(height(t1), height(t3)) + 1, t3);
-    } else {
-        let node = tree;
-        setRight(node, removeMinElt(nt2));
-        setLeft(node, t1);
-        return node;
-=======
         let tree: Node<K, V> = minElt(nt2) as Node<K, V>;
 
         if (isLeaf(tree)) {
@@ -449,7 +339,6 @@
             setLeft(node, t1);
             return node;
         }
->>>>>>> a77d6327
     }
 
     final class removeResult<K extends Comparable<Object>, V> {
