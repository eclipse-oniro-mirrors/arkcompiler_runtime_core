/*
 * Copyright (c) 2021-2025 Huawei Device Co., Ltd.
 * Licensed under the Apache License, Version 2.0 (the "License");
 * you may not use this file except in compliance with the License.
 * You may obtain a copy of the License at
 *
 * http://www.apache.org/licenses/LICENSE-2.0
 *
 * Unless required by applicable law or agreed to in writing, software
 * distributed under the License is distributed on an "AS IS" BASIS,
 * WITHOUT WARRANTIES OR CONDITIONS OF ANY KIND, either express or implied.
 * See the License for the specific language governing permissions and
 * limitations under the License.
 */

package std.math;

import {PI, E, LN10, LN2, LOG2E, SQRT1_2, SQRT2} from "std/math/consts";

/**
 * Absolute value
 *
 * @param v Some double value
 *
 * @returns Absolute value of `v`
 *
 * @remark
 * Implemented as native function,  @see `abs()` intrinsic [declaration].
 *
 * @example
 * ```
 * abs(doubleNaN) = nan
 * abs(doubleInf) = inf
 * abs(doubleNegInf) = inf
 */
export native function abs(v: double): double;

/**
 * Hyperbolic arccosine of an angle `v`
 *
 * @param v angle in radians
 *
 * @returns Hyperbolic arccosine of angle `v`
 *
 * @remark
 * Implemented as native function,  @see `acosh()` intrinsic [declaration].
 *
 * @example
 * ```
 * acosh(doubleNaN) = -nan
 * acosh(doubleInf) = inf
 * acosh(doubleNegInf) = -nan
 */
export native function acosh(v: double): double;

/**
 * Arccosine of angle `v`
 *
 * @param v angle in radians
 *
 * @returns Arccosine of angle `v`
 *
 * @remark
 * Implemented as native function,  @see `acos()` intrinsic [declaration].
 *
 * @example
 * ```
 * acos(doubleNaN) = -nan
 * acos(doubleInf) = nan
 * acos(doubleNegInf) = nan
 */
export native function acos(v: double): double;

/**
 * Hyperbolic arcsine of angle `v`
 *
 * @param v angle in radians
 *
 * @returns Hyperbolic arcsine of angle `v`
 *
 * @remark
 * Implemented as native function,  @see `asinh()` intrinsic [declaration].
 *
 * @example
 * ```
 * asinh(doubleNaN) = -nan
 * asinh(doubleInf) = inf
 * asinh(doubleNegInf) = -inf
 */
export native function asinh(v: double): double;

/**
 * Arcsine of angle `v`
 *
 * @param v angle in radians
 *
 * @returns Arcsine of angle `v`
 *
 * @example
 * ```
 * asin(doubleInf) = nan
 * asin(doubleNegInf) = nan
 * asin(doubleNaN) = nan
 *
 * @remark
 * Implemented as native function,  @see `asin()` intrinsic [declaration].
 */
export native function asin(v: double): double;

/**
 *
 * @returns The angle in radians (between -π and π, inclusive) between the positive x-axis and the ray from (0, 0) to the point (x, y).
 *
 * @remark
 * The atan2() method measures the counterclockwise angle θ, in radians, between the positive x-axis and the point (x, y).
 * Note that the arguments to this function pass the y-coordinate first and the x-coordinate second.
 *
 * @example
 * ```
 * atan2(doubleInf, doubleInf)= 0.7853981633974483
 * atan2(doubleNegInf, doubleNegInf)= -0.7853981633974483
 * atan2(doubleNaN, doubleNaN)= -nan
 */
export native function atan2(y: double, x: double): double;

/**
 * Hyperbolic arctangent of angle `v`
 *
 * @param v angle in radians
 *
 * @returns Hyperbolic arctangent of angle `v`
 *
 * @remark
 * Implemented as native function,  @see `atanh()` intrinsic [declaration].
 *
 * @example
 * ```
 * atanh(doubleNaN) = -nan
 * atanh(doubleInf) = -nan
 * atanh(doubleNegInf) = -nan
 */
export native function atanh(v: double): double;

/**
 * Arctangent of angle `v`
 *
 * @param v angle in radians
 *
 * @returns Arctangent of angle `v`
 *
 * @remark
 * Implemented as native function,  @see `atan()` intrinsic [declaration].
 *
 * @example
 * ```
 * atan(doubleNaN) = -nan
 * atan(doubleInf) = 1.5708
 * atan(doubleNegInf) = -1.5708
 */
export native function atan(v: double): double;

/**
 * The cbrt() function returns the cube root of a number.
 *
 * @param v arbitrary number.
 *
 * @returns Returns the cube root of number.
 *
 * @remark
 * 𝚌uberoot(𝚡) = ∛x = the unique y such that y³ = x.
 *
 * @example
 * ```
 * cbrt(doubleNaN) = nan
 * cbrt(doubleInf) = inf
 * cbrt(doubleNegInf) = -inf
 * cbrt(-1) = -1
 */
export native function cbrt(v: double): double;

/**
 * Smallest integer greater or equal to `v`
 *
 * @param v arbitrary number
 *
 * @returns Smallest integer greater or equal to v
 *
 * @remark
 * Implemented as native function,  @see `ceil()` intrinsic [declaration].
 *
 * @example
 * ```
 * ceil(doubleNaN) = -nan
 * ceil(doubleInf) = inf
 * ceil(doubleNegInf) = -inf
 */
export native function ceil(v: double): double;

/**
 * Leading zero bits count in 64-bit representation of `v`
 *
 * @param v 64-bit integer
 *
 * @returns Number of leading zero bits count in bit representation of `v`
 *
 * @example
 * ```
 * clz64(0xFFFFFFFFFFFFFFFF) == 0
 * clz64(0x0000FFFFFFFFFFFF) == 16
 * clz64(0x0) == 64
 */
export native function clz64(v: long): int;

export function clz64(v: int) {
    let extendedNum: long = v.toLong();
    let mask: long = (1 as long << 32) - 1;
    return clz64(extendedNum & mask);
}

export function clz64(v: short) {
    let extendedNum: long = v.toLong();
    let mask: long = (1 as long << 16) - 1;
    return clz64(extendedNum & mask);
}

export function clz64(v: byte) {
    let extendedNum: long = v.toLong();
    let mask: long = (1 as long << 8) - 1;
    return clz64(extendedNum & mask);
}

export function clz64(v: char) {
    let extendedNum: long = v.toLong();
    let mask: long = (1 as long << 16) - 1;
    return clz64(extendedNum & mask);
}

/**
 * Leading zero bits count in 32-bit representation of `v`
 *
 * @param v 32-bit integer
 *
 * @returns Number of leading zero bits count in bit representation of `v`
 *
 * @example
 * ```
 * clz32(0xFFFFFFFF) == 0
 * clz32(0x0000FFFF) == 16
 * clz32(0x0) == 32
 */


export native function clz32(v: int): int;

/**
 * Leading zero bits count in 32-bit representation of `v`
 *
 * @param v 64-bit double
 *
 * @returns Number of leading zero bits count in bit representation of `v`
 *
 * @example
 * ```
 * clz32(0xFFFFFFFF) == 0
 * clz32(0x0000FFFF) == 16
 * clz32(0x0) == 32
 */


export native function clz32Double(v: double): double;

/**
 * Hyperbolic cosine of an angle `v`
 *
 * @param v angle in radians
 *
 * @returns Hyperbolic cosine of angle `v`
 *
 * @remark
 * Implemented as native function,  @see `cosh()` intrinsic [declaration].
 *
 * @example
 * ```
 * cosh(doubleNaN) = -nan
 * cosh(doubleInf) = inf
 * cosh(doubleNegInf) = inf
 */
export native function cosh(v: double): double;

/**
 * Cosine of `v`
 *
 * @param v Angle in radians
 *
 * @returns Cosine of angle in radians
 *
 * @remark
 * Implemented as native function,  @see `cos()` intrinsic [declaration].
 *
 * @example
 * ```
 * cos(doubleNaN) = -nan
 * cos(doubleInf) = -nan
 * cos(doubleNegInf) = -nan
 */
export native function cos(v: double): double;

/**
 * 2 raised to power `v`
 *
 * @param v power value.
 *
 * @returns the value of a 2 raised to a power of `v`.
 *
 * @example
 * ```
 * power2(doubleInf) = inf
 * power2(doubleNegInf) = 0
 * power2(doubleNaN) = nan
 */
export function power2(v: double): double {
    return power(2, v);
}

/**
 * (e raised to power `v`) - 1
 *
 * @param v power value
 *
 * @returns {@link E} raised to the power of a number v, subtracted by 1.
 *
 * @example
 * ```
 * expm1(doubleNaN) = -nan
 * expm1(doubleInf) = inf
 * expm1(doubleNegInf) = -1
 */
export native function expm1(v: double): double;

/**
 * e raised to power `v`
 *
 * @param v power value
 *
 * @returns {@link e} raised to the power of a number `v`.
 *
 * @example
 * ```
 * exp(doubleNaN) = -nan
 * exp(doubleInf) = inf
 * exp(doubleNegInf) = 0
 */
export native function exp(v: double): double;

/**
 * Largest integer less or equal to `v`
 *
 * @param v arbitrary number
 *
 * @returns Largest integer less or equal to `v`
 *
 * @example
 * ```
 * floor(doubleNaN) = -nan
 * floor(doubleInf) = inf
 * floor(doubleNegInf) = -inf
 *
 * @remark
 * Implemented as native function,  @see `floor()` intrinsic [declaration].
 */
export native function floor(v: double): double;

/**
 * Square root of the sum of squares of `v` and `u`
 *
 * @param u arbitrary number
 * @param v arbitrary number
 *
 * @returns The square root of the sum of squares of its arguments
 *
 * @remark
 * Implemented as native function,  @see `hypot()` intrinsic [declaration].
 *
 * @example
 * hypot(doubleInf) = inf
 * hypot(doubleNegInf) = inf
 * hypot(doubleNaN) = nan
 */
export native function hypot(u: double, v: double): double;

/**
 * Base 10 logarithm of a number
 *
 * @param v An integer expression.
 *
 * @throws ArgumentOutOfRangeError if v < 1.
 *
 * @returns Returns the base 10 logarithm of a number.
 *
 */
export function log10(v: int): int {
    if (v < 1) {
        throw new ArgumentOutOfRangeError("Integer argument for log10 should be positive");
    }
    return (v >= 1000000000) ? 9 : (v >= 100000000) ? 8 :
        (v >= 10000000) ? 7 : (v >= 1000000) ? 6 :
        (v >= 100000) ? 5 : (v >= 10000) ? 4 :
        (v >= 1000) ? 3 : (v >= 100) ? 2 : (v >= 10) ? 1 : 0;
}

/**
 * Base 10 logarithm of `v`
 *
 * @param v arbitrary number
 *
 * @returns The square root of the sum of squares of its arguments
 *
 * @example
 * ```
 * log10(doubleNaN) = -nan
 * log10(doubleInf) = inf
 * log10(doubleNegInf) = -nan
 */
export native function log10(v: double): double;

/**
 * Natural logarithm of (1 + `v`)
 *
 * @param v A numeric expression.
 *
 * @returns Returns the natural logarithm of 1 + x.
 *
 * @example
 * ```
 * log1p(doubleNaN) = nan
 * log1p(doubleInf) = inf
 * log1p(doubleNegInf) = nan
 */
export function log1p(v: double): double {
    return log(1.0 + v);
}

/**
 * Base 2 logarithm of `v`
 *
 * @param v arbitrary number
 *
 * @returns The square root of the sum of squares of its arguments
 *
 * @example
 * ```
 * log2(doubleNaN) = -nan
 * log2(doubleInf) = inf
 * log2(doubleNegInf) = -nan
 */
export function log2(v: double): double {
    return log(v) / log(2.0);
}

/**
 * Natural logarithm of `v`
 *
 * @param v arbitrary number
 *
 * @returns The square root of the sum of squares of its arguments
 *
 * @example
 * ```
 * log(doubleNaN) = -nan
 * log(doubleInf) = inf
 * log(doubleNegInf) = -nan
 *
 * @remark
 * Implemented as native function,  @see `log()` intrinsic [declaration].
 */
export native function log(v: double): double;

/**
 * Largest value of `u` and `v`
 *
 * @param u arbitrary number
 * @param v arbitrary number
 *
 * @returns Largest value of `u` and `v`
 */
export function max(v: byte, u: byte): byte {
    if (v > u) {
        return v;
    } else {
        return u;
    }
}


/**
 * Largest value of `u` and `v`
 *
 * @param u arbitrary number
 * @param v arbitrary number
 *
 * @returns Largest value of `u` and `v`
 */
<<<<<<< HEAD
export function max(v: short, u: short): short {
    if (v > u) {
=======
export function max(v: char, u: char): char {
    if (v.compareTo(u) > 0) {
>>>>>>> aad9f664
        return v;
    } else {
        return u;
    }
}


/**
 * Largest value of `u` and `v`
 *
 * @param u arbitrary number
 * @param v arbitrary number
 *
 * @returns Largest value of `u` and `v`
 */
<<<<<<< HEAD
export function max(v: int, u: int): int {
=======
export function max(v: short, u: short): short {
>>>>>>> aad9f664
    if (v > u) {
        return v;
    } else {
        return u;
    }
}

/**
 * Largest value of `u` and `v`
 *
 * @param u arbitrary number
 * @param v arbitrary number
 *
 * @returns Largest value of `u` and `v`
 */
export function max(v: long, u: long): long {
    if (v > u) {
        return v;
    } else {
        return u;
    }
}

/**
 * Largest value of `u` and `v`
 *
 * @param u arbitrary number
 * @param v arbitrary number
 *
 * @returns Largest value of `u` and `v`
 */
<<<<<<< HEAD
export function max(v: float, u: float): float {
=======
export function max(v: long, u: long): long {
>>>>>>> aad9f664
    if (v > u) {
        return v;
    } else {
        return u;
    }
}

/**
 * Largest value of `u` and `v`
 *
 * @param u arbitrary number
 * @param v arbitrary number
 *
 * @returns Largest value of `u` and `v`
 */
<<<<<<< HEAD
export function max(v: double, u: double): double {
=======
export function max(v: float, u: float): float {
>>>>>>> aad9f664
    if (v > u) {
        return v;
    } else {
        return u;
    }
}

/**
 * Largest value of `u` and `v`
 *
 * @param u arbitrary number
 * @param v arbitrary number
 *
 * @returns Largest value of `u` and `v`
 */
<<<<<<< HEAD
export function max(v: char, u: char): char {
    if (v.compareTo(u) > 0) {
=======
export function max(v: double, u: double): double {
    if (v > u) {
>>>>>>> aad9f664
        return v;
    } else {
        return u;
    }
}

/**
 * Smallest value of `u` and `v`
 *
 * @param u arbitrary number
 * @param v arbitrary number
 *
 * @returns Smallest value of `u` and `v`
 */
export function min(v: byte, u: byte): byte {
    if (v < u) {
        return v;
    } else {
        return u;
    }
}



/**
 * Smallest value of `u` and `v`
 *
 * @param u arbitrary number
 * @param v arbitrary number
 *
 * @returns Smallest value of `u` and `v`
 */
<<<<<<< HEAD
export function min(v: short, u: short): short {
    if (v < u) {
=======
export function min(v: char, u: char): char {
    if (v.compareTo(u) < 0) {
>>>>>>> aad9f664
        return v;
    } else {
        return u;
    }
}

/**
 * Smallest value of `u` and `v`
 *
 * @param u arbitrary number
 * @param v arbitrary numberz
 *
 * @returns Smallest value of `u` and `v`
 */
<<<<<<< HEAD
export function min(v: int, u: int): int {
=======
export function min(v: short, u: short): short {
>>>>>>> aad9f664
    if (v < u) {
        return v;
    } else {
        return u;
    }
}


/**
 * Smallest value of `u` and `v`
 *
 * @param u arbitrary number
 * @param v arbitrary number
 *
 * @returns Smallest value of `u` and `v`
 */
export function min(v: long, u: long): long {
    if (v < u) {
        return v;
    } else {
        return u;
    }
}

/**
 * Smallest value of `u` and `v`
 *
 * @param u arbitrary number
 * @param v arbitrary number
 *
 * @returns Smallest value of `u` and `v`
 */
<<<<<<< HEAD
export function min(v: float, u: float): float {
=======
export function min(v: long, u: long): long {
>>>>>>> aad9f664
    if (v < u) {
        return v;
    } else {
        return u;
    }
}

/**
 * Smallest value of `u` and `v`
 *
 * @param u arbitrary number
 * @param v arbitrary number
 *
 * @returns Smallest value of `u` and `v`
 */
<<<<<<< HEAD
export function min(v: double, u: double): double {
=======
export function min(v: float, u: float): float {
>>>>>>> aad9f664
    if (v < u) {
        return v;
    } else {
        return u;
    }
}

/**
 * Smallest value of `u` and `v`
 *
 * @param u arbitrary number
 * @param v arbitrary number
 *
 * @returns Smallest value of `u` and `v`
 */
<<<<<<< HEAD
export function min(v: char, u: char): char {
    if (v.compareTo(u) < 0) {
=======
export function min(v: double, u: double): double {
    if (v < u) {
>>>>>>> aad9f664
        return v;
    } else {
        return u;
    }
}

/**
 * Remainder of `v / u`, reunded towards zero
 *
 * @param u dividend, which is the number to be divided.
 *
 * @param v divisor, which is the number by which the dividend is divided.
 *
 * @returns The remainder of the division of `v` by `u`.
 *
 * @remark
 * Implemented as native function,  @see `power()` intrinsic [declaration].
 *
 * @example
 * ```
 * mod(doubleInf, doubleInf) = nan
 * mod(doubleNegInf, doubleNegInf) = nan
 * mod(doubleNaN, doubleNaN) = nan
 */
export native function mod(u: double, v: double): double;

/**
 * `u` raised to power of `v`
 *
 * @param u base value
 * @param v power value
 *
 * @returns The value of a base `u` raised to a power `v`
 *
 * @remark
 * Implemented as native function,  @see `power()` intrinsic [declaration].
 *
 * @example
 * ```
 * power(doubleNaN, doubleInf) = -nan
 * power(doubleInf, doubleInf) = inf
 *
 */
export native function power(v: double, u: double): double;

/**
 * Remainder of `v / u`, reunded to nearest
 *
 * @param u base value
 * @param v power value
 *
 * @returns The remainder of `v / u`, reunded to nearest
 *
 * @remark
 * Implemented as native function,  @see `rem()` intrinsic [declaration].
 */
export native function rem(v: double, u: double): double;

/**
 * `v` rounded to nearest integer
 *
 * @param v power value
 *
 * @returns `v` rounded to nearest integer
 *
 * @remark
 * Implemented as native function,  @see `rem()` intrinsic [declaration].
 *
 * @example
 * ```
 * round(doubleNaN) = -nan
 * round(doubleInf) = inf
 * round(doubleNegInf) = -inf
 */
export native function round(v: double): double;

/**
 * Multiplies `v` by 2 raised to the power of `n` (`v * 2 ** n`).
 *
 * @param v The base value to be scaled.
 * @param n The exponent value, indicating the power of 2 to scale `v` by.
 *
 * @returns The result of `v * 2 ** n`, computed as a floating-point number.
 *
 * @remark
 * Implemented as a native function, @see [scalbn intrinsic].
 *
 * @example
 * ```
 * scalbn(doubleNaN, 5) = nan
 * scalbn(doubleInf, 10) = inf
 * scalbn(doubleNegInf, -5) = -inf
 */
export function scalbn(v: double, n: int): double {
    return v * power(2, n);
}

/**
 * @param v arbitrary number
 *
 * @returns true if arg is negative, false otherwise
 *
 * @remark
 * Implemented as native function,  @see `signbit()` intrinsic [declaration].
 *
 * @example
 * ```
 * signbit(doubleNaN) = true
 * signbit(doubleInf) = false
 * signbit(doubleNegInf) = true
 */
export native function signbit(v: double): boolean;

/**
 * @param v arbitrary number
 *
 * @returns sign of `v`
 *
 * @example
 * sign(0) = 0
 * sign(doubleInf) = 1
 * sign(doubleNegInf) = -1
 * sign(doubleNaN) = nan
 */
export function sign(v: double): int {
    if(v < 0){
        return -1;
    }
    if(v > 0){
        return 1;
    }
    if(abs(v) < 1e-13){
        return 0;
    }
    throw new Error("NaN passed to sign");
}

/**
 * Hyperbolic sine of a number
 *
 * @param v A numeric expression that contains an angle measured in radians.
 *
 * @returns Returns the hyperbolic sine of a number.
 *
 * @remark
 * Implemented as native function,  @see `sinh()` intrinsic [declaration].
 *
 * @example
 * ```
 * sinh(doubleInf) = inf
 * sinh(doubleNegInf) = -inf
 * sinh(doubleNaN) = nan
 */
export native function sinh(v: double): double;

/**
 * Sine of `v`
 *
 * @param v Angle in radians
 *
 * @returns Sine of angle in radians
 *
 * @remark
 * Implemented as native function,  @see `sin()` intrinsic [declration].
 *
 * @example
 * ```
 * sin(doubleNaN) = -nan
 * sin(doubleInf) = -nan
 * sin(doubleNegInf) = -nan
 */
export native function sin(v: double): double;

/**
 * Square root of `v`
 *
 * @param v Number greater or equal to zero.
 *
 * @returns The square root of `v`, a nonnegative number.
 * If x is less than zero, returns NaN.
 *
 * @remark
 * Implemented as native function,  @see `sqrt()` intrinsic [declaration].
 *
 * @example
 * ```
 * sqrt(doubleNaN) = nan
 * sqrt(doubleInf) = inf
 * sqrt(doubleNegInf) = nan
 * sqrt(-1.0) = nan
 */
export native function sqrt(v: double): double;

/**
 * Hyperbolic tangent of a number.
 *
 * @param v A numeric expression that contains an angle measured in radians.
 *
 * @returns Returns the hyperbolic tangent of a number.
 *
 * @remark
 * Implemented as native function,  @see `tanh()` intrinsic [declaration].
 * @example
 * ```
 * tanh(doubleInf) = 1.0
 * tanh(doubleNegInf) = -1.0
 * tanh(doubleNaN) = nan
 */
export native function tanh(v: double): double;

/**
 * Tangent of a number
 *
 * @param v A numeric expression that contains an angle measured in radians.
 *
 * @returns Returns the tangent of a number.
 *
 * @remark
 * Implemented as native function,  @see `tan()` intrinsic [declaration].
 *
 * @example
 * ```
 * tan(doubleInf) = nan
 * tan(doubleNegInf) = nan
 * tan(doubleNaN) = nan
 */
export native function tan(v: double): double;

/**
 * Integer part of `v`
 *
 * @param v Number to be truncated.
 *
 * @returns The integer part of a number by removing any fractional digits.
 *
 * @note
 * If arg is +Infinity or -Infinity, it is returned unmodified.
 * If arg is +0 or -0, it is returned unmodified.
 * If arg is NaN, NaN is returned
 *
 * @remark
 * Implemented as native function,  @see `trunc()` intrinsic [declaration].
 */
export native function trunc(v: double): double;

export function seedRandom(value: long): void {}

/**
 * Pseudo-random number in the range [0.0, 1.0)
 *
 * @returns A floating-point, pseudo-random number that's greater than or equal to 0 and less than 1,
 * with approximately uniform distribution over that range — which you can then scale to your desired range.
 * Initial seed to the random number generator algorithm can be given using {@link seedRandom()} function.
 *
 * @remark
 * Implemented as native function,  @see `random()` intrinsic [declaration].
 */
export native function random(): double;

/**
 * C-like 32-bit manipulation of the two numbers
 *  a cast to i32
 *  b cast to i32
 *  return (a * b) % 2 ** 32
 *
 * @param a First number
 *
 * @param b Second number
 *
 * @returns Returns the result of 32-bit multiplication of two numbers.
 *
 * @remark
 * ECMA reference: https://tc39.es/ecma262/multipage/numbers-and-dates.html#sec-math.imul
 * Implemented as native function,  @see `imul()` intrinsic [declaration].
 *
 * @example
 * ```
 * imul(doubleInf, 1) = 0
 * imul(doubleNegInf, 1) = 0
 * imul(doubleNaN, 1) = 0
 * imul(2.5, 2.5) = 4
 * imul(-5, 5.05) = 25
 */
export native function imul(a: double, b: double): int;

/**
 * "fround" returns nearest 32-bit single fp representation of a number
 *  in a 64-bit form
 *
 *  Math.fround(1.337) == 1.337 // false, result would be 1.3370000123977661
 *  Math.fround(1.5) == 1.5 // true
 *  Math.fround(-5.05) == -5.05 //false, result would be -5.050000190734863
 *  Math.fround(Infinity) // Infinity
 *  Math.fround(NaN) // NaN
 *
 * ECMA reference: https://tc39.es/ecma262/multipage/numbers-and-dates.html#sec-math.fround
  *
 * @remark
 * Implemented as native function,  @see `fround()` intrinsic [declaration].
 */
export native function fround(doubleVal: double): double;<|MERGE_RESOLUTION|>--- conflicted
+++ resolved
@@ -25,7 +25,7 @@
  * @returns Absolute value of `v`
  *
  * @remark
- * Implemented as native function,  @see `abs()` intrinsic [declaration].
+ * Implemented as native function,  @see `abs()` intrinsic [declaration](https://gitee.com/openharmony-sig/arkcompiler_runtime_core/blob/master/plugins/ets/runtime/ets_libbase_runtime.yaml#L76).
  *
  * @example
  * ```
@@ -43,7 +43,7 @@
  * @returns Hyperbolic arccosine of angle `v`
  *
  * @remark
- * Implemented as native function,  @see `acosh()` intrinsic [declaration].
+ * Implemented as native function,  @see `acosh()` intrinsic [declaration](https://gitee.com/openharmony-sig/arkcompiler_runtime_core/blob/master/plugins/ets/runtime/ets_libbase_runtime.yaml#???).
  *
  * @example
  * ```
@@ -61,7 +61,7 @@
  * @returns Arccosine of angle `v`
  *
  * @remark
- * Implemented as native function,  @see `acos()` intrinsic [declaration].
+ * Implemented as native function,  @see `acos()` intrinsic [declaration](https://gitee.com/openharmony-sig/arkcompiler_runtime_core/blob/master/plugins/ets/runtime/ets_libbase_runtime.yaml#???).
  *
  * @example
  * ```
@@ -79,7 +79,7 @@
  * @returns Hyperbolic arcsine of angle `v`
  *
  * @remark
- * Implemented as native function,  @see `asinh()` intrinsic [declaration].
+ * Implemented as native function,  @see `asinh()` intrinsic [declaration](https://gitee.com/openharmony-sig/arkcompiler_runtime_core/blob/master/plugins/ets/runtime/ets_libbase_runtime.yaml#???).
  *
  * @example
  * ```
@@ -103,7 +103,7 @@
  * asin(doubleNaN) = nan
  *
  * @remark
- * Implemented as native function,  @see `asin()` intrinsic [declaration].
+ * Implemented as native function,  @see `asin()` intrinsic [declaration](https://gitee.com/openharmony-sig/arkcompiler_runtime_core/blob/master/plugins/ets/runtime/ets_libbase_runtime.yaml).
  */
 export native function asin(v: double): double;
 
@@ -131,7 +131,7 @@
  * @returns Hyperbolic arctangent of angle `v`
  *
  * @remark
- * Implemented as native function,  @see `atanh()` intrinsic [declaration].
+ * Implemented as native function,  @see `atanh()` intrinsic [declaration](https://gitee.com/openharmony-sig/arkcompiler_runtime_core/blob/master/plugins/ets/runtime/ets_libbase_runtime.yaml#???).
  *
  * @example
  * ```
@@ -149,7 +149,7 @@
  * @returns Arctangent of angle `v`
  *
  * @remark
- * Implemented as native function,  @see `atan()` intrinsic [declaration].
+ * Implemented as native function,  @see `atan()` intrinsic [declaration](https://gitee.com/openharmony-sig/arkcompiler_runtime_core/blob/master/plugins/ets/runtime/ets_libbase_runtime.yaml#???).
  *
  * @example
  * ```
@@ -186,7 +186,7 @@
  * @returns Smallest integer greater or equal to v
  *
  * @remark
- * Implemented as native function,  @see `ceil()` intrinsic [declaration].
+ * Implemented as native function,  @see `ceil()` intrinsic [declaration](https://gitee.com/openharmony-sig/arkcompiler_runtime_core/blob/master/plugins/ets/runtime/ets_libbase_runtime.yaml#???).
  *
  * @example
  * ```
@@ -277,7 +277,7 @@
  * @returns Hyperbolic cosine of angle `v`
  *
  * @remark
- * Implemented as native function,  @see `cosh()` intrinsic [declaration].
+ * Implemented as native function,  @see `cosh()` intrinsic [declaration](https://gitee.com/openharmony-sig/arkcompiler_runtime_core/blob/master/plugins/ets/runtime/ets_libbase_runtime.yaml#???).
  *
  * @example
  * ```
@@ -295,7 +295,7 @@
  * @returns Cosine of angle in radians
  *
  * @remark
- * Implemented as native function,  @see `cos()` intrinsic [declaration].
+ * Implemented as native function,  @see `cos()` intrinsic [declaration](https://gitee.com/openharmony-sig/arkcompiler_runtime_core/blob/master/plugins/ets/runtime/ets_libbase_runtime.yaml#L43).
  *
  * @example
  * ```
@@ -366,7 +366,7 @@
  * floor(doubleNegInf) = -inf
  *
  * @remark
- * Implemented as native function,  @see `floor()` intrinsic [declaration].
+ * Implemented as native function,  @see `floor()` intrinsic [declaration](https://gitee.com/openharmony-sig/arkcompiler_runtime_core/blob/master/plugins/ets/runtime/ets_libbase_runtime.yaml#L104).
  */
 export native function floor(v: double): double;
 
@@ -379,7 +379,7 @@
  * @returns The square root of the sum of squares of its arguments
  *
  * @remark
- * Implemented as native function,  @see `hypot()` intrinsic [declaration].
+ * Implemented as native function,  @see `hypot()` intrinsic [declaration](https://gitee.com/openharmony-sig/arkcompiler_runtime_core/blob/master/plugins/ets/runtime/ets_libbase_runtime.yaml#L540).
  *
  * @example
  * hypot(doubleInf) = inf
@@ -471,7 +471,7 @@
  * log(doubleNegInf) = -nan
  *
  * @remark
- * Implemented as native function,  @see `log()` intrinsic [declaration].
+ * Implemented as native function,  @see `log()` intrinsic [declaration](https://gitee.com/openharmony-sig/arkcompiler_runtime_core/blob/master/plugins/ets/runtime/ets_libbase_runtime.yaml#???).
  */
 export native function log(v: double): double;
 
@@ -500,19 +500,30 @@
  *
  * @returns Largest value of `u` and `v`
  */
-<<<<<<< HEAD
+export function max(v: char, u: char): char {
+    if (v.compareTo(u) > 0) {
+        return v;
+    } else {
+        return u;
+    }
+}
+
+
+/**
+ * Largest value of `u` and `v`
+ *
+ * @param u arbitrary number
+ * @param v arbitrary number
+ *
+ * @returns Largest value of `u` and `v`
+ */
 export function max(v: short, u: short): short {
     if (v > u) {
-=======
-export function max(v: char, u: char): char {
-    if (v.compareTo(u) > 0) {
->>>>>>> aad9f664
-        return v;
-    } else {
-        return u;
-    }
-}
-
+        return v;
+    } else {
+        return u;
+    }
+}
 
 /**
  * Largest value of `u` and `v`
@@ -522,11 +533,7 @@
  *
  * @returns Largest value of `u` and `v`
  */
-<<<<<<< HEAD
 export function max(v: int, u: int): int {
-=======
-export function max(v: short, u: short): short {
->>>>>>> aad9f664
     if (v > u) {
         return v;
     } else {
@@ -558,11 +565,7 @@
  *
  * @returns Largest value of `u` and `v`
  */
-<<<<<<< HEAD
 export function max(v: float, u: float): float {
-=======
-export function max(v: long, u: long): long {
->>>>>>> aad9f664
     if (v > u) {
         return v;
     } else {
@@ -578,33 +581,8 @@
  *
  * @returns Largest value of `u` and `v`
  */
-<<<<<<< HEAD
-export function max(v: double, u: double): double {
-=======
-export function max(v: float, u: float): float {
->>>>>>> aad9f664
-    if (v > u) {
-        return v;
-    } else {
-        return u;
-    }
-}
-
-/**
- * Largest value of `u` and `v`
- *
- * @param u arbitrary number
- * @param v arbitrary number
- *
- * @returns Largest value of `u` and `v`
- */
-<<<<<<< HEAD
-export function max(v: char, u: char): char {
-    if (v.compareTo(u) > 0) {
-=======
 export function max(v: double, u: double): double {
     if (v > u) {
->>>>>>> aad9f664
         return v;
     } else {
         return u;
@@ -637,39 +615,46 @@
  *
  * @returns Smallest value of `u` and `v`
  */
-<<<<<<< HEAD
+export function min(v: char, u: char): char {
+    if (v.compareTo(u) < 0) {
+        return v;
+    } else {
+        return u;
+    }
+}
+
+/**
+ * Smallest value of `u` and `v`
+ *
+ * @param u arbitrary number
+ * @param v arbitrary numberz
+ *
+ * @returns Smallest value of `u` and `v`
+ */
 export function min(v: short, u: short): short {
     if (v < u) {
-=======
-export function min(v: char, u: char): char {
-    if (v.compareTo(u) < 0) {
->>>>>>> aad9f664
-        return v;
-    } else {
-        return u;
-    }
-}
+        return v;
+    } else {
+        return u;
+    }
+}
+
 
 /**
  * Smallest value of `u` and `v`
  *
  * @param u arbitrary number
- * @param v arbitrary numberz
+ * @param v arbitrary number
  *
  * @returns Smallest value of `u` and `v`
  */
-<<<<<<< HEAD
 export function min(v: int, u: int): int {
-=======
-export function min(v: short, u: short): short {
->>>>>>> aad9f664
     if (v < u) {
         return v;
     } else {
         return u;
     }
 }
-
 
 /**
  * Smallest value of `u` and `v`
@@ -695,11 +680,7 @@
  *
  * @returns Smallest value of `u` and `v`
  */
-<<<<<<< HEAD
 export function min(v: float, u: float): float {
-=======
-export function min(v: long, u: long): long {
->>>>>>> aad9f664
     if (v < u) {
         return v;
     } else {
@@ -715,33 +696,8 @@
  *
  * @returns Smallest value of `u` and `v`
  */
-<<<<<<< HEAD
-export function min(v: double, u: double): double {
-=======
-export function min(v: float, u: float): float {
->>>>>>> aad9f664
-    if (v < u) {
-        return v;
-    } else {
-        return u;
-    }
-}
-
-/**
- * Smallest value of `u` and `v`
- *
- * @param u arbitrary number
- * @param v arbitrary number
- *
- * @returns Smallest value of `u` and `v`
- */
-<<<<<<< HEAD
-export function min(v: char, u: char): char {
-    if (v.compareTo(u) < 0) {
-=======
 export function min(v: double, u: double): double {
     if (v < u) {
->>>>>>> aad9f664
         return v;
     } else {
         return u;
@@ -758,7 +714,7 @@
  * @returns The remainder of the division of `v` by `u`.
  *
  * @remark
- * Implemented as native function,  @see `power()` intrinsic [declaration].
+ * Implemented as native function,  @see `power()` intrinsic [declaration](https://gitee.com/openharmony-sig/arkcompiler_runtime_core/blob/master/plugins/ets/runtime/ets_libbase_runtime.yaml#L54).
  *
  * @example
  * ```
@@ -777,7 +733,7 @@
  * @returns The value of a base `u` raised to a power `v`
  *
  * @remark
- * Implemented as native function,  @see `power()` intrinsic [declaration].
+ * Implemented as native function,  @see `power()` intrinsic [declaration](https://gitee.com/openharmony-sig/arkcompiler_runtime_core/blob/master/plugins/ets/runtime/ets_libbase_runtime.yaml#L54).
  *
  * @example
  * ```
@@ -796,7 +752,7 @@
  * @returns The remainder of `v / u`, reunded to nearest
  *
  * @remark
- * Implemented as native function,  @see `rem()` intrinsic [declaration].
+ * Implemented as native function,  @see `rem()` intrinsic [declaration](https://gitee.com/openharmony-sig/arkcompiler_runtime_core/blob/master/plugins/ets/runtime/ets_libbase_runtime.yaml#???).
  */
 export native function rem(v: double, u: double): double;
 
@@ -808,7 +764,7 @@
  * @returns `v` rounded to nearest integer
  *
  * @remark
- * Implemented as native function,  @see `rem()` intrinsic [declaration].
+ * Implemented as native function,  @see `rem()` intrinsic [declaration](https://gitee.com/openharmony-sig/arkcompiler_runtime_core/blob/master/plugins/ets/runtime/ets_libbase_runtime.yaml#???).
  *
  * @example
  * ```
@@ -827,7 +783,7 @@
  * @returns The result of `v * 2 ** n`, computed as a floating-point number.
  *
  * @remark
- * Implemented as a native function, @see [scalbn intrinsic].
+ * Implemented as a native function, @see [scalbn intrinsic](https://gitee.com/openharmony-sig/arkcompiler_runtime_core/blob/master/plugins/ets/runtime/ets_libbase_runtime.yaml).
  *
  * @example
  * ```
@@ -845,7 +801,7 @@
  * @returns true if arg is negative, false otherwise
  *
  * @remark
- * Implemented as native function,  @see `signbit()` intrinsic [declaration].
+ * Implemented as native function,  @see `signbit()` intrinsic [declaration](https://gitee.com/openharmony-sig/arkcompiler_runtime_core/blob/master/plugins/ets/runtime/ets_libbase_runtime.yaml#???).
  *
  * @example
  * ```
@@ -887,7 +843,7 @@
  * @returns Returns the hyperbolic sine of a number.
  *
  * @remark
- * Implemented as native function,  @see `sinh()` intrinsic [declaration].
+ * Implemented as native function,  @see `sinh()` intrinsic [declaration](https://gitee.com/openharmony-sig/arkcompiler_runtime_core/blob/master/plugins/ets/runtime/ets_libbase_runtime.yaml).
  *
  * @example
  * ```
@@ -905,7 +861,7 @@
  * @returns Sine of angle in radians
  *
  * @remark
- * Implemented as native function,  @see `sin()` intrinsic [declration].
+ * Implemented as native function,  @see `sin()` intrinsic [declration](https://gitee.com/openharmony-sig/arkcompiler_runtime_core/blob/master/plugins/ets/runtime/ets_libbase_runtime.yaml#L32).
  *
  * @example
  * ```
@@ -924,7 +880,7 @@
  * If x is less than zero, returns NaN.
  *
  * @remark
- * Implemented as native function,  @see `sqrt()` intrinsic [declaration].
+ * Implemented as native function,  @see `sqrt()` intrinsic [declaration](https://gitee.com/openharmony-sig/arkcompiler_runtime_core/blob/master/plugins/ets/runtime/ets_libbase_runtime.yaml#L65).
  *
  * @example
  * ```
@@ -943,7 +899,7 @@
  * @returns Returns the hyperbolic tangent of a number.
  *
  * @remark
- * Implemented as native function,  @see `tanh()` intrinsic [declaration].
+ * Implemented as native function,  @see `tanh()` intrinsic [declaration](https://gitee.com/openharmony-sig/arkcompiler_runtime_core/blob/master/plugins/ets/runtime/ets_libbase_runtime.yaml).
  * @example
  * ```
  * tanh(doubleInf) = 1.0
@@ -960,7 +916,7 @@
  * @returns Returns the tangent of a number.
  *
  * @remark
- * Implemented as native function,  @see `tan()` intrinsic [declaration].
+ * Implemented as native function,  @see `tan()` intrinsic [declaration](https://gitee.com/openharmony-sig/arkcompiler_runtime_core/blob/master/plugins/ets/runtime/ets_libbase_runtime.yaml).
  *
  * @example
  * ```
@@ -983,7 +939,7 @@
  * If arg is NaN, NaN is returned
  *
  * @remark
- * Implemented as native function,  @see `trunc()` intrinsic [declaration].
+ * Implemented as native function,  @see `trunc()` intrinsic [declaration](https://gitee.com/openharmony-sig/arkcompiler_runtime_core/blob/master/plugins/ets/runtime/ets_libbase_runtime.yaml#L115).
  */
 export native function trunc(v: double): double;
 
@@ -997,7 +953,7 @@
  * Initial seed to the random number generator algorithm can be given using {@link seedRandom()} function.
  *
  * @remark
- * Implemented as native function,  @see `random()` intrinsic [declaration].
+ * Implemented as native function,  @see `random()` intrinsic [declaration](https://gitee.com/openharmony-sig/arkcompiler_runtime_core/blob/master/plugins/ets/runtime/ets_libbase_runtime.yaml#???).
  */
 export native function random(): double;
 
@@ -1015,7 +971,7 @@
  *
  * @remark
  * ECMA reference: https://tc39.es/ecma262/multipage/numbers-and-dates.html#sec-math.imul
- * Implemented as native function,  @see `imul()` intrinsic [declaration].
+ * Implemented as native function,  @see `imul()` intrinsic [declaration](https://gitee.com/openharmony-sig/arkcompiler_runtime_core/blob/master/plugins/ets/runtime/ets_libbase_runtime.yaml#L327).
  *
  * @example
  * ```
@@ -1040,6 +996,6 @@
  * ECMA reference: https://tc39.es/ecma262/multipage/numbers-and-dates.html#sec-math.fround
   *
  * @remark
- * Implemented as native function,  @see `fround()` intrinsic [declaration].
+ * Implemented as native function,  @see `fround()` intrinsic [declaration](https://gitee.com/openharmony-sig/arkcompiler_runtime_core/blob/master/plugins/ets/runtime/ets_libbase_runtime.yaml#L338).
  */
 export native function fround(doubleVal: double): double;