--- conflicted
+++ resolved
@@ -187,41 +187,25 @@
 export native function clz64(v: long): int;
 
 export function clz64(v: int) {
-<<<<<<< HEAD
-    let extendedNum: long = (v as long);
-=======
     let extendedNum: long = v.toLong();
->>>>>>> 46f0ea7f
     let mask: long = (1 as long << 32) - 1;
     return clz64(extendedNum & mask);
 }
 
 export function clz64(v: short) {
-<<<<<<< HEAD
-    let extendedNum: long = (v as long);
-=======
     let extendedNum: long = v.toLong();
->>>>>>> 46f0ea7f
     let mask: long = (1 as long << 16) - 1;
     return clz64(extendedNum & mask);
 }
 
 export function clz64(v: byte) {
-<<<<<<< HEAD
-    let extendedNum: long = (v as long);
-=======
     let extendedNum: long = v.toLong();
->>>>>>> 46f0ea7f
     let mask: long = (1 as long << 8) - 1;
     return clz64(extendedNum & mask);
 }
 
 export function clz64(v: char) {
-<<<<<<< HEAD
-    let extendedNum: long = (v as long);
-=======
     let extendedNum: long = v.toLong();
->>>>>>> 46f0ea7f
     let mask: long = (1 as long << 16) - 1;
     return clz64(extendedNum & mask);
 }
