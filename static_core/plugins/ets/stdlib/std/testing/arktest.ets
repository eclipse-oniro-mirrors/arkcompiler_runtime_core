--- conflicted
+++ resolved
@@ -252,62 +252,6 @@
     }
 
     /**
-<<<<<<< HEAD
-    * Assert callback throws and test the thrown value
-    * @param cb callback to be executed
-    * @param test for a thrown value, acts as predicate or returns an error message
-    * @throws AssertionError if no value thrown or value doesn't match the test predicate
-    */
-    export function expectThrowError(
-        cb: () => void,
-        test?: (v: Error) => boolean | string) {
-        try {
-            cb()
-        } catch (e) {
-            e = (e instanceof Error) ? e as Error
-                : failingAssertion("An arbitrary object instance was caught!")
-            let res = test?.(e)
-            if (res != undefined && res != true) {
-                failingAssertion((typeof res == "string") ? res as string : ("Unexpected value thrown: " + e))
-            }
-            return
-        }
-        failingAssertion("Callback expected to throw");
-    }
-
-    /**
-    * Execute callback and check that Exception was occurred and it is the same as expected if it passed
-    * @param fn executing callback
-    * @param message optional string message or Exception to be tested upon the thrown value
-    * @throws AssertionError if an exception was not occured or occured exception is not same as expected exception
-    */
-    export function expectException(fn: () => void, expect?: string | Exception): void {
-        expectThrow(fn, (e) => {
-            if (!(e instanceof Exception)) {
-                return "Expected an instance of Exception, got " + Type.of(e).getName()
-            }
-            if (expect == undefined) {
-                return true
-            } else if (typeof expect == "string") {
-                return e.message == expect
-            } else {
-                const expectedException = expect as Exception // broken smartcast
-                const eType = Type.of(e)
-                const expectType = Type.of(expectedException)
-                if (!eType.equals(expectType)) {
-                    return "Expected " + expectType.getName() + ", got " + eType.getName()
-                }
-                if (e.message != expectedException.message) {
-                    return "Expected '" + expectedException.message + "', got '" + e.message + "'"
-                }
-                return true
-            }
-        })
-    }
-
-    /**
-=======
->>>>>>> aad9f664
     * Execute callback and check that Error was occurred and it is the same as expected if it passed
     * @param fn executing callback
     * @param message optional string message or Error to be tested upon the thrown value
@@ -393,15 +337,17 @@
                 const failedMsg = this.addTermColor(TermColor.RED, "FAILED")
                 const msgFail = "[ " + failedMsg + " ] " + testcaseName + " (" + (Date.now() - startMs) + " ms)";
                 if (!(e instanceof AssertionError)) {
-                    console.error("Unexpected error: " + e);
+                    console.log("Unexpected error: " + e);
                 } else {
-                    // AssertionError already print message in constructor console.error,
+                    // AssertionError already print message in constructor,
                     // so set message to empty to avoid double printing
                     e.message = "";
                 }
                 if (e instanceof Error) {
                     if (e.stack) {
-                        console.error(e.stack);
+                        console.log(e.stack);
+                        console.log(msgFail)
+                        return false;
                     }
                 }
                 console.log(msgFail);
