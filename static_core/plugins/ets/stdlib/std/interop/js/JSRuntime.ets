/*
 * Copyright (c) 2023-2025 Huawei Device Co., Ltd.
 * Licensed under the Apache License, Version 2.0 (the "License");
 * you may not use this file except in compliance with the License.
 * You may obtain a copy of the License at
 *
 * http://www.apache.org/licenses/LICENSE-2.0
 *
 * Unless required by applicable law or agreed to in writing, software
 * distributed under the License is distributed on an "AS IS" BASIS,
 * WITHOUT WARRANTIES OR CONDITIONS OF ANY KIND, either express or implied.
 * See the License for the specific language governing permissions and
 * limitations under the License.
 */

package std.interop.js;

// Subtype of Shareable enables reference tracking for ETS objects
// TODO(ivagin): This is a workaround and should be removed if the future
class Shareable { private internal_ : long; };

class MimicJSValueIteratableIterator implements IterableIterator<Any> {
    private iterator: Any;
    private nextMethod: Any;

    constructor(jsIterator: Object) {
        this.iterator = jsIterator;
        this.nextMethod = JSRuntime.getPropertyObject(jsIterator, 'next');
        if (this.nextMethod === undefined) {
            throw new Error('Can not retrieve [Symbol.iterator] from given object, object is not iterable.');
        }
    }

    override next(): IteratorResult<Any> {
        const nextObj = JSRuntime.invoke(this.iterator, this.nextMethod);
        const done = JSRuntime.getPropertyObject(nextObj, 'done');
        if (done as boolean) {
            return new IteratorResult<Any>();
        }
        const iterValue = JSRuntime.getPropertyObject(nextObj, 'value');
        if (iterValue == undefined) {
            throw new Error('`value` field is expected in IteratorResult.');
        }
        const valueObject = JSRuntime.getValueObject(iterValue, Class.of(new Object()));
        // convert to Tuple2 for array&map&set
        // NOTE(#IC68BA) Need to create special iterable iterator object at function level 
        if (valueObject instanceof Array && valueObject.length == 2) {
<<<<<<< HEAD
            return new IteratorResult<Object>(new Tuple2<Object, Object>(valueObject[0] as Object,valueObject[1] as Object));
        } else {
            return new IteratorResult<Object>(valueObject);
        }
=======
            return new IteratorResult<Any>(new Tuple2<Any, Any>(valueObject[0] as Any,valueObject[1] as Any));
        } else {
            return new IteratorResult<Any>(valueObject);
        }
    }
}

export final class DynamicFunction implements Function0<Any> {
    private invokeDynamic(...args: FixedArray<Any>): Any {
        return JSRuntime.invokeDynamicFunction(this as Object, args);
    }

    get name(): string {
        return "InteropDynamicFunction";
    }

    final unsafeCall(...r: FixedArray<Any>): Any {
        return this.invokeR0(...r)
    }

    final invoke0(): Any {
        return this.invokeDynamic();
    }

    final invoke1(arg1: Any): Any {
        return this.invokeDynamic(arg1);
    }

    final invoke2(arg1: Any, arg2: Any): Any {
        return this.invokeDynamic(...[arg1, arg2]);
    }

    final invoke3(arg1: Any, arg2: Any, arg3: Any): Any {
        return this.invokeDynamic(arg1, arg2, arg3);
    }

    final invoke4(arg1: Any, arg2: Any, arg3: Any, arg4: Any): Any {
        return this.invokeDynamic(arg1, arg2, arg3, arg4);
    }

    final invoke5(arg1: Any, arg2: Any, arg3: Any, arg4: Any, arg5: Any): Any {
        return this.invokeDynamic(arg1, arg2, arg3, arg4, arg5);
    }

    final invoke6(arg1: Any, arg2: Any, arg3: Any, arg4: Any, arg5: Any, arg6: Any): Any {
        return this.invokeDynamic(arg1, arg2, arg3, arg4, arg5, arg6);
    }

    final invoke7(arg1: Any, arg2: Any, arg3: Any, arg4: Any, arg5: Any, arg6: Any, arg7: Any): Any {
        return this.invokeDynamic(arg1, arg2, arg3, arg4, arg5, arg6, arg7);
    }

    final invoke8(arg1: Any, arg2: Any, arg3: Any, arg4: Any, arg5: Any, arg6: Any, arg7: Any, arg8: Any): Any {
        return this.invokeDynamic(arg1, arg2, arg3, arg4, arg5, arg6, arg7, arg8);
    }

    final invoke9(arg1: Any, arg2: Any, arg3: Any, arg4: Any, arg5: Any, arg6: Any, arg7: Any, arg8: Any, arg9: Any): Any {
        return this.invokeDynamic(arg1, arg2, arg3, arg4, arg5, arg6, arg7, arg8, arg9);
    }

    final invoke10(arg1: Any, arg2: Any, arg3: Any, arg4: Any, arg5: Any, arg6: Any, arg7: Any, arg8: Any, arg9: Any, arg10: Any): Any {
        return this.invokeDynamic(arg1, arg2, arg3, arg4, arg5, arg6, arg7, arg8, arg9, arg10);
    }

    final invoke11(arg1: Any, arg2: Any, arg3: Any, arg4: Any, arg5: Any, arg6: Any, arg7: Any, arg8: Any, arg9: Any, arg10: Any, arg11: Any): Any {
        return this.invokeDynamic(arg1, arg2, arg3, arg4, arg5, arg6, arg7, arg8, arg9, arg10, arg11);
    }

    final invoke12(arg1: Any, arg2: Any, arg3: Any, arg4: Any, arg5: Any, arg6: Any, arg7: Any, arg8: Any, arg9: Any, arg10: Any, arg11: Any, arg12: Any): Any {
        return this.invokeDynamic(arg1, arg2, arg3, arg4, arg5, arg6, arg7, arg8, arg9, arg10, arg11, arg12);
    }

    final invoke13(arg1: Any, arg2: Any, arg3: Any, arg4: Any, arg5: Any, arg6: Any, arg7: Any, arg8: Any, arg9: Any, arg10: Any, arg11: Any, arg12: Any, arg13: Any): Any {
        return this.invokeDynamic(arg1, arg2, arg3, arg4, arg5, arg6, arg7, arg8, arg9, arg10, arg11, arg12, arg13);
    }

    final invoke14(arg1: Any, arg2: Any, arg3: Any, arg4: Any, arg5: Any, arg6: Any, arg7: Any, arg8: Any, arg9: Any, arg10: Any, arg11: Any, arg12: Any, arg13: Any, arg14: Any): Any {
        return this.invokeDynamic(arg1, arg2, arg3, arg4, arg5, arg6, arg7, arg8, arg9, arg10, arg11, arg12, arg13, arg14);
    }

    final invoke15(arg1: Any, arg2: Any, arg3: Any, arg4: Any, arg5: Any, arg6: Any, arg7: Any, arg8: Any, arg9: Any, arg10: Any, arg11: Any, arg12: Any, arg13: Any, arg14: Any, arg15: Any): Any {
        return this.invokeDynamic(arg1, arg2, arg3, arg4, arg5, arg6, arg7, arg8, arg9, arg10, arg11, arg12, arg13, arg14, arg15);
    }

    final invoke16(arg1: Any, arg2: Any, arg3: Any, arg4: Any, arg5: Any, arg6: Any, arg7: Any, arg8: Any, arg9: Any, arg10: Any, arg11: Any, arg12: Any, arg13: Any, arg14: Any, arg15: Any, arg16: Any): Any {
        return this.invokeDynamic(arg1, arg2, arg3, arg4, arg5, arg6, arg7, arg8, arg9, arg10, arg11, arg12, arg13, arg14, arg15, arg16);
    }

    final invokeR0(...r: FixedArray<Any>): Any {
        return this.invokeDynamic(...[...r]);
    }

    final invokeR1(arg1: Any, ...r: FixedArray<Any>): Any {
        return this.invokeDynamic(...[arg1, ...r]);
    }

    final invokeR2(arg1: Any, arg2: Any, ...r: FixedArray<Any>): Any {
        return this.invokeDynamic(...[arg1, arg2, ...r]);
    }

    final invokeR3(arg1: Any, arg2: Any, arg3: Any, ...r: FixedArray<Any>): Any {
        return this.invokeDynamic(...[arg1, arg2, arg3, ...r]);
    }

    final invokeR4(arg1: Any, arg2: Any, arg3: Any, arg4: Any, ...r: FixedArray<Any>): Any {
        return this.invokeDynamic(...[arg1, arg2, arg3, arg4, ...r]);
    }

    final invokeR5(arg1: Any, arg2: Any, arg3: Any, arg4: Any, arg5: Any, ...r: FixedArray<Any>): Any {
        return this.invokeDynamic(...[arg1, arg2, arg3, arg4, arg5, ...r]);
    }

    final invokeR6(arg1: Any, arg2: Any, arg3: Any, arg4: Any, arg5: Any, arg6: Any, ...r: FixedArray<Any>): Any {
        return this.invokeDynamic(...[arg1, arg2, arg3, arg4, arg5, arg6, ...r]);
    }

    final invokeR7(arg1: Any, arg2: Any, arg3: Any, arg4: Any, arg5: Any, arg6: Any, arg7: Any, ...r: FixedArray<Any>): Any {
        return this.invokeDynamic(...[arg1, arg2, arg3, arg4, arg5, arg6, arg7, ...r]);
    }

    final invokeR8(arg1: Any, arg2: Any, arg3: Any, arg4: Any, arg5: Any, arg6: Any, arg7: Any, arg8: Any, ...r: FixedArray<Any>): Any {
        return this.invokeDynamic(...[arg1, arg2, arg3, arg4, arg5, arg6, arg7, arg8, ...r]);
    }

    final invokeR9(arg1: Any, arg2: Any, arg3: Any, arg4: Any, arg5: Any, arg6: Any, arg7: Any, arg8: Any, arg9: Any, ...r: FixedArray<Any>): Any {
        return this.invokeDynamic(...[arg1, arg2, arg3, arg4, arg5, arg6, arg7, arg8, arg9, ...r]);
    }

    final invokeR10(arg1: Any, arg2: Any, arg3: Any, arg4: Any, arg5: Any, arg6: Any, arg7: Any, arg8: Any, arg9: Any, arg10: Any, ...r: FixedArray<Any>): Any {
        return this.invokeDynamic(...[arg1, arg2, arg3, arg4, arg5, arg6, arg7, arg8, arg9, arg10, ...r]);
    }

    final invokeR11(arg1: Any, arg2: Any, arg3: Any, arg4: Any, arg5: Any, arg6: Any, arg7: Any, arg8: Any, arg9: Any, arg10: Any, arg11: Any, ...r: FixedArray<Any>): Any {
        return this.invokeDynamic(...[arg1, arg2, arg3, arg4, arg5, arg6, arg7, arg8, arg9, arg10, arg11, ...r]);
    }

    final invokeR12(arg1: Any, arg2: Any, arg3: Any, arg4: Any, arg5: Any, arg6: Any, arg7: Any, arg8: Any, arg9: Any, arg10: Any, arg11: Any, arg12: Any, ...r: FixedArray<Any>): Any {
        return this.invokeDynamic(...[arg1, arg2, arg3, arg4, arg5, arg6, arg7, arg8, arg9, arg10, arg11, arg12, ...r]);
    }

    final invokeR13(arg1: Any, arg2: Any, arg3: Any, arg4: Any, arg5: Any, arg6: Any, arg7: Any, arg8: Any, arg9: Any, arg10: Any, arg11: Any, arg12: Any, arg13: Any, ...r: FixedArray<Any>): Any {
        return this.invokeDynamic(...[arg1, arg2, arg3, arg4, arg5, arg6, arg7, arg8, arg9, arg10, arg11, arg12, arg13, ...r]);
    }

    final invokeR14(arg1: Any, arg2: Any, arg3: Any, arg4: Any, arg5: Any, arg6: Any, arg7: Any, arg8: Any, arg9: Any, arg10: Any, arg11: Any, arg12: Any, arg13: Any, arg14: Any, ...r: FixedArray<Any>): Any {
        return this.invokeDynamic(...[arg1, arg2, arg3, arg4, arg5, arg6, arg7, arg8, arg9, arg10, arg11, arg12, arg13, arg14, ...r]);
    }

    final invokeR15(arg1: Any, arg2: Any, arg3: Any, arg4: Any, arg5: Any, arg6: Any, arg7: Any, arg8: Any, arg9: Any, arg10: Any, arg11: Any, arg12: Any, arg13: Any, arg14: Any, arg15: Any, ...r: FixedArray<Any>): Any {
        return this.invokeDynamic(...[arg1, arg2, arg3, arg4, arg5, arg6, arg7, arg8, arg9, arg10, arg11, arg12, arg13, arg14, arg15, ...r]);
    }

    final invokeR16(arg1: Any, arg2: Any, arg3: Any, arg4: Any, arg5: Any, arg6: Any, arg7: Any, arg8: Any, arg9: Any, arg10: Any, arg11: Any, arg12: Any, arg13: Any, arg14: Any, arg15: Any, arg16: Any, ...r: FixedArray<Any>): Any {
        return this.invokeDynamic(...[arg1, arg2, arg3, arg4, arg5, arg6, arg7, arg8, arg9, arg10, arg11, arg12, arg13, arg14, arg15, arg16, ...r]);
    }

    private static CreateDynamicFunction(): DynamicFunction {
        return new DynamicFunction();
>>>>>>> a77d6327
    }
}

export final class JSRuntime {
    // ==================
    // newJSValue<TYPE>()
    // ==================
    public static newJSValueBoolean(value: boolean): JSValue {
        JSRuntime.checkIntrinsicMethod();
    }

    public static newJSValueByte(value: byte): JSValue {
        return JSRuntime.newJSValueInt(value);
    }

    public static newJSValueChar(value: char): JSValue {
        return JSRuntime.newJSValueInt(value);
    }

    public static newJSValueShort(value: short): JSValue {
        return JSRuntime.newJSValueInt(value);
    }

    public static newJSValueInt(value: int): JSValue {
        return JSRuntime.newJSValueDouble(value.toDouble());
    }

    public static newJSValueLong(value: long): JSValue {
        return JSRuntime.newJSValueDouble(value.toDouble());
    }

    public static newJSValueFloat(value: float): JSValue {
        return JSRuntime.newJSValueDouble(value);
    }

    public static newJSValueDouble(value: double): JSValue {
        JSRuntime.checkIntrinsicMethod();
    }

    public static newJSValueString(value: String): JSValue {
        JSRuntime.checkIntrinsicMethod();
    }

    public static newJSValueObject(value: Object): JSValue {
        JSRuntime.checkIntrinsicMethod();
    }

    public static isJSValue(value: Object): boolean {
        JSRuntime.checkIntrinsicMethod();
    }

    public static newJSValueBigInt(bi: BigInt): JSValue {
        JSRuntime.checkIntrinsicMethod();
    }

    // ================
    // getValue<TYPE>()
    // ================
    public static getValueBoolean(value: JSValue): boolean {
        JSRuntime.checkIntrinsicMethod();
    }

    public static getValueDouble(value: JSValue): double {
        JSRuntime.checkIntrinsicMethod();
    }

    public static getValueString(value: JSValue): String {
        JSRuntime.checkIntrinsicMethod();
    }

    // 2nd argument is ClassClass
    public static getValueObject(value: Any, t: Class): Any {
        JSRuntime.checkIntrinsicMethod();
    }

    // ===================
    // getProperty<TYPE>()
    // ===================
    public static getPropertyBoolean(object: JSValue, name: String): boolean {
        JSRuntime.checkIntrinsicMethod();
    }

    public static getPropertyByte(object: JSValue, name: String): byte {
        return (JSRuntime.getPropertyInt(object, name)).toByte();
    }

    public static getPropertyChar(object: JSValue, name: String): char {
        return (JSRuntime.getPropertyInt(object, name)).toChar();
    }

    public static getPropertyShort(object: JSValue, name: String): short {
        return (JSRuntime.getPropertyInt(object, name)).toShort();
    }

    public static getPropertyInt(object: JSValue, name: String): int {
        return (JSRuntime.getPropertyDouble(object, name)).toInt();
    }

    public static getPropertyLong(object: JSValue, name: String): long {
        return (JSRuntime.getPropertyDouble(object, name)).toLong();
    }

    public static getPropertyFloat(object: JSValue, name: String): float {
        return (JSRuntime.getPropertyDouble(object, name)).toFloat();
    }

    public static getPropertyDouble(object: JSValue, name: String): double {
        JSRuntime.checkIntrinsicMethod();
    }

    public static getPropertyString(object: JSValue, name: String): String {
        JSRuntime.checkIntrinsicMethod();
    }

    public static getPropertyJSValue(object: JSValue, name: String): JSValue {
        JSRuntime.checkIntrinsicMethod();
    }

    public static getPropertyJSValue(object: JSValue, key: JSValue): JSValue {
        JSRuntime.checkIntrinsicMethod();
    }

    public static getPropertyObject(object: Any, name: String): Any {
        JSRuntime.checkIntrinsicMethod();
    }

    // ===================
    // setProperty<TYPE>()
    // ===================
    public static setPropertyBoolean(object: JSValue, name: String, value: boolean): void {
        JSRuntime.checkIntrinsicMethod();
    }

    public static setPropertyByte(object: JSValue, name: String, value: byte): void {
        JSRuntime.setPropertyInt(object, name, value);
    }

    public static setPropertyChar(object: JSValue, name: String, value: char): void {
        JSRuntime.setPropertyInt(object, name, value);
    }

    public static setPropertyShort(object: JSValue, name: String, value: short): void {
        JSRuntime.setPropertyInt(object, name, value);
    }

    public static setPropertyInt(object: JSValue, name: String, value: int): void {
        JSRuntime.setPropertyDouble(object, name, value.toDouble());
    }

    public static setPropertyLong(object: JSValue, name: String, value: long): void {
        JSRuntime.setPropertyDouble(object, name, value.toDouble());
    }

    public static setPropertyFloat(object: JSValue, name: String, value: float): void {
        JSRuntime.setPropertyDouble(object, name, value);
    }

    public static setPropertyDouble(object: JSValue, name: String, value: double): void {
        JSRuntime.checkIntrinsicMethod();
    }

    public static setPropertyString(object: JSValue, name: String, value: String): void {
        JSRuntime.checkIntrinsicMethod();
    }

    public static setPropertyJSValue(object: JSValue, name: String, value: JSValue): void {
        JSRuntime.checkIntrinsicMethod();
    }

    public static setPropertyObject(object: Any, name: String, value: Any): void {
        JSRuntime.checkIntrinsicMethod();
    }

    // ===================
    //
    // ===================
    public static hasProperty(object: Any, name: String): boolean {
        JSRuntime.checkIntrinsicMethod();
    }
    public static hasPropertyObject(object: Any, property: Any): boolean {
        JSRuntime.checkIntrinsicMethod();
    }
    public static hasElement(object: Any, index: int): boolean {
        JSRuntime.checkIntrinsicMethod();
    }
    public static hasOwnProperty(object: Any, name: String): boolean {
        JSRuntime.checkIntrinsicMethod();
    }
    public static hasOwnPropertyJSValue(object: Any, property: Any): boolean {
        JSRuntime.checkIntrinsicMethod();
    }
    public static getProperty(object: Any, property: Any): Any {
        JSRuntime.checkIntrinsicMethod();
    }
    public static typeOf(object: JSValue): string {
        JSRuntime.checkIntrinsicMethod();
    }
    public static isPromise(object: JSValue): boolean {
        JSRuntime.checkIntrinsicMethod();
    }
<<<<<<< HEAD
    public static invoke(recv: JSValue, func: JSValue, ...args: FixedArray<JSValue>): JSValue {
=======
    public static invoke(recv: Any, func: Any, ...args: FixedArray<Any>): Any {
>>>>>>> a77d6327
        JSRuntime.checkIntrinsicMethod();
    }
    public static instanceOfStaticType(recv: JSValue, type: Type): boolean {
        JSRuntime.checkIntrinsicMethod();
    }

    // ===================
    //
    // ===================
    public static getUndefined(): JSValue {
        JSRuntime.checkIntrinsicMethod();
    }

    public static getNull(): JSValue {
        JSRuntime.checkIntrinsicMethod();
    }

    public static getGlobal(): JSValue {
        JSRuntime.checkIntrinsicMethod();
    }

    public static createObject(): JSValue {
        JSRuntime.checkIntrinsicMethod();
    }

    public static createArray(): Any {
        JSRuntime.checkIntrinsicMethod();
    }

    public static instanceOfDynamic(object: Any, ctor: Any): boolean {
        JSRuntime.checkIntrinsicMethod();
    }

    public static instanceOfStatic(object: JSValue, cls: Class): boolean {
        JSRuntime.checkIntrinsicMethod();
    }

    public static strictEqual(lhs: JSValue, rhs: JSValue): boolean {
        JSRuntime.checkIntrinsicMethod();
    }

    public static setProperty(object: Any, key: Any, value: Any): void {
        JSRuntime.checkIntrinsicMethod();
    }

    public static isStaticValue(object: Any): boolean {
        JSRuntime.checkIntrinsicMethod();
    }

    // ===================
    // getElement<TYPE>()
    // ===================
    public static getElementBoolean(object: JSValue, index: int): boolean {
        JSRuntime.checkIntrinsicMethod();
    }

    public static getElementByte(object: JSValue, index: int): byte {
        return (JSRuntime.getElementInt(object, index)).toByte();
    }

    public static getElementChar(object: JSValue, index: int): char {
        return (JSRuntime.getElementInt(object, index)).toChar();
    }

    public static getElementShort(object: JSValue, index: int): short {
        return (JSRuntime.getElementInt(object, index)).toShort();
    }

    public static getElementInt(object: JSValue, index: int): int {
        return (JSRuntime.getElementDouble(object, index)).toInt();
    }

    public static getElementLong(object: JSValue, index: int): long {
        return (JSRuntime.getElementDouble(object, index)).toLong();
    }

    public static getElementFloat(object: JSValue, index: int): float {
        return (JSRuntime.getElementDouble(object, index)).toFloat();
    }

    public static getElementDouble(object: JSValue, index: int): double {
        JSRuntime.checkIntrinsicMethod();
    }

    public static getElementJSValue(object: JSValue, index: int): JSValue {
        JSRuntime.checkIntrinsicMethod();
    }

<<<<<<< HEAD
    public static instantiate(callable: JSValue, ...args: FixedArray<JSValue>): JSValue {
=======
    public static getElementObject(object: Any, index: int): Any {
        JSRuntime.checkIntrinsicMethod();
    }

    public static instantiate(callable: Any, ...args: FixedArray<Any>): Any {
>>>>>>> a77d6327
        JSRuntime.checkIntrinsicMethod();
    }

    // ===================
    // setElement<TYPE>()
    // ===================
    public static setElementBoolean(object: JSValue, index: int, value: boolean): void {
        JSRuntime.checkIntrinsicMethod();
    }

    public static setElementByte(object: JSValue, index: int, value: byte): void {
        JSRuntime.setElementInt(object, index, value);
    }

    public static setElementChar(object: JSValue, index: int, value: char): void {
        JSRuntime.setElementInt(object, index, value);
    }

    public static setElementShort(object: JSValue, index: int, value: short): void {
        JSRuntime.setElementInt(object, index, value);
    }

    public static setElementInt(object: JSValue, index: int, value: int): void {
        JSRuntime.setElementDouble(object, index, value.toDouble());
    }

    public static setElementLong(object: JSValue, index: int, value: long): void {
        JSRuntime.setElementDouble(object, index, value.toDouble());
    }

    public static setElementFloat(object: JSValue, index: int, value: float): void {
        JSRuntime.setElementDouble(object, index, value);
    }

    public static setElementDouble(object: JSValue, index: int, value: double): void {
        JSRuntime.checkIntrinsicMethod();
    }

    public static setElementJSValue(object: JSValue, index: int, value: JSValue): void {
        JSRuntime.checkIntrinsicMethod();
    }

    public static setElementObject(object: Any, index: int, value: Any): void {
        JSRuntime.checkIntrinsicMethod();
    }

    public static loadModule(m: String): JSValue {
        JSRuntime.checkIntrinsicMethod();
    }

    // ===================
    // Public API
    // ===================

    public static iterate(object: Any, callback: (arrElem: Any) => void): void
    {
        const global = JSRuntime.getGlobal();
        const symbol = JSRuntime.getPropertyObject(global, "Symbol");
        const symbolIterator = JSRuntime.getPropertyObject(symbol, "iterator");

        const symbolIteratorMethod = JSRuntime.getProperty(object, symbolIterator);
        if (symbolIteratorMethod === undefined) {
            throw new Error('Can not retrieve [Symbol.iterator] from given object, object is not iterable.');
        }

        const iterator = JSRuntime.invoke(object, symbolIteratorMethod);

        let next: Any;
        let done: Any;
        let value: Any;

        const symbolNext = JSRuntime.getPropertyObject(iterator, "next");
        while (true) {
            const symbolNextMethod = JSRuntime.getProperty(iterator, symbolNext);

            next = JSRuntime.invoke(iterator, symbolNextMethod);
            if (next === undefined) {
                throw new Error('`next() return undefined, but IterationResult was expected.`')
            }

            done = JSRuntime.getPropertyObject(next, "done");
            if (done === undefined) {
                throw new Error('`done` field is expected in IteratorResult.');
            }

            if (done as boolean === true) {
                return;
            }

            value = JSRuntime.getPropertyObject(next, "value");
            if (value === undefined) {
                throw new Error('`value` field is expected in IteratorResult when `done` = false.');
            }

            callback(value);
        }
    }

    // ===================
    // Internal api
    // ===================
    public static getNumSharedJSValues(): int {
        return JSRuntime.finQueue!.getSize();
    }

    private static finalizationRegistryCallback(obj: Object): void {
        JSRuntime.checkIntrinsicMethod();
    }

    private static createFinalizationRegistry(): FinalizationRegistry<Object> {
        let fq = new FinalizationRegistry<Object>((obj: Object): void => { JSRuntime.finalizationRegistryCallback(obj); });
        if (JSRuntime.finQueue == undefined)
        {
            JSRuntime.finQueue = fq;
        }
        return fq;
    }

    public static __initJSCallClass(): boolean {
        JSRuntime.checkIntrinsicMethod();
    }

    public static __initJSNewClass(): boolean {
        JSRuntime.checkIntrinsicMethod();
    }

    public static __createLambdaProxy(lambda: Object): JSValue {
        JSRuntime.checkIntrinsicMethod();
    }

    /**
     * The function triggers cross-reference GC
     * @returns gc task id
     * @see GC.waitForFinishGC
     */
    public static native xgc(): long;

    public static native invokeDynamicFunction(func: Object, args: FixedArray<Any>): Any;

    private static checkIntrinsicMethod(): never {
        let msg = "This method must not be called";
        // TODO(dmitrys99): Call to console gives error here:
        // SyntaxError: Variable 'console' is accessed before it's initialization. [JSRuntime.ets:229:9]
        //console.print("ERROR: " + msg + "\n");
        throw new Error(msg);
    }

    // NOTE(konstanting): currently we keep the reference to the finQueue for the first interop context only.
    // As this field is used only in the tests, it is okay for now, because the Interop Context instances obtain
    // the correct finreg values during their initialization. But of course we should keep all the finreg references
    // here and use the tests to verify that they function correctly.
    private static finQueue: FinalizationRegistry<Object> | undefined = undefined;

    public static CreateIterator(val: JSValue): MimicJSValueIteratableIterator {
        return new MimicJSValueIteratableIterator(val);
    }
}<|MERGE_RESOLUTION|>--- conflicted
+++ resolved
@@ -45,12 +45,6 @@
         // convert to Tuple2 for array&map&set
         // NOTE(#IC68BA) Need to create special iterable iterator object at function level 
         if (valueObject instanceof Array && valueObject.length == 2) {
-<<<<<<< HEAD
-            return new IteratorResult<Object>(new Tuple2<Object, Object>(valueObject[0] as Object,valueObject[1] as Object));
-        } else {
-            return new IteratorResult<Object>(valueObject);
-        }
-=======
             return new IteratorResult<Any>(new Tuple2<Any, Any>(valueObject[0] as Any,valueObject[1] as Any));
         } else {
             return new IteratorResult<Any>(valueObject);
@@ -209,7 +203,6 @@
 
     private static CreateDynamicFunction(): DynamicFunction {
         return new DynamicFunction();
->>>>>>> a77d6327
     }
 }
 
@@ -410,11 +403,7 @@
     public static isPromise(object: JSValue): boolean {
         JSRuntime.checkIntrinsicMethod();
     }
-<<<<<<< HEAD
-    public static invoke(recv: JSValue, func: JSValue, ...args: FixedArray<JSValue>): JSValue {
-=======
     public static invoke(recv: Any, func: Any, ...args: FixedArray<Any>): Any {
->>>>>>> a77d6327
         JSRuntime.checkIntrinsicMethod();
     }
     public static instanceOfStaticType(recv: JSValue, type: Type): boolean {
@@ -503,15 +492,11 @@
         JSRuntime.checkIntrinsicMethod();
     }
 
-<<<<<<< HEAD
-    public static instantiate(callable: JSValue, ...args: FixedArray<JSValue>): JSValue {
-=======
     public static getElementObject(object: Any, index: int): Any {
         JSRuntime.checkIntrinsicMethod();
     }
 
     public static instantiate(callable: Any, ...args: FixedArray<Any>): Any {
->>>>>>> a77d6327
         JSRuntime.checkIntrinsicMethod();
     }
 
