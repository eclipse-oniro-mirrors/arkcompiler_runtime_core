--- conflicted
+++ resolved
@@ -17,19 +17,10 @@
 
 export final class ESError extends Error {
     private err_: ESValue;
-<<<<<<< HEAD
-    private jserr_: JSValue;
-
-    private constructor(err: JSValue) {
-        super("ESError", "", new ErrorOptions(err as Object));
-        this.err_ = new ESValue(err);
-        this.jserr_ = err;
-=======
 
     private constructor(err: Any) {
         super("ESError", "", undefined);
         this.err_ = new ESValue(err);
->>>>>>> a77d6327
     }
 
     /**
