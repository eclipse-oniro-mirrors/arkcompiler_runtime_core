--- conflicted
+++ resolved
@@ -20,16 +20,11 @@
  * Information about all lock operations on the AsyncLock instance.
  */
 class AsyncLockManager {
-<<<<<<< HEAD
-
-    constructor() {}
-=======
     constructor() {
         this.finreg = new FinalizationRegistry<String>((s: String) => {
             this.locks.delete(s)
         });
     }
->>>>>>> aad9f664
 
     /**
     * Find or create an instance of AsyncLock using the specified name.
@@ -107,13 +102,6 @@
         this.finreg.register(asyncLock, asyncLock.name, asyncLock);
     }
 
-<<<<<<< HEAD
-    private locks: Map<string, WeakRef<AsyncLock>> = new Map<string, WeakRef<AsyncLock>>();
-    private mutex: Object = ConcurrencyHelpers.mutexCreate();
-    private finreg: FinalizationRegistry<String> = new FinalizationRegistry<String>((s: String) => {
-            this.locks.delete(s)
-        });
-=======
    /**
    * It is expected to be made private in future versions.
    * Query information about all possible deadlocks.
@@ -137,7 +125,6 @@
     private locks: Map<string, WeakRef<AsyncLock>> = new Map<string, WeakRef<AsyncLock>>();
     private mutex: Object = ConcurrencyHelpers.mutexCreate();
     private finreg: FinalizationRegistry<String>
->>>>>>> aad9f664
 }
 
 const asyncLockManager: AsyncLockManager;
