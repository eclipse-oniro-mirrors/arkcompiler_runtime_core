/*
 * Copyright (c) 2024-2025 Huawei Device Co., Ltd.
 * Licensed under the Apache License, Version 2.0 (the "License");
 * you may not use this file except in compliance with the License.
 * You may obtain a copy of the License at
 *
 * http://www.apache.org/licenses/LICENSE-2.0
 *
 * Unless required by applicable law or agreed to in writing, software
 * distributed under the License is distributed on an "AS IS" BASIS,
 * WITHOUT WARRANTIES OR CONDITIONS OF ANY KIND, either express or implied.
 * See the License for the specific language governing permissions and
 * limitations under the License.
 */

package std.concurrency;

type AsyncLockCallback<T> = () => T | Promise<T>;

export enum AsyncLockMode {
    UNLOCKED = 0,
    SHARED = 1,
    EXCLUSIVE = 2,
}

export class AsyncLock {

    /**
     * Creates instance of AsyncLock class
     */
    constructor() {
        this(AsyncLock.generateAnonymousLockName());
    }

    protected constructor(name: string) {
        this.name = name;
        asyncLockManager.setElem(this);
    }

    /**
    * Find or create an instance of AsyncLock using the specified name.
    *
    * @param { string } name - name of the lock to find or create.
    * @returns { AsyncLock } Returns an instance of AsyncLock.
    */
    public static request(name: string): AsyncLock {
        return asyncLockManager.request(name);
    }

    /**
     * Perform an operation with the acquired lock exclusively.
     * The method acquires the lock first, then calls the callback, and then releases the lock.
     * The callback is called asynchronously in the same thread where lockAsync was called.
     *
     * @param { AsyncLockCallback<T> } callback - function to call when the lock gets acquired.
     * @returns { Promise<T> } Promise that will be resolved after the callback gets executed.
     */
    public lockAsync<T>(callback: AsyncLockCallback<T>): Promise<T> {
        return this.lockAsync(callback, AsyncLockMode.EXCLUSIVE, new AsyncLockOptions());
    }

    /**
     * Perform an operation with the acquired lock.
     * The method acquires the lock first, then calls the callback, and then releases the lock.
     * The callback is called asynchronously in the same thread where lockAsync was called.
     *
     * @param { AsyncLockCallback<T> } callback - function to call when the lock gets acquired.
     * @param { AsyncLockMode } mode - mode of the lock operation.
     * @returns { Promise<T> } Promise that will be resolved after the callback gets executed or rejected.
     */
    public lockAsync<T>(callback: AsyncLockCallback<T>, mode: AsyncLockMode): Promise<T> {
        return this.lockAsync(callback, mode, new AsyncLockOptions());
    }

    /**
     * Perform an operation with the acquired lock.
     * The method acquires the lock first, then calls the callback, and then releases the lock.
     * The callback is called asynchronously in the same thread where lockAsync was called.
     * An optional timeout value can be provided in {@link AsyncLockOptions}. In this case, lockAsync will reject the
     * resulting promise with a BusinessError instance if the lock is not acquired before timeout exceeds.
     * The error message, in this case, will contain the held and waited locks information and possible deadlock
     * warnings.
     *
     * @param { AsyncLockCallback<T> } callback - function to call when the lock gets acquired.
     * @param { AsyncLockMode } mode - mode of the lock operation.
     * @param { AsyncLockOptions<U> } options - lock operation options.
     * @returns { Promise<T | U> } Promise that will be resolved after the callback gets executed or rejected in case
     *     timeout exceeded.
     */
    public lockAsync<T, U>(callback: AsyncLockCallback<T>, mode: AsyncLockMode, options: AsyncLockOptions<U>): Promise<T> {
        let callerCID = CoroutineExtras.getCoroutineId();
        let asyncLockInfo = new AsyncLockInfo(this.name, mode, callerCID);
        let wrapped = (l: AsyncLock) => { return l.wrapper<T, U>(callback, callerCID, mode, options, asyncLockInfo); }
        if (this.canAcquireLock(mode, callerCID, asyncLockInfo)) {
            wrapped = (l: AsyncLock) => { return l.syncwrapper<T, U>(callback, options,  asyncLockInfo); }
        } else {
            ConcurrencyHelpers.mutexLock(this.mutex);
            this.pending.add(asyncLockInfo);
            ConcurrencyHelpers.mutexUnlock(this.mutex);
        }
        return AsyncLock.launchPromise(wrapped, this);
    }

    private canAcquireLock<T>(mode: AsyncLockMode, callerCID: int, asyncLockInfo: AsyncLockInfo) : boolean {
        ConcurrencyHelpers.mutexLock(this.mutex);
        try {
            if (this.holderCID == 0 && this.mode == AsyncLockMode.UNLOCKED) {
                this.counter = 1;
                this.held.add(asyncLockInfo);
                this.holderCID = callerCID;
                this.mode = mode;
                return true;
            }
            if (mode == AsyncLockMode.SHARED && this.mode == AsyncLockMode.SHARED) {
                this.counter++;
                this.held.add(asyncLockInfo);
                this.mode = mode;
                return true;
            }
            return false;
        } finally {
            ConcurrencyHelpers.mutexUnlock(this.mutex);
        }
    }

    private syncwrapper<T,U>(callback: AsyncLockCallback<T>, options : AsyncLockOptions<U>, asyncLockInfo: AsyncLockInfo) : Promise<Awaited<T>> {
        return Promise.resolve<T>(callback()).finally(() => {
             if (options.signal != null && options.signal!.aborted == true) {
                this.fireCondEvent();
                throw new Error('Aborted');
            }
            this.unlock(asyncLockInfo);
        });

    }

    private static launchPromise<T>(f: Function, ...args: FixedArray<Any>): Promise<T> {
        let resolver: (((v: T | PromiseLike<T>) => void) | undefined) = undefined;
        let rejecter: (((error: Error) => void) | undefined) = undefined;
        let p = new Promise<T>((res, rej) => {
            resolver = res
            rejecter = rej;
        })
        let cb = () => {
            try {
                let v = f.unsafeCall(...args) as T
                resolver!(v)
            } catch (e) {
                // NOTE(csaba.osztrogonac): remove as cast once e has Error type
                rejecter!(e as Error)
            }
        }
        launchSameWorker(cb)
        return p;
    }

    private wrapper<T, U>(callback: AsyncLockCallback<T>, callerCID: int, mode: AsyncLockMode, options: AsyncLockOptions<U>, asyncLockInfo : AsyncLockInfo) : Promise<Awaited<T>> {

        this.lock<U>(callerCID, mode,  asyncLockInfo, options);
        return Promise.resolve<T>(callback()).finally(() => {if (options.signal != null && options.signal!.aborted == true ) {
            this.fireCondEvent();
            throw new Error('Aborted');
        }
            this.unlock(asyncLockInfo);
        });
    }

    private lock<U>(callerCID: int, mode: AsyncLockMode, asyncLockInfo: AsyncLockInfo, options: AsyncLockOptions<U>): void {
        let isDone = false;
        let timeout = options.timeout;
        let isTimeoutExec: boolean = false;

        if (timeout) {
           setTimeout(() => {
              this.queryAllDeadlocks();
              this.fireCondEvent();
              isTimeoutExec = true;
           }, timeout);
        }

        while (isDone == false) {
            if (options.signal != null && options.signal!.aborted == true) {
                 this.fireCondEvent();
                 throw new Error('Aborted');
            }
            if(isTimeoutExec == true) {
                throw new Error (this.deadLockPrinter.toString('lockAsync timed out'));
            }

            if(options.isAvailable) {
                throw new Error("AsyncLock is not available");
            }

            ConcurrencyHelpers.mutexLock(this.mutex);
            if (this.holderCID == 0) {
                this.holderCID = callerCID;
                this.mode = mode;
                this.counter = 1;
                this.pending.delete(asyncLockInfo);
                this.held.add(asyncLockInfo);
                isDone = true;
            } else if (mode == AsyncLockMode.SHARED && this.mode == AsyncLockMode.SHARED) {
                this.counter++;
                this.pending.delete(asyncLockInfo);
                this.held.add(asyncLockInfo);
                isDone = true;
            }

            if (isDone == false) {
                ConcurrencyHelpers.condVarWait(this.condVar, this.mutex);
            }
<<<<<<< HEAD
=======
            ConcurrencyHelpers.mutexUnlock(this.mutex);
>>>>>>> aad9f664
        }
    }

    private fireCondEvent()
    {
        ConcurrencyHelpers.mutexLock(this.mutex);
        ConcurrencyHelpers.condVarNotifyAll(this.condVar, this.mutex);
        ConcurrencyHelpers.mutexUnlock(this.mutex);
    }

    private unlock(asyncLockInfo: AsyncLockInfo): void {
        ConcurrencyHelpers.mutexLock(this.mutex);
        this.held.delete(asyncLockInfo);
        this.counter--;
        if (this.counter == 0) {
            this.holderCID = 0;
            this.mode = AsyncLockMode.UNLOCKED;
            ConcurrencyHelpers.condVarNotifyAll(this.condVar, this.mutex);
        }
        ConcurrencyHelpers.mutexUnlock(this.mutex);
    }

    /**
     * Query information about the specified lock.
     *
     * @param { string } name - name of the lock.
     * @returns { AsyncLockState } Returns an instance of AsyncLockState.
     */
    public static query(name: string): AsyncLockState {
        try {
            return asyncLockManager.query(name);
        } catch (e) {
            throw e;
        }
    }

    /**
     * Query information about all locks.
     *
     * @returns { AsyncLockState[] } Returns an array of AsyncLockState.
     */
    public static queryAll(): AsyncLockState[] {
        return asyncLockManager.queryAll();
    }

    /**
     * Query information about the lock.
     *
     * @returns { AsyncLockState } Returns an instance of AsyncLockState.
     */
    public query(): AsyncLockState {
        ConcurrencyHelpers.mutexLock(this.mutex);
        let state = new AsyncLockState(this.held, this.pending);
        ConcurrencyHelpers.mutexUnlock(this.mutex);
        return state;
    }

    private queryDeadlock(deadLockPrinter : DeadLockInfo) {
        ConcurrencyHelpers.mutexLock(this.mutex);
        this.held.forEach((v : AsyncLockInfo) => {
            this.pending.forEach((p : AsyncLockInfo) => {
                if (v.contextId != p.contextId) {
                    deadLockPrinter.add(v, p);
                }
            })
        });
        ConcurrencyHelpers.mutexUnlock(this.mutex);
    }

    private  queryAllDeadlocks() {
        let arr = asyncLockManager.queryAllLocks() ;
        for (let i = 0; i < arr.length; ++i) {
            arr[i].queryDeadlock(this.deadLockPrinter);
        }
    }

    private static generateAnonymousLockName() {
        return "__AnonymousLockName__" + Number.toString(AsyncLock.LastAnonymousId++);
    }

    public readonly name: string;
    private static LastAnonymousId: int = 0;
    private holderCID: int = 0;
    private mode: AsyncLockMode = AsyncLockMode.UNLOCKED;
    private counter: int = 0;
    private mutex: Object = ConcurrencyHelpers.mutexCreate();
    private held: Set<AsyncLockInfo> = new Set<AsyncLockInfo>();
    private pending: Set<AsyncLockInfo> = new Set<AsyncLockInfo>();
<<<<<<< HEAD
    private event: Object = ConcurrencyHelpers.eventCreate();
=======
    private condVar: Object = ConcurrencyHelpers.condVarCreate();
    private deadLockPrinter: DeadLockInfo = new DeadLockInfo();
}


type StoreType  = [string, int, int];

class DeadLockInfo {
    public  constructor() {}

    public toString(head : string ) : string {
        return head + this.toStringHelper();
    }

    public add(h: AsyncLockInfo, p : AsyncLockInfo) {
        this.arr.push([h.name, h.contextId, p.contextId]);
    }

    private toStringHelper()
    {
        let sb =  new StringBuilder();

        for (let i  = 0; i < this.arr.length; ++i) {
            sb.append(this.helper(this.arr[i]).toString());
        }
        return sb;
    }
    private helper(t : StoreType)
    {
        let sb  = new StringBuilder();

        sb.append('\n');
        sb.append('!!! DEADLOCK WARNING !!!');
        sb.append(t[1]);
        sb.append(' <--  {');
        sb.append(t[0]);
        sb.append('} -- WAITED BY TID: ');
        sb.append(t[2]);
        return sb;
    }

    private arr: Array<StoreType>  = new Array<StoreType>;
>>>>>>> aad9f664
}

final class AsyncLockHelper extends AsyncLock {
    constructor(name: String) {
        super(name);
    }
}<|MERGE_RESOLUTION|>--- conflicted
+++ resolved
@@ -179,7 +179,8 @@
         }
 
         while (isDone == false) {
-            if (options.signal != null && options.signal!.aborted == true) {
+
+             if (options.signal != null && options.signal!.aborted == true) {
                  this.fireCondEvent();
                  throw new Error('Aborted');
             }
@@ -209,10 +210,7 @@
             if (isDone == false) {
                 ConcurrencyHelpers.condVarWait(this.condVar, this.mutex);
             }
-<<<<<<< HEAD
-=======
             ConcurrencyHelpers.mutexUnlock(this.mutex);
->>>>>>> aad9f664
         }
     }
 
@@ -301,9 +299,6 @@
     private mutex: Object = ConcurrencyHelpers.mutexCreate();
     private held: Set<AsyncLockInfo> = new Set<AsyncLockInfo>();
     private pending: Set<AsyncLockInfo> = new Set<AsyncLockInfo>();
-<<<<<<< HEAD
-    private event: Object = ConcurrencyHelpers.eventCreate();
-=======
     private condVar: Object = ConcurrencyHelpers.condVarCreate();
     private deadLockPrinter: DeadLockInfo = new DeadLockInfo();
 }
@@ -346,7 +341,6 @@
     }
 
     private arr: Array<StoreType>  = new Array<StoreType>;
->>>>>>> aad9f664
 }
 
 final class AsyncLockHelper extends AsyncLock {
