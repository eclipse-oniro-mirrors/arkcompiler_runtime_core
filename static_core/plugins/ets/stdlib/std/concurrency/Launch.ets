/**
 * Copyright (c) 2025 Huawei Device Co., Ltd.
 * Licensed under the Apache License, Version 2.0 (the "License");
 * you may not use this file except in compliance with the License.
 * You may obtain a copy of the License at
 *
 * http://www.apache.org/licenses/LICENSE-2.0
 *
 * Unless required by applicable law or agreed to in writing, software
 * distributed under the License is distributed on an "AS IS" BASIS,
 * WITHOUT WARRANTIES OR CONDITIONS OF ANY KIND, either express or implied.
 * See the License for the specific language governing permissions and
 * limitations under the License.
 */

package std.concurrency;

type CoroFunT<A, R> = (
  a0: A,
  a1: A,
  a2: A,
  a3: A,
  a4: A,
  a5: A,
  a6: A,
  a7: A,
  a8: A,
  a9: A,
  a10: A,
  a11: A,
  a12: A,
  a13: A,
  a14: A,
  a15: A
) => R;


/**
 * @class LaunchParams Class for coroutine launch params.
 */
export class LaunchParams {
  /** @property { boolean } abortFlag if true, aborts the program if unhandled exception were thrown inside the coroutine. */
  abortFlag: boolean = false;
  /** @property { WorkerGroupId } workerGroupId unique ID of the coroutine worker group that will host the newly created coroutine. */
  workerGroupId: WorkerGroupId = WorkerGroup.ANY_ID;
}

/**
 * Launch new coroutine with LaunchParams
 *
 * @param coroFun entrypoint of the the new coroutine.
 * @param launchParams parameters of the new coroutine.
 * @param args arguments for the function coroFun.
 *
 * @returns instance of the Job class that represents newly launched coroutine.
 */
export function launch<R, F extends CoroFunT<never, R>>(coroFun: F, launchParams: LaunchParams, ...args: FixedArray<Any>): Job<R> {
  return launchInternal<R, F>(coroFun, args as FixedArray<Any>, launchParams);
}

/**
 * @class LaunchParams Class for coroutine launch params.
 */
export class LaunchParams {
  /** @property { boolean } abortFlag if true, aborts the program if unhandled exception were thrown inside the coroutine. */
  abortFlag: boolean = false;
  /** @property { WorkerGroupId } workerGroupId unique ID of the coroutine worker group that will host the newly created coroutine. */
  workerGroupId: WorkerGroupId = WorkerGroup.ANY_ID;
}

/**
 * Launch new coroutine with LaunchParams
 *
 * @param coroFun entrypoint of the the new coroutine.
 * @param launchParams parameters of the new coroutine.
 * @param args arguments for the function coroFun.
 *
 * @returns instance of the Job class that represents newly launched coroutine.
 */
export function launch<R, F extends CoroFunT<never, R>>(coroFun: F, launchParams: LaunchParams, ...args: FixedArray<NullishType>): Job<R> {
  return launchInternal<R, F>(coroFun, args as FixedArray<NullishType>, launchParams);
}

/**
 * This function is used to launch new coroutines.
 *
 * @param coroFun entrypoint of the the new coroutine.
 * @param args arguments for the function coroFun.
 *
 * @returns instance of the Job class that represents newly launched coroutine.
 */
export function launch<R, F extends CoroFunT<never, R>>(coroFun: F, ...args: FixedArray<Any>): Job<R> {
  return launchInternal<R, F>(coroFun, args as FixedArray<Any>);
}

/**
 * @enum WorkerDomain The existing worker domains. A worker domain defines a group of workers with some common
 * properties.
 */
export enum WorkerDomain {
    // NOTE(konstanting): we need a mirror class for this to verify that the IDs match the runtime IDs
    GENERAL = 0,
    EXACT_ID,
    MAIN,
    EA,
}

export type WorkerGroupId = FixedArray<long>;
export type CoroutineId = int;
export type WorkerId = int;

/**
 * @class WorkerGroup a group of workers which a coroutine can be launched to.
 */
export class WorkerGroup {
    // NOTE(konstanting): we need a mirror class for this to verify that the IDs match the runtime IDs
    public static readonly INVALID_ID: WorkerGroupId = [0, 0];
    public static readonly ANY_ID: WorkerGroupId = [~0, ~0];

    /**
     * This function generates the worker group ID that can be further used to launch coroutines within that group.
     *
     * @param domain the worker domain.
     * GENERAL domain includes all non-main and non-EA workers.
     * EXACT_ID domain includes exact worker id from hint.
     * MAIN domain includes only main worker.
     * EXACT_ID domain includes only workers from "hint" parameter.
     * @param hint optional worker ids, the usage is domain-specific.
     * For GENERAL domain non-main and non-EA worker IDs are ignored, all other IDs are used as is.
     * For MAIN domain hint is ignored.
     * For EXACT_ID domain hint is used as is, empty hint means ANY_ID.
     * For EA domain EA worker IDs are used as is, non-EA worker IDs are ignored
     * @returns an ID of the worker group to be used in launch()
     */
    static generateGroupId(domain: WorkerDomain, hint?: Array<WorkerId>): WorkerGroupId {
        return WorkerGroup.generateGroupIdImpl(domain.valueOf(), hint ?? Array<WorkerId>());
    }

     /**
     * The native backend for generateGroupId
     *
     * @param domain the worker domain
     * @param hint optional worker id, the usage is domain-specific (e.g. ignored for MAIN, used as is for EXACT_ID)
     *
     * @returns an ID of the worker group to be used in launch()
     */
    private static native generateGroupIdImpl(domain: int, hint: Array<int>): FixedArray<long>;
}

/**
 * Wait for the completion of an asynchronous callback and returns its result.
 *
 * @param asyncCallback Asynchronous callback function that returns a promise.
 *
 * @returns The resolved value from the promise returned by the callback.
<<<<<<< HEAD
 * 
=======
 *
>>>>>>> aad9f664
 * @throws The rejection error if the promise is rejected.
 */
export function waitForCompletion<T>(asyncCallback: () => Promise<T>): T {
    let resultPromise = asyncCallback();
    let job = new CompletableJob<T>();
    resultPromise.then((res: T) => {
        job.finish(res);
    }).catch((e: Error) => {
        job.fail(e);
    })
    return job.Await();
}

function launchInternal<R, F extends CoroFunT<never, R>>(coroFun: F, args: FixedArray<Any>, launchParams?: LaunchParams): Job<R> {
  if (launchParams) {
    return launchInternalJobNative<F, R>(coroFun, args as FixedArray<Any>, launchParams.abortFlag, launchParams.workerGroupId);
  }
  return launchInternalJobNative<F, R>(coroFun, args as FixedArray<Any>, false, WorkerGroup.ANY_ID);
}

native function launchInternalJobNative<F, R>(coroFun: F, args: FixedArray<Any>, abortFlag: boolean, gid: WorkerGroupId): Job<R>;<|MERGE_RESOLUTION|>--- conflicted
+++ resolved
@@ -37,6 +37,7 @@
 
 /**
  * @class LaunchParams Class for coroutine launch params.
+ * @internal
  */
 export class LaunchParams {
   /** @property { boolean } abortFlag if true, aborts the program if unhandled exception were thrown inside the coroutine. */
@@ -53,32 +54,11 @@
  * @param args arguments for the function coroFun.
  *
  * @returns instance of the Job class that represents newly launched coroutine.
+ *
+ * @internal
  */
 export function launch<R, F extends CoroFunT<never, R>>(coroFun: F, launchParams: LaunchParams, ...args: FixedArray<Any>): Job<R> {
   return launchInternal<R, F>(coroFun, args as FixedArray<Any>, launchParams);
-}
-
-/**
- * @class LaunchParams Class for coroutine launch params.
- */
-export class LaunchParams {
-  /** @property { boolean } abortFlag if true, aborts the program if unhandled exception were thrown inside the coroutine. */
-  abortFlag: boolean = false;
-  /** @property { WorkerGroupId } workerGroupId unique ID of the coroutine worker group that will host the newly created coroutine. */
-  workerGroupId: WorkerGroupId = WorkerGroup.ANY_ID;
-}
-
-/**
- * Launch new coroutine with LaunchParams
- *
- * @param coroFun entrypoint of the the new coroutine.
- * @param launchParams parameters of the new coroutine.
- * @param args arguments for the function coroFun.
- *
- * @returns instance of the Job class that represents newly launched coroutine.
- */
-export function launch<R, F extends CoroFunT<never, R>>(coroFun: F, launchParams: LaunchParams, ...args: FixedArray<NullishType>): Job<R> {
-  return launchInternal<R, F>(coroFun, args as FixedArray<NullishType>, launchParams);
 }
 
 /**
@@ -88,6 +68,8 @@
  * @param args arguments for the function coroFun.
  *
  * @returns instance of the Job class that represents newly launched coroutine.
+ *
+ * @internal
  */
 export function launch<R, F extends CoroFunT<never, R>>(coroFun: F, ...args: FixedArray<Any>): Job<R> {
   return launchInternal<R, F>(coroFun, args as FixedArray<Any>);
@@ -96,6 +78,8 @@
 /**
  * @enum WorkerDomain The existing worker domains. A worker domain defines a group of workers with some common
  * properties.
+ *
+ * @internal
  */
 export enum WorkerDomain {
     // NOTE(konstanting): we need a mirror class for this to verify that the IDs match the runtime IDs
@@ -105,12 +89,23 @@
     EA,
 }
 
+/**
+ * @internal
+ */
 export type WorkerGroupId = FixedArray<long>;
+/**
+ * @internal
+ */
 export type CoroutineId = int;
+/**
+ * @internal
+ */
 export type WorkerId = int;
 
 /**
  * @class WorkerGroup a group of workers which a coroutine can be launched to.
+ *
+ * @internal
  */
 export class WorkerGroup {
     // NOTE(konstanting): we need a mirror class for this to verify that the IDs match the runtime IDs
@@ -153,11 +148,7 @@
  * @param asyncCallback Asynchronous callback function that returns a promise.
  *
  * @returns The resolved value from the promise returned by the callback.
-<<<<<<< HEAD
- * 
-=======
  *
->>>>>>> aad9f664
  * @throws The rejection error if the promise is rejected.
  */
 export function waitForCompletion<T>(asyncCallback: () => Promise<T>): T {
