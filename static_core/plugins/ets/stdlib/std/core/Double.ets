/*
 * Copyright (c) 2021-2025 Huawei Device Co., Ltd.
 * Licensed under the Apache License, Version 2.0 (the "License");
 * you may not use this file except in compliance with the License.
 * You may obtain a copy of the License at
 *
 * http://www.apache.org/licenses/LICENSE-2.0
 *
 * Unless required by applicable law or agreed to in writing, software
 * distributed under the License is distributed on an "AS IS" BASIS,
 * WITHOUT WARRANTIES OR CONDITIONS OF ANY KIND, either express or implied.
 * See the License for the specific language governing permissions and
 * limitations under the License.
 */

package std.core;

/**
 * Represents boxed double value and related operations
 */
export final class Double extends Floating implements Comparable<Double> {
    private value: double;

    /**
     * Constructs a new Double instance with initial value zero
     *
     */
    public constructor() {
        this.value = 0.0;
    }

    /**
     * Constructs a new Double instance with provided initial value
     *
     * @param value the initial value
     *
     */
    public constructor(value: double) {
        this.value = value;
    }

    /**
     * Constructs a new Double instance from string
     *
     * @param value string that may contain a number
     */
    public constructor(value: String) {
        this.value = Double.numberFromString(value);
    }

    public constructor(value: BigInt) {
        this.value = value.doubleValue()
    }

    /**
     * Creates a new instance of a Double
     *
     * @returns A new Double instance
     */
    static $_invoke(): Number {
        return new Double();
    }

    /**
     * Creates a new instance of a Double
     *
     * @param value The value to be converted to a number. Can be a string, number, or BigInt (optional).
     *
     * @returns A new Double instance
     */
    static $_invoke(value: String | Number | BigInt | undefined | null): Number {
        if (value instanceof String) {
            return new Double(value as String);
        } else if (value instanceof Number) {
            return new Double(value as Number);
        } else if (value instanceof BigInt) {
            return new Double(value as BigInt);
        }
        if (value === null) {
            return new Double();
        }
        return new Double(NaN);
    }

    /**
     * Returns value of this instance as a primitive
     *
     * @returns value of this instance
     * @tag arkts
     */
    public unboxed(): double {
        return this.value;
    }

    /**
     * Returns boxed representation of the primitive
     *
     * @param value value to box
     *
     * @returns boxed value
     * @tag arkts
     */
    public static valueOf(value: double): Double {
        // TODO(ivan-tyulyandin): caching is possible
        return new Double(value);
    }

    /**
     * Returns boxed representation of the primitive
     *
     * @param value value to box
     *
     * @returns boxed value
     */
    public valueOf(): number {
        return this.value as number;
    }

    /**
     * Minimal value that this type can have as a double
     * the workarond for libc's double literal parsing bug
     *
     */
    public static readonly MIN_VALUE: double = 4.9e-300 / 1.e+24;

    /**
     * Maximal value that this type can have as a double
     *
     */
    public static readonly MAX_VALUE: double = 1.7976931348623157e+308;

    /**
     * Maximal integer value that can be used as a double without loss of precision
     *
     */
    public static readonly MAX_SAFE_INTEGER: double = 9007199254740991;

    /**
     * Minimal integer value that can be used as a double without loss of precision
     *
     */
    public static readonly MIN_SAFE_INTEGER: double = -9007199254740991;

    /**
     * Size of this type in bits
     * @tag arkts
     */
    public static readonly BIT_SIZE: byte = 64;

    /**
     * Size of this type in bytes
     * @tag arkts
     */
    public static readonly BYTE_SIZE: byte = 8;

    /**
     * Represents the NaN value according to IEEE-754 specification
     *
     */
    public static readonly NaN: double = 0.0 / 0.0;

    /**
     * Represents the +Infinity value according to IEEE-754 specification
     *
     */
    public static readonly POSITIVE_INFINITY: double = 1.0 / 0.0;

    /**
     * Represents the -Infinity value according to IEEE-754 specification
     *
     */
    public static readonly NEGATIVE_INFINITY: double = -1.0 / 0.0;

    /**
     * Number of significant precision bits in this floating type
     * @tag arkts
     */
    public static readonly PRECISION: byte = 53;

    /**
     * Minimal possible difference between two double values.
     * For double (IEEE-754 binary64) it is 2^(-52) and its bit representation is 0x3cb0000000000000.
     * @tag arkts
     */
    public static readonly DELTA: double = Double.bitCastFromLong(0x3cb0000000000000);

    /**
     * Minimal possible difference between two double values
     *
     */
    public static readonly EPSILON: double = Double.DELTA;


    /**
     * Returns value of this instance
     *
     * @returns value as byte
     * @tag arkts
     */
    public override toByte(): byte {
        return this.value.toByte();
<<<<<<< HEAD
=======
    }

    /**
     * Returns value of this instance
     *
     * Supportive interface
     *
     * @returns value as byte
     * @tag arkts
     */
    public override byteValue(): byte {
        return this.toByte();
>>>>>>> a77d6327
    }

    /**
     * Returns value of this instance
     *
     * @returns value as short
     * @tag arkts
     */
    public override toShort(): short {
        return this.value.toShort();
<<<<<<< HEAD
=======
    }

    /**
     * Returns value of this instance
     *
     * Supportive interface
     *
     * @returns value as short
     * @tag arkts
     */
    public override shortValue(): short {
        return this.toShort();
>>>>>>> a77d6327
    }

    /**
     * Returns value of this instance
     *
     * @returns value as int
     * @tag arkts
     */
    public override toInt(): int {
        return this.value.toInt();
<<<<<<< HEAD
=======
    }

    /**
     * Returns value of this instance
     *
     * Supportive interface
     *
     * @returns value as int
     * @tag arkts
     */
    public override intValue(): int {
        return this.toInt();
>>>>>>> a77d6327
    }

    /**
     * Returns value of this instance
     *
     * @returns value as long
     * @tag arkts
     */
    public override toLong(): long {
        return this.value.toLong();
<<<<<<< HEAD
=======
    }

    /**
     * Returns value of this instance
     *
     * Supportive interface
     *
     * @returns value as long
     * @tag arkts
     */
    public override longValue(): long {
        return this.toLong();
>>>>>>> a77d6327
    }

    /**
     * Returns value of this instance
     *
     * @returns value as float
     * @tag arkts
     */
    public override toFloat(): float {
        return this.value.toFloat();
<<<<<<< HEAD
=======
    }

    /**
     * Returns value of this instance
     *
     * Supportive interface
     *
     * @returns value as float
     * @tag arkts
     */
    public override floatValue(): float {
        return this.toFloat();
>>>>>>> a77d6327
    }

    /**
     * Returns value of this instance
     *
     * @returns value as double
     * @tag arkts
     */
    public override toDouble(): double {
        return this.value;
    }

    /**
     * Returns value of this instance
     *
<<<<<<< HEAD
     * @returns value as char
     * @tag arkts
     */
    public toChar(): char {
        return this.value.toChar();
=======
     * Supportive interface
     *
     * @returns value as double
     * @tag arkts
     */
    public override doubleValue(): double {
        return this.toDouble();
>>>>>>> a77d6327
    }

    /**
     * Returns the primitive as double value
     *
     * @param value value to cast
     *
     * @returns casted value
     */
    public static toDouble(value: double): double {
        return value;
    }

    /**
<<<<<<< HEAD
     * Returns the primitive as char value
     *
     * @param value value to cast
     *
     * @returns casted value
     */
    public static native toChar(value: double): char;


    /**
=======
>>>>>>> a77d6327
     * Returns the primitive as byte value
     *
     * @param value value to cast
     *
     * @returns casted value
     */
    public static native toByte(value: double): byte;

    /**
     * Returns the primitive as short value
     *
     * @param value value to cast
     *
     * @returns casted value
     */
    public static native toShort(value: double): short;

    /**
     * Returns the primitive as int value
     *
     * @param value value to cast
     *
     * @returns casted value
     */
    public static native toInt(value: double): int;

    /**
     * Returns the primitive as long value
     *
     * @param value value to cast
     *
     * @returns casted value
     */
    public static native toLong(value: double): long;

    /**
     * Returns the primitive as float value
     *
     * @param value value to cast
     *
     * @returns casted value
     */
    public static native toFloat(value: double): float;

    /**
     * Compares this instance to other Double object
     * The result is less than 0 if this instance lesser than provided object
     * 0 if they are equal
     * and greater than 0 otherwise.
     *
     * @param other Double object to compare with
     *
     * @returns result of the comparison
     * @tag arkts
     */
    public override compareTo(other: Double): int {
        return (this.value - other).toInt();
    }

    /**
     * toString(d: double, r: int): String -- returns a string representation of d by radix r
     * @tag arkts
     */
    public static native toString(d: double, r: int): String;

    /**
     * @tag arkts
     */
    public static toString(d: double): String {
        return Double.toString(d, 10);
    }

    /**
     * @tag arkts
     */
    public toString(r: int): String {
        return Double.toString(this.value, r);
    }

    public toString(d: Number): String {
        return Double.toString(this.value, d.toInt());
    }

    /**
     * Converts this object to a string
     *
     * @returns result of the conversion
     *
     */
    public override toString(): String {
        return Double.toString(this.value, 10);
    }

    /**
     * Without an argument method returns just toString value
     *
     * @returns result of the conversion
     *
     */
    public toLocaleString(): String {
        return new Intl.NumberFormat().format(this.value)
<<<<<<< HEAD
    }

    public toLocaleString(locales?: string | Intl.Locale | (string | Intl.Locale)[], options?: Intl.NumberFormatOptions): string {
        const formatter = new Intl.NumberFormat(intlLocalesToLanguageTags(locales), options)
        return formatter.format(this.value)
    }

    /**
     * Returns a hash code (integer representation) for this instance
     *
     * @returns representation of this instance
     * @tag arkts
     */
    public override $_hashCode(): int {
        return this.toInt();
=======
    }

    public toLocaleString(locales?: string | Intl.Locale | (string | Intl.Locale)[], options?: Intl.NumberFormatOptions): string {
        const formatter = new Intl.NumberFormat(intlLocalesToLanguageTags(locales), options)
        return formatter.format(this.value)
>>>>>>> a77d6327
    }

    /**
     * compare(double, double) checks if two doubles are differs no more than by Double.DELTA
     *
     * @param lhs left-hand side double for comparison
     *
     * @param rhs right-hand side double for comparison
     *
     * @returns true if lhs and rhs are equal with respect to Double.DELTA
     * @tag arkts
     */
    public static compare(lhs: double, rhs: double): boolean {
        return (abs(lhs - rhs) <= Double.DELTA)
    }

    /**
    * Checks for equality this instance with provided object, treated as a Double
    *
    * @param other object to be checked against
    *
    * @returns true if provided object and this instance have same value, false otherwise
    * Returns false if type of provided object is not the same as this type
    * @tag arkts
    */
    public equals(other: NullishType): boolean {
        if (this === other) {
            return true
        }

        if (!(other instanceof Double)) {
            return false
        }

        return this.value == (other as Double).value
    }

    /**
     * isNaN(double) checks if double is NaN (not a number)
     *
     * @param v the double to test
     *
     * @returns true if the argument is NaN
     *
     */
    public static isNaN(v: double): boolean {
        // IEEE-754 feature
        return v != v;
    }

    /**
     * isNaN() checks if the underlying double is NaN (not a number)
     *
     * @returns true if the underlying double is NaN
     * @tag arkts
     */
    public isNaN(): boolean {
        return Double.isNaN(this.value);
    }

    /**
     * isFinite(double) checks if double is a floating point value (not a NaN or infinity)
     *
     * @param v the double to test
     *
     * @returns true if the argument is a floating point value
     *
     */
    public static isFinite(v: double): boolean {
        return !(Double.isNaN(v) || (v == Double.POSITIVE_INFINITY) || (v == Double.NEGATIVE_INFINITY));
    }

    /**
     * isFinite() checks if the underlying double is a floating point value (not a NaN or infinity)
     *
     * @returns true if the underlying double is a floating point value
     * @tag arkts
     */
    public isFinite(): boolean {
        return Double.isFinite(this.value);
    }

    /**
     * Checks if double is similar to an integer value
     *
     * @param v the double to test
     *
     * @returns true if the argument is similar to an integer value
     *
     */
    public static isInteger(v: double): boolean {
        // In the language % works as C fmod that differs with IEEE-754 % definition
        return (abs(v % (1.0 as double)) == 0.0);
    }

    /**
     * Checks if the underlying double is similar to an integer value
     *
     * @returns true if the underlying double is similar to an integer value
     * @tag arkts
     */
    public isInteger(): boolean {
        return Double.isInteger(this.value);
    }

    /**
     * Checks if double is a safe integer value
     *
     * @param v the double to test
     *
     * @returns true if the argument is integer ans less than MAX_SAFE_INTEGER
     *
     */
    public static isSafeInteger(v: double): boolean {
        return Double.isInteger(v) && (abs(v) <= Double.MAX_SAFE_INTEGER);
    }

    /**
     * Checks if double is a safe integer value
     *
     * @returns true if the underlying double is a safe integer
     * @tag arkts
     */
    public isSafeInteger(): boolean {
        return Double.isSafeInteger(this.value);
    }


    /**
     * Performs floating point addition of this instance with provided one, returns the result as new instance
     *
     * @param other Right hand side of the addition
     *
     * @returns Result of the addition
     * @tag arkts
     */
    public add(other: Double): Double {
        return Double.valueOf((this.value + other.toDouble()) as double)
    }

    /**
     * Performs floating point subtraction of this instance with provided one, returns the result as new instance
     *
     * @param other Right hand side of the subtraction
     *
     * @returns Result of the subtraction
     * @tag arkts
     */
    public sub(other: Double): Double {
        return Double.valueOf((this.value - other.toDouble()) as double)
    }

    /**
     * Performs floating point multiplication of this instance with provided one, returns the result as new instance
     *
     * @param other Right hand side of the multiplication
     *
     * @returns Result of the multiplication
     * @tag arkts
     */
    public mul(other: Double): Double {
        return Double.valueOf((this.value * other.toDouble()) as double)
    }

    /**
     * Performs floating point division of this instance with provided one, returns the result as new instance
     *
     * @param other Right hand side of the division
     *
     * @returns Result of the division
     * @tag arkts
     */
    public div(other: Double): Double {
        return Double.valueOf((this.value / other.toDouble()) as double)
    }

    /**
     * Checks if this instance value is less than value of provided instance
     *
     * @param other Right hand side of the comparison
     *
     * @returns true if this value is less than provided, false otherwise
     * @tag arkts
     */
    public isLessThan(other: Double): boolean {
        return this.value < other.toDouble();
    }

    /**
     * Checks if this instance value is less than or equal to value of provided instance
     *
     * @param other Right hand side of the comparison
     *
     * @returns true if this value is less than or equal to provided, false otherwise
     * @tag arkts
     */
    public isLessEqualThan(other: Double): boolean {
        return this.value <= other.toDouble();
    }

    /**
     * Checks if this instance value is greater than value of provided instance
     *
     * @param other Right hand side of the comparison
     *
     * @returns true if this value is greater than provided, false otherwise
     * @tag arkts
     */
    public isGreaterThan(other: Double): boolean {
        return this.value > other.toDouble();
    }

    /**
     * Checks if this instance value is greater than or equal to value of provided instance
     *
     * @param other Right hand side of the comparison
     *
     * @returns true if this value is greater than or equal to provided, false otherwise
     * @tag arkts
     */
    public isGreaterEqualThan(other: Double): boolean {
        return this.value >= other.toDouble();
    }

    /**
     * parseFloat(String) converts std.core.String to double
     *
     * @param s the string to convert
     *
     * @returns the result of conversion
     *
     * @note
     * If arg is '+Infinity', 'Infinity' or '-Infinity', return value is `inf` or `-inf` respectively.
     * If arg is '+0' or '-0', return value is 0 or -0.
     * If arg has leading zeroes, it's ignored: '0001.5' -> 1.5, '-0001.5' -> -1.5
     * If arg starts from '.', leading zero is implied: '.5' -> 0.5, '-.5' -> -0.5
     * If arg successfully parsed, trailing non-digits ignored: '-.6ffg' -> -0.6
     * If arg can not be parsed into a number, NaN is returned
     *
     * @remark
     * Implemented as native function,  @see `parseFloat()` intrinsic [declaration](https://gitee.com/openharmony-sig/arkcompiler_runtime_core/blob/master/plugins/ets/runtime/ets_libbase_runtime.yaml#653).
     *
     * ECMA reference: https://tc39.es/ecma262/multipage/numbers-and-dates.html#sec-number.parsefloat
     *
    */
    public static native parseFloat(s: String): double;

    /**
     * parseInt(String, int) parses from String an integer of specified radix
     *
     * @param s the string to convert
     * @param r the radix of conversion; should be [2, 36]; 0 assumed to be 10
     *
     * @returns the result of parsing
     *
     * @note
     * If args ('10', 1) -> thrown ArgumentOutOfRangeError, ('10', 37) -> thrown ArgumentOutOfRangeError
     * If args ('10', 2) -> 2
     * If args ('10', 10) -> 10, ('10', 0) -> 10
     * If args ('ff', 16) -> 255
     * etc.
     *
     * @remark
     * Implemented as native function,  @see `parseInt()` intrinsic [declaration](https://gitee.com/openharmony-sig/arkcompiler_runtime_core/blob/master/plugins/ets/runtime/ets_libbase_runtime.yaml#663).
     *
     * ECMA reference: https://tc39.es/ecma262/multipage/numbers-and-dates.html#sec-number.parseint
     *
    */
    public static native parseIntCore(s: String, r: int): double;

    /**
     * parseInt(String, int) parses from String an integer of specified radix
     *
     * @param s the string to convert
     * @param r the radix of conversion; should be [2, 36]; 0 assumed to be 10
     *
     * @returns the result of parsing
     *
     * @note
     * If args ('10', 1) -> thrown ArgumentOutOfRangeError, ('10', 37) -> thrown ArgumentOutOfRangeError
     * If args ('10', 2) -> 2
     * If args ('10', 10) -> 10, ('10', 0) -> 10
     * If args ('ff', 16) -> 255
     * etc.
     *
     * @remark
     * Implemented as native function,  @see `parseInt()` intrinsic [declaration](https://gitee.com/openharmony-sig/arkcompiler_runtime_core/blob/master/plugins/ets/runtime/ets_libbase_runtime.yaml#663).
     *
     * ECMA reference: https://tc39.es/ecma262/multipage/numbers-and-dates.html#sec-number.parseint
     *
    */
    public static parseInt(s: String, r: double): double {
        if (!Double.isFinite(r)) {
            r = 0.0;
        }
        if ((r < 2.0 || r > 36.0) && r != 0.0) {
            return NaN;
        } else {
            return Double.parseIntCore(s.trim(), Double.toInt(r));
        }
    }

    /**
     * parseInt(String, int) parses from String an integer of specified radix
     *
     * @param s the string to convert
     * @param r the radix of conversion; should be [2, 36]; 0 assumed to be 10
     *
     * @returns the result of parsing
     *
     * @note
     * If args ('10', 1) -> thrown ArgumentOutOfRangeError, ('10', 37) -> thrown ArgumentOutOfRangeError
     * If args ('10', 2) -> 2
     * If args ('10', 10) -> 10, ('10', 0) -> 10
     * If args ('ff', 16) -> 255
     * etc.
     *
     * @remark
     * Implemented as native function,  @see `parseInt()` intrinsic [declaration](https://gitee.com/openharmony-sig/arkcompiler_runtime_core/blob/master/plugins/ets/runtime/ets_libbase_runtime.yaml#663).
     *
     * ECMA reference: https://tc39.es/ecma262/multipage/numbers-and-dates.html#sec-number.parseint
     *
    */
    public static parseInt(s: String, r: int): double {
        if ((r < 2 || r > 36) && r != 0.0) {
            return NaN;
        } else {
            return Double.parseIntCore(s, r);
        }
    }

    /**
     * parseInt(String) parses from String an integer of radix 10
     *
     * @param s the string to convert
     *
     * @returns the result of parsing
     *
    */
    public static parseInt(s: String): double {
        return Double.parseIntCore(s, -1 as int);
    }

    /**
     * toExponential(double) returns std.core.String representing the underlying double in exponential notation
     *
     * @param d the exponent (rounded to nearest integer); must be in [0, 100]
     *
     * @returns the result of conversion
     *
     * @note
     * If d = new Double(0.25); d.toExponential(2) -> '2.50e-1'
     * If d = new Double(0.25); d.toExponential(2.5) -> '2.50e-1'
     * If d = new Double(0.25); d.toExponential(1) -> '2.5e-1'
     * If d = new Double(12345.01); d.toExponential(10) -> '1.2345010000e+4'
     * If d = new Double(NaN); d.toExponential(10) -> 'NaN';
     * If d = new Double(Double.POSITIVE_INFINITY); d.toExponential(10) -> 'Infinity';
     *                                                                     '-Infinity' for negative
     *
     * @remark
     * Implemented as native function,  @see `toExponential()` intrinsic [declaration](https://gitee.com/openharmony-sig/arkcompiler_runtime_core/blob/master/plugins/ets/runtime/ets_libbase_runtime.yaml#673).
     *
     * ECMA reference: https://tc39.es/ecma262/multipage/doubles-and-dates.html#sec-double.prototype.toexponential
     *
    */
    private native toExponentialImpl(d: double): String;
    public native toExponentialWithNoDigit(): String;

    /**
     * toExponential() returns std.core.String representing the underlying double in exponential notation
     *
     * @returns the result of conversion
     *
    */
    public toExponential(): String {
        return this.toExponentialWithNoDigit();
    }

    /**
     * toExponential() returns std.core.String representing the underlying double in exponential notation
     *
     * @returns the result of conversion
     *
    */
    public toExponential(d?: double): String {
        if (d == undefined) {
            return this.toExponentialWithNoDigit()
        }
        return this.toExponentialImpl(d)
    }

    /**
     * toPrecision(double) returns std.core.String representing the underlying double on the specified precision
     *
     * @param d precision (rounded to nearest integer); must be in [1, 100]
     *
     * @returns the result of conversion
     *
     * @note
     * If d = new Double(0.25); d.toPrecision(4) -> '0.2500'
     * If d = new Double(1.01); d.toPrecision(4.7) -> '1.010'
     * If d = new Double(0.25); d.toPrecision(0) -> thrown ArgumentOutOfRangeError
     * If d = new Double(12345.123455); d.toPrecision(10) -> '12345.12346'
     *
     * @remark
     * Implemented as native function,  @see `toPrecision()` intrinsic [declaration](https://gitee.com/openharmony-sig/arkcompiler_runtime_core/blob/master/plugins/ets/runtime/ets_libbase_runtime.yaml#683).
     *
     * ECMA reference: https://tc39.es/ecma262/multipage/numbers-and-dates.html#sec-number.prototype.toprecision
     *
    */
    public native toPrecision(d: double): String;

    /**
     * toPrecision() returns std.core.String representing the underlying double in exponential notation
     *                       basically, if toPrecision called with no argument it's just toString according
     *                       to spec
     *
     * @returns the result of conversion
     *
    */
    public toPrecision(): String {
        return this.toString();
    }

    /**
     * toFixed(double) returns std.core.String representing the underlying double using fixed-point notation
     *
     * @param d fixed size (integer part); must be in [0, 100]
     *
     * @returns the result of conversion
     *
     * @note
     * If d = new Double(0.1); d.toFixed(0) -> '0'
     * If d = new Double(0.7); d.toFixed(0) -> '1'
     * If d = new Double(0.12345); d.toFixed(1) -> '0.1'
     * If d = new Double(0.12345); d.toFixed(3) -> '0.123'
     * If d = new Double(Double.POSITIVE_INFINITY); d.toFixed(3) -> 'Infinity'
     * If d = new Double(Double.NaN); d.toFixed(3) -> 'NaN'
     * If d = new Double(0.25); d.toFixed(200) -> thrown ArgumentOutOfRangeError
     *
     * @remark
     * Implemented as native function,  @see `toFixed()` intrinsic [declaration](https://gitee.com/openharmony-sig/arkcompiler_runtime_core/blob/master/plugins/ets/runtime/ets_libbase_runtime.yaml#693).
     *
     * ECMA reference: https://tc39.es/ecma262/multipage/numbers-and-dates.html#sec-number.prototype.tofixed
     *
    */
    public native toFixedImpl(d: double): String;

    /**
     * toFixed(double) returns std.core.String representing the underlying double using fixed-point notation
     *
     * @returns the result of conversion
     *
    */
    public toFixed(): String {
        return this.toFixed(0);
    }

    /**
     * toFixed(double) returns std.core.String representing the underlying double using fixed-point notation
     *
     * @returns the result of conversion
     *
    */
    public toFixed(d?: double): String {
        if (d == undefined) {
            return this.toFixedImpl(0)
        }
        return this.toFixedImpl(d)
    }

    /**
     * Converts bit representation to corresponding IEEE-754 floating point representation
     * @param bits bits to convert
     *
     * @returns double - converted value
     * @tag arkts
     */
    public static native bitCastFromLong(bits: long): double

    /**
     * Converts IEEE-754 floating point representation to corresponding bit representation
     * @param val value to convert
     *
     * @returns long - bit representation
     * @tag arkts
     */
    public static native bitCastToLong(val: double): long

    /**
     * numberFromString(String) converts std.core.String to double
     *
     * @param s the string to convert
     *
     * @returns the result of conversion
     *
     * @note
     * If arg is '+Infinity', 'Infinity' or '-Infinity', return value is `inf` or `-inf` respectively.
     * If arg is '+0' or '-0', return value is 0 or -0.
     * If arg has leading zeroes, it's ignored: '0001.5' -> 1.5, '-0001.5' -> -1.5
     * If arg starts from '.', leading zero is implied: '.5' -> 0.5, '-.5' -> -0.5
     * If arg successfully parsed, trailing non-digits cause return value is NaN: '-.6ffg' -> -NaN
     * If arg can not be parsed into a number, NaN is returned
     *
     *
     * ECMA reference: https://tc39.es/ecma262/multipage/numbers-and-dates.html#sec-number-constructor-number-value
     */
    private static native numberFromString(s: String): double;
}<|MERGE_RESOLUTION|>--- conflicted
+++ resolved
@@ -199,8 +199,6 @@
      */
     public override toByte(): byte {
         return this.value.toByte();
-<<<<<<< HEAD
-=======
     }
 
     /**
@@ -213,7 +211,6 @@
      */
     public override byteValue(): byte {
         return this.toByte();
->>>>>>> a77d6327
     }
 
     /**
@@ -224,8 +221,6 @@
      */
     public override toShort(): short {
         return this.value.toShort();
-<<<<<<< HEAD
-=======
     }
 
     /**
@@ -238,7 +233,6 @@
      */
     public override shortValue(): short {
         return this.toShort();
->>>>>>> a77d6327
     }
 
     /**
@@ -249,8 +243,6 @@
      */
     public override toInt(): int {
         return this.value.toInt();
-<<<<<<< HEAD
-=======
     }
 
     /**
@@ -263,7 +255,6 @@
      */
     public override intValue(): int {
         return this.toInt();
->>>>>>> a77d6327
     }
 
     /**
@@ -274,8 +265,6 @@
      */
     public override toLong(): long {
         return this.value.toLong();
-<<<<<<< HEAD
-=======
     }
 
     /**
@@ -288,7 +277,6 @@
      */
     public override longValue(): long {
         return this.toLong();
->>>>>>> a77d6327
     }
 
     /**
@@ -299,8 +287,6 @@
      */
     public override toFloat(): float {
         return this.value.toFloat();
-<<<<<<< HEAD
-=======
     }
 
     /**
@@ -313,7 +299,6 @@
      */
     public override floatValue(): float {
         return this.toFloat();
->>>>>>> a77d6327
     }
 
     /**
@@ -329,13 +314,6 @@
     /**
      * Returns value of this instance
      *
-<<<<<<< HEAD
-     * @returns value as char
-     * @tag arkts
-     */
-    public toChar(): char {
-        return this.value.toChar();
-=======
      * Supportive interface
      *
      * @returns value as double
@@ -343,7 +321,6 @@
      */
     public override doubleValue(): double {
         return this.toDouble();
->>>>>>> a77d6327
     }
 
     /**
@@ -358,19 +335,6 @@
     }
 
     /**
-<<<<<<< HEAD
-     * Returns the primitive as char value
-     *
-     * @param value value to cast
-     *
-     * @returns casted value
-     */
-    public static native toChar(value: double): char;
-
-
-    /**
-=======
->>>>>>> a77d6327
      * Returns the primitive as byte value
      *
      * @param value value to cast
@@ -472,29 +436,11 @@
      */
     public toLocaleString(): String {
         return new Intl.NumberFormat().format(this.value)
-<<<<<<< HEAD
     }
 
     public toLocaleString(locales?: string | Intl.Locale | (string | Intl.Locale)[], options?: Intl.NumberFormatOptions): string {
         const formatter = new Intl.NumberFormat(intlLocalesToLanguageTags(locales), options)
         return formatter.format(this.value)
-    }
-
-    /**
-     * Returns a hash code (integer representation) for this instance
-     *
-     * @returns representation of this instance
-     * @tag arkts
-     */
-    public override $_hashCode(): int {
-        return this.toInt();
-=======
-    }
-
-    public toLocaleString(locales?: string | Intl.Locale | (string | Intl.Locale)[], options?: Intl.NumberFormatOptions): string {
-        const formatter = new Intl.NumberFormat(intlLocalesToLanguageTags(locales), options)
-        return formatter.format(this.value)
->>>>>>> a77d6327
     }
 
     /**
