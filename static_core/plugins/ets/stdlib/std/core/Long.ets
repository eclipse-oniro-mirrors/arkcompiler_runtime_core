/*
 * Copyright (c) 2021-2025 Huawei Device Co., Ltd.
 * Licensed under the Apache License, Version 2.0 (the "License");
 * you may not use this file except in compliance with the License.
 * You may obtain a copy of the License at
 *
 * http://www.apache.org/licenses/LICENSE-2.0
 *
 * Unless required by applicable law or agreed to in writing, software
 * distributed under the License is distributed on an "AS IS" BASIS,
 * WITHOUT WARRANTIES OR CONDITIONS OF ANY KIND, either express or implied.
 * See the License for the specific language governing permissions and
 * limitations under the License.
 */

package std.core;

/**
 * Represents boxed long value and related operations
 */
export final class Long extends Integral implements Comparable<Long> {
    private value: long;

    /**
     * Constructs a new Long instance with initial value zero
     */
    public constructor() {
        this.value = 0;
    }

    /**
     * Constructs a new Long instance with provided initial value
     *
     * @param value the initial value
     */
    public constructor(value: long) {
        this.value = value;
    }

    /**
     * Returns value of this instance as a primitive
     *
     * @returns value of this instance
     */
    public unboxed(): long {
        return this.value;
    }

    /**
     * Returns boxed representation of the primitive
     *
     * @param value value to box
     *
     * @returns boxed value
     */
    public static valueOf(value: long): Long {
        // TODO(ivan-tyulyandin): caching is possible
        return new Long(value);
    }

    /**
     * Minimal value that this type can have as a long
     */
    public static MIN_VALUE: long = -9223372036854775808;

    /**
     * Maximal value that this type can have as a long
     */
    public static MAX_VALUE: long = 9223372036854775807;

    /**
     * Size of this type in bits
     */
    public static BIT_SIZE: byte = 64;

    /**
     * Size of this type in bytes
     */
    public static BYTE_SIZE: byte = 8;

    /**
     * Returns value of this instance
     *
     * @returns value as long
     */
    public override toByte(): byte {
        return this.value.toByte();
<<<<<<< HEAD
=======
    }

    /**
     * Returns value of this instance
     *
     * Supportive interface
     *
     * @returns value as byte
     */
    public override byteValue(): byte {
        return this.toByte();
>>>>>>> a77d6327
    }

    /**
     * Returns value of this instance
     *
     * @returns value as short
     */
    public override toShort(): short {
        return this.value.toShort();
<<<<<<< HEAD
=======
    }

    /**
     * Returns value of this instance
     *
     * Supportive interface
     *
     * @returns value as short
     */
    public override shortValue(): short {
        return this.toShort();
    }

    /**
     * Returns value of this instance
     *
     * @returns value as int
     */
    public override toInt(): int {
        return this.value.toInt();
>>>>>>> a77d6327
    }

    /**
     * Returns value of this instance
     *
     * Supportive interface
     *
     * @returns value as int
     */
<<<<<<< HEAD
    public override toInt(): int {
        return this.value.toInt();
=======
    public override intValue(): int {
        return this.toInt();
>>>>>>> a77d6327
    }

    /**
     * Returns value of this instance
     *
     * @returns value as long
     */
    public override toLong(): long {
        return this.value;
    }

    /**
     * Returns value of this instance
     *
     * Supportive interface
     *
     * @returns value as long
     */
    public override longValue(): long {
        return this.toLong();
    }

    /**
     * Returns value of this instance
     *
     * @returns value as long
     */
    public override toFloat(): float {
<<<<<<< HEAD
        return Long.toFloat(this.value);
=======
        return this.value.toFloat();
    }

    /**
     * Returns value of this instance
     *
     * Supportive interface
     *
     * @returns value as float
     */
    public override floatValue(): float {
        return this.toFloat();
    }

    /**
     * Returns value of this instance
     *
     * @returns value as double
     */
    public override toDouble(): double {
        return this.value.toDouble();
>>>>>>> a77d6327
    }

    /**
     * Returns value of this instance
     *
     * Supportive interface
     *
     * @returns value as double
     */
<<<<<<< HEAD
    public override toDouble(): double {
        return this.value.toDouble();
=======
    public override doubleValue(): double {
        return this.toDouble();
>>>>>>> a77d6327
    }

    /**
     * Returns value of this instance
     *
     * @returns value as char
     */
    public toChar(): char {
        return this.value.toChar();
    }

    /**
     * Returns the primitive as byte value
     *
     * @param value value to cast
     *
     * @returns casted value
     */
    public static native toByte(value: long): byte;

    /**
     * Returns the primitive as short value
     *
     * @param value value to cast
     *
     * @returns casted value
     */
    public static native toShort(value: long): short;

    /**
     * Returns the primitive as int value
     *
     * @param value value to cast
     *
     * @returns casted value
     */
    public static native toInt(value: long): int;

    /**
     * Returns the primitive as float value
     *
     * @param value value to cast
     *
     * @returns casted value
     */
    public static native toFloat(value: long): float;

    /**
     * Returns the primitive as double value
     *
     * @param value value to cast
     *
     * @returns casted value
     */
    public static native toDouble(value: long): double;

    /**
     * Returns the primitive as char value
     *
     * @param value value to cast
     *
     * @returns casted value
     */
    public static native toChar(value: long): char;

    /**
     * Returns the primitive as long value
     *
     * @param value value to cast
     *
     * @returns casted value
     */
    public static toLong(value: long): long {
        return value;
    }

    /**
     * Compares this instance to other Long object
     * The result is less than 0 if this instance lesser than provided object
     * 0 if they are equal
     * and greater than 0 otherwise.
     *
     * @param other Long object to compare with
     *
     * @returns result of the comparison
     */
    public override compareTo(other: Long): int {
        return (this.value - other.unboxed()).toInt();
    }

    /**
     * Converts this object to a string
     *
     * @returns result of the conversion
     */
    public override toString(): String {
        return StringBuilder.toString(this.value);
    }

    /**
     * Converts this object to a string
     *
     * @returns result of the conversion
     */
    public toString(radix: number): string {
        if (radix.toInt() < 2 || radix.toInt() > 36) {
            throw new RangeError('Radix must be between 2 and 36');
        }
        if (this.value == 0) {
            return '0';
        }
        const chars = '0123456789abcdefghijklmnopqrstuvwxyz';
        let val = this.value;
        let negative: boolean = (val < 0);
        let digitsNum = (log(abs(val)) / log(radix.toInt()) + 1).toInt();
        if (negative) {
            ++digitsNum;
        }
        let data : FixedArray<char> = new char[digitsNum];
        let curPlace = digitsNum - 1;
        while (val != 0) {
            let remainder = val % radix.toInt();
            if (negative) {
                remainder = -remainder;
            }
            data[curPlace] = chars.charAt(remainder.toInt());
            val /= radix.toInt();
            curPlace -= 1;
        }
        if (negative) {
            data[0] = c'-';
        }
        return new String(data);
    }

    /**
<<<<<<< HEAD
     * Returns a hash code (integer representation) for this instance
     *
     * @returns representation of this instance
     */
    public override $_hashCode(): int {
        return this.toInt();
    }

    /**
=======
>>>>>>> a77d6327
    * Checks for equality this instance with provided object, treated as a Long
    *
    * @param other object to be checked against
    *
    * @returns true if provided object and this instance have same value, false otherwise
    * Returns false if type of provided object is not the same as this type
    */
    public equals(other: NullishType): boolean {
        if (this === other) {
            return true
        }

        if (!(other instanceof Long)) {
            return false
        }

        return this.value == (other as Long).value
    }

    /**
     * Performs integral addition of this instance with provided one, returns the result as new instance
     *
     * @param other Right hand side of the addition
     *
     * @returns Result of the addition
     */
    public add(other: Long): Long {
        return Long.valueOf((this.value + other.toLong()) as long)
    }

    /**
     * Performs integral subtraction of this instance with provided one, returns the result as new instance
     *
     * @param other Right hand side of the subtraction
     *
     * @returns Result of the subtraction
     */
    public sub(other: Long): Long {
        return Long.valueOf((this.value - other.toLong()) as long)
    }

    /**
     * Performs integral multiplication of this instance with provided one, returns the result as new instance
     *
     * @param other Right hand side of the multiplication
     *
     * @returns Result of the multiplication
     */
    public mul(other: Long): Long {
        return Long.valueOf((this.value * other.toLong()) as long)
    }

    /**
     * Performs integral division of this instance with provided one, returns the result as new instance
     *
     * @param other Right hand side of the division
     *
     * @returns Result of the division
     */
    public div(other: Long): Long {
        return Long.valueOf((this.value / other.toLong()) as long)
    }

    /**
     * Checks if this instance value is less than value of provided instance
     *
     * @param other Right hand side of the comparison
     *
     * @returns true if this value is less than provided, false otherwise
     */
    public isLessThan(other: Long): boolean {
        return this.value < other.toLong();
    }

    /**
     * Checks if this instance value is less than or equal to value of provided instance
     *
     * @param other Right hand side of the comparison
     *
     * @returns true if this value is less than or equal to provided, false otherwise
     */
    public isLessEqualThan(other: Long): boolean {
        return this.value <= other.toLong();
    }

    /**
     * Checks if this instance value is greater than value of provided instance
     *
     * @param other Right hand side of the comparison
     *
     * @returns true if this value is greater than provided, false otherwise
     */
    public isGreaterThan(other: Long): boolean {
        return this.value > other.toLong();
    }

    /**
     * Checks if this instance value is greater than or equal to value of provided instance
     *
     * @param other Right hand side of the comparison
     *
     * @returns true if this value is greater than or equal to provided, false otherwise
     */
    public isGreaterEqualThan(other: Long): boolean {
        return this.value >= other.toLong();
<<<<<<< HEAD
    }

    /**
     * Creates a Long instance based on JSONValue
     *
     * @param json: JSONValue - a JSON representation
     *
     * @throws JSONTypeError if json does not encode a valid long
     *
     * @returns Long - long value decoded from JSON
     */
    public createFromJSONValue(json: JSONValue): Long {
        if (json instanceof JSONNumber) {
            let num = (json as JSONNumber).value
            if (Double.isInteger(num) && Long.MIN_VALUE <= num && num <= Long.MAX_VALUE) {
                return Long.valueOf(Double.toLong(num))
            }
        }
        throw new JSONTypeError("Cannot create Long from JSON", new ErrorOptions(json as Object))
=======
>>>>>>> a77d6327
    }
}<|MERGE_RESOLUTION|>--- conflicted
+++ resolved
@@ -85,8 +85,6 @@
      */
     public override toByte(): byte {
         return this.value.toByte();
-<<<<<<< HEAD
-=======
     }
 
     /**
@@ -98,7 +96,6 @@
      */
     public override byteValue(): byte {
         return this.toByte();
->>>>>>> a77d6327
     }
 
     /**
@@ -108,8 +105,6 @@
      */
     public override toShort(): short {
         return this.value.toShort();
-<<<<<<< HEAD
-=======
     }
 
     /**
@@ -130,7 +125,6 @@
      */
     public override toInt(): int {
         return this.value.toInt();
->>>>>>> a77d6327
     }
 
     /**
@@ -140,13 +134,8 @@
      *
      * @returns value as int
      */
-<<<<<<< HEAD
-    public override toInt(): int {
-        return this.value.toInt();
-=======
     public override intValue(): int {
         return this.toInt();
->>>>>>> a77d6327
     }
 
     /**
@@ -175,9 +164,6 @@
      * @returns value as long
      */
     public override toFloat(): float {
-<<<<<<< HEAD
-        return Long.toFloat(this.value);
-=======
         return this.value.toFloat();
     }
 
@@ -199,7 +185,6 @@
      */
     public override toDouble(): double {
         return this.value.toDouble();
->>>>>>> a77d6327
     }
 
     /**
@@ -209,13 +194,8 @@
      *
      * @returns value as double
      */
-<<<<<<< HEAD
-    public override toDouble(): double {
-        return this.value.toDouble();
-=======
     public override doubleValue(): double {
         return this.toDouble();
->>>>>>> a77d6327
     }
 
     /**
@@ -352,18 +332,6 @@
     }
 
     /**
-<<<<<<< HEAD
-     * Returns a hash code (integer representation) for this instance
-     *
-     * @returns representation of this instance
-     */
-    public override $_hashCode(): int {
-        return this.toInt();
-    }
-
-    /**
-=======
->>>>>>> a77d6327
     * Checks for equality this instance with provided object, treated as a Long
     *
     * @param other object to be checked against
@@ -469,27 +437,5 @@
      */
     public isGreaterEqualThan(other: Long): boolean {
         return this.value >= other.toLong();
-<<<<<<< HEAD
-    }
-
-    /**
-     * Creates a Long instance based on JSONValue
-     *
-     * @param json: JSONValue - a JSON representation
-     *
-     * @throws JSONTypeError if json does not encode a valid long
-     *
-     * @returns Long - long value decoded from JSON
-     */
-    public createFromJSONValue(json: JSONValue): Long {
-        if (json instanceof JSONNumber) {
-            let num = (json as JSONNumber).value
-            if (Double.isInteger(num) && Long.MIN_VALUE <= num && num <= Long.MAX_VALUE) {
-                return Long.valueOf(Double.toLong(num))
-            }
-        }
-        throw new JSONTypeError("Cannot create Long from JSON", new ErrorOptions(json as Object))
-=======
->>>>>>> a77d6327
     }
 }