/*
 * Copyright (c) 2021-2025 Huawei Device Co., Ltd.
 * Licensed under the Apache License, Version 2.0 (the "License");
 * you may not use this file except in compliance with the License.
 * You may obtain a copy of the License at
 *
 * http://www.apache.org/licenses/LICENSE-2.0
 *
 * Unless required by applicable law or agreed to in writing, software
 * distributed under the License is distributed on an "AS IS" BASIS,
 * WITHOUT WARRANTIES OR CONDITIONS OF ANY KIND, either express or implied.
 * See the License for the specific language governing permissions and
 * limitations under the License.
 */

package std.core;

/**
 * Represents boxed short value and related operations
 */
export final class Short extends Integral implements Comparable<Short> {
    private value: short;

    /**
     * Constructs a new Short instance with initial value zero
     */
    public constructor() {
        this.value = 0;
    }

    /**
     * Constructs a new Short instance with provided initial value
     *
     * @param value the initial value
     */
    public constructor(value: short) {
        this.value = value;
    }

    /**
     * Returns boxed representation of the primitive
     *
     * @param value value to box
     *
     * @returns boxed value
     */
    public static valueOf(value: short): Short {
        // TODO(ivan-tyulyandin): caching is possible
        return new Short(value);
    }

    /**
     * Minimal value that this type can have as an shortegral
     */
    public static MIN_VALUE: short = -32768;

    /**
     * Maximal value that this type can have as an shortegral
     */
    public static MAX_VALUE: short = 32767;

    /**
     * Size of this type in bits
     */
    public static BIT_SIZE: byte = 16;

    /**
     * Size of this type in bytes
     */
    public static BYTE_SIZE: byte = 2;

    /**
     * Returns value of this instance
     *
     * @returns value as short
     */
    public override toByte(): byte {
        return (this.value).toByte();
    }

    /**
     * Returns value of this instance
     *
     * Supportive interface
     *
     * @returns value as byte
     */
    public override byteValue(): byte {
        return this.toByte();
    }

    /**
     * Returns value of this instance
     *
     * @returns value as short
     */
    public override toShort(): short {
        return this.value;
    }

    /**
     * Returns value of this instance
     *
     * Supportive interface
     *
     * @returns value as short
     */
    public override shortValue(): short {
        return this.toShort();
    }

    /**
     * Returns value of this instance
     *
     * @returns value as int
     */
    public override toInt(): int {
        return Short.toInt(this.value);
    }

    /**
     * Returns value of this instance
     *
     * Supportive interface
     *
     * @returns value as int
     */
    public override intValue(): int {
        return this.toInt();
    }

    /**
     * Returns value of this instance
     *
     * @returns value as long
     */
    public override toLong(): long {
        return this.value.toLong();
    }

    /**
     * Returns value of this instance
     *
     * Supportive interface
     *
     * @returns value as long
     */
    public override longValue(): long {
        return this.toLong();
    }

    /**
     * Returns value of this instance
     *
     * @returns value as float
     */
    public override toFloat(): float {
        return this.value.toFloat();
    }

    /**
     * Returns value of this instance
     *
     * Supportive interface
     *
     * @returns value as float
     */
    public override floatValue(): float {
        return this.toFloat();
    }

    /**
     * Returns value of this instance
     *
     * @returns value as double
     */
    public override toDouble(): double {
        return Short.toDouble(this.value);
    }

    /**
     * Returns value of this instance
     *
     * Supportive interface
     *
     * @returns value as double
     */
    public override doubleValue(): double {
        return this.toDouble();
    }

    /**
     * Returns value of this instance
     *
     * @returns value as char
     */
    public toChar(): char {
        return this.value.toChar();
    }

    /**
     * Returns the primitive as byte value
     *
     * @param value value to cast
     *
     * @returns casted value
     */
    public static native toByte(value: short): byte;

    /**
     * Returns the primitive as int value
     *
     * @param value value to cast
     *
     * @returns casted value
     */
    public static native toInt(value: short): int;

    /**
     * Returns the primitive as long value
     *
     * @param value value to cast
     *
     * @returns casted value
     */
    public static native toLong(value: short): long;

    /**
     * Returns the primitive as float value
     *
     * @param value value to cast
     *
     * @returns casted value
     */
    public static native toFloat(value: short): float;

    /**
     * Returns the primitive as double value
     *
     * @param value value to cast
     *
     * @returns casted value
     */
    public static native toDouble(value: short): double;

    /**
     * Returns the primitive as char value
     *
     * @param value value to cast
     *
     * @returns casted value
     */
    public static native toChar(value: short): char;

    /**
     * Returns the primitive as short value
     *
     * @param value value to cast
     *
     * @returns casted value
     */
    public static toShort(value: short): short {
        return value;
    }

    /**
     * Compares this instance to other Short object
     * The result is less than 0 if this instance lesser than provided object
     * 0 if they are equal
     * and greater than 0 otherwise.
     *
     * @param other Short object to compare with
     *
     * @returns result of the comparison, -1 if this instance is less than provided object, 0 if equal, 1 if greater
     */
    public override compareTo(other: Short): int {
<<<<<<< HEAD
        return this.toInt() - other.toInt();
=======
        if (this.value < other) {
            return -1;
        }
        if (this.value == other) {
            return 0;
        }
        return 1;
>>>>>>> aad9f664
    }

    /**
     * Converts the primitive to a string
     *
     * @param v value to be converted
     *
     * @returns result of the conversion
     */
    public static toString(v: short): string {
        return StringBuilder.toString(v);
    }

    /**
     * Converts this object to a string
     *
     * @returns result of the conversion
     */
    public override toString(): String {
        return StringBuilder.toString(this.value);
    }

    /**
<<<<<<< HEAD
=======
     * Converts this object to a string
     *
     * @returns result of the conversion
     */
    public toString(radix: number): string {
        return (new Long(this.value)).toString(radix);
    }

    /**
>>>>>>> aad9f664
    * Checks for equality this instance with provided object, treated as a Short
    *
    * @param other object to be checked against
    *
    * @returns true if provided object and this instance have same value, false otherwise
    * Returns false if type of provided object is not the same as this type
    */
    public equals(other: Any): boolean {
        if (this === other) {
            return true
        }

        if (!(other instanceof Short)) {
            return false
        }

        return this.value == (other as Short).value
    }

     /**
     * Converts this object to a locale-specific string representation
     *
     * @returns result of the locale-specific conversion
     */
    public toLocaleString(): String {
        return new Intl.NumberFormat().format(this.value)
    }

    /**
     * Performs shortegral addition of this instance with provided one, returns the result as new instance
     *
     * @param other Right hand side of the addition
     *
     * @returns Result of the addition
     */
    public add(other: Short): Short {
        return Short.valueOf((this.value + other.toShort()).toShort())
    }

    /**
     * Performs shortegral subtraction of this instance with provided one, returns the result as new instance
     *
     * @param other Right hand side of the subtraction
     *
     * @returns Result of the subtraction
     */
    public sub(other: Short): Short {
        return Short.valueOf((this.value - other.toShort()).toShort())
    }

    /**
     * Performs shortegral multiplication of this instance with provided one, returns the result as new instance
     *
     * @param other Right hand side of the multiplication
     *
     * @returns Result of the multiplication
     */
    public mul(other: Short): Short {
        return Short.valueOf((this.value * other.toShort()).toShort())
    }

    /**
     * Performs shortegral division of this instance with provided one, returns the result as new instance
     *
     * @param other Right hand side of the division
     *
     * @returns Result of the division
     */
    public div(other: Short): Short {
        return Short.valueOf((this.value / other.toShort()).toShort())
    }

    /**
     * Checks if this instance value is less than value of provided instance
     *
     * @param other Right hand side of the comparison
     *
     * @returns true if this value is less than provided, false otherwise
     */
    public isLessThan(other: Short): boolean {
        return this.value < other.toShort();
    }

    /**
     * Checks if this instance value is less than or equal to value of provided instance
     *
     * @param other Right hand side of the comparison
     *
     * @returns true if this value is less than or equal to provided, false otherwise
     */
    public isLessEqualThan(other: Short): boolean {
        return this.value <= other.toShort();
    }

    /**
     * Checks if this instance value is greater than value of provided instance
     *
     * @param other Right hand side of the comparison
     *
     * @returns true if this value is greater than provided, false otherwise
     */
    public isGreaterThan(other: Short): boolean {
        return this.value > other.toShort();
    }

    /**
     * Checks if this instance value is greater than or equal to value of provided instance
     *
     * @param other Right hand side of the comparison
     *
     * @returns true if this value is greater than or equal to provided, false otherwise
     */
    public isGreaterEqualThan(other: Short): boolean {
        return this.value >= other.toShort();
    }
}<|MERGE_RESOLUTION|>--- conflicted
+++ resolved
@@ -274,9 +274,6 @@
      * @returns result of the comparison, -1 if this instance is less than provided object, 0 if equal, 1 if greater
      */
     public override compareTo(other: Short): int {
-<<<<<<< HEAD
-        return this.toInt() - other.toInt();
-=======
         if (this.value < other) {
             return -1;
         }
@@ -284,7 +281,6 @@
             return 0;
         }
         return 1;
->>>>>>> aad9f664
     }
 
     /**
@@ -308,8 +304,6 @@
     }
 
     /**
-<<<<<<< HEAD
-=======
      * Converts this object to a string
      *
      * @returns result of the conversion
@@ -319,7 +313,6 @@
     }
 
     /**
->>>>>>> aad9f664
     * Checks for equality this instance with provided object, treated as a Short
     *
     * @param other object to be checked against
