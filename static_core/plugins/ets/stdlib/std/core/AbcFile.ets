/*
 * Copyright (c) 2025 Huawei Device Co., Ltd.
 * Licensed under the Apache License, Version 2.0 (the "License");
 * you may not use this file except in compliance with the License.
 * You may obtain a copy of the License at
 *
 * http://www.apache.org/licenses/LICENSE-2.0
 *
 * Unless required by applicable law or agreed to in writing, software
 * distributed under the License is distributed on an "AS IS" BASIS,
 * WITHOUT WARRANTIES OR CONDITIONS OF ANY KIND, either express or implied.
 * See the License for the specific language governing permissions and
 * limitations under the License.
 */

package std.core;

/**
 * @class Represents ABC file.
 * Intended to be used by AbcRuntimeLinker and other platform extensions.
 */
final class AbcFile {
    private fileHandlePtr: long;

    private constructor() {
        throw new Error("Constructor called");
    }

    /**
     * Loads ABC file.
     *
     * @param runtimeLinker which the opened file will correspond to.
     *
     * @param path to ABC file.
     *
     * @returns instance of loaded AbcFile.
     *
     * @throws errors happened on loading ABC file.
     */
    public static native loadAbcFile(runtimeLinker: RuntimeLinker, path: string): AbcFile;

    /**
     * Loads ABC file from memory.
     *
     * @param runtimeLinker which the opened file will correspond to.
     *
     * @param rawFile byte array containing the ABC file contents.
     *
     * @returns instance of loaded AbcFile.
     *
     * @throws errors happened on loading ABC file.
     */
<<<<<<< HEAD
    public static native loadFromMemoryImpl(runtimeLinker: RuntimeLinker, rawFile: FixedArray<byte>): AbcFile;
    public static loadFromMemory(runtimeLinker: RuntimeLinker, rawFile: byte[]): AbcFile {
        let localFixed: FixedArray<byte> = new byte[rawFile.length]
        for (let i = 0; i < rawFile.length; i++) {
            localFixed[i] = rawFile[i];
        }
        return AbcFile.loadFromMemoryImpl(runtimeLinker, localFixed);
    }
=======
    public static native loadFromMemory(runtimeLinker: RuntimeLinker, rawFile: FixedArray<byte>): AbcFile;
>>>>>>> a77d6327

    /**
     * Loads class from ABC file.
     *
     * @param runtimeLinker which the opened file will correspond to.
     *
     * @param path to ABC file.
     *
     * @returns loaded Class if it was found in the file, undefined otherwise.
     *
     * @throws errors happened during class initialization.
     */
    public native loadClass(runtimeLinker: RuntimeLinker, clsName: string, init: boolean): Class | undefined;

    public native getFilename(): string;
}

export class AbcFileNotFoundError extends LinkerError {
    constructor(message?: String, options?: ErrorOptions) {
        super("AbcFileNotFoundError", message, options)
    }
}<|MERGE_RESOLUTION|>--- conflicted
+++ resolved
@@ -50,18 +50,7 @@
      *
      * @throws errors happened on loading ABC file.
      */
-<<<<<<< HEAD
-    public static native loadFromMemoryImpl(runtimeLinker: RuntimeLinker, rawFile: FixedArray<byte>): AbcFile;
-    public static loadFromMemory(runtimeLinker: RuntimeLinker, rawFile: byte[]): AbcFile {
-        let localFixed: FixedArray<byte> = new byte[rawFile.length]
-        for (let i = 0; i < rawFile.length; i++) {
-            localFixed[i] = rawFile[i];
-        }
-        return AbcFile.loadFromMemoryImpl(runtimeLinker, localFixed);
-    }
-=======
     public static native loadFromMemory(runtimeLinker: RuntimeLinker, rawFile: FixedArray<byte>): AbcFile;
->>>>>>> a77d6327
 
     /**
      * Loads class from ABC file.
