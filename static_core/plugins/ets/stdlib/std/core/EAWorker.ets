--- conflicted
+++ resolved
@@ -16,10 +16,7 @@
 package std.core;
 
 import { launch } from "std/concurrency";
-<<<<<<< HEAD
-=======
 import { InteropSerializeHelper } from "std/interop";
->>>>>>> a77d6327
 
 type Task = () => void;
 type ErrorHandler = (error: Error) => void;
@@ -58,18 +55,12 @@
      * Creates a new worker
      *
      * @param { Task } task will be scheduled on created worker
-<<<<<<< HEAD
-     * @param { boolean } [needInterop=false] true if need to create JS runtime
-     */
-    internal static elaunch(task: Task, needInterop: boolean = false): void {
-=======
      * @param { string } name the name of the worker
      * @param { int } eaworkerNum the current count of the worker
      * @param { boolean } [needInterop=false] true if need to create JS runtime
      * @returns { int } the id of the worker
      */
     internal static elaunch(task: Task,  name: string, eaworkerNum: int, needInterop: boolean = false): int {
->>>>>>> a77d6327
         let eTask = needInterop ? () => { ExclusiveLauncher.asyncCall(task); } : task;
         return ExclusiveLauncher.elaunch(eTask as Object, needInterop, name, eaworkerNum);
     }
@@ -391,15 +382,12 @@
      * @returns { Job<R> } Job that represents the task
      */
     public run<R> (task: Function, ...args: FixedArray<NullishType>): Job<R> {
-<<<<<<< HEAD
-=======
         if (this.isMain) {
             return EAWorker.postToMain<R>(task, ...args);
         }
         if (!this.loopStarted.get()) {
             throw new Error("Can not run task when worker is not started");
         }
->>>>>>> a77d6327
         return this.worker.run<R>(task, ...args);
     }
 
@@ -432,11 +420,6 @@
      * Stop EAWorker
      * This method closes run queue and detaches worker
      * Note: it's required to call join for EAWorker
-<<<<<<< HEAD
-     */
-    public join() {
-        this.worker.join();
-=======
      */
     public join() {
         if (this.isMain) {
@@ -462,7 +445,6 @@
         if (this.loopStarted.get()) {
             this.worker.run<void>(task);
         }
->>>>>>> a77d6327
     }
 
     /**
@@ -492,19 +474,13 @@
 };
 
 interface InternalWorker {
-<<<<<<< HEAD
-
     run<R>(task:Function, ...args:FixedArray<NullishType>): Job<R>;
 
+    start(initialTask?: Task);
+
+    quit();
+
     join();
-=======
-    run<R>(task:Function, ...args:FixedArray<NullishType>): Job<R>;
-
-    start(initialTask?: Task);
-
-    quit();
-
-    join();
 
     setErrorHandler(handler: ErrorHandler);
 
@@ -513,7 +489,6 @@
     getErrorHandler(): ErrorHandler | undefined;
 
     getMessages(): containers.ConcurrentHashMap<concurrency.Message, MessageStatus>;
->>>>>>> a77d6327
 }
 
 class TaskPoster {
@@ -564,23 +539,6 @@
         this.messages = new containers.ConcurrentHashMap<concurrency.Message, MessageStatus>();
     }
 
-<<<<<<< HEAD
-    public run<R>(task:Function, ...args:FixedArray<NullishType>):Job<R> {
-        let job = new CompletableJob<R>();
-        this.initEvent.wait();
-        let wrapperTask = ():R => {
-            return task.unsafeCall(...args) as R;
-        }
-        this.poster!.post((): void => {
-            InteropWorker.asyncCall(() => {
-                try {
-                    job.finish(wrapperTask());
-                } catch(e : Error) {
-                    job.fail(e);
-                }
-            });
-        });
-=======
     getMessages(): containers.ConcurrentHashMap<concurrency.Message, MessageStatus> {
         return this.messages;
     }
@@ -655,7 +613,6 @@
         if (shouldExecute) {
             this.poster!.post(postTask);
         }
->>>>>>> a77d6327
         return job;
     }
 
@@ -718,8 +675,6 @@
         this.taskToMessageMap = new containers.ConcurrentHashMap<Task, concurrency.Message>();
     }
 
-<<<<<<< HEAD
-=======
     start(initialTask?: Task) {
         this.loopStarted = true;
         this.workerId = ExclusiveLauncher.elaunch(() => this.body(), this.name, this.eaworkerNum, false);
@@ -743,21 +698,11 @@
         return this?.workerId;
     }
 
->>>>>>> a77d6327
     public run<T>(task: Function, ...args:FixedArray<NullishType>): Job<T> {
         let job = new CompletableJob<T>();
         let wrapperTask = ():T => {
             return task.unsafeCall(...args) as T;
         }
-<<<<<<< HEAD
-        this.tasks.push((): void => {
-            try {
-                job.finish(wrapperTask());
-            } catch(e : Error){
-                job.fail(e);
-            }
-        });
-=======
 
         let associatedMessage: concurrency.Message | undefined = undefined;
         for (let i = 0; i < args.length; i++) {
@@ -791,7 +736,6 @@
         }
 
         this.tasks.push(taskFunction);
->>>>>>> a77d6327
         return job;
     }
 
@@ -799,8 +743,6 @@
         this.tasks.push(StaticWorker.closingTask);
     }
 
-<<<<<<< HEAD
-=======
     public quit() {
         // clear task queue and exit
         while (this.tasks.size > 0) {
@@ -822,7 +764,6 @@
         });
         return errHandler;
     }
->>>>>>> a77d6327
 
     private body() {
         while (true) {
@@ -830,9 +771,6 @@
             if (task === StaticWorker.closingTask) {
                 break;
             }
-<<<<<<< HEAD
-            launch<void, () => void>(task);
-=======
             let shouldExecute = true;
             let associatedMessage = this.taskToMessageMap.get(task);
             if (associatedMessage !== undefined) {
@@ -846,7 +784,6 @@
             if (shouldExecute) {
                 task(); 
             }
->>>>>>> a77d6327
         }
     }
 }