--- conflicted
+++ resolved
@@ -109,8 +109,4 @@
  * @param path to library to load
  * @param fileName The name of the file, for example: @ohos.bundle.d.ts
  */
-<<<<<<< HEAD
-export native function loadLibraryWithPermissionCheck(path: String, fileName: String): void;
-=======
-export native function loadLibraryWithPermissionCheck(path: String, fileName: String): void
->>>>>>> aad9f664
+export native function loadLibraryWithPermissionCheck(path: String, fileName: String): void