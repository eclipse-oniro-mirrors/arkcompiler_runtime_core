--- conflicted
+++ resolved
@@ -44,10 +44,7 @@
  * The class describes fulfillment result of Promise.allSettled's argument.
  */
 export class PromiseFulfilledResult<T> extends PromiseSettledResultBase {
-<<<<<<< HEAD
-=======
     constructor(){}
->>>>>>> 46f0ea7f
 
     constructor(value: T) {
         this.status = PromiseStatus.fulfilled;
@@ -61,12 +58,9 @@
  * The class describes rejection result of Promise.allSettled's argument.
  */
 export class PromiseRejectedResult extends PromiseSettledResultBase {
-<<<<<<< HEAD
-=======
     constructor(){
         this.reason =  new Error();
     }
->>>>>>> 46f0ea7f
 
     constructor(reason: Error) {
         this.status = PromiseStatus.rejected;
@@ -86,26 +80,6 @@
     }
 
     constructor(callback: (resolve: (value: T|PromiseLike<T>) => void,
-<<<<<<< HEAD
-            reject: (error: NullishType) => void) => void) {
-        // This variable will be remove after changing of reject arg type
-        let shouldTrowCCE: boolean = false;
-        try {
-            callback((value: T|PromiseLike<T>): void => {
-                this.doResolve<T>(value);
-            }, (error: NullishType): void => {
-                if(!(error instanceof Error)) {
-                    shouldTrowCCE = true;
-                } else {
-                    this.rejectImpl(error as Error, false);
-                }
-            });
-        } catch (error: Error) {
-            this.rejectImpl(error, false);
-        }
-        if(shouldTrowCCE) {
-            throw new ClassCastError("Promise must be rejected by Error.");
-=======
             reject: (error: Error) => void) => void) {
         try {
             callback((value: T|PromiseLike<T>): void => {
@@ -115,7 +89,6 @@
             });
         } catch (error: Error) {
             this.rejectImpl(error, false);
->>>>>>> 46f0ea7f
         }
     }
 
@@ -126,11 +99,7 @@
                 if (this.state == Promise.STATE_RESOLVED) {
                     promise.doResolve<U>(onFulfilled());
                 } else {
-<<<<<<< HEAD
-                    promise.rejectImpl(this.value, false);
-=======
                     promise.rejectImpl(this.value as Error, false);
->>>>>>> 46f0ea7f
                 }
             } catch (error: Error) {
                 promise.rejectImpl(error, false);
@@ -149,11 +118,7 @@
                     promise.doResolve<U>(onFulfilled(this.value as T));
                 } else {
                     if (onRejected) {
-<<<<<<< HEAD
-                        promise.doResolve<E>(onRejected(this.value));
-=======
                         promise.doResolve<E>(onRejected(this.value as Error));
->>>>>>> 46f0ea7f
                     } else {
                         promise.rejectImpl(this.value as Error, false);
                     }
@@ -191,17 +156,10 @@
             try {
                 if (this.state == Promise.STATE_REJECTED) {
                     if (onRejected) {
-<<<<<<< HEAD
-                        let res: U|PromiseLike<U> = onRejected(this.value as Object);
-                        promise.doResolve<U>(res);
-                    } else {
-                        promise.rejectImpl(this.value, false);
-=======
                         let res: U|PromiseLike<U> = onRejected(this.value as Error);
                         promise.doResolve<U>(res);
                     } else {
                         promise.rejectImpl(this.value as Error, false);
->>>>>>> 46f0ea7f
                     }
                 } else {
                     promise.doResolve<T>(this.value as T);
@@ -295,11 +253,7 @@
     }
 
     static any<U>(promises: FixedArray<U|PromiseLike<U>|undefined>): Promise<U> {
-<<<<<<< HEAD
-        return new Promise<U>((resolve: (value: U) => void, reject: (error: Object) => void): void => {
-=======
         return new Promise<U>((resolve: (value: U) => void, reject: (error: Error) => void): void => {
->>>>>>> 46f0ea7f
             // This temp object is needed because es2panda cannot change captured primitives
             new AnyPromiseConcurrency<U>(resolve, reject).any(promises);
         });
@@ -314,11 +268,7 @@
     }
 
     static race<U>(promises: FixedArray<U|PromiseLike<U>|undefined>): Promise<U> {
-<<<<<<< HEAD
-        return new Promise<U>((resolve: (value: U) => void, reject: (error: Object) => void): void => {
-=======
         return new Promise<U>((resolve: (value: U) => void, reject: (error: Error) => void): void => {
->>>>>>> 46f0ea7f
             // This temp object is needed because es2panda cannot change captured primitives
             new RacePromiseConcurrency<U>(resolve, reject).race(promises);
         });
@@ -387,17 +337,10 @@
             try{
                 internalPromise.then<void, void>((value: U): void => {
                     thisPromise.resolveImpl(value, true);
-<<<<<<< HEAD
-                }, (error: NullishType): void => {
-                    thisPromise.rejectImpl(error, true);
-                });
-            } catch(error) {
-=======
                 }, (error: Error): void => {
                     thisPromise.rejectImpl(error, true);
                 });
             } catch(error: Error) {
->>>>>>> 46f0ea7f
                 thisPromise.rejectImpl(error, true);
             }
         }
@@ -423,11 +366,7 @@
     public native awaitResolution(): T;
 
     private native resolveImpl<U>(value: U, wasLinked: boolean): void;
-<<<<<<< HEAD
-    private native rejectImpl(error: NullishType, wasLinked: boolean): void;
-=======
     private native rejectImpl(error: Object, wasLinked: boolean): void;
->>>>>>> 46f0ea7f
     private native submitCallback(callback: Object): void;
 
     private static STATE_PENDING = 0;
@@ -480,11 +419,7 @@
             let idx = i;
             this.toPromiseLike(promises[idx]!).then<void, void>((value: T): void => {
                 this.resolveImpl(value, idx);
-<<<<<<< HEAD
-            }, (error: NullishType): void => {
-=======
             }, (error: Error): void => {
->>>>>>> 46f0ea7f
                 this.reject(error as Error);
             });
         }
@@ -521,11 +456,7 @@
             let idx = i;
             this.toPromiseLike(promises[idx]!).then<void, void>((value: T): void => {
                 this.resolveImpl(value as T, idx);
-<<<<<<< HEAD
-            }, (error: NullishType): void => {
-=======
             }, (error: Error): void => {
->>>>>>> 46f0ea7f
                 this.rejectImpl(error as Error, idx);
             });
         }
@@ -575,11 +506,7 @@
             try {
                 this.toPromiseLike(promises[idx]!).then<void, void>((value: T): void => {
                     this.resolveImpl(value as T);
-<<<<<<< HEAD
-                }, (error: NullishType): void => {
-=======
                 }, (error: Error): void => {
->>>>>>> 46f0ea7f
                     this.rejectImpl(error as Error, idx);
                 });
             } catch (e: Error) {
@@ -625,11 +552,7 @@
             let idx = i;
             this.toPromiseLike(promises[idx]!).then<void, void>((value: T): void => {
                 this.resolveImpl(value as T);
-<<<<<<< HEAD
-            }, (error: NullishType): void => {
-=======
             }, (error: Error): void => {
->>>>>>> 46f0ea7f
                 this.rejectImpl(error as Error);
             });
         }
