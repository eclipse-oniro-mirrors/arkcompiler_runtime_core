--- conflicted
+++ resolved
@@ -176,8 +176,6 @@
         return promise;
     }
 
-<<<<<<< HEAD
-=======
     /**
      * Schedule callback to execute after the promise is rejected
      *
@@ -185,7 +183,6 @@
      * @returns { Promise } new promise that will be resolved after the execution of the callback
      *     or rejected or the callback finished with an exception
      */
->>>>>>> a77d6327
     catch<U = never>(onRejected?: (error: Error) => U|PromiseLike<U>): Promise<T|U> {
         let promise = new Promise<T|U>();
         let fn: () => void = (): void => {
@@ -288,8 +285,6 @@
         return p;
     }
 
-<<<<<<< HEAD
-=======
     /**
      * Create a promise that will be resolved after all promises are resolved
      *
@@ -297,7 +292,6 @@
      * @returns { Promise } promise that will be resolved after all promises are resolved with an array of results
      *     or rejected if at least one promise is rejected with the rejection result
      */
->>>>>>> a77d6327
     static all<U>(promises: FixedArray<U|PromiseLike<U>|undefined>): Promise<Array<U>> {
         return new Promise<Array<U>>((resolve: (value: Array<U>) => void, reject: (error: Error) => void): void => {
             new AllPromiseConcurrency<U>(resolve, reject).all(promises);
@@ -319,15 +313,12 @@
         }
     }
 
-<<<<<<< HEAD
-=======
     /**
      * Create a promise that will be resolved after all promises are completed
      *
      * @param promises array of promise-like objects
      * @returns { Promise } promise that will be resolved after all promises are completed with an array of results
      */
->>>>>>> a77d6327
     static allSettled<U>(promises: FixedArray<U|PromiseLike<U>|undefined>): Promise<PromiseSettledResult<U>[]> {
         return new Promise<PromiseSettledResult<U>[]>((resolve: (value: PromiseSettledResult<U>[]) => void, reject: (error: Error) => void): void => {
             // This temp object is needed because es2panda cannot change captured primitives
