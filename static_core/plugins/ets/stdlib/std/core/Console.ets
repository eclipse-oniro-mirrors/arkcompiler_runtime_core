/*
 * Copyright (c) 2021-2025 Huawei Device Co., Ltd.
 * Licensed under the Apache License, Version 2.0 (the "License");
 * you may not use this file except in compliance with the License.
 * You may obtain a copy of the License at
 *
 * http://www.apache.org/licenses/LICENSE-2.0
 *
 * Unless required by applicable law or agreed to in writing, software
 * distributed under the License is distributed on an "AS IS" BASIS,
 * WITHOUT WARRANTIES OR CONDITIONS OF ANY KIND, either express or implied.
 * See the License for the specific language governing permissions and
 * limitations under the License.
 */

package std.core;

/**
 * The maximum depth of printing nested objects
 * Useful for cyclic linked objects
 */
const MAX_CONSOLE_PRINT_DEPTH: int = 10

enum LogLevel {
    DEBUG = 0,
    INFO = 1,
    LOG = 2,
    WARN = 3,
    ERROR = 4,
    PRINTLN = 5,
}

<<<<<<< HEAD
=======
class ColumnMap {
    columnValue:Map<string, Array<string>> = new Map<string, Array<string>>();
    constructor() {}
}

>>>>>>> a77d6327
/**
 * A Console class that provides access to standard output and error streams.
 * Supports printing various data types, timing operations, and indentation management.
 * @export
 * @final
 */
export final class Console {

    /**
     * @section Internal fields
     */
    private lvl2Buf: Map<LogLevel, StringBuilder>

    /**
     * Map to store named timers for performance measurements
     * @private
     */
    private timers: Map<string, long>

    /**
     * Current indentation level for formatted output
     * @private
     */
    private indentationLevel: int = 0;

    /**
     * Number of spaces used for each level of indentation
     * @private
     * @static
     * @readonly
     */
    private static readonly INDENT_SIZE: int = 2;

    /**
     * Represents the space creating the margin for indentation
     * @private
     * @static
     * @readonly
     */
    private static readonly INDENT_MARGIN: string = " ".repeat(Console.INDENT_SIZE)

    /**
     * Map to store named counters for counting operations
     * @private
     */
    private counters: Map<string, int>
<<<<<<< HEAD
=======

    private static tableChars: Map<string, string> = new Map<string,string>([
        ["middleMiddle", "─"],
        ["rowMiddle", "┼"],
        ["topRight", "┐"],
        ["topLeft", "┌"],
        ["leftMiddle", "├"],
        ["topMiddle", "┬"],
        ["bottomRight", "┘"],
        ["bottomLeft", "└"],
        ["bottomMiddle", "┴"],
        ["rightMiddle", "┤"],
        ["left", "│ "],
        ["right", " │"],
        ["middle", " │ "],
    ])
>>>>>>> a77d6327

    /**
     * Internal constructor for Console class
     * @internal
     */
<<<<<<< HEAD
=======
    // NOTE(ekaterinzaytseva): unable to replace internal - used as public
>>>>>>> a77d6327
    internal constructor() {
        this.timers = new Map<string, long>
        this.counters = new Map<string, int>
        this.lvl2Buf = new Map<LogLevel, StringBuilder>
        this.lvl2Buf.set(LogLevel.DEBUG, new StringBuilder)
        this.lvl2Buf.set(LogLevel.INFO, new StringBuilder)
        this.lvl2Buf.set(LogLevel.LOG, new StringBuilder)
        this.lvl2Buf.set(LogLevel.WARN, new StringBuilder)
        this.lvl2Buf.set(LogLevel.ERROR, new StringBuilder)
        this.lvl2Buf.set(LogLevel.PRINTLN, new StringBuilder)
    }

    private native printString(s: String, lvl: int): void;
<<<<<<< HEAD

    private addToBuffer(s: String, level: LogLevel): void {
        if (s.length == 0) {
            return
        }
        let buf = this.lvl2Buf.get(level)!
        buf.append(s)
        // buffering strategies can be applied here based on buf size
        this.printString(buf.toString(), level.valueOf())
        this.lvl2Buf.set(level, new StringBuilder)
    }

    private get indent(): String {
        return Console.INDENT_MARGIN.repeat(this.indentationLevel)
    }

    private static NullishTypeToPrint(o: NullishType): String {
        return Value.of(o).toPrint(MAX_CONSOLE_PRINT_DEPTH)
    }

    /**
     * Implementations for printing primitive types
     * @param {string | boolean | byte | short | char | int | long | float | double | NullishType} i - The value to print
     * @returns {void}
     * @public
     * @deprecated Will be removed in future. Please use log instead
     */
    public print(i: String): void {
        this.addToBuffer(i, LogLevel.PRINTLN)
    };
    public print(i: boolean): void {
        this.addToBuffer(new Boolean(i).toString(), LogLevel.PRINTLN)
    };
    public print(i: byte): void {
        this.addToBuffer(new Byte(i).toString(), LogLevel.PRINTLN)
    };
    public print(i: short): void {
        this.addToBuffer(new Short(i).toString(), LogLevel.PRINTLN)
    };
    public print(i: char): void {
        this.addToBuffer(new Char(i).toString(), LogLevel.PRINTLN)
    };
    public print(i: int): void {
        this.addToBuffer(new Int(i).toString(), LogLevel.PRINTLN)
    };
    public print(i: long): void {
        this.addToBuffer(new Long(i).toString(), LogLevel.PRINTLN)
    };
    public print(i: float): void {
        this.addToBuffer(new Float(i).toString(), LogLevel.PRINTLN)
    }
    public print(i: double): void {
        this.addToBuffer(new Double(i).toString(), LogLevel.PRINTLN)
    }
=======

    private addToBuffer(s: String, level: LogLevel): void {
        if (s.length == 0) {
            return
        }
        let buf = this.lvl2Buf.get(level)!
        buf.append(s)
        // buffering strategies can be applied here based on buf size
        this.printString(buf.toString(), level.valueOf())
        this.lvl2Buf.set(level, new StringBuilder)
    }

    private get indent(): String {
        return Console.INDENT_MARGIN.repeat(this.indentationLevel)
    }

    private static NullishTypeToPrint(o: NullishType): String {
        return reflect.Value.of(o).toPrint(MAX_CONSOLE_PRINT_DEPTH)
    }

    /**
     * Implementations for printing primitive types
     * @param {string | boolean | byte | short | char | int | long | float | double | NullishType} i - The value to print
     * @returns {void}
     * @public
     * @deprecated Will be removed in future. Please use log instead
     */
    public print(i: String): void {
        this.addToBuffer(i, LogLevel.PRINTLN)
    };
    public print(i: boolean): void {
        this.addToBuffer(new Boolean(i).toString(), LogLevel.PRINTLN)
    };
    public print(i: byte): void {
        this.addToBuffer(new Byte(i).toString(), LogLevel.PRINTLN)
    };
    public print(i: short): void {
        this.addToBuffer(new Short(i).toString(), LogLevel.PRINTLN)
    };
    public print(i: char): void {
        this.addToBuffer(new Char(i).toString(), LogLevel.PRINTLN)
    };
    public print(i: int): void {
        this.addToBuffer(new Int(i).toString(), LogLevel.PRINTLN)
    };
    public print(i: long): void {
        this.addToBuffer(new Long(i).toString(), LogLevel.PRINTLN)
    };
    public print(i: float): void {
        this.addToBuffer(new Float(i).toString(), LogLevel.PRINTLN)
    }
    public print(i: double): void {
        this.addToBuffer(new Double(i).toString(), LogLevel.PRINTLN)
    }
>>>>>>> a77d6327
    public print(o: NullishType): void {
        this.print(Console.NullishTypeToPrint(o))
    }

    /**
     * @section Println definitions
     */

    /**
     * Prints a newline
     * @returns {void}
     * @public
     * @deprecated Will be removed in future. Please use log instead
     */
    public println(): void {
        this.print(c'\n')
    }

    /**
     * Prints an object followed by a newline to stdout
     * @param {NullishType | string | boolean | byte | short | char | int | long | float | double} i - The value to print
     * @returns {void}
     * @public
     * @deprecated Will be removed in future. Please use log instead
     */
    public println(i: NullishType): void {
        this.print(i)
        this.println()
    }
    public println(i: String): void {
        this.print(i)
        this.println()
    }
    public println(i: boolean): void {
        this.print(i)
        this.println()
    }
    public println(i: byte): void {
        this.print(i)
        this.println()
    }
    public println(i: short): void {
        this.print(i)
        this.println()
    }
    public println(i: char): void {
        this.print(i)
        this.println()
    }
    public println(i: int): void {
        this.print(i)
        this.println()
    }
    public println(i: long): void {
        this.print(i)
        this.println()
    }
    public println(i: float): void {
        this.print(i)
        this.println()
    }
    public println(i: double): void {
        this.print(i)
        this.println()
    }

    /**
     * @section Console logging API
     */

    /**
     * Implementations for log primitive types to stdout
     * @param {string | boolean | byte | short | char | int | long | NullishType} i - The value to print to stdout
     * @returns {void}
     * @public
     */
    // NOTE(ivan-tyulyandin): overload are added for performance reasons
    // To optimize `debug`, `warn`, `info` and `error` the same technique can be applied
    public log(i: String): void {
        this.addToBuffer(this.indent + i + c'\n', LogLevel.LOG)
    }
    public log(i: boolean): void {
        this.addToBuffer(this.indent + i + c'\n', LogLevel.LOG)
    }
    public log(i: byte): void {
        this.addToBuffer(this.indent + i + c'\n', LogLevel.LOG)
    }
    public log(i: short): void {
        this.addToBuffer(this.indent + i + c'\n', LogLevel.LOG)
    }
    public log(i: char): void {
        this.addToBuffer(this.indent + i + c'\n', LogLevel.LOG)
    }
    public log(i: int): void {
        this.addToBuffer(this.indent + i + c'\n', LogLevel.LOG)
    }
    public log(i: long): void {
        this.addToBuffer(this.indent + i + c'\n', LogLevel.LOG)
    }
    public log(i: float): void {
        this.addToBuffer(this.indent + i + c'\n', LogLevel.LOG)
    }
    public log(i: double): void {
        this.addToBuffer(this.indent + i + c'\n', LogLevel.LOG)
    }
    public log(): void {
        this.addToBuffer("\n", LogLevel.LOG)
    }

    /**
     * @section Variadics
     */

    private printRest(level: LogLevel, ...vals: NullishType[]) {
        let sb = new StringBuilder()

        if (vals.length != 0) {
            sb.append(this.indent)
            const dFst = vals[0]
            const hasFmt = (dFst instanceof String) && (dFst as String).indexOf(c'%') != -1
            if (hasFmt) {
                vals.shift()
                sb.append((new Formatter).format(dFst as String, vals))
            } else {
                sb.append(Console.NullishTypeToPrint(dFst))
                for (let i = 1; i < vals.length; ++i) {
                    sb.append(" " + Console.NullishTypeToPrint(vals[i]))
                }
            }
        }

        sb.append(c'\n')
        this.addToBuffer(sb.toString(), level)
    }

    /**
     * Prints log-level messages
     * If first argument is a string it is treated as a format string
     * @param {...NullishType[]} vals - Variable number of values to be logged
     * @returns {void}
     * @public
     */
    public log(...vals: NullishType[]): void {
        this.printRest(LogLevel.LOG, ...vals)
    }

    /**
     * Prints debug-level messages
     * If first argument is a string it is treated as a format string
     * @param {...NullishType[]} vals - Variable number of values to be logged
     * @returns {void}
     * @public
     */
    public debug(...vals: NullishType[]): void {
        this.printRest(LogLevel.DEBUG, ...vals)
    }

    /**
     * Prints info-level messages
     * If first argument is a string it is treated as a format string
     * @param {...NullishType[]} vals - Variable number of values to be logged
     * @returns {void}
     * @public
     */
    public info(...vals: NullishType[]): void {
        this.printRest(LogLevel.INFO, ...vals)
    }

    /**
     * Prints warn-level messages
     * If first argument is a string it is treated as a format string
     * @param {...NullishType[]} vals - Variable number of values to be logged
     * @returns {void}
     * @public
     */
    public warn(...vals: NullishType[]): void {
        this.printRest(LogLevel.WARN, ...vals)
    }

    /**
     * Prints error-level messages
     * If first argument is a string it is treated as a format string
     * @param {...NullishType[]} vals - Variable number of values to be logged
     * @returns {void}
     * @public
     */
    public error(...vals: NullishType[]): void {
        this.printRest(LogLevel.ERROR, ...vals)
    }

    /**
     * Conditionally prints an error message if the assertion condition is false
     * @param {...NullishType[]} vals - Values to be logged if condition is false.
     * Condition is the first value in vals (if exist)
     * @returns {void}
     * @public
     */
    public assert(...vals: NullishType[]): void {
        if (vals.length == 0) {
            return
        }
        if (!vals[0]) {
            // replace false evaluated condition with no `vals` length changes
            let sb = new StringBuilder("Assertion failed")
            if (vals.length > 1) {
                sb.append(c':')
            }
            vals[0] = sb
            this.error(...vals)
        }
    }


    /**
     * @section Console.count* API
     */

    /**
    * Counts the number of times this method has been called with a specific label
    * Prints the current count to stdout
    * @param {string} [label='default'] - The label to identify this counter
    * @returns {void}
    */
    public count(label?: string): void {
        const key = label ?? 'default'
        const current = this.counters.get(key) ?? 0
        this.counters.set(key, current + 1)
        this.log(`${key}: ${current + 1}`)
    }

    /**
    * Resets the counter for a specific label
    * @param {string} [label='default'] - The label of the counter to reset
    * @returns {void}
    */
    public countReset(label?: string): void {
        const key = label ?? 'default'
        this.counters.delete(key)
    }


    /**
     * @section Console.dir* API
     */


    /**
    * Prints a formatted representation of an object to stdout
    * Filters out properties containing 'field#' in their keys
    * @param {NullishType} obj - The object to inspect
    * @returns {void}
    */
    public dir(obj?: NullishType): void {
        if (obj == null || obj == undefined) {
            return
        }

        // NOTE (templin.konstantin): Internal Fields Filtering
        //
        //  In the current language implementation, objects have an internal representation
        //  where some fields are duplicated with a "field#" prefix. These fields are part
        //  of the internal implementation and should not be displayed when outputting objects.
        //
        //  Example of internal representation:
        //  {
        //     "name": "test",
        //     "field#n": "test",    // Internal field
        //     "age": 25,
        //     "field#m": 25         // Internal field
        //  }
        const filterer = (key: String, value: NullishType): NullishType => {
            if (key.includes("field#")) {
                return undefined;
            }
            return value;
        }

        this.log(JSON.stringify(obj, filterer))
    }

    /**
    * Prints an XML representation of an object to stdout
    * Currently outputs the object as-is
    * @param {NullishType} obj - The object to display as XML
    * @returns {void}
    */
    public dirxml(obj: NullishType): void {
        this.log(obj)
    }


    /**
     * @section Console.group* API
     */


    /**
    * Starts a new logging group with optional label
    * Increases indentation level for subsequent log messages
    * @param {string} [objs] - Data to be printed without additional indent
    * @returns {void}
    */
    public group(...objs: NullishType[]): void {
        if (objs.length != 0) {
            this.log(objs)
        }
        this.indentationLevel++
    }

    /**
    * Ends the current logging group
    * Decreases indentation level for subsequent log messages
    * @returns {void}
    */
    public groupEnd(): void {
        if (this.indentationLevel > 0) {
            this.indentationLevel--
        }
    }

    /**
    * Alias for group() method
    * Creates a collapsed group in environments that support it
    * @param {string} [objs] - Data to be printed without additional indent
    * @returns {void}
    * @see group
    */
    public groupCollapsed(...objs: NullishType[]): void {
        this.group(...objs);
    }

    /**
    * @section Console methods for tabular data display.
    */

    /**
    * Displays an array of objects in tabular format
    * Converts the data to a DataFrame and renders it
    * @param {NullishType[]} data - Array of objects to display as a table
    * @returns {void}
    */
    public table(...data: NullishType[]): void {
        if (data.length == 0) {
            return
        }

        // Note(ivan-tyulyandin): unwrap from Array, workaround for 25264
        // unwrap from Array
        let dat = data[0]!

        const isSimple = (dat == undefined) || (dat == null)
                || (dat instanceof String) || (Object.keys(__narrowAny(dat)!).length == 0)
        if (isSimple) {
            this.log(dat)
            return
        }

        let df: DataFrame | undefined = undefined
        if (dat instanceof ArrayLike) {
            dat = dat as ArrayLike<NullishType>
            let d = new Array<NullishType>(dat.length)
            for (let i = 0; i < d.length; ++i) {
                d[i] = dat[i]
            }
<<<<<<< HEAD
            df = DataFrame.fromObjects(...d)
        } else {
            df = DataFrame.fromObjects(dat)
        }
        df!.display();
=======
            DataFrame.fromObjects(...d)
        } else {
            Console.parseObject(dat)
        }
>>>>>>> a77d6327
    }

    /**
    * @section Console methods for tabular data display.
    */


    /**
    * Starts a timer with an optional label
    * Used to track execution time between time() and timeEnd() calls
    * @param {string} [label='default'] - Label to identify the timer
    * @returns {void}
    * @see timeEnd
    * @see timeLog
    */
    public time(label?: string): void {
        const key = label ?? 'default'
<<<<<<< HEAD
=======
        Console.isNullCharacter(key);
>>>>>>> a77d6327
        if (this.timers.has(key)) {
            this.warn("⚠️ Warning: Label 'default' already exists for console.time()")
            return
        }
        const start = Date.now().toLong()
        this.timers.set(key, start)
    }

    /**
    * Logs the current duration of a running timer without stopping it
    * Prints a warning if the specified timer doesn't exist
    * @param {string} [label='default'] - Label of the timer to check
    * @returns {void}
    * @see time
    */
    public timeLog(label?: string, ...arguments: Object[]): void {
        const key = label ?? 'default'
        Console.isNullCharacter(key);
        const len = arguments.length;
        let result = "";
        const startTime = this.timers.get(key)
        if (startTime === undefined) {
            this.warn(`Timer '${key}' does not exist`)
            return
        }
<<<<<<< HEAD
=======
        for (let i = 0; i < len; i++) {
            result += " ";
            result += arguments[i].toString();
        }
>>>>>>> a77d6327
        const end = Date.now().toLong()
        const duration = end - startTime
        this.log(`${key}: ${duration}ms ${result}`)
    }

    /**
    * Stops a timer and logs its final duration
    * Removes the timer and prints a warning if it doesn't exist
    * @param {string} [label='default'] - Label of the timer to stop
    * @returns {void}
    * @see time
    */
    public timeEnd(label?: string): void {
        if (label != undefined) {
            Console.isNullCharacter(label);
        }
        this.timeLog(label)
        this.timers.delete(label ?? 'default')
    }

    /**
    * Prints the current stack trace with an optional label
    * Skips the first stack frame (the trace call itself)
    * @param {NullishType[]} ...data - args to prints
    * @returns {void}
    */
    public trace(...data: NullishType[]): void {
        this.log("Trace:", data)
        const stackT = StackTrace.provisionStackTrace();
        for (let i = 1; i < stackT.length; ++i) {
            this.log(stackT[i]);
        }
    }

<<<<<<< HEAD
}

=======
    private static isNullCharacter(key: string) {
        if (key.length == 0 || (key[0] == '\0')) {
            throw new Error("Parameter error. The input parameters are invalid, Timer or Counter name must be not null.")
        }
    }

    private static parseObject(...data: NullishType[]): void {
        const dat = data[0];
        const objType = Type.of(dat);
        const objValue = reflect.Value.of(dat);
        if (objType instanceof ClassType) {
            let hasPrimitive = false;
            let columnMap = new ColumnMap();
            const arrayValue = objValue as ClassValue;
            const keyLength = objType.getFieldsNum().toInt();
            let keyArray = new Array<string>();
            let valuesKeyArray:Array<string> = new Array<string>(keyLength).fill("");
            for (let i = 0; i < keyLength; i++) {
                let fieldName = objType.getField(i).getName() as string;
                keyArray.push(fieldName);
                let value = arrayValue.getField(i);
                let valueType = objType.getField(i).getType();
                if (valueType.isPrimitive()) {
                    valuesKeyArray[i] = value.toString();
                    hasPrimitive = true;
                } else {
                    let value = arrayValue.getField(i).getData();
                    Console.parseObjectInner(value, valueType, keyLength, columnMap, i);
                }
            }
            let outputKeysArray = Console.getKeyArray(columnMap);
            let outputValuesArray = Console.getValueArray(columnMap, keyLength, keyArray)
            if (hasPrimitive) {
                Console.setPrimitive(columnMap, keyLength, valuesKeyArray, outputKeysArray,   outputValuesArray);
            }
            let tableResult = Console.graphTable(outputKeysArray, outputValuesArray, keyLength);
            Console.printTable(tableResult);
        } else {
            DataFrame.fromObjects(dat);
        }
    }

    private static parseObjectInner(value: Any, valueType:Type, keyLength: number, columnMap: ColumnMap, index: int): void {
        let initialMap = new Map<string, boolean>();
        let keys:Array<string> = new Array<string>();
        let innerLength: number = 0;
        let innerValue: Array<string> = new Array<string>();
        if (valueType.toString() == "escompat.Array") {
            let innerValueStr = (reflect.Value.of(value)).toPrint(10);
            Console.parseString(innerValueStr, keys, innerValue);
            innerLength = innerValue.length;
        } else if (valueType instanceof ClassType) {
            Console.parseClassType(value, keys, innerValue);
            innerLength = innerValue.length;
        } else if (valueType instanceof InterfaceType) {
            Console.parseClassType(value, keys, innerValue);
            innerLength = innerValue.length;
        }
        Console.setColumnMap(innerLength, initialMap, columnMap, innerValue, keys, keyLength, index);
    }

    private static setColumnMap(innerLength: number, initialMap: Map<string, boolean>, columnMap: ColumnMap, innerValue: Array<string>, keys:Array<string>, keyLength:number, i: int): void {
        for (let j = 0; j < innerLength; j++) {
            let innerKey = keys[j];
            if (!initialMap.has(innerKey)) {
                let mapArrayLen = innerLength > keyLength ? innerLength : keyLength;
                let mapArray = new Array<string>(mapArrayLen).fill("");
                mapArray[i] = innerValue[j];
                columnMap.columnValue.set(innerKey, mapArray);
                initialMap.set(innerKey, true);
            } else {
                let mapTmp: Array<string> = columnMap.columnValue.get(innerKey)!;
                mapTmp[i] = innerValue[j];
                columnMap.columnValue.set(innerKey, mapTmp);
            }
        }
    }

    private static parseString(innerValueStr:string, keys:Array<string>, innerValue:Array<string>):void {
        let stringLen = innerValueStr.length;
        let index = 0;
        for (let i = 0; i < stringLen; ++i) {
            if (innerValueStr[i] <= '9' && innerValueStr[i] >= '0') {
                let num = parseInt(innerValueStr[i]);
                innerValue.push(num.toString());
                keys.push(index.toString());
                index++;
            }
        }
    }

    private static parseClassType(value:Any, keys: Array<string>, innerValue: Array<string>): void {
        const objType = Type.of(value);
        const objValue = reflect.Value.of(value);
        if (objType instanceof ClassType) {
            const arrayValue = objValue as ClassValue;
            const keyLength = objType.getFieldsNum();
            for (let i = 0; i < keyLength; i++) {
                let fieldName = objType.getField(i).getName() as string;
                keys.push(fieldName);
                let values = Console.getValues(arrayValue, i)
                innerValue.push(values);
            }
        }
    }

    private static getValues(arrayValue: ClassValue, i: int): string {
        let str = "";
        let type = Type.of(arrayValue) as ClassType;
        let value = arrayValue.getField(i);
        let valueType = type.getField(i).getType();
        if (valueType.isPrimitive()) {
            str = value.toString();
        } else {
            str = value.toPrint(10);
        }
        return str;
    }

    private static getKeyArray(columnMap: ColumnMap): Array<string> {
        let mapLen = columnMap.columnValue.size;
        let keysArray: Array<string> = new Array<string>();
        for (const key of columnMap.columnValue.keys()) {
            keysArray.push(key);
        }
        let keyLength = mapLen + 1;
        let outputKeysArray:Array<string> = new Array<string>(keyLength);
        outputKeysArray[0] = "(index)";
        for (let i = 0; i < mapLen; i++) {
            outputKeysArray[i + 1] = keysArray[i];
        }
        return outputKeysArray;
    }

    private static getValueArray(columnMap: ColumnMap, length: number, keyArray: Array<string>): Array<string> {
        let mapLen = columnMap.columnValue.size;
        let mapKeys: Array<string> = new Array<string>();
        for (const key of columnMap.columnValue.keys()) {
            mapKeys.push(key);
        }
        let keyLength = mapLen + 1;
        let valueLength = keyLength * length;
        let outputValuesArray:Array<string> = new Array<string>(valueLength);
        let valueIndex = 0;
        for (let i = 0; i < length; i++) {
            let key = keyArray[i];
            outputValuesArray[valueIndex++] = key;
        }
        for (let i = 0; i < mapLen; i++) {
            let innerKey = mapKeys[i];
            let valueArray:Array<string> = columnMap.columnValue.get(innerKey)!;
            for (let j = 0; j < length; j++) {
                if (valueArray[j] != null && valueArray[j] != undefined) {
                    outputValuesArray[valueIndex++] = valueArray[j] as string;
                }
            }
        }
        return outputValuesArray;
    }

    private static setPrimitive(columnMap: ColumnMap, length: number, valuesKeyArray: Array<string>, outputKeysArray: Array<string>, outputValuesArray: Array<string>): void {
        let mapLen = columnMap.columnValue.size;
        let mapKeys: Array<string> = new Array<string>();
        for (const key of columnMap.columnValue.keys()) {
            mapKeys.push(key);
        }
        outputKeysArray.push("Values");
        for (let i = 0; i < length; i++) {
            outputValuesArray.push(valuesKeyArray[i]);
        }
    }

    private static graphTable(head: Array<string>, columns: Array<string>, length: int): Array<string> {
        let columnLen = head.length;
        let columnWidths: Array<number> = new Array<number>(columnLen);
        let rowDivider: Array<string> = new Array<string>(columnLen);
        let tableResult: Array<string> = new Array<string>();
        for (let i = 0; i < columnLen; i++) {
            let stringLen = head[i].length;
            columnWidths[i] = stringLen;
        }
        for (let i = 0; i < columnLen; i++) {
            for (let j = 0; j < length; j++) {
                let element = columns[i * length + j];
                let stringLen = Console.getStringLen(element);
                columnWidths[i] = columnWidths[i] > stringLen ? columnWidths[i] : stringLen;
            }
            let middle: string = Console.tableChars.get("middleMiddle")!;
            rowDivider[i] = Console.stringRepeat(columnWidths[i] + 2, middle);
        }
        let indexRow1: string = Console.tableChars.get("topLeft")! + Console.arrayJoin(rowDivider, Console.tableChars.get("topMiddle")!) + Console.tableChars.get("topRight")!;
        let indexRow2: string = Console.renderHead(head, columnWidths);
        let indexRow3 = Console.tableChars.get("leftMiddle")! + Console.arrayJoin(rowDivider, Console.tableChars.get("rowMiddle")!) + Console.tableChars.get("rightMiddle")!;
        tableResult.push(indexRow1);
        tableResult.push(indexRow2);
        tableResult.push(indexRow3);
        let rows = Console.printRows(columns, columnWidths, length);
        for (let i = 0; i < rows.length; i++) {
            tableResult.push(rows[i]);
        }
        let endRow = Console.tableChars.get("bottomLeft")! + Console.arrayJoin(rowDivider, Console.tableChars.get("bottomMiddle")!) + Console.tableChars.get("bottomRight")!;
        tableResult.push(endRow);
        return tableResult;
    }

    private static getStringLen(str: string):number {
        let length = 0;
        for (let i =0; i < str.length; i++) {
            if (str[i] != "" && str[i] != undefined && str[i] != null) {
                length++;
            }
        }
        return length;
    }

    private static stringRepeat(number: number, tableChars: string): string {
        let divider: string = "";
        let length = number;
        for (let i = 0; i < length; i++) {
            divider += tableChars;
        }
        return divider;
    }

    private static arrayJoin(rowDivider: Array<string>, tableChars: string): string {
        let size = rowDivider.length;
        if (size == 0) {
            return "no rowDivider";
        }
        let result: string = rowDivider[0];
        for (let i = 1; i < size; i++) {
            result += tableChars;
            result += rowDivider[i];
        }
        return result;
    }

    private static renderHead(head: Array<string>, columnWidths: Array<number>) {
        let result = Console.tableChars.get("left")!;
        let length = columnWidths.length;
        for (let i = 0; i < length; i++) {
            let elemStr = head[i];
            let stringLen = elemStr.length;
            let left = (columnWidths[i] - stringLen) / 2;
            let right = columnWidths[i] - stringLen - left;
            result += Console.stringRepeat(left, " ") + elemStr + Console.stringRepeat(right, " ");
            if (i != length - 1) {
                result += Console.tableChars.get("middle")!;
            }
        }
        result += Console.tableChars.get("right")!;
        return result;
    }

    private static printRows(Rows: Array<string>, columnWidths: Array<number>, indexNum: int): Array<string> {
        let rows:Array<string> = new Array<string>();
        let length = columnWidths.length;
        for (let i = 0; i < indexNum; i++) {
            let result:string = Console.tableChars.get("left")!;
            for (let j = 0; j < length; j++) {
                let stringVal = Rows[j * indexNum + i];
                let stringLen = Console.getStringLen(stringVal);
                if (stringLen > 0) {
                    let left:int = ((columnWidths[j] - stringLen) / 2) as int;
                    let right:int = (columnWidths[j] - stringLen - left) as int;
                    result += Console.stringRepeat(left, " ") + stringVal + Console.stringRepeat(right, " ");
                } else {
                    result += Console.stringRepeat(columnWidths[j], " ");
                }
                if (j != length - 1) {
                    result += Console.tableChars.get("middle")!;
                }
            }
            result += Console.tableChars.get("right")!;
            rows.push(result);
        }
        return rows;
    }
    
    private static printTable(tableResult: Array<string>): void {
        let len = tableResult.length;
        for (let i = 0; i < len; i++) {
            console.log(tableResult[i]);
        }
    }
}

>>>>>>> a77d6327
// initialized in _initializerBlock_.ets
export const console: Console;

/**
 * @section Dataframe helpers class for console.table API
 */

/** Column name type alias */
type ColumnName = string;

/** Column value type alias */
type ColumnValue = string;

/** Array of column values type alias */
type ColumnValues = Array<ColumnValue>;

/** Column width type alias */
type ColumnWidth = int;

/**
 * DataFrame class for handling and displaying tabular data
 * Provides functionality to create, manipulate, and render data in a table format
 */
class DataFrame {
    /** Map storing column names and their corresponding values */
    private tableModel: Map<ColumnName, ColumnValues>

    /** Map storing column names and their display widths */
    private columnWidths: Map<ColumnName, ColumnWidth>

    /** Number of rows in the DataFrame */
    private rowsCount: int

    /** Header text for the index column */
    private static readonly headerIndexRow: string = '│ (index) │'

    /** Width of the index column based on header */
    private readonly _indexColumnWidth: int = Double.toInt(DataFrame.headerIndexRow.length);

    /**
     * Creates a new DataFrame with specified columns
     * @param {Array<ColumnName>} columns - Array of column names
     * @ensures All columns are initialized with empty value arrays
     * @ensures Column widths are initialized to the length of column names
     */
    constructor(columns: Array<ColumnName>) {
        this.tableModel = new Map<ColumnName, ColumnValues>();
        this.columnWidths = new Map<ColumnName, ColumnWidth>();
        for (let column of columns) {
            this.tableModel.set(column, new Array<string>());
            this.columnWidths.set(column, column.length.toInt());
        }
        this.rowsCount = 0;
    }

    /**
     * Inserts a new row of data into the DataFrame
     * @param {Map<ColumnName, ColumnValue>} row - Map of column names to values
     * @ensures Column count remains unchanged
     * @ensures Column widths are updated if new values are longer
     */
    public insertRow(row: Map<ColumnName, ColumnValue>) {
        for (let key of this.tableModel.keys()) {
            const value = row.get(key) ?? "-";
            this.tableModel.get(key)!.push(value);
            const currentWidth = this.columnWidths.get(key)!;
            const valueLength = value.length.toInt();
            this.columnWidths.set(key,
                                currentWidth < valueLength
                                ? valueLength
                                : currentWidth);
        }
        this.rowsCount++;
    }

    /**
     * Builds a border row for the table
     * @param {string} char - String to use for the border line
     * @param {string} commonConnector - Character for column separators
     * @param {string} connectorLeft - Character for left border
     * @param {string} connectorRight - Character for right border
     * @returns {string} Formatted border row
     * @private
     */
    private buildBorderRow(
        ch: string,
        commonConnector: string,
        connectorLeft: string,
        connectorRight: string,
    ): string {
        const connLength: int =
            this._indexColumnWidth -
            connectorLeft.length.toInt() -
            connectorRight.length.toInt();
        const conn: string = ch.repeat(connLength);
        let border: string = `${connectorLeft}${conn}${commonConnector}`;
        const keys = Array.from(this.tableModel.keys());
        for (let i = 0; i < keys.length; i++) {
            const colWidth = this.columnWidths.get(keys[i])!;
            if (i != keys.length - 1) {
                border += ch.repeat(colWidth + 2) + commonConnector;
            } else {
                border += ch.repeat(colWidth + 2);
            }
        }
        return `${border}${connectorRight}`;
    }

    /**
     * Builds the header row containing column names
     * @returns {string} Formatted header row
     * @private
     */
    private buildHeaderRow(): string {
        let headerRow: string = DataFrame.headerIndexRow;
        for (const col of this.tableModel.keys()) {
            const colWidth = this.columnWidths.get(col)!;
            headerRow += ` ${col.padEnd(colWidth, ' ')} │`;
        }
        return headerRow;
    }

    /**
     * Builds a data row for the specified index
     * @param {number} rowIndex - Index of the row to build
     * @returns {string} Formatted data row
     * @private
     */
    private buildDataRow(rowIndex: int): string {
        const paddedIndex = `${rowIndex}`.padEnd(this._indexColumnWidth - 4);
        let row: string = `│ ${paddedIndex} │`;
        for (const col of this.tableModel.keys()) {
            const colWidth = this.columnWidths.get(col)!;
            const colContent = this.tableModel.get(col)![rowIndex];
            row += ` ${colContent.padEnd(colWidth)} │`;
        }
        return row;
    }

    /**
     * Renders the DataFrame as an array of strings
     * @returns {Array<String>} Array of formatted table rows
     */
    public render(): Array<String> {
        if (this.tableModel.size == 0) {
            return new Array<string>();
        }

        // row1
        const topBorder = this.buildBorderRow('─', '┬', '┌', '┐');
        // row2
        const separator = this.buildBorderRow('─', '┼', '├', '┤');
        // row3
        const bottomBorder = this.buildBorderRow('─', '┴', '└', '┘');
        // header has 2 rows and footer - 1

        const output = new Array<string>(4 + this.rowsCount);

        // |output| = 0
        output[0] = topBorder
        // |output| = 1
        output[1] = this.buildHeaderRow()
        // |output| = 2
        output[2] = separator
        // |output| = 3

        for (let i = 0; i < this.rowsCount; i++) {
            output[3 + i] = this.buildDataRow(i);
        }
        // |output| = 3 + rowsCount
        output[3 + this.rowsCount] = bottomBorder;
        // |output| = 4 + rowsCount
        return output;
    }

    /**
     * Displays the DataFrame to the console
     * @returns {void}
     */
    public display(): void {
        const rows = this.render();
        for (const row of rows) {
            console.log(row);
        }
    }

    /**
    * Converts an object into a map of string key-value pairs for table representation.
    * Handles various types including primitives, collections, arrays, classes, and functions.
    *
    * @param obj - The object to be converted into table info
    * @returns A Map containing string representations of object properties
    */
    private static getObjectInfoForTable(obj: NullishType): Map<string, string> {
        const mapping = new Map<string, string>();
        const objType = Type.of(obj);
        const objValue = reflect.Value.of(obj);

        // Handle primitive types
        if (obj === null) {
            mapping.set("Values", "null");
        } else if (obj === undefined) {
            mapping.set("Values", "undefined");
        } else if (obj instanceof String) {
            mapping.set("Values", `'${obj}'`);
        } else if (objType.isPrimitive()) {
            mapping.set("Values", `${obj}`);
        }

        // Handle complex types
        else if (obj instanceof Map) {
            const entries = obj.entries();
            for (let entry of entries) {
                mapping.set(`${entry[0]}`, `${entry[1]}`);
            }
        } else if (obj instanceof Set) {
            const values = obj.values();
            let i = 0;
            for (let value of values) {
                mapping.set(`{i}?`, `${value}`);
                i++;
            }
        } else if (objType instanceof ArrayType) {
            const arrayValue = objValue as ArrayValue;
            for (let i = 0; i < arrayValue.getLength(); i++) {
                mapping.set(`${i}`, arrayValue.getElement(i).toPrint(10));
            }
        } else if (objType instanceof ClassType) {
            const arrayValue = objValue as ClassValue;
            for (let i = 0; i < arrayValue.getFieldsNum(); i++) {
                try {
                    let fieldName = objType.getField(i).getName() as string;
                    // NOTE (templin.konstantin): replace internal-representation
                    //  fields like gensym%% with more human-readable field name
                    //  used in interfaces
                    if (fieldName.startsWith("gensym%%")) {
                        fieldName = `Field${i}`;
                    }
                    if (obj instanceof Tuple){
                        fieldName = `${i}`;
                    }
                    mapping.set(
                        fieldName,
                        arrayValue.getField(i).toPrint(10)
                    );
                } catch (e) {
                    continue;
                }
            }
        } else if (objType instanceof FunctionType) {
            mapping.set("Values", `${objType}`);
        } else {
            mapping.set("Values", JSON.stringify(obj))
        }

        return mapping;
    }

    /**
     * Creates a DataFrame from an array of objects
     * @param {NullishType[]} data - Array of objects to convert
     * @static
     */
<<<<<<< HEAD
    public static fromObjects(...data: NullishType[]): DataFrame {
        if (data.length == 0) {
            return new DataFrame(new Array<ColumnName>());
        }
=======
    public static fromObjects(...data: NullishType[]): void {
        let dat = data[0];
        const objType = Type.of(dat);
        const objValue = reflect.Value.of(dat);
>>>>>>> a77d6327
        const columns = new Set<string>();
        const preparedInfo = new Array<Map<string, string>>(data.length);
        for (let i = 0; i < data.length; ++i){
            preparedInfo[i] = DataFrame.getObjectInfoForTable(data[i]);
            for (let key of preparedInfo[i].keys())
            {
                columns.add(key);
            }
        }
        const df = new DataFrame(Array.from(columns));
        for (let i = 0; i < data.length; ++i) {
            df.insertRow(preparedInfo[i]);
        }
        df!.display();
    }
}<|MERGE_RESOLUTION|>--- conflicted
+++ resolved
@@ -30,14 +30,11 @@
     PRINTLN = 5,
 }
 
-<<<<<<< HEAD
-=======
 class ColumnMap {
     columnValue:Map<string, Array<string>> = new Map<string, Array<string>>();
     constructor() {}
 }
 
->>>>>>> a77d6327
 /**
  * A Console class that provides access to standard output and error streams.
  * Supports printing various data types, timing operations, and indentation management.
@@ -84,8 +81,6 @@
      * @private
      */
     private counters: Map<string, int>
-<<<<<<< HEAD
-=======
 
     private static tableChars: Map<string, string> = new Map<string,string>([
         ["middleMiddle", "─"],
@@ -102,16 +97,12 @@
         ["right", " │"],
         ["middle", " │ "],
     ])
->>>>>>> a77d6327
 
     /**
      * Internal constructor for Console class
      * @internal
      */
-<<<<<<< HEAD
-=======
     // NOTE(ekaterinzaytseva): unable to replace internal - used as public
->>>>>>> a77d6327
     internal constructor() {
         this.timers = new Map<string, long>
         this.counters = new Map<string, int>
@@ -125,7 +116,6 @@
     }
 
     private native printString(s: String, lvl: int): void;
-<<<<<<< HEAD
 
     private addToBuffer(s: String, level: LogLevel): void {
         if (s.length == 0) {
@@ -143,7 +133,7 @@
     }
 
     private static NullishTypeToPrint(o: NullishType): String {
-        return Value.of(o).toPrint(MAX_CONSOLE_PRINT_DEPTH)
+        return reflect.Value.of(o).toPrint(MAX_CONSOLE_PRINT_DEPTH)
     }
 
     /**
@@ -180,62 +170,6 @@
     public print(i: double): void {
         this.addToBuffer(new Double(i).toString(), LogLevel.PRINTLN)
     }
-=======
-
-    private addToBuffer(s: String, level: LogLevel): void {
-        if (s.length == 0) {
-            return
-        }
-        let buf = this.lvl2Buf.get(level)!
-        buf.append(s)
-        // buffering strategies can be applied here based on buf size
-        this.printString(buf.toString(), level.valueOf())
-        this.lvl2Buf.set(level, new StringBuilder)
-    }
-
-    private get indent(): String {
-        return Console.INDENT_MARGIN.repeat(this.indentationLevel)
-    }
-
-    private static NullishTypeToPrint(o: NullishType): String {
-        return reflect.Value.of(o).toPrint(MAX_CONSOLE_PRINT_DEPTH)
-    }
-
-    /**
-     * Implementations for printing primitive types
-     * @param {string | boolean | byte | short | char | int | long | float | double | NullishType} i - The value to print
-     * @returns {void}
-     * @public
-     * @deprecated Will be removed in future. Please use log instead
-     */
-    public print(i: String): void {
-        this.addToBuffer(i, LogLevel.PRINTLN)
-    };
-    public print(i: boolean): void {
-        this.addToBuffer(new Boolean(i).toString(), LogLevel.PRINTLN)
-    };
-    public print(i: byte): void {
-        this.addToBuffer(new Byte(i).toString(), LogLevel.PRINTLN)
-    };
-    public print(i: short): void {
-        this.addToBuffer(new Short(i).toString(), LogLevel.PRINTLN)
-    };
-    public print(i: char): void {
-        this.addToBuffer(new Char(i).toString(), LogLevel.PRINTLN)
-    };
-    public print(i: int): void {
-        this.addToBuffer(new Int(i).toString(), LogLevel.PRINTLN)
-    };
-    public print(i: long): void {
-        this.addToBuffer(new Long(i).toString(), LogLevel.PRINTLN)
-    };
-    public print(i: float): void {
-        this.addToBuffer(new Float(i).toString(), LogLevel.PRINTLN)
-    }
-    public print(i: double): void {
-        this.addToBuffer(new Double(i).toString(), LogLevel.PRINTLN)
-    }
->>>>>>> a77d6327
     public print(o: NullishType): void {
         this.print(Console.NullishTypeToPrint(o))
     }
@@ -600,18 +534,10 @@
             for (let i = 0; i < d.length; ++i) {
                 d[i] = dat[i]
             }
-<<<<<<< HEAD
-            df = DataFrame.fromObjects(...d)
-        } else {
-            df = DataFrame.fromObjects(dat)
-        }
-        df!.display();
-=======
             DataFrame.fromObjects(...d)
         } else {
             Console.parseObject(dat)
         }
->>>>>>> a77d6327
     }
 
     /**
@@ -629,10 +555,7 @@
     */
     public time(label?: string): void {
         const key = label ?? 'default'
-<<<<<<< HEAD
-=======
         Console.isNullCharacter(key);
->>>>>>> a77d6327
         if (this.timers.has(key)) {
             this.warn("⚠️ Warning: Label 'default' already exists for console.time()")
             return
@@ -658,13 +581,10 @@
             this.warn(`Timer '${key}' does not exist`)
             return
         }
-<<<<<<< HEAD
-=======
         for (let i = 0; i < len; i++) {
             result += " ";
             result += arguments[i].toString();
         }
->>>>>>> a77d6327
         const end = Date.now().toLong()
         const duration = end - startTime
         this.log(`${key}: ${duration}ms ${result}`)
@@ -699,10 +619,6 @@
         }
     }
 
-<<<<<<< HEAD
-}
-
-=======
     private static isNullCharacter(key: string) {
         if (key.length == 0 || (key[0] == '\0')) {
             throw new Error("Parameter error. The input parameters are invalid, Timer or Counter name must be not null.")
@@ -990,7 +906,6 @@
     }
 }
 
->>>>>>> a77d6327
 // initialized in _initializerBlock_.ets
 export const console: Console;
 
@@ -1254,17 +1169,10 @@
      * @param {NullishType[]} data - Array of objects to convert
      * @static
      */
-<<<<<<< HEAD
-    public static fromObjects(...data: NullishType[]): DataFrame {
-        if (data.length == 0) {
-            return new DataFrame(new Array<ColumnName>());
-        }
-=======
     public static fromObjects(...data: NullishType[]): void {
         let dat = data[0];
         const objType = Type.of(dat);
         const objValue = reflect.Value.of(dat);
->>>>>>> a77d6327
         const columns = new Set<string>();
         const preparedInfo = new Array<Map<string, string>>(data.length);
         for (let i = 0; i < data.length; ++i){
