/*
 * Copyright (c) 2021-2025 Huawei Device Co., Ltd.
 * Licensed under the Apache License, Version 2.0 (the "License");
 * you may not use this file except in compliance with the License.
 * You may obtain a copy of the License at
 *
 * http://www.apache.org/licenses/LICENSE-2.0
 *
 * Unless required by applicable law or agreed to in writing, software
 * distributed under the License is distributed on an "AS IS" BASIS,
 * WITHOUT WARRANTIES OR CONDITIONS OF ANY KIND, either express or implied.
 * See the License for the specific language governing permissions and
 * limitations under the License.
 */

package std.core;

/**
 * The maximum depth of printing nested objects
 * Useful for cyclic linked objects
 */
const MAX_CONSOLE_PRINT_DEPTH: int = 10

enum LogLevel {
    DEBUG = 0,
    INFO = 1,
    LOG = 2,
    WARN = 3,
    ERROR = 4,
    PRINTLN = 5,
}

class ColumnMap {
    columnValue:Map<string, Array<string>> = new Map<string, Array<string>>();
    constructor() {}
}

/**
 * A Console class that provides access to standard output and error streams.
 * Supports printing various data types, timing operations, and indentation management.
 * @export
 * @final
 */
export final class Console {

    /**
     * @section Internal fields
     */
    private lvl2Buf: Map<LogLevel, StringBuilder>

    /**
     * Map to store named timers for performance measurements
     * @private
     */
    private timers: Map<string, long>

    /**
     * Current indentation level for formatted output
     * @private
     */
    private indentationLevel: int = 0;

    /**
     * Number of spaces used for each level of indentation
     * @private
     * @static
     * @readonly
     */
    private static readonly INDENT_SIZE: int = 2;

    /**
     * Represents the space creating the margin for indentation
     * @private
     * @static
     * @readonly
     */
    private static readonly INDENT_MARGIN: string = " ".repeat(Console.INDENT_SIZE)

    /**
     * Map to store named counters for counting operations
     * @private
     */
    private counters: Map<string, int>

    private static tableChars: Map<string, string> = new Map<string,string>([
        ["middleMiddle", "─"],
        ["rowMiddle", "┼"],
        ["topRight", "┐"],
        ["topLeft", "┌"],
        ["leftMiddle", "├"],
        ["topMiddle", "┬"],
        ["bottomRight", "┘"],
        ["bottomLeft", "└"],
        ["bottomMiddle", "┴"],
        ["rightMiddle", "┤"],
        ["left", "│ "],
        ["right", " │"],
        ["middle", " │ "],
    ])

    /**
     * Internal constructor for Console class
     * @internal
     */
    private constructor() {
        this.timers = new Map<string, long>
        this.counters = new Map<string, int>
        this.lvl2Buf = new Map<LogLevel, StringBuilder>
        this.lvl2Buf.set(LogLevel.DEBUG, new StringBuilder)
        this.lvl2Buf.set(LogLevel.INFO, new StringBuilder)
        this.lvl2Buf.set(LogLevel.LOG, new StringBuilder)
        this.lvl2Buf.set(LogLevel.WARN, new StringBuilder)
        this.lvl2Buf.set(LogLevel.ERROR, new StringBuilder)
        this.lvl2Buf.set(LogLevel.PRINTLN, new StringBuilder)
    }

    private static instance?: Console

    public static getInstance(): Console {
        if (Console.instance == undefined) {
            Console.instance = new Console()
        }
        return Console.instance!;
    }

    private native printString(s: String, lvl: int): void;

    private addToBuffer(s: String, level: LogLevel): void {
        if (s.length == 0) {
            return
        }
        let buf = this.lvl2Buf.get(level)!
        buf.append(s)
        // buffering strategies can be applied here based on buf size
        this.printString(buf.toString(), level.valueOf())
        this.lvl2Buf.set(level, new StringBuilder)
    }

    private get indent(): String {
        return Console.INDENT_MARGIN.repeat(this.indentationLevel)
    }

    private static AnyToPrint(o: Any): String {
        return reflect.Value.of(o).toPrint(MAX_CONSOLE_PRINT_DEPTH)
    }

    /**
     * Implementations for printing primitive types
     * @param {string | boolean | byte | short | char | int | long | float | double | Any} i - The value to print
     * @returns {void}
     * @public
     * @deprecated Will be removed in future. Please use log instead
     */
    public print(i: boolean): void {
        this.addToBuffer(new Boolean(i).toString(), LogLevel.PRINTLN)
    }
    public print(i: byte): void {
        this.addToBuffer(new Byte(i).toString(), LogLevel.PRINTLN)
    }
    public print(i: short): void {
        this.addToBuffer(new Short(i).toString(), LogLevel.PRINTLN)
    }
    public print(i: char): void {
        this.addToBuffer(new Char(i).toString(), LogLevel.PRINTLN)
    }
    public print(i: int): void {
        this.addToBuffer(new Int(i).toString(), LogLevel.PRINTLN)
    }
    public print(i: long): void {
        this.addToBuffer(new Long(i).toString(), LogLevel.PRINTLN)
    }
    public print(i: float): void {
        this.addToBuffer(new Float(i).toString(), LogLevel.PRINTLN)
    };
    public print(i: double): void {
        this.addToBuffer(new Double(i).toString(), LogLevel.PRINTLN)
<<<<<<< HEAD
    }
    public print(i: String): void {
        this.addToBuffer(i, LogLevel.PRINTLN)
    }
    public print(o: NullishType): void {
        this.print(Console.NullishTypeToPrint(o))
    }
=======
    };
    public print(i: String): void {
        this.addToBuffer(i, LogLevel.PRINTLN)
    };
    public print(o: Any): void {
        this.print(Console.AnyToPrint(o))
    };
>>>>>>> aad9f664

    /**
     * @section Println definitions
     */

    /**
     * Prints a newline
     * @returns {void}
     * @public
     * @deprecated Will be removed in future. Please use log instead
     */
    public println(): void {
        this.print(c'\n')
    }

    /**
     * Prints an object followed by a newline to stdout
     * @param {Any | string | boolean | byte | short | char | int | long | float | double} i - The value to print
     * @returns {void}
     * @public
     * @deprecated Will be removed in future. Please use log instead
     */
    public println(i: boolean): void {
        this.print(i)
        this.println()
    }
    public println(i: byte): void {
        this.print(i)
        this.println()
    }
    public println(i: short): void {
        this.print(i)
        this.println()
    }
    public println(i: char): void {
        this.print(i)
        this.println()
    }
    public println(i: int): void {
        this.print(i)
        this.println()
    }
    public println(i: long): void {
        this.print(i)
        this.println()
    }
    public println(i: float): void {
        this.print(i)
        this.println()
    }
    public println(i: double): void {
        this.print(i)
        this.println()
    }
    public println(i: String): void {
        this.print(i)
        this.println()
    }
<<<<<<< HEAD
    public println(i: NullishType): void {
=======
    public println(i: Any): void {
>>>>>>> aad9f664
        this.print(i)
        this.println()
    }

    /**
     * @section Console logging API
     */

    /**
     * Implementations for log primitive types to stdout
     * @param {string | boolean | byte | short | char | int | long | Any} i - The value to print to stdout
     * @returns {void}
     * @public
     */
    // NOTE(ivan-tyulyandin): overload are added for performance reasons
    // To optimize `debug`, `warn`, `info` and `error` the same technique can be applied
    public log(i: boolean): void {
        this.addToBuffer(this.indent + i + c'\n', LogLevel.LOG)
    }
    public log(i: byte): void {
        this.addToBuffer(this.indent + i + c'\n', LogLevel.LOG)
    }
    public log(i: short): void {
        this.addToBuffer(this.indent + i + c'\n', LogLevel.LOG)
    }
    public log(i: char): void {
        this.addToBuffer(this.indent + i + c'\n', LogLevel.LOG)
    }
    public log(i: int): void {
        this.addToBuffer(this.indent + i + c'\n', LogLevel.LOG)
    }
    public log(i: long): void {
        this.addToBuffer(this.indent + i + c'\n', LogLevel.LOG)
    }
    public log(i: float): void {
        this.addToBuffer(this.indent + i + c'\n', LogLevel.LOG)
    }
    public log(i: double): void {
        this.addToBuffer(this.indent + i + c'\n', LogLevel.LOG)
    }
    public log(i: String): void {
        this.addToBuffer(this.indent + i + c'\n', LogLevel.LOG)
    }
    public log(): void {
        this.addToBuffer("\n", LogLevel.LOG)
    }

    /**
     * @section Variadics
     */

    private printRest(level: LogLevel, ...vals: Any[]) {
        let sb = new StringBuilder()

        if (vals.length != 0) {
            sb.append(this.indent)
            const dFst = vals[0]
            const hasFmt = (dFst instanceof String) && (dFst as String).indexOf(c'%') != -1
            if (hasFmt) {
                vals.shift()
                sb.append((new Formatter).format(dFst as String, vals))
            } else {
                sb.append(Console.AnyToPrint(dFst))
                for (let i = 1; i < vals.length; ++i) {
                    sb.append(" " + Console.AnyToPrint(vals[i]))
                }
            }
        }

        sb.append(c'\n')
        this.addToBuffer(sb.toString(), level)
    }

    /**
     * Prints log-level messages
     * If first argument is a string it is treated as a format string
     * @param {...Any[]} vals - Variable number of values to be logged
     * @returns {void}
     * @public
     */
    public log(...vals: Any[]): void {
        this.printRest(LogLevel.LOG, ...vals)
    }

    /**
     * Prints debug-level messages
     * If first argument is a string it is treated as a format string
     * @param {...Any[]} vals - Variable number of values to be logged
     * @returns {void}
     * @public
     */
    public debug(...vals: Any[]): void {
        this.printRest(LogLevel.DEBUG, ...vals)
    }

    /**
     * Prints info-level messages
     * If first argument is a string it is treated as a format string
     * @param {...Any[]} vals - Variable number of values to be logged
     * @returns {void}
     * @public
     */
    public info(...vals: Any[]): void {
        this.printRest(LogLevel.INFO, ...vals)
    }

    /**
     * Prints warn-level messages
     * If first argument is a string it is treated as a format string
     * @param {...Any[]} vals - Variable number of values to be logged
     * @returns {void}
     * @public
     */
    public warn(...vals: Any[]): void {
        this.printRest(LogLevel.WARN, ...vals)
    }

    /**
     * Prints error-level messages
     * If first argument is a string it is treated as a format string
     * @param {...Any[]} vals - Variable number of values to be logged
     * @returns {void}
     * @public
     */
    public error(...vals: Any[]): void {
        this.printRest(LogLevel.ERROR, ...vals)
    }

    /**
     * Conditionally prints an error message if the assertion condition is false
     * @param {...Any[]} vals - Values to be logged if condition is false.
     * Condition is the first value in vals (if exist)
     * @returns {void}
     * @public
     */
    public assert(...vals: Any[]): void {
        if (vals.length == 0) {
            return
        }
        if (!vals[0]) {
            // replace false evaluated condition with no `vals` length changes
            let sb = new StringBuilder("Assertion failed")
            if (vals.length > 1) {
                sb.append(c':')
            }
            vals[0] = sb
            this.error(...vals)
        }
    }


    /**
     * @section Console.count* API
     */

    /**
    * Counts the number of times this method has been called with a specific label
    * Prints the current count to stdout
    * @param {string} [label='default'] - The label to identify this counter
    * @returns {void}
    */
    public count(label?: string): void {
        const key = label ?? 'default'
        const current = this.counters.get(key) ?? 0
        this.counters.set(key, current + 1)
        this.log(`${key}: ${current + 1}`)
    }

    /**
    * Resets the counter for a specific label
    * @param {string} [label='default'] - The label of the counter to reset
    * @returns {void}
    */
    public countReset(label?: string): void {
        const key = label ?? 'default'
        this.counters.delete(key)
    }


    /**
     * @section Console.dir* API
     */


    /**
    * Prints a formatted representation of an object to stdout
    * Filters out properties containing 'field#' in their keys
    * @param {Any} obj - The object to inspect
    * @returns {void}
    */
    public dir(obj?: Any): void {
        if (obj == null || obj == undefined) {
            return
        }

        // NOTE (templin.konstantin): Internal Fields Filtering
        //
        //  In the current language implementation, objects have an internal representation
        //  where some fields are duplicated with a "field#" prefix. These fields are part
        //  of the internal implementation and should not be displayed when outputting objects.
        //
        //  Example of internal representation:
        //  {
        //     "name": "test",
        //     "field#n": "test",    // Internal field
        //     "age": 25,
        //     "field#m": 25         // Internal field
        //  }
        const filterer = (key: String, value: Any): Any => {
            if (key.includes("field#")) {
                return undefined;
            }
            return value;
        }

        this.log(JSON.stringify(obj, filterer))
    }

    /**
    * Prints an XML representation of an object to stdout
    * Currently outputs the object as-is
    * @param {Any} obj - The object to display as XML
    * @returns {void}
    */
    public dirxml(obj: Any): void {
        this.log(obj)
    }


    /**
     * @section Console.group* API
     */


    /**
    * Starts a new logging group with optional label
    * Increases indentation level for subsequent log messages
    * @param {string} [objs] - Data to be printed without additional indent
    * @returns {void}
    */
    public group(...objs: Any[]): void {
        if (objs.length != 0) {
            this.log(objs)
        }
        this.indentationLevel++
    }

    /**
    * Ends the current logging group
    * Decreases indentation level for subsequent log messages
    * @returns {void}
    */
    public groupEnd(): void {
        if (this.indentationLevel > 0) {
            this.indentationLevel--
        }
    }

    /**
    * Alias for group() method
    * Creates a collapsed group in environments that support it
    * @param {string} [objs] - Data to be printed without additional indent
    * @returns {void}
    * @see group
    */
    public groupCollapsed(...objs: Any[]): void {
        this.group(...objs);
    }

    /**
    * @section Console methods for tabular data display.
    */

    /**
    * Displays an array of objects in tabular format
    * Converts the data to a DataFrame and renders it
    * @param {Any[]} data - Array of objects to display as a table
    * @returns {void}
    */
    public table(...data: Any[]): void {
        if (data.length == 0) {
            return
        }

        // Note(ivan-tyulyandin): unwrap from Array, workaround for 25264
        // unwrap from Array
        let dat = data[0]!

        const isSimple = (dat == undefined) || (dat == null)
                || (dat instanceof String) || (Object.keys(dat as Object).length == 0)
        if (isSimple) {
            this.log(dat)
            return
        }

        let df: DataFrame | undefined = undefined
        if (dat instanceof ArrayLike) {
            dat = dat as ArrayLike<Any>
            let d = new Array<Any>(dat.length)
            for (let i = 0; i < d.length; ++i) {
                d[i] = dat[i]
            }
            DataFrame.fromObjects(...d)
        } else {
            Console.parseObject(dat)
        }
    }

    /**
    * @section Console methods for tabular data display.
    */


    /**
    * Starts a timer with an optional label
    * Used to track execution time between time() and timeEnd() calls
    * @param {string} [label='default'] - Label to identify the timer
    * @returns {void}
    * @see timeEnd
    * @see timeLog
    */
    public time(label?: string): void {
        const key = label ?? 'default'
        Console.isNullCharacter(key);
        if (this.timers.has(key)) {
            this.warn("⚠️ Warning: Label 'default' already exists for console.time()")
            return
        }
        const start = Date.now()
        this.timers.set(key, start)
    }

    /**
    * Logs the current duration of a running timer without stopping it
    * Prints a warning if the specified timer doesn't exist
    * @param {string} [label='default'] - Label of the timer to check
    * @returns {void}
    * @see time
    */
    public timeLog(label?: string, ...arguments: Object[]): void {
        const key = label ?? 'default'
        Console.isNullCharacter(key);
        const len = arguments.length;
        let result = "";
        const startTime = this.timers.get(key)
        if (startTime === undefined) {
            this.warn(`Timer '${key}' does not exist`)
            return
        }
        for (let i = 0; i < len; i++) {
            result += " ";
            result += arguments[i].toString();
        }
<<<<<<< HEAD
        const end = Date.now().toLong()
=======
        const end = Date.now()
>>>>>>> aad9f664
        const duration = end - startTime
        this.log(`${key}: ${duration}ms ${result}`)
    }

    /**
    * Stops a timer and logs its final duration
    * Removes the timer and prints a warning if it doesn't exist
    * @param {string} [label='default'] - Label of the timer to stop
    * @returns {void}
    * @see time
    */
    public timeEnd(label?: string): void {
        if (label != undefined) {
            Console.isNullCharacter(label);
        }
        this.timeLog(label)
        this.timers.delete(label ?? 'default')
    }

    /**
    * Prints the current stack trace with an optional label
    * Skips the first stack frame (the trace call itself)
    * @param {Any[]} ...data - args to prints
    * @returns {void}
    */
    public trace(...data: Any[]): void {
        this.log("Trace:", data)
        const stackT = StackTrace.provisionStackTrace();
        for (let i = 1; i < stackT.length; ++i) {
            this.log(stackT[i]);
        }
    }

    private static isNullCharacter(key: string) {
        if (key.length == 0 || (key[0] == '\0')) {
            throw new Error("Parameter error. The input parameters are invalid, Timer or Counter name must be not null.")
        }
    }

<<<<<<< HEAD
    private static parseObject(...data: NullishType[]): void {
=======
    private static parseObject(...data: Any[]): void {
>>>>>>> aad9f664
        const dat = data[0];
        const objType = Type.of(dat);
        const objValue = reflect.Value.of(dat);
        if (objType instanceof ClassType) {
            let hasPrimitive = false;
            let columnMap = new ColumnMap();
            const arrayValue = objValue as ClassValue;
            const keyLength = objType.getFieldsNum().toInt();
            let keyArray = new Array<string>();
            let valuesKeyArray:Array<string> = new Array<string>(keyLength).fill("");
            for (let i = 0; i < keyLength; i++) {
                let fieldName = objType.getField(i).getName() as string;
                keyArray.push(fieldName);
                let value = arrayValue.getField(i);
                let valueType = objType.getField(i).getType();
                if (valueType.isPrimitive()) {
                    valuesKeyArray[i] = value.toString();
                    hasPrimitive = true;
                } else {
                    let value = arrayValue.getField(i).getData();
                    Console.parseObjectInner(value, valueType, keyLength, columnMap, i);
                }
            }
            let outputKeysArray = Console.getKeyArray(columnMap);
            let outputValuesArray = Console.getValueArray(columnMap, keyLength, keyArray)
            if (hasPrimitive) {
                Console.setPrimitive(columnMap, keyLength, valuesKeyArray, outputKeysArray,   outputValuesArray);
            }
            let tableResult = Console.graphTable(outputKeysArray, outputValuesArray, keyLength);
            Console.printTable(tableResult);
        } else {
            DataFrame.fromObjects(dat);
        }
    }

    private static parseObjectInner(value: Any, valueType:Type, keyLength: number, columnMap: ColumnMap, index: int): void {
        let initialMap = new Map<string, boolean>();
        let keys:Array<string> = new Array<string>();
        let innerLength: number = 0;
        let innerValue: Array<string> = new Array<string>();
        if (valueType.toString() == "escompat.Array") {
            let innerValueStr = (reflect.Value.of(value)).toPrint(10);
            Console.parseString(innerValueStr, keys, innerValue);
            innerLength = innerValue.length;
        } else if (valueType instanceof ClassType) {
            Console.parseClassType(value, keys, innerValue);
            innerLength = innerValue.length;
        } else if (valueType instanceof InterfaceType) {
            Console.parseClassType(value, keys, innerValue);
            innerLength = innerValue.length;
        }
        Console.setColumnMap(innerLength, initialMap, columnMap, innerValue, keys, keyLength, index);
    }

    private static setColumnMap(innerLength: number, initialMap: Map<string, boolean>, columnMap: ColumnMap, innerValue: Array<string>, keys:Array<string>, keyLength:number, i: int): void {
        for (let j = 0; j < innerLength; j++) {
            let innerKey = keys[j];
            if (!initialMap.has(innerKey)) {
                let mapArrayLen = innerLength > keyLength ? innerLength : keyLength;
<<<<<<< HEAD
                let mapArray = new Array<string>(mapArrayLen).fill("");
=======
                let mapArray = new Array<string>(mapArrayLen.toInt()).fill("");
>>>>>>> aad9f664
                mapArray[i] = innerValue[j];
                columnMap.columnValue.set(innerKey, mapArray);
                initialMap.set(innerKey, true);
            } else {
                let mapTmp: Array<string> = columnMap.columnValue.get(innerKey)!;
                mapTmp[i] = innerValue[j];
                columnMap.columnValue.set(innerKey, mapTmp);
            }
        }
    }

    private static parseString(innerValueStr:string, keys:Array<string>, innerValue:Array<string>):void {
        let stringLen = innerValueStr.length;
        let index = 0;
        for (let i = 0; i < stringLen; ++i) {
            if (innerValueStr[i] <= '9' && innerValueStr[i] >= '0') {
                let num = parseInt(innerValueStr[i]);
                innerValue.push(num.toString());
                keys.push(index.toString());
                index++;
            }
        }
    }

    private static parseClassType(value:Any, keys: Array<string>, innerValue: Array<string>): void {
        const objType = Type.of(value);
        const objValue = reflect.Value.of(value);
        if (objType instanceof ClassType) {
            const arrayValue = objValue as ClassValue;
            const keyLength = objType.getFieldsNum();
            for (let i = 0; i < keyLength; i++) {
                let fieldName = objType.getField(i).getName() as string;
                keys.push(fieldName);
                let values = Console.getValues(arrayValue, i)
                innerValue.push(values);
            }
        }
    }

    private static getValues(arrayValue: ClassValue, i: int): string {
        let str = "";
        let type = Type.of(arrayValue) as ClassType;
        let value = arrayValue.getField(i);
        let valueType = type.getField(i).getType();
        if (valueType.isPrimitive()) {
            str = value.toString();
        } else {
            str = value.toPrint(10);
        }
        return str;
    }

    private static getKeyArray(columnMap: ColumnMap): Array<string> {
        let mapLen = columnMap.columnValue.size;
        let keysArray: Array<string> = new Array<string>();
        for (const key of columnMap.columnValue.keys()) {
            keysArray.push(key);
        }
        let keyLength = mapLen + 1;
        let outputKeysArray:Array<string> = new Array<string>(keyLength);
        outputKeysArray[0] = "(index)";
        for (let i = 0; i < mapLen; i++) {
            outputKeysArray[i + 1] = keysArray[i];
        }
        return outputKeysArray;
    }

    private static getValueArray(columnMap: ColumnMap, length: number, keyArray: Array<string>): Array<string> {
        let mapLen = columnMap.columnValue.size;
        let mapKeys: Array<string> = new Array<string>();
        for (const key of columnMap.columnValue.keys()) {
            mapKeys.push(key);
        }
        let keyLength = mapLen + 1;
        let valueLength = keyLength * length;
<<<<<<< HEAD
        let outputValuesArray:Array<string> = new Array<string>(valueLength);
=======
        let outputValuesArray:Array<string> = new Array<string>(valueLength.toInt());
>>>>>>> aad9f664
        let valueIndex = 0;
        for (let i = 0; i < length; i++) {
            let key = keyArray[i];
            outputValuesArray[valueIndex++] = key;
        }
        for (let i = 0; i < mapLen; i++) {
            let innerKey = mapKeys[i];
            let valueArray:Array<string> = columnMap.columnValue.get(innerKey)!;
            for (let j = 0; j < length; j++) {
                if (valueArray[j] != null && valueArray[j] != undefined) {
                    outputValuesArray[valueIndex++] = valueArray[j] as string;
                }
            }
        }
        return outputValuesArray;
    }

    private static setPrimitive(columnMap: ColumnMap, length: number, valuesKeyArray: Array<string>, outputKeysArray: Array<string>, outputValuesArray: Array<string>): void {
        let mapLen = columnMap.columnValue.size;
        let mapKeys: Array<string> = new Array<string>();
        for (const key of columnMap.columnValue.keys()) {
            mapKeys.push(key);
        }
        outputKeysArray.push("Values");
        for (let i = 0; i < length; i++) {
            outputValuesArray.push(valuesKeyArray[i]);
        }
    }

    private static graphTable(head: Array<string>, columns: Array<string>, length: int): Array<string> {
        let columnLen = head.length;
        let columnWidths: Array<number> = new Array<number>(columnLen);
        let rowDivider: Array<string> = new Array<string>(columnLen);
        let tableResult: Array<string> = new Array<string>();
        for (let i = 0; i < columnLen; i++) {
            let stringLen = head[i].length;
            columnWidths[i] = stringLen;
        }
        for (let i = 0; i < columnLen; i++) {
            for (let j = 0; j < length; j++) {
                let element = columns[i * length + j];
                let stringLen = Console.getStringLen(element);
                columnWidths[i] = columnWidths[i] > stringLen ? columnWidths[i] : stringLen;
            }
            let middle: string = Console.tableChars.get("middleMiddle")!;
            rowDivider[i] = Console.stringRepeat(columnWidths[i] + 2, middle);
        }
        let indexRow1: string = Console.tableChars.get("topLeft")! + Console.arrayJoin(rowDivider, Console.tableChars.get("topMiddle")!) + Console.tableChars.get("topRight")!;
        let indexRow2: string = Console.renderHead(head, columnWidths);
        let indexRow3 = Console.tableChars.get("leftMiddle")! + Console.arrayJoin(rowDivider, Console.tableChars.get("rowMiddle")!) + Console.tableChars.get("rightMiddle")!;
        tableResult.push(indexRow1);
        tableResult.push(indexRow2);
        tableResult.push(indexRow3);
        let rows = Console.printRows(columns, columnWidths, length);
        for (let i = 0; i < rows.length; i++) {
            tableResult.push(rows[i]);
        }
        let endRow = Console.tableChars.get("bottomLeft")! + Console.arrayJoin(rowDivider, Console.tableChars.get("bottomMiddle")!) + Console.tableChars.get("bottomRight")!;
        tableResult.push(endRow);
        return tableResult;
    }

    private static getStringLen(str: string):number {
        let length = 0;
        for (let i =0; i < str.length; i++) {
            if (str[i] != "" && str[i] != undefined && str[i] != null) {
                length++;
            }
        }
        return length;
    }

    private static stringRepeat(number: number, tableChars: string): string {
        let divider: string = "";
        let length = number;
        for (let i = 0; i < length; i++) {
            divider += tableChars;
        }
        return divider;
    }

    private static arrayJoin(rowDivider: Array<string>, tableChars: string): string {
        let size = rowDivider.length;
        if (size == 0) {
            return "no rowDivider";
        }
        let result: string = rowDivider[0];
        for (let i = 1; i < size; i++) {
            result += tableChars;
            result += rowDivider[i];
        }
        return result;
    }

    private static renderHead(head: Array<string>, columnWidths: Array<number>) {
        let result = Console.tableChars.get("left")!;
        let length = columnWidths.length;
        for (let i = 0; i < length; i++) {
            let elemStr = head[i];
            let stringLen = elemStr.length;
            let left = (columnWidths[i] - stringLen) / 2;
            let right = columnWidths[i] - stringLen - left;
            result += Console.stringRepeat(left, " ") + elemStr + Console.stringRepeat(right, " ");
            if (i != length - 1) {
                result += Console.tableChars.get("middle")!;
            }
        }
        result += Console.tableChars.get("right")!;
        return result;
    }

    private static printRows(Rows: Array<string>, columnWidths: Array<number>, indexNum: int): Array<string> {
        let rows:Array<string> = new Array<string>();
        let length = columnWidths.length;
        for (let i = 0; i < indexNum; i++) {
            let result:string = Console.tableChars.get("left")!;
            for (let j = 0; j < length; j++) {
                let stringVal = Rows[j * indexNum + i];
                let stringLen = Console.getStringLen(stringVal);
                if (stringLen > 0) {
                    let left:int = ((columnWidths[j] - stringLen) / 2) as int;
                    let right:int = (columnWidths[j] - stringLen - left) as int;
                    result += Console.stringRepeat(left, " ") + stringVal + Console.stringRepeat(right, " ");
                } else {
                    result += Console.stringRepeat(columnWidths[j], " ");
                }
                if (j != length - 1) {
                    result += Console.tableChars.get("middle")!;
                }
            }
            result += Console.tableChars.get("right")!;
            rows.push(result);
        }
        return rows;
    }
<<<<<<< HEAD
    
=======

>>>>>>> aad9f664
    private static printTable(tableResult: Array<string>): void {
        let len = tableResult.length;
        for (let i = 0; i < len; i++) {
            console.log(tableResult[i]);
        }
    }
}

// initialized in _initializerBlock_.ets
export const console: Console;

/**
 * @section Dataframe helpers class for console.table API
 */

/** Column name type alias */
type ColumnName = string;

/** Column value type alias */
type ColumnValue = string;

/** Array of column values type alias */
type ColumnValues = Array<ColumnValue>;

/** Column width type alias */
type ColumnWidth = int;

/**
 * DataFrame class for handling and displaying tabular data
 * Provides functionality to create, manipulate, and render data in a table format
 */
class DataFrame {
    /** Map storing column names and their corresponding values */
    private tableModel: Map<ColumnName, ColumnValues>

    /** Map storing column names and their display widths */
    private columnWidths: Map<ColumnName, ColumnWidth>

    /** Number of rows in the DataFrame */
    private rowsCount: int

    /** Header text for the index column */
    private static readonly headerIndexRow: string = '│ (index) │'

    /** Width of the index column based on header */
    private readonly _indexColumnWidth: int = Double.toInt(DataFrame.headerIndexRow.length);

    /**
     * Creates a new DataFrame with specified columns
     * @param {Array<ColumnName>} columns - Array of column names
     * @ensures All columns are initialized with empty value arrays
     * @ensures Column widths are initialized to the length of column names
     */
    constructor(columns: Array<ColumnName>) {
        this.tableModel = new Map<ColumnName, ColumnValues>();
        this.columnWidths = new Map<ColumnName, ColumnWidth>();
        for (let column of columns) {
            this.tableModel.set(column, new Array<string>());
            this.columnWidths.set(column, column.length.toInt());
        }
        this.rowsCount = 0;
    }

    /**
     * Inserts a new row of data into the DataFrame
     * @param {Map<ColumnName, ColumnValue>} row - Map of column names to values
     * @ensures Column count remains unchanged
     * @ensures Column widths are updated if new values are longer
     */
    public insertRow(row: Map<ColumnName, ColumnValue>) {
        for (let key of this.tableModel.keys()) {
            const value = row.get(key) ?? "-";
            this.tableModel.get(key)!.push(value);
            const currentWidth = this.columnWidths.get(key)!;
            const valueLength = value.length.toInt();
            this.columnWidths.set(key,
                                currentWidth < valueLength
                                ? valueLength
                                : currentWidth);
        }
        this.rowsCount++;
    }

    /**
     * Builds a border row for the table
     * @param {string} char - String to use for the border line
     * @param {string} commonConnector - Character for column separators
     * @param {string} connectorLeft - Character for left border
     * @param {string} connectorRight - Character for right border
     * @returns {string} Formatted border row
     * @private
     */
    private buildBorderRow(
        ch: string,
        commonConnector: string,
        connectorLeft: string,
        connectorRight: string,
    ): string {
        const connLength: int =
            this._indexColumnWidth -
            connectorLeft.length.toInt() -
            connectorRight.length.toInt();
        const conn: string = ch.repeat(connLength);
        let border: string = `${connectorLeft}${conn}${commonConnector}`;
        const keys = Array.from(this.tableModel.keys());
        for (let i = 0; i < keys.length; i++) {
            const colWidth = this.columnWidths.get(keys[i])!;
            if (i != keys.length - 1) {
                border += ch.repeat(colWidth + 2) + commonConnector;
            } else {
                border += ch.repeat(colWidth + 2);
            }
        }
        return `${border}${connectorRight}`;
    }

    /**
     * Builds the header row containing column names
     * @returns {string} Formatted header row
     * @private
     */
    private buildHeaderRow(): string {
        let headerRow: string = DataFrame.headerIndexRow;
        for (const col of this.tableModel.keys()) {
            const colWidth = this.columnWidths.get(col)!;
            headerRow += ` ${col.padEnd(colWidth, ' ')} │`;
        }
        return headerRow;
    }

    /**
     * Builds a data row for the specified index
     * @param {number} rowIndex - Index of the row to build
     * @returns {string} Formatted data row
     * @private
     */
    private buildDataRow(rowIndex: int): string {
        const paddedIndex = `${rowIndex}`.padEnd(this._indexColumnWidth - 4);
        let row: string = `│ ${paddedIndex} │`;
        for (const col of this.tableModel.keys()) {
            const colWidth = this.columnWidths.get(col)!;
            const colContent = this.tableModel.get(col)![rowIndex];
            row += ` ${colContent.padEnd(colWidth)} │`;
        }
        return row;
    }

    /**
     * Renders the DataFrame as an array of strings
     * @returns {Array<String>} Array of formatted table rows
     */
    public render(): Array<String> {
        if (this.tableModel.size == 0) {
            return new Array<string>();
        }

        // row1
        const topBorder = this.buildBorderRow('─', '┬', '┌', '┐');
        // row2
        const separator = this.buildBorderRow('─', '┼', '├', '┤');
        // row3
        const bottomBorder = this.buildBorderRow('─', '┴', '└', '┘');
        // header has 2 rows and footer - 1

        const output = new Array<string>(4 + this.rowsCount);

        // |output| = 0
        output[0] = topBorder
        // |output| = 1
        output[1] = this.buildHeaderRow()
        // |output| = 2
        output[2] = separator
        // |output| = 3

        for (let i = 0; i < this.rowsCount; i++) {
            output[3 + i] = this.buildDataRow(i);
        }
        // |output| = 3 + rowsCount
        output[3 + this.rowsCount] = bottomBorder;
        // |output| = 4 + rowsCount
        return output;
    }

    /**
     * Displays the DataFrame to the console
     * @returns {void}
     */
    public display(): void {
        const rows = this.render();
        for (const row of rows) {
            console.log(row);
        }
    }

    /**
    * Converts an object into a map of string key-value pairs for table representation.
    * Handles various types including primitives, collections, arrays, classes, and functions.
    *
    * @param obj - The object to be converted into table info
    * @returns A Map containing string representations of object properties
    */
    private static getObjectInfoForTable(obj: Any): Map<string, string> {
        const mapping = new Map<string, string>();
        const objType = Type.of(obj);
        const objValue = reflect.Value.of(obj);

        // Handle primitive types
        if (obj === null) {
            mapping.set("Values", "null");
        } else if (obj === undefined) {
            mapping.set("Values", "undefined");
        } else if (obj instanceof String) {
            mapping.set("Values", `'${obj}'`);
        } else if (objType.isPrimitive()) {
            mapping.set("Values", `${obj}`);
        }

        // Handle complex types
        else if (obj instanceof Map) {
            const entries = obj.entries();
            for (let entry of entries) {
                mapping.set(`${entry[0]}`, `${entry[1]}`);
            }
        } else if (obj instanceof Set) {
            const values = obj.values();
            let i = 0;
            for (let value of values) {
                mapping.set(`{i}?`, `${value}`);
                i++;
            }
        } else if (objType instanceof ArrayType) {
            const arrayValue = objValue as ArrayValue;
            for (let i = 0; i < arrayValue.getLength(); i++) {
                mapping.set(`${i}`, arrayValue.getElement(i).toPrint(10));
            }
        } else if (objType instanceof ClassType) {
            const arrayValue = objValue as ClassValue;
            for (let i = 0; i < arrayValue.getFieldsNum(); i++) {
                try {
                    let fieldName = objType.getField(i).getName() as string;
                    // NOTE (templin.konstantin): replace internal-representation
                    //  fields like gensym%% with more human-readable field name
                    //  used in interfaces
                    if (fieldName.startsWith("gensym%%")) {
                        fieldName = `Field${i}`;
                    }
                    if (obj instanceof Tuple){
                        fieldName = `${i}`;
                    }
                    mapping.set(
                        fieldName,
                        arrayValue.getField(i).toPrint(10)
                    );
                } catch (e) {
                    continue;
                }
            }
        } else if (objType instanceof FunctionType) {
            mapping.set("Values", `${objType}`);
        } else {
            mapping.set("Values", JSON.stringify(obj))
        }

        return mapping;
    }

    /**
     * Creates a DataFrame from an array of objects
<<<<<<< HEAD
     * @param {NullishType[]} data - Array of objects to convert
     * @static
     */
    public static fromObjects(...data: NullishType[]): void {
=======
     * @param {Any[]} data - Array of objects to convert
     * @static
     */
    public static fromObjects(...data: Any[]): void {
>>>>>>> aad9f664
        let dat = data[0];
        const objType = Type.of(dat);
        const objValue = reflect.Value.of(dat);
        const columns = new Set<string>();
        const preparedInfo = new Array<Map<string, string>>(data.length);
        for (let i = 0; i < data.length; ++i){
            preparedInfo[i] = DataFrame.getObjectInfoForTable(data[i]);
            for (let key of preparedInfo[i].keys())
            {
                columns.add(key);
            }
        }
        const df = new DataFrame(Array.from(columns));
        for (let i = 0; i < data.length; ++i) {
            df.insertRow(preparedInfo[i]);
        }
        df!.display();
    }
}<|MERGE_RESOLUTION|>--- conflicted
+++ resolved
@@ -153,36 +153,27 @@
      */
     public print(i: boolean): void {
         this.addToBuffer(new Boolean(i).toString(), LogLevel.PRINTLN)
-    }
+    };
     public print(i: byte): void {
         this.addToBuffer(new Byte(i).toString(), LogLevel.PRINTLN)
-    }
+    };
     public print(i: short): void {
         this.addToBuffer(new Short(i).toString(), LogLevel.PRINTLN)
-    }
+    };
     public print(i: char): void {
         this.addToBuffer(new Char(i).toString(), LogLevel.PRINTLN)
-    }
+    };
     public print(i: int): void {
         this.addToBuffer(new Int(i).toString(), LogLevel.PRINTLN)
-    }
+    };
     public print(i: long): void {
         this.addToBuffer(new Long(i).toString(), LogLevel.PRINTLN)
-    }
+    };
     public print(i: float): void {
         this.addToBuffer(new Float(i).toString(), LogLevel.PRINTLN)
     };
     public print(i: double): void {
         this.addToBuffer(new Double(i).toString(), LogLevel.PRINTLN)
-<<<<<<< HEAD
-    }
-    public print(i: String): void {
-        this.addToBuffer(i, LogLevel.PRINTLN)
-    }
-    public print(o: NullishType): void {
-        this.print(Console.NullishTypeToPrint(o))
-    }
-=======
     };
     public print(i: String): void {
         this.addToBuffer(i, LogLevel.PRINTLN)
@@ -190,7 +181,6 @@
     public print(o: Any): void {
         this.print(Console.AnyToPrint(o))
     };
->>>>>>> aad9f664
 
     /**
      * @section Println definitions
@@ -249,11 +239,7 @@
         this.print(i)
         this.println()
     }
-<<<<<<< HEAD
-    public println(i: NullishType): void {
-=======
     public println(i: Any): void {
->>>>>>> aad9f664
         this.print(i)
         this.println()
     }
@@ -607,11 +593,7 @@
             result += " ";
             result += arguments[i].toString();
         }
-<<<<<<< HEAD
-        const end = Date.now().toLong()
-=======
         const end = Date.now()
->>>>>>> aad9f664
         const duration = end - startTime
         this.log(`${key}: ${duration}ms ${result}`)
     }
@@ -651,11 +633,7 @@
         }
     }
 
-<<<<<<< HEAD
-    private static parseObject(...data: NullishType[]): void {
-=======
     private static parseObject(...data: Any[]): void {
->>>>>>> aad9f664
         const dat = data[0];
         const objType = Type.of(dat);
         const objValue = reflect.Value.of(dat);
@@ -715,11 +693,7 @@
             let innerKey = keys[j];
             if (!initialMap.has(innerKey)) {
                 let mapArrayLen = innerLength > keyLength ? innerLength : keyLength;
-<<<<<<< HEAD
-                let mapArray = new Array<string>(mapArrayLen).fill("");
-=======
                 let mapArray = new Array<string>(mapArrayLen.toInt()).fill("");
->>>>>>> aad9f664
                 mapArray[i] = innerValue[j];
                 columnMap.columnValue.set(innerKey, mapArray);
                 initialMap.set(innerKey, true);
@@ -795,11 +769,7 @@
         }
         let keyLength = mapLen + 1;
         let valueLength = keyLength * length;
-<<<<<<< HEAD
-        let outputValuesArray:Array<string> = new Array<string>(valueLength);
-=======
         let outputValuesArray:Array<string> = new Array<string>(valueLength.toInt());
->>>>>>> aad9f664
         let valueIndex = 0;
         for (let i = 0; i < length; i++) {
             let key = keyArray[i];
@@ -935,11 +905,7 @@
         }
         return rows;
     }
-<<<<<<< HEAD
-    
-=======
-
->>>>>>> aad9f664
+
     private static printTable(tableResult: Array<string>): void {
         let len = tableResult.length;
         for (let i = 0; i < len; i++) {
@@ -1208,17 +1174,10 @@
 
     /**
      * Creates a DataFrame from an array of objects
-<<<<<<< HEAD
-     * @param {NullishType[]} data - Array of objects to convert
-     * @static
-     */
-    public static fromObjects(...data: NullishType[]): void {
-=======
      * @param {Any[]} data - Array of objects to convert
      * @static
      */
     public static fromObjects(...data: Any[]): void {
->>>>>>> aad9f664
         let dat = data[0];
         const objType = Type.of(dat);
         const objValue = reflect.Value.of(dat);
