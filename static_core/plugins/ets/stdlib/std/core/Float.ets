--- conflicted
+++ resolved
@@ -131,8 +131,6 @@
      */
     public override toByte(): byte {
         return this.value.toByte();
-<<<<<<< HEAD
-=======
     }
 
     /**
@@ -144,7 +142,6 @@
      */
     public override byteValue(): byte {
         return this.toByte();
->>>>>>> a77d6327
     }
 
     /**
@@ -154,8 +151,6 @@
      */
     public override toShort(): short {
         return this.value.toShort();
-<<<<<<< HEAD
-=======
     }
 
     /**
@@ -176,7 +171,6 @@
      */
     public override toInt(): int {
         return this.value.toInt();
->>>>>>> a77d6327
     }
 
     /**
@@ -186,10 +180,6 @@
      *
      * @returns value as int
      */
-<<<<<<< HEAD
-    public override toInt(): int {
-        return this.value.toInt();
-=======
     public override intValue(): int {
         return this.toInt();
     }
@@ -201,7 +191,6 @@
      */
     public override toLong(): long {
         return this.value.toLong();
->>>>>>> a77d6327
     }
 
     /**
@@ -211,13 +200,8 @@
      *
      * @returns value as long
      */
-<<<<<<< HEAD
-    public override toLong(): long {
-        return this.value.toLong();
-=======
     public override longValue(): long {
         return this.toLong();
->>>>>>> a77d6327
     }
 
     /**
@@ -257,18 +241,8 @@
      *
      * @returns value as double
      */
-<<<<<<< HEAD
-    public override toDouble(): double {
-        return this.value.toDouble();
-    }
-
-    /**
-     * Returns value of this instance
-     *
-     * @returns value as char
-     */
-    public toChar(): char {
-        return this.value.toChar();
+    public override doubleValue(): double {
+        return this.toDouble();
     }
 
     /**
@@ -319,78 +293,13 @@
     }
 
     /**
-=======
-    public override doubleValue(): double {
-        return this.toDouble();
-    }
-
-    /**
-     * Returns the primitive as byte value
+     * Returns the primitive as double value
      *
      * @param value value to cast
      *
      * @returns casted value
      */
-    public static native toByte(value: float): byte;
-
-    /**
-     * Returns the primitive as short value
-     *
-     * @param value value to cast
-     *
-     * @returns casted value
-     */
-    public static native toShort(value: float): short;
-
-    /**
-     * Returns the primitive as int value
-     *
-     * @param value value to cast
-     *
-     * @returns casted value
-     */
-    public static native toInt(value: float): int;
-
-    /**
-     * Returns the primitive as long value
-     *
-     * @param value value to cast
-     *
-     * @returns casted value
-     */
-    public static native toLong(value: float): long;
-
-    /**
->>>>>>> a77d6327
-     * Returns the primitive as double value
-     *
-     * @param value value to cast
-     *
-     * @returns casted value
-     */
-<<<<<<< HEAD
     public static native toDouble(value: float): double;
-
-    /**
-     * Returns the primitive as char value
-=======
-    public static toFloat(value: float): float {
-        return value;
-    }
-
-    /**
-     * Returns the primitive as double value
->>>>>>> a77d6327
-     *
-     * @param value value to cast
-     *
-     * @returns casted value
-     */
-<<<<<<< HEAD
-    public static native toChar(value: float): char;
-=======
-    public static native toDouble(value: float): double;
->>>>>>> a77d6327
 
     /**
      * Compares this instance to other Float object
@@ -437,18 +346,6 @@
     }
 
     /**
-<<<<<<< HEAD
-     * Returns a hash code (integer representation) for this instance
-     *
-     * @returns representation of this instance
-     */
-    public override $_hashCode(): int {
-        return this.toInt();
-    }
-
-    /**
-=======
->>>>>>> a77d6327
      * compare(float, float) checks if two floats are differs no more than by Float.DELTA
      *
      * @param lhs left-hand side float for comparison
@@ -666,26 +563,4 @@
      * @returns int - bit representation
      */
     public static native bitCastToInt(val: float): int
-<<<<<<< HEAD
-
-    /**
-     * Creates a Float instance based on JSONValue
-     *
-     * @param json: JSONValue - a JSON representation
-     *
-     * @throws JSONTypeError if json does not encode a valid float
-     *
-     * @returns Float - float value decoded from JSON
-     */
-    public createFromJSONValue(json: JSONValue): Float {
-        if (json instanceof JSONNumber) {
-            let val = (json as JSONNumber).value
-            if (-Float.MAX_VALUE <= val && val <= Float.MAX_VALUE) {
-                return Float.valueOf(((json as JSONNumber).value).toFloat())
-            }
-        }
-        throw new JSONTypeError("Cannot create Double from JSON", new ErrorOptions(json as Object))
-    }
-=======
->>>>>>> a77d6327
 }