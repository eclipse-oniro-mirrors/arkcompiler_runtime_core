/*
 * Copyright (c) 2021-2025 Huawei Device Co., Ltd.
 * Licensed under the Apache License, Version 2.0 (the "License");
 * you may not use this file except in compliance with the License.
 * You may obtain a copy of the License at
 *
 * http://www.apache.org/licenses/LICENSE-2.0
 *
 * Unless required by applicable law or agreed to in writing, software
 * distributed under the License is distributed on an "AS IS" BASIS,
 * WITHOUT WARRANTIES OR CONDITIONS OF ANY KIND, either express or implied.
 * See the License for the specific language governing permissions and
 * limitations under the License.
 */

package std.core;

const MAX_CODE_POINT = 0x10FFFF // Unicode maximum allowed code points
const MAX_CODE_UNIT = 0xFFFF
const REPLACEMENT_CHARACTER = '\uFFFD'; // Unicode character replacement

// High Surrogate Range (UTF-16)
const HIGH_SURROGATE_MIN = 0xD800;   // Start of the high surrogate range (U+D800)
const HIGH_SURROGATE_MAX = 0xDBFF;   // End of the high surrogate range (U+DBFF)

// Low Surrogate Range
const LOW_SURROGATE_MIN = 0xDC00;    // Start of the low surrogate range (U+DC00)
const LOW_SURROGATE_MAX = 0xDFFF;    // End of the low surrogate range (U+DFFF)

// Unicode proxy for calculating related offsets
const SURROGATE_OFFSET = 0x400;      // Offset between high and low surrogates (0x10000 >> 10)
const SURROGATE_BASE = 0x10000;      // Base value for supplementary Unicode planes (e.g., U+10000)

type StringOrRegExp = String | RegExp

/**
 * Unicode string
 */
export final class String extends Object implements Comparable<String>, Iterable<String> {

    // The constructors below are implemented via initobj instruction
    /**
     * Constructs an empty String
     */
    public native constructor()

    /**
     * Constructs String from chars array initializer
     *
     * @param data initializer
     */
    public native constructor(data: FixedArray<char>)
    // let a = new char[1]
    // let b = new String(a)
    /**
     * Constructs String from another String
     *
     * @param otherStr initializer
     */
    public native constructor(otherStr: String)

    /**
     * Constructs String from NullishType
     *
     * @param object initializer
     */
    public native constructor(object: NullishType)

    /**
     * Creates a new instance of a String
     *
     * @returns A new String instance
     */
    static $_invoke(): string {
        return new String();
    }

    /**
     * Creates a new instance of a String
     *
     * @param value The value to be converted to a string. Can be an Object or null.
     *
     * @returns A new String instance
     */
    static $_invoke(value: Object | null | undefined): string {
        return new String(value);
    }

    /**
     * Returns an instance of string at passed index.
     *
     * @param index index to look at
     *
<<<<<<< HEAD
     * @returns a primitive at index
     */
    public $_get(index: number): char {
        return this.$_get(Double.toInt(index));
    }

    /**
     * Returns an instance of string at passed index.
     *
     * @param index index to look at
     *
     * @returns char value at index
=======
     * @returns String value at index
>>>>>>> a77d6327
     *
     * @throws StringIndexOutOfBoundsError if index is negative or >= length
     */
    public native $_get(index: int): String;

    /**
     * Checks equality of this string and another Object as String
     *
     * @param to another object to compare
     *
     * @returns true if strings are equal and false otherwise
     *
     * @remarks
     * Implemented as native function,  @see `equals()` intrinsic [declaration](https://gitee.com/openharmony-sig/arkcompiler_runtime_core/blob/master/plugins/ets/runtime/ets_libbase_runtime.yaml#L596).
     */
    public native equals(to: NullishType): boolean;

    /**
     * Length of this string
     *
     * @returns length of this string
     *
     * @remarks
     * Implemented as native function,  @see `getLength()` intrinsic [declaration](https://gitee.com/openharmony-sig/arkcompiler_runtime_core/blob/master/plugins/ets/runtime/ets_libbase_runtime.yaml#L563).
     */
    public native getLength(): int;

    /**
     * Length of this string
     *
     * @returns length of this string
     */
<<<<<<< HEAD
    public get length(): number {
        return this.getLength().toDouble()
=======
    public get length(): int {
        return this.getLength()
>>>>>>> a77d6327
    }

    /**
     * Getter for char at some index
     *
     * @param index index in char array inside String
     *
     * @returns char value at index
     *
     * @throws StringIndexOutOfBoundsError if index is negative or >= length
     *
     * @remarks
     * Implemented as native function,  @see `charAt()` intrinsic [declaration](https://gitee.com/openharmony-sig/arkcompiler_runtime_core/blob/master/plugins/ets/runtime/ets_libbase_runtime.yaml#L585).
     */
    public charAt(index: number): String {
        if (index < 0 || index >= this.getLength() || this.getLength() == 0) {
            return '';
        }
        let c : FixedArray<char> = new char[1];
        c[0] = this.charAt(index.toInt())
        return new String(c)
    }

    /**
     * Getter for char at some index
     *
     * @param index index in char array inside String
     *
     * @returns char value at index
     *
     * @throws StringIndexOutOfBoundsError if index is negative or >= length
     *
     * @remarks
     * Implemented as native function,  @see `charAt()` intrinsic [declaration](https://gitee.com/openharmony-sig/arkcompiler_runtime_core/blob/master/plugins/ets/runtime/ets_libbase_runtime.yaml#L585).
     */
    public native charAt(index: int): char;

    /**
     * Checks if this string is empty
     *
     * @returns true if empty and false otherwise
     * @remarks
     * Implemented as native function,  @see `length()` intrinsic [declaration](https://gitee.com/openharmony-sig/arkcompiler_runtime_core/blob/master/plugins/ets/runtime/ets_libbase_runtime.yaml#L574).
     */
    public native isEmpty(): boolean;

    /**
     * Gets the codepoint at the specified index in this string.
     * Is similar to charAt(index), but if the character at the
     * index is the beginning of a surrogate pair, the int
     * representation for this codepoint is returned. Otherwise,
     * the character at the index is returned.
     *
     * @param index index of the potential surrogate pair
     *
     * @returns the codepoint at the specified index
     */
    public codePointAt(index: number): Number | undefined {
        if (index < 0 || index >= this.getLength() || this.getLength() == 0) {
            return undefined
        }
        return (this.codePointAtInt(index.toInt())).toDouble();
    }

    /**
     * Gets the codepoint at the specified index in this string.
     * Is similar to charAt(index), but if the character at the
     * index is the beginning of a surrogate pair, the int
     * representation for this codepoint is returned. Otherwise,
     * the character at the index is returned.
     *
     * @param index index of the potential surrogate pair
     *
     * @returns the codepoint at the specified index
     */
    public codePointAt(index: int): Number | undefined {
        if (index < 0 || index >= this.getLength() || this.getLength() == 0) {
            return undefined
        }
        return (this.codePointAtInt(index)).toDouble();
    }

    /**
     * Gets the codepoint at the specified index in this string.
     * Is similar to charAt(index), but if the character at the
     * index is the beginning of a surrogate pair, the int
     * representation for this codepoint is returned. Otherwise,
     * the character at the index is returned.
     *
     * @param index index of the potential surrogate pair
     *
     * @returns the codepoint at the specified index
     */
    private codePointAtInt(index: int): int {
        let highValue: char = this.charAt(index);
        if (!Char.isHighSurrogate(highValue) || ++index == this.getLength()) {
            return highValue.toInt();
        }
        let lowValue: char = this.charAt(index);
        if (!Char.isLowSurrogate(lowValue)) {
            return highValue.toInt();
        }
        return Char.charsToCodePoint(highValue, lowValue);
    }

    /**
     * Returns the amount of full codepoints between begin and end
     * indexes. Characters outside the range are not counted, even if
     * the range ends in the middle of a surrogate pair.
     *
     * @param begin index to start from
     * @param end past the ending index
     *
     * @throws StringIndexOutOfBoundsError if begin is negative or >= length
     * @throws StringIndexOutOfBoundsError if end >= length
     * @throws AssertionError if begin > end
     *
     * @returns the amount of completed codepoints
     */
    public codePointCount(begin: number, end: number): number {
        return this.codePointCount(begin.toInt(), end.toInt())
    }

    /**
     * Returns the amount of full codepoints between begin and end
     * indexes. Characters outside the range are not counted, even if
     * the range ends in the middle of a surrogate pair.
     *
     * @param begin index to start from
     * @param end past the ending index
     *
     * @throws StringIndexOutOfBoundsError if begin is negative or >= length
     * @throws StringIndexOutOfBoundsError if end >= length
     * @throws AssertionError if begin > end
     *
     * @returns the amount of completed codepoints
     */
    public codePointCount(begin: int, end: int): int {
        if (begin > end) {
<<<<<<< HEAD
            throw new AssertionError("Begin idx must be less than end idx")
=======
            throw new AssertionError('Begin idx must be less than end idx')
>>>>>>> a77d6327
        }
        let counter: int = 0;
        for (let i: int = begin; i < end; i++) {
            ++counter;
            if (Char.isHighSurrogate(this.charAt(i)) &&
                (i + 1 < end) &&
                Char.isLowSurrogate(this.charAt(i + 1))) {
                ++i;
            }
        }
        return counter;
    }

    /**
     * Gets the full char sequence that is representing
     * this string.
     *
     * @returns char[] array
     */
    public getChars(): char[] {
        return this.getChars(0, this.getLength());
    }

    /**
     * Gets the char sequence that is representing the part of
     * this string between begin and end indexes. The range is
     * a half-interview [begin, end).
     *
     * @param begin index to start from
     * @param end past the ending index
     *
     * @throws StringIndexOutOfBoundsError if begin > end
     * @throws StringIndexOutOfBoundsError if begin is negative or >= length
     * @throws StringIndexOutOfBoundsError if end > length
     *
     * @returns char[] array
     *
     * @remark
     * Implemented as native function,  @see `getChars()` intrinsic [declaration](https://gitee.com/openharmony-sig/arkcompiler_runtime_core/blob/master/plugins/ets/runtime/ets_libbase_runtime.yaml#L231).
     */
    public getChars(begin: int, end: int): char[] {
        // #24515: Need to remove the following function call after primitive type refactoring
        let ret : FixedArray<char> = this.getCharsImpl(begin, end);
        let tmpForceBox : Array<char> = new Array<char>(ret.length);
        for (let i = 0; i < tmpForceBox.length; i++) {
            tmpForceBox[i] = ret[i]
        }
        return tmpForceBox;
    }

    private native getCharsImpl(begin: int, end: int): FixedArray<char>;

    /**
     * Gets the byte sequence that is representing the part of
     * this string between begin and end indexes. The range is
     * a half-interview [begin, end).
     *
     * @param begin index to start from
     * @param end past the ending index
     *
     * @throws StringIndexOutOfBoundsError if begin is negative or >= length
     * @throws StringIndexOutOfBoundsError if end >= length
     * @throws AssertionError if begin > end
     *
     * @returns byte[] array
     */
    public getBytes(begin: int, end: int): byte[] {
        // #24515: Need to remove the following function call after primitive type refactoring
        let ret : FixedArray<byte> = this.getBytesImpl(begin, end);
        let tmpForceBox: Array<byte> = new Array<byte>(ret.length);
        for (let i = 0; i < tmpForceBox.length; i++) {
            tmpForceBox[i] = ret[i]
        }
        return tmpForceBox;
    }

    private native getBytesImpl(begin: int, end: int): FixedArray<byte>;

    /**
     * Compares the given StringBuilder to this String. The
     * result is true if the StringBuilder has the same content
     * as this String at this moment and false otherwise.
     *
     * @param sb StringBuilder to compare to
     *
     * @throws NullPointerError if sb param is null
     *
     * @returns true if StringBuilder has the same String
     */
    public contentEquals(sb: StringBuilder): boolean {
        return this.equals(sb.toString());
    }

    /**
     * Lexicographical comparison between this String and another one.
     * The result is less than 0 if this string sorts before the other,
     * 0 if they are equal, and greater than 0 otherwise.
     *
     * @param other String to compare with
     *
     * @throws NullPointerError if to param is null
     *
     * @returns the comparison result
     */
    public native override compareTo(other: String): int;

    /**
     * Comparison between this String and another one based on locale and options.
     * The result is -1 if this string sorts before the another string,
     * 0 if they are equal, and 1 otherwise.
     *
     * @param that String to compare with
     * @param locale String representing the BCP47 language tag
     * @param options Intl.CollatorOptions contains comparison options
     *
     * @throws RangeError if the locale tag is invalid or not found
     * @throws NullPointerError if another or locale is undefined
     *
     * @returns the comparison result
     */
    public localeCompare(that: String, locale?: string | string[], options?: Intl.CollatorOptions): number {
        return new Intl.Collator(locale, options).compare(this, that);
    }

    /**
     * Checks that the substring of this string that starts from
     * the specified index starts with the specified prefix.
     * Negative `fromIndex` is treated as 0. Result is always true
     * if `prefix` is empty.
     *
     * @param prefix prefix string
     * @param fromIndex index to start from
     *
     * @returns true if the substring begins with prefix
     */
    public native startsWith(prefix: String, fromIndex: int): boolean;
    public startsWith(prefix: String, fromIndex?: Number): boolean {
        if (fromIndex == undefined) {
            return this.startsWith(prefix, 0)
        }
        return this.startsWith(prefix, fromIndex.toInt())
    }

    /**
     * Checks that this string ends with the specified suffix.
     * Result is always true if `suffix` is empty.
     *
     * @param suffix suffix string
     *
     * @param endPosition at which suffix is expected to be found. Defaults to str.length.
     *
     * @returns true if this string ends with suffix
     */
    public native endsWith(suffix: String, endPosition: int): boolean;
    public endsWith(suffix: String, endPosition?: Number): boolean {
        return this.endsWith(suffix, asIntOrDefault(endPosition, this.getLength()));
    }

    /**
     * Finds the first occurrence of a character in this String.
     *
     * @param ch to find
     *
     * @returns index of the character from the beginning of this string, or -1 if not found
     */
    public native indexOf(ch: char): int;

    /**
     * Finds the first occurrence of a character in this String at position >= fromIndex.
     * Negative fromIndex is equivalent to 0, and fromIndex >= length implies no match.
     *
     * @param ch to find
     * @param fromIndex to start searching from
     *
     * @returns index of the character from the beginning of this string, or -1 if not found
     */
    public native indexOf(ch: char, fromIndex: int): int;

    /**
     * Finds the first occurrence of another String in this String
     *
     * @param str to find
     *
     * @param fromIndex to start searching from
     *
     * @returns index of the str from the beginning of this string, or -1 if not found
     */
    public indexOf(str: String, fromIndex?: Number): number {
        if (fromIndex == undefined) {
            return this.indexOf(str, 0)
        }
        return this.indexOf(str, fromIndex.toInt())
    }

    /**
     * Finds the first occurrence of another String in this String at position >= fromIndex.
     * Negative fromIndex is equivalent to fromIndex = 0, and fromIndex >= length implies no match.
     *
     * @param str to find
     * @param fromIndex to start searching from
     *
     * @returns index of the str from the beginning of this string, or -1 if not found
     */
    public native indexOf(str: String, fromIndex: int): int;

    /**
     * Finds the last occurrence of a character in this String.
     *
     * @param ch to find
     *
     * @returns index of the character from the beginning of this string, or -1 if not found
     */
    public lastIndexOf(ch: char): int {
        return this.lastIndexOf(ch, this.getLength());
    }

    /**
     * Finds the last occurrence of a character in this String at position <= fromIndex.
     * All values of fromIndex >= length are equivalent, and negative fromIndex implies no match.
     *
     * @param ch to find
     * @param fromIndex to start searching from
     *
     * @returns index of the character from the beginning of this string, or -1 if not found
     */
    public lastIndexOf(ch: char, fromIndex: int): int {
        if (fromIndex >= this.getLength()) {
            fromIndex = this.getLength() - 1;
        }
        for (let i: int = fromIndex; i >= 0; i--) {
            if (this.charAt(i) == ch) {
                return i;
            }
        }
        return -1;
    }

    /**
     * Finds the last occurrence of another String in this String.
     *
     * @param str to find
     *
     * @param fromIndex to start searching from
    *
     * @throws NullPointerError if str param is null
     *
     * @returns index of the str from the beginning of this string, or -1 if not found
     */
    public lastIndexOf(str: String, fromIndex?: Number): number {
        if (fromIndex == undefined || isNaN(fromIndex)) {
            return this.lastIndexOf(str, Int.MAX_VALUE as int)
        }
        return this.lastIndexOf(str, fromIndex.toInt())
    }

    /**
     * Finds the last occurrence of another String in this String at position <= fromIndex.
     * All values of fromIndex >= length are equivalent, and negative fromIndex implies no match.
     *
     * @param str to find
     * @param fromIndex to start searching from
     *
     * @returns index of the str from the beginning of this string, or -1 if not found
     */
    public native lastIndexOf(str: String, fromIndex: int): int;

    /**
     * Selects a substring of this String, starting at a specified index
     * and ending at the end of this String.
     *
     * @param begin to start substring
     *
     * @returns new String which is a substring of this String
     */
    public substring(begin: int): String {
        return this.substring(begin, this.getLength());
    }

    /**
     * Selects a substring of this String, starting at a specified index
     * and ending at index before another specified index.
     *
     * @param begin to start substring
     * @param end to end before at
     *
     * @returns new String which is a substring of this String
     */
    public substring(begin: number, end?: Number): String {
        return this.substring(begin.toInt(), asIntOrDefault(end, this.getLength()))
    }

    /**
     * Selects a substring of this String, starting at a specified index
     * and ending at index before another specified index.
     *
     * If 'begin' < 0, then 'begin' is assumed to be equal to zero.
     * If 'begin' > this.length, then 'begin' is assumed to be equal to the this.length.
     * If 'end' < 0, then 'end' is assumed to be equal to zero.
     * If 'end' > this.length, then 'end' is assumed to be equal to this.length.
     * If 'begin' > 'end', then these are swapped.
     * If 'begin' == 'end', then an empty string is returned.
     *
     * @param begin to start substring
     * @param end to end before at
     *
     * @returns new String which is a substring of this String
     */
    public native substring(begin: int, end: int): String;

    /**
     * Concatenation of this and array of strings.
     *
     * @param strings strings to concat with
     *
     * @returns new String which is a concatenation of this + strings[0] + ... + strings[string.length - 1]
     */
    public concat(...strings: String[]): String {
        let length = strings.length
        if (length == 0) {
            return this
        }
        if (length == 1) {
            return String.concat2(this, strings[0]);
        }
        if (length == 2) {
            return String.concat3(this, strings[0], strings[1]);
        }
        if (length == 3) {
            return String.concat4(this, strings[0], strings[1], strings[2]);
        }
        let res = new StringBuilder(this);
        for (let i = 0; i < length; i++) {
            res = res.append(strings[i])
        }
        return res.toString();
    }

    /**
     * Concatenation of two, three of four strings
     *
     * @param strings strings to concat
     *
     * @returns new String is the concatenation of the
     * arguments passed to the function:
     *
     * str1 + str2 - for concat2
     * str1 + str3 + str3 - for concat3
     * str1 + str2 + str3 + str4 - for concat4
     */
    private static native concat2(str1: String, str2: String): String;
    private static native concat3(str1: String, str2: String, str3: String): String;
    private static native concat4(str1: String, str2: String, str3: String, str4: String): String;

    /*
     * Creates a String using substitutions
     *
     * @param d a template
     *
     * @param substs strings to be substituted
     *
     * @returns string with respected data being substituted
     */
    // TODO(ivan-tyulyandin): uncomment when #12735 will be fixed
    // public static raw(d: String, substs: ...String): String {
    //     throw new Error('String.raw: not implemented')
    // }

    /**
     * Replaces all occurrences of the specified character
     * with another specified character. If no specified
     * character in this string is found then the original
     * string will be returned
     *
     * @param oldCh character which occurrences will be replaced
     * @param newCh character to replace
     *
     * @returns new String with replaced characters
     */
    public replaceChar(oldCh: char, newCh: char): String {
        let newChars: FixedArray<char> = this.getCharsImpl(0, this.getLength());
        for (let i: int = 0; i < newChars.length; i++) {
            if (newChars[i] == oldCh) {
                newChars[i] = newCh;
            }
        }
        return new String(newChars);
    }

    /**
     * Checks if this String contains the specified string.
     * The search starts from specified index (negative fromIndex is equivalent to fromIndex = 0, and fromIndex >= length implies no match).
     *
     * @param str string to search
     * @param fromIndex index to start search from
     *
     * @throws NullPointerError if str param is null
     *
     * @returns true if this String contains str and false otherwise
     */
    public contains(str: String, fromIndex: number): boolean {
        return this.contains(str, fromIndex.toInt());
    }

    /**
     * Checks if this String contains the specified string.
     * The search starts from specified index.
     *
     * @param str string to search
     * @param fromIndex index to start search from
     *
     * @throws NullPointerError if str param is null
     * @throws StringIndexOutOfBoundsError if fromIndex param is negative or >= length
     *
     * @returns true if this String contains str and false otherwise
     */
    public contains(str: String, fromIndex: int): boolean {
        return this.indexOf(str, fromIndex) != -1;
    }

    private static splitMatch(s: String, q: int, r: String): int {
        let rLength = r.getLength();
        if (q + rLength > s.getLength()) {
            return -1;
        }
        if (rLength == 0) {
            // For making algorithm compiler-friendly
            // should be removed after BoundsAnalysis improvement
            return q;
        }
        for (let i = 0; i < rLength - 1; ++i) {
            if (s.codePointAtInt(q + i) != r.codePointAtInt(i)) {
                return -1;
            }
        }
        if (s.codePointAtInt(q + rLength - 1) != r.codePointAtInt(rLength - 1) as int) {
            // For making algorithm compiler-friendly
            // should be removed after BoundsAnalysis improvement
            return -1;
        }
        return q + rLength;
    }

    /**
     * Splits this String by pattern and returns ordered array of substrings.
     * The order of the resulted array corresponds to the order of the
     * passage of this String from beginning to end. The pattern is
     * excluded from substrings. The array is limited by some specified value.
     *
     * @param pattern String or RegExp to split by
     * @param limit max length of the returned array. If it's negative then there is no limit.
     *
     * @throws NullPointerError if pattern param is null
     *
     * @returns string array contains substrings from this String
     */
    public split(separator: StringOrRegExp, limit?: Number): String[] {
        if (separator instanceof RegExp) {
            return (separator as RegExp).split(this, limit)
        }
        return this.split(separator as String, limit)
    }

    public split(separator: RegExp, limit?: Number): String[] {
        return separator.split(this, limit)
    }

    public split(separator: String, limit?: Number): String[] {
        let lim : long
        if (limit == undefined) {
            lim = (1 << 32) - 1
        } else if (limit == 0) {
            return new String[0]
        } else {
            lim = limit.toLong()
        }
        let s = this.getLength()
        if (s == 0) {
            let z = String.splitMatch(this, 0, separator)
            if (z != -1) {
                return new String[0]
            }
            return [(this)]
        }
        let splittedStrings = new containers.UndefinableStringArray(s)
        let lastStart = 0
        for (let lastEnd = 0; lastEnd < s;) {
            let separatorRight = String.splitMatch(this, lastEnd, separator)
            if (separatorRight != -1 && separatorRight != lastStart) {
                let substr = this.substring(lastStart, lastEnd)
                splittedStrings.pushBack(substr)
                if (splittedStrings.size() == lim) {
                    return splittedStrings.toArray() as String[]
                }
                lastStart = separatorRight
                lastEnd = lastStart
            } else {
                ++lastEnd
            }
        }
        let substr = this.substring(lastStart, s)
        splittedStrings.pushBack(substr)
        return splittedStrings.toArray() as String[]
    }

    /**
     * Concatenates the specified string array by inserting
     * the specified separator between all elements.
     *
     * @param strings string array
     * @param delim separator between all elements
     *
     * @throws NullPointerError if strings param is null
     * @throws NullPointerError if delim param is null
     *
     * @returns newly created string from string array and delimiter
     */
    public static join(strings: String[], delim: String): String {
        return String.join(strings, delim, '', '');
    }

    /**
     * Concatenates the specified string array by inserting
     * the specified prefix before each element, the specified
     * suffix after each element, and the specified separator
     * between all elements.
     *
     * @param strings string array
     * @param delim separator between all elements
     * @param prefix prefix before each element
     * @param suffix suffix after each element
     *
     * @throws NullPointerError if strings param is null
     * @throws NullPointerError if delim param is null
     * @throws NullPointerError if prefix param is null
     * @throws NullPointerError if suffix param is null
     *
     * @returns newly created string from string array, prefix, suffix and delimiter
     */
    public static join(strings: String[], delim: String, prefix: String, suffix: String): String {
        let resStr: String = '';
        for (let i: int = 0; i < strings.length; i++) {
            resStr += prefix + strings[i] + suffix;
            if (i != strings.length - 1) {
                resStr += delim;
            }
        }
        return resStr;
    }

    /**
     * Creates new string similar to this String but with
     * all characters in lower case.
     *
     * @returns new string with all characters in lower case
     */
    public native toLowerCase(): String;

    /**
     * Creates new string similar to this String but with
     * all characters in upper case.
     *
     * @returns new string with all characters in upper case
     */
    public native toUpperCase(): String;

    /**
     * Trims all whitespaces from the beginning and end of this String.
     *
     * @returns new trimmed string
     */
    public native trim(): String;

    /**
     * Trims all whitespaces from the beginning of this String.
     *
     * @returns new left trimmed string
     */
    public native trimLeft(): String;

    /**
     * Trims all whitespaces from the end of this String.
     *
     * @returns new right trimmed string
     */
    public native trimRight(): String;

    /**
     * Checks whether the specified char is in the specified
     * char array or not.
     *
     * @param ch character to search
     * @param data char array to search in
     *
     * @throws NullPointerError if data param is null
     *
     * @returns true if ch is in the data and false otherwise
     */
    private static isCharOneOf(ch: char, data: char[]): boolean {
        for (let i: int = 0; i < data.length; i++) {
            if (ch == data[i]) {
                return true;
            }
        }
        return false;
    }

    /**
     * Trims all specified characters from the beginning and
     * end of this String.
     *
     * @param remove that contains the characters to trim
     *
     * @throws NullPointerError if remove param is null
     *
     * @returns new trimmed string
     */
    public trim(remove: char[]): String {
        if (this.isEmpty()) {
            return this;
        }
        let right: int = this.getLength() - 1;
        let left: int = 0;
        if (String.isCharOneOf(this.charAt(right), remove)) {
            right--;
            while (left <= right && String.isCharOneOf(this.charAt(right), remove)) {
                right--;
            }
        } else {
            if (right != 0) {
                if (!String.isCharOneOf(this.charAt(left), remove)) {
                    return this;
                } else {
                    left++;
                }
            } else {
                return this;
            }
        }

        while (left <= right && String.isCharOneOf(this.charAt(left), remove)) {
            left++;
        }

        return this.substring(left, right + 1);
    }

    /**
     * Trims all specified characters from the beginning this String.
     *
     * @param remove that contains the characters to trim
     *
     * @throws NullPointerError if remove param is null
     *
     * @returns new left trimmed string
     */
    public trimLeft(remove: char[]): String {
        if (this.isEmpty() || !String.isCharOneOf(this.charAt(0), remove)) {
            return this;
        }
        let firstNotSpecCharIdx: int = 0;
        for (let i: int = 1; i < this.getLength(); i++) {
            if (!String.isCharOneOf(this.charAt(i), remove)) {
                firstNotSpecCharIdx = i;
                break;
            }
        }
        return this.substring(firstNotSpecCharIdx, this.getLength());
    }

    /**
     * Trims all specified characters from the end of this String.
     *
     * @param remove that contains the characters to trim
     *
     * @throws NullPointerError if remove param is null
     *
     * @returns new right trimmed string
     */
    public trimRight(remove: char[]): String {
        let last: int = this.getLength() - 1;
        if (this.isEmpty() || !String.isCharOneOf(this.charAt(last), remove)) {
            return this;
        }
        let lastNotSpecCharIdx: int = 0;
        for (let i: int = last - 1; i >= 0; i--) {
            if (!String.isCharOneOf(this.charAt(i), remove)) {
                lastNotSpecCharIdx = i;
                break;
            }
        }
        return this.substring(0, lastNotSpecCharIdx + 1);
    }

    /**
     * Creates a new string of a specified length in which
     * the beginning of this String is padded with a
     * specified character. `padStart` is an alias of this method,
     * except the parameter order.
     *
     * @param pad to repeat
     * @param count of characters in the resulting string
     *
     * @returns new string with padding at the beginning
     */
    public padLeft(pad: char, count: int): String {
        return this.padStart(count, pad)
    }

    /**
     * Creates a new string of a specified length in which
     * the end of this String is padded with a specified
     * character. `padEnd` is an alias of this method,
     * except the parameter order.
     *
     * @param pad to repeat
     * @param count of characters in the resulting string
     *
     * @returns new string with padding at the end
     */
    public padRight(pad: char, count: int): String {
        return this.padEnd(count, pad)
    }

    /**
     * Repeats this string count times, i.e.
     *    a = 'A',
     *    a.repeat(2) == 'AA'
     *
     * @param count number of repetitions of this String
     *
     * @throws ArgumentOutOfRangeError if count < 0
     *
     * @returns this string that is repeated count times
     */
    public repeat(count: number): String {
        return this.repeat(count.toInt())
    }

    /**
     * Repeats this string count times, i.e.
     *    a = 'A',
     *    a.repeat(2) == 'AA'
    *
    * @param count number of repetitions of this String
    *
    * @throws ArgumentOutOfRangeError if count < 0
    *
    * @returns this string that is repeated count times
    */
    public native repeat(count: int): String;

    /**
     * The `toString()` method returns the string representation of the given String
     * in the form of a copy of the original object.
     *
     * @returns a copy of the original String
     */
    public override toString(): String {
        return this;
    }

    /**
     * The `toString()` method returns the string representation of the given String
     * in the form of a copy of the original object.
     *
     * @returns a copy of the original String
     */
    public override toLocaleString(): String {
        return this;
    }

    /**
     * The at() method takes an integer value and returns a new String consisting of the single UTF-16 code unit located
     * at the specified offset. This method allows for positive and negative integers. Negative integers count back from the last string character.
     *
     * @returns A String consisting of the single UTF-16 code unit located at the specified position.
     * Returns undefined if the given index can not be found.
     */
    public at(index: number): string | undefined {
        if (isNaN(index)) {
            index = 0;
        }
        const n = this.getLength();
        if (index < 0) {
            index += n;
        }
        if (index < 0 || index >= n) {
            return undefined;
        }
        return new String(this.charAt(index.toInt()).toString());
    }

    private CreateHTMLString(tag: String, param: String): String{
        return '<' + tag + param + '>' + (this) + '</' + tag + '>'
    }

    /**
     * The anchor() method creates a string that embeds a string in an <a> element with a name (<a name="...">str</a>)
     *
     * @returns A string beginning with an <a name="name"> start tag (double quotes in name are replaced with &quot;),
     * then the text str, and then an </a> end tag.
     */
    public anchor(name: String): String {
        return this.CreateHTMLString('a', ' name=\"' + name + '\"')
    }

    /*
     * The big() method creates a string that embeds a string in a <big> element (<big>str</big>), which causes a string to be displayed in a big font.
     */
    public big(): String{
        return this.CreateHTMLString('big', '')
    }


    /*
     * The small() method creates a string that embeds a string in a <small> element (<small>str</small>), which causes a string to be displayed in a big font.
     */
    public small(): String{
        return this.CreateHTMLString('small', '')
    }

    /*
     * The blink() method creates a string that embeds a string in a <blink> element (<blink>str</blink>), which causes a string to be displayed in a big font.
     */
    public blink(): String{
        return this.CreateHTMLString('blink', '')
    }

    /*
     * The bold() method creates a string that embeds a string in a <bold> element (<b>str</b>), which causes a string to be displayed in a big font.
     */
    public bold(): String{
        return this.CreateHTMLString('b', '')
    }

    /*
     * The italics() method creates a string that embeds a string in a <i> element (<i>str</i>), which causes a string to be displayed in a big font.
     */
    public italics(): String{
        return this.CreateHTMLString('i', '')
    }

    /*
     * The strike() method creates a string that embeds a string in a <strike> element (<strike>str</strike>), which causes a string to be displayed in a big font.
     */
    public strike(): String{
        return this.CreateHTMLString('strike', '')
    }

    /*
     * The sub() method creates a string that embeds a string in a <sub> element (<sub>str</sub>), which causes a string to be displayed in a big font.
     */
    public sub(): String{
        return this.CreateHTMLString('sub', '')
    }

    /*
     * The sup() method creates a string that embeds a string in a <sup> element (<sup>str</sup>), which causes a string to be displayed in a big font.
     */
    public sup(): String{
        return this.CreateHTMLString('sup', '')
    }

    /*
     * The fixed() method creates a string that embeds a string in a <tt> element (<tt>str</tt>), which causes a string to be displayed in a big font.
     */
    public fixed(): String{
        return this.CreateHTMLString('tt', '')
    }

    /*
     * The fontcolor() method creates a string that embeds a string in a <font> element (<font color="...">str</font>), which causes a string to be displayed in the specified font color.
     */
    public fontcolor(color: String): String{
        return this.CreateHTMLString('font', ' color=\"' + color + '\"')
    }

    /*
     * The fontsize() method creates a string that embeds a string in a <font> element (<font size="...">str</font>), which causes a string to be displayed in the specified font size.
     */
    public fontsize(size: String): String {
        return this.CreateHTMLString('font', ' size=\"' + size.replaceAll('\"', '&quot;') + '\"')
    }

    /*
     * The fontsize() method creates a string that embeds a string in a <font> element (<font size="...">str</font>), which causes a string to be displayed in the specified font size.
     */
    public fontsize(size: number): String {
        return this.CreateHTMLString('font', ' size=\"' + size + '\"')
    }

    /*
     * The fontsize() method creates a string that embeds a string in a <font> element (<font size="...">str</font>), which causes a string to be displayed in the specified font size.
     */
    public fontsize(size: int): String{
        return this.CreateHTMLString('font', ' size=\"' + size + '\"')
    }

    /*
     * The link() method creates a string that embeds a string in an <a> element (<a href="...">str</a>), to be used as a hypertext link to another URL.
     */
    public link(link: String): String{
        return this.CreateHTMLString('a', ' href=\"' + link + '\"')
    }

    /*
     * The charCodeAt() method returns an integer between 0 and 65535 representing the UTF-16 code unit at the given index.
     */
    public charCodeAt(index: number): number {
        if (index < 0 || index >= this.getLength() || this.getLength() == 0) {
            return NaN;
        }
        return this.charAt(index.toInt());
    }

    /*
     * The charCodeAt() method returns an integer between 0 and 65535 representing the UTF-16 code unit at the given index.
     */
<<<<<<< HEAD
    public charCodeAt(index: int): int {
        return this.charAt(index).toInt();
=======
    public charCodeAt(index: int): number {
        if (index < 0 || index >= this.getLength() || this.getLength() == 0) {
            return NaN;
        }
        return this.charAt(index);
>>>>>>> a77d6327
    }

    /**
     * The String.fromCharCode() static method returns a string created from the specified sequence of UTF-16 code units
     *
     * @param codes are numbers between 0 and 65535 (0xFFFF) representing a UTF-16 code unit or NaN
     *
     * @returns string consisting of the specified UTF-16 code units.
     *
     */
    public static native fromCharCode(...codes: number[]): String;

    /**
     * The String.fromCharCode() static method returns a string created from the specified UTF-16 code unit
     *
     * @param code is a number between 0 and 65535 (0xFFFF) representing a UTF-16 code unit or NaN
     *
     * @returns string consisting of the specified UTF-16 code unit.
     *
     */
    public static native fromCharCode(code: number): String;

    /*
     * The valueOf() method returns the primitive value of a String object.
     */
    public valueOf(): String {
        return this;
    }

    /**
     * The includes() method performs a case-sensitive search to determine whether one string may
     * be found within another string, returning true or false as appropriate.
     *
     * @param searchString to be searched
     *
     * @param position within the string at which to begin searching for searchString
     *
     * @returns true if the search string is found anywhere within the given string,
     *  including when searchString is an empty string; otherwise, false
     */
    public includes(searchString: String, position?: Number): boolean {
        if (position == undefined) {
            return this.indexOf(searchString) == -1 ? false : true;
        }
        return this.indexOf(searchString, position.toInt()) == -1 ? false : true;
    }

    /**
     * The padEnd() method pads the current string with a given string (repeated, if needed)
     * so that the resulting string reaches a given length.
     * The padding is applied from the end of the current string.
     *
     * @param maxLength of the resulting string once the current str has been padded
     *
     * @param fillString to pad the current str with
     *
     * @returns string with the padString applied at the end of the current str
     */
    public padEnd(maxLength: number, fillString?: String): String {
<<<<<<< HEAD
        const str = (fillString == undefined) ? "\u0020" : fillString
=======
        const str = (fillString == undefined) ? '\u0020' : fillString
>>>>>>> a77d6327
        return this.padEnd(maxLength.toInt(), str)
    }

    /*
     * The padEnd() method pads the current string with a given string (repeated, if needed)
     * so that the resulting string reaches a given length.
     * The padding is applied from the end of the current string.
     */
    public padEnd(end: int, ch: char): String {
        if (this.getLength() >= end) {
            return this;
        }
        let arr : FixedArray<char> = new char[end]
        for (let i: int = 0; i < this.getLength(); i++) {
            arr[i] = this.charAt(i)
        }
        for(let i = this.getLength(); i < end; i++){
            arr[i] = ch
        }
        return new String(arr)
    }

    public padEnd(end: int): String {
        return this.padEnd(end, ' ')
    }

    public padEnd(end: int, str: String): String {
        if (this.getLength() >= end || str.getLength() == 0) {
            return this;
        }
        let arr : FixedArray<char> = new char[end];
        let length = this.getLength();
        let strLength = str.getLength()
        for (let i: int = 0; i < length; i++) {
            arr[i] = this.charAt(i);
        }
        for (let i = 0; i < strLength && length + i < end; i++) {
            arr[length + i] = str.charAt(i);
        }
        for (let i = this.getLength() + strLength; i < end; i++) {
            arr[i] = arr[i - strLength];
        }
        return new String(arr);
    }

    /**
     * The padStart() method pads the current string with another string (multiple times, if needed)
     * until the resulting string reaches the given length.
     * The padding is applied from the start of the resulting string.
     *
     * @param maxLength of the resulting string once the current str has been padded
     *
     * @param fillString to pad the current str with
     *
     * @returns string with the padString applied at the end of the current str
     */
    public padStart(maxLength: number, fillString?: String): String {
<<<<<<< HEAD
        const str = (fillString == undefined) ? "\u0020" : fillString
=======
        const str = (fillString == undefined) ? '\u0020' : fillString
>>>>>>> a77d6327
        return this.padStart(maxLength.toInt(), str)
    }

    /*
     * The padStart() method pads the current string with another string (multiple times, if needed)
     * until the resulting string reaches the given length.
     * The padding is applied from the start of the current string.
     */
    public padStart(end: int, ch: char): String {
        let padLen = end - this.getLength();
        if (padLen <= 0) {
            return this;
        }
        let arr: FixedArray<char> = new char[end]
        for(let i = 0; i < padLen; i++){
            arr[i] = ch
        }
        for (let i: int = 0; i < this.getLength(); i++) {
            arr[padLen + i] = this.charAt(i);
        }
        return new String(arr)
    }

    public padStart(end: int): String {
        return this.padStart(end, ' ')
    }

    public padStart(end: int, str: String): String {
        if (this.getLength() >= end || str.getLength() == 0) {
            return this;
        }
        let arr: FixedArray<char> = new char[end];
        let padLen: int = end - this.getLength();
        for (let i: int = 0; i < this.getLength(); i++) {
            arr[padLen + i] = this.charAt(i);
        }
        let strLength = str.getLength()
        for (let i = 0; i < strLength && i < padLen; i++) {
            arr[i] = str.charAt(i);
        }
        for (let i = strLength; i < padLen; i++) {
            arr[i] = arr[i - strLength];
        }
        return new String(arr);
    }

    /**
     * The substr() method returns a portion of the string, starting at the specified
     * index and extending for a given number of characters afterwards.
     *
     * @param begin is index of the first character to include in the returned substring
     *
     * @param length is number of characters to extract
     *
     * @returns new string containing the specified part of the given string
     */
    public substr(begin: number, length?: Number): String {
        return this.substr(begin.toInt(), asIntOrDefault(length, this.getLength()));
    }

    /*
     * The substr() method returns a portion of the string, starting at the specified
     * index and extending for a given number of characters afterwards.
     */
    public substr(begin: int): String {
        return this.substr(begin, this.getLength() as int);
    }

    public substr(begin: int, length: int): String {
        begin = normalizeIndex(begin, this.getLength());
        let end = begin + length
        if (length > this.getLength() - begin) {
            end = this.getLength()
        }
        if (end <= begin) {
            return '';
        }
        return this.substring(begin, end);
    }

    /*
     * The trimEnd() method removes whitespace from the end of a string and returns a new string,
     * without modifying the original string. trimRight() is an alias of this method.
     */
    public trimEnd(): String {
        return this.trimRight()
    }

    /*
     * The trimStart() method removes whitespace from the beginning of a string and returns a new string,
     * without modifying the original string. trimLeft() is an alias of this method.
     */
    public trimStart(): String {
        return this.trimLeft()
    }

    /*
     * The slice() method extracts a section of a string and returns it as a new string,
     * without modifying the original string.
     */
    public slice(begin?: Number, end?: Number): String {
        return this.slice(asIntOrDefault(begin, 0), asIntOrDefault(end, this.getLength()))
    }

    /*
     * The slice() method extracts a section of a string and returns it as a new string,
     * without modifying the original string.
     */
    public slice(begin: int): String {
        return this.substring(normalizeIndex(begin, this.getLength()))
    }

    public slice(begin: int, end: int): String {
        begin = normalizeIndex(begin, this.getLength())
        end = normalizeIndex(end, this.getLength())
        if (end <= begin) {
            return '';
        }
        return this.substring(begin, end)
    }

    static getSubstitution(matched: String, str: String, position: int, captures: String[], namedCaptures: Record<String, String | undefined> | undefined, replacement: String) {
        let matchLength = matched.getLength()
        let stringLength = str.getLength()
        if (position < 0 || position > stringLength) {
<<<<<<< HEAD
            throw new AssertionError("Position " + position + " has to be in range 0.." + stringLength)
=======
            throw new AssertionError('Position ' + position + ' has to be in range 0..' + stringLength)
>>>>>>> a77d6327
        }
        let tailPos = position + matchLength
        let m = captures.length
        let result = ''
        let doubleCapture = true;
        for (let i: int = 0; i < replacement.getLength();) {
            if (i + 1 < replacement.getLength()
                        && replacement.charAt(i) == c'$'
                        && replacement.charAt(i + 1) == c'$') {
                result += c'$'
                i += 2
            } else if (i + 1 < replacement.getLength()
                        && replacement.charAt(i) == c'$'
                        && replacement.charAt(i + 1) == c'&') {
                result += matched
                i += 2
            } else if (i + 1 < replacement.getLength()
                        && replacement.charAt(i) == c'$'
                        && replacement.charAt(i + 1) == c'`') {
                if (position != 0) {
                    result += str.substring(0, position)
                }
                i += 2
            } else if (i + 1 < replacement.getLength()
                        && replacement.charAt(i) == c'$'
                        && replacement.charAt(i + 1) == c'\'') {
                if (tailPos < stringLength) {
                    result += str.substring(tailPos, stringLength)
                }
                i += 2
            } else if (i + 2 < replacement.getLength()
                            && doubleCapture
                            && replacement.charAt(i) == c'$'
                            && Char.isDecDigit(replacement.charAt(i + 1))
                            && Char.isDecDigit(replacement.charAt(i + 2))) {
                let firstDigit = replacement.charAt(i + 1) - c'0';
                let secondDigit = replacement.charAt(i + 2) - c'0';
                let digit = firstDigit * 10 + secondDigit;
                if (digit == 0 || digit > m) {
                    doubleCapture = false;
                } else {
                    result += captures[digit - 1];
                    i += 3
                }
            } else if (i + 2 < replacement.getLength()
                            && replacement.charAt(i) == c'$'
                            && Char.isDecDigit(replacement.charAt(i + 1))
                            && !Char.isDecDigit(replacement.charAt(i + 2))
                        || i + 1 < replacement.getLength()
                            && replacement.charAt(i) == c'$'
                            && Char.isDecDigit(replacement.charAt(i + 1))) {
                let digit = replacement.charAt(i + 1) - c'0';
                if (digit == 0 || digit > m) {
                    result += replacement.substring(i, i + 2)
                } else {
                    result += captures[digit - 1];
                }
                doubleCapture = true;
                i += 2
            } else if (i + 1 < replacement.getLength()
                            && replacement.charAt(i) == c'$'
                            && replacement.charAt(i + 1) == c'<') {
                if (namedCaptures == undefined) {
                    result += '$<';
                    i += 2;
                } else {
                    let j = i + 2;
                    for (; j < replacement.getLength() && replacement.charAt(j) != c'>'; ++j) {}
                    if (j < replacement.getLength()) {
                        let groupName = replacement.substring(i + 2, j);
                        let capture = namedCaptures[groupName];
                        if (capture != undefined) {
                            result += capture
                        }
                        i = j + 1;
                    } else {
                        result += '$<';
                        i += 2;
                    }
                }
            } else {
                result += replacement.charAt(i);
                i += 1;
            }
        }
        return result
    }

    /**
     * Returns a new string with one, some, or all matches of a pattern replaced by a replacement
     *
     * @param searchValue is pattern which can be a String or RegExp
     *
     * @param replaceValue is replacement String
     *
     * @returns a new replaced string
     */
    public replace(searchValue: StringOrRegExp, replaceValue: String) : String {
        if (searchValue instanceof RegExp) {
            return (searchValue as RegExp).replace(this, replaceValue)
        }
        return this.replace(searchValue as String, replaceValue)
    }

    public replace(searchValue: RegExp, replaceValue: String) : String {
        return searchValue.replace(this, replaceValue)
    }

    public replace(searchValue: String, replaceValue: String) : String {
        let searchLength = searchValue.getLength()
        let position = this.indexOf(searchValue)
        if (position == -1) {
            return this
        }
        let preceding = this.substring(0, position)
        let following = this.substring(position + searchLength)
        let replacement = String.getSubstitution(searchValue, this, position.toInt(), new String[0], undefined, replaceValue)
        return preceding + replacement + following
    }

    /**
     * Returns a new string with one, some, or all matches of a pattern replaced by a replacement
     *
     * @param searchValue is pattern which can be a String or RegExp
     *
     * @param replacer is replacement function
     *
     * @returns a new replaced string
     */
    public replace(searchValue: StringOrRegExp, replacer: (substr: String, args: Object[]) => String): String {
        if (searchValue instanceof RegExp) {
            return (searchValue as RegExp).replace(this, replacer)
        }
        return this.replace(searchValue as String, replacer)
    }

    public replace(searchValue: RegExp, replacer: (substr: String, args: Object[]) => String): String {
        return searchValue.replace(this, replacer)
    }

    public replace(searchValue: String, replacer: (substr: String, args: Object[]) => String): String {
        let searchLength = searchValue.getLength()
        let position = this.indexOf(searchValue)
        if (position == -1) {
            return this
        }
        let preceding = this.substring(0, position)
        let following = this.substring(position + searchLength)
        let replacement = replacer(searchValue, [new Double(position as double) as Object, this as Object] as Object[])
        return preceding + replacement + following
    }

     /**
     * Returns a new string with all matches of a pattern replaced by a replacement
     *
     * @param searchValue is pattern which can be a String or RegExp
     *
     * @param replaceValue is replacement String
     *
     * @returns a new replaced string
     */
    public replaceAll(searchValue: StringOrRegExp, replaceValue: String): String {
        if (searchValue instanceof RegExp) {
            const re = searchValue as RegExp
            if (!re.global) {
                throw new Error('Global flag expected for regexp')
            }
            return re.replace(this, replaceValue)
        }
        return this.replaceAll(searchValue as String, replaceValue)
    }

    public replaceAll(searchValue: RegExp, replaceValue: String): String {
        if (!searchValue.global) {
            throw new Error('Global flag expected for regexp')
        }
        return searchValue.replace(this, replaceValue)
    }

    public replaceAll(searchValue: String, replaceValue: String): String {
        let searchLength = searchValue.getLength()
        let advanceBy = max(1, searchLength)
        let matchPositions = new containers.ArrayAsListInt();
        let position = this.indexOf(searchValue, 0)
        while (position != -1) {
            matchPositions.pushBack(position.toInt())
            if (position == this.getLength()) {
                break;
            }
            position = this.indexOf(searchValue, position + advanceBy)
        }
        let endOfLastMatch = 0
        let result = ''
        let arrayMatchPositions = matchPositions.toArray()
        for (let i = 0; i < arrayMatchPositions.length; ++i) {
            let p = arrayMatchPositions[i].unboxed()
            let preserved = this.substring(endOfLastMatch, p)
            let replacement = String.getSubstitution(searchValue, this, p, new String[0], undefined, replaceValue)
            result = result + preserved + replacement
            endOfLastMatch = p + searchLength
        }
        if (endOfLastMatch < this.getLength()) {
            result += this.substring(endOfLastMatch)
        }
        return result
    }

    /**
     * Returns a new string with all matches of a pattern replaced by a replacement
     *
     * @param searchValue is pattern which can be a String or RegExp
     *
     * @param replacer is replacement function
     *
     * @returns a new replaced string
     */
    public replaceAll(searchValue: StringOrRegExp, replacer: (substr: String, args: Object[]) => String): String {
        if (searchValue instanceof RegExp) {
            const re = searchValue as RegExp
            if (!re.global) {
                throw new Error('Global flag expected for regexp')
            }
            return re.replace(this, replacer)
        }
        return this.replaceAll(searchValue as String, replacer)
    }

    public replaceAll(searchValue: RegExp, replacer: (substr: String, args: Object[]) => String): String {
        if (!searchValue.global) {
            throw new Error('Global flag expected for regexp')
        }
        return searchValue.replace(this, replacer)
    }

    public replaceAll(searchValue: String, replacer: (substr: String, args: Object[]) => String): String {
        let searchLength = searchValue.getLength()
        let advanceBy = max(1, searchLength)
        let matchPositions = new containers.ArrayAsListInt();
        let position = this.indexOf(searchValue, 0)
        while (position != -1) {
            matchPositions.pushBack(position.toInt())
            position = this.indexOf(searchValue, position + advanceBy)
        }
        let endOfLastMatch = 0
        let result = ''
        let arrayMatchPositions = matchPositions.toArray()
        for (let i = 0; i < arrayMatchPositions.length; ++i) {
            let p = arrayMatchPositions[i].unboxed()
            let preserved = this.substring(endOfLastMatch, p)
            let args = new containers.UndefinableObjectArray(2)
            args.pushBack(Double.valueOf(p))
            args.pushBack(this)
            let replacement = replacer(searchValue, args.toArray() as Object[])
            result = result + preserved + replacement
            endOfLastMatch = p + searchLength
        }
        if (endOfLastMatch < this.getLength()) {
            result += this.substring(endOfLastMatch)
        }
        return result
    }

      /**
     * Executes a search for a match between a regular expression and this String object.
     *
     * @param regexp a regular expression object or implicit regular expression
     *
     * @returns the index of the first match between the regular expression and the given string,
     * or -1 if no match was found.
     */
    public search(regexp: StringOrRegExp): number {
        if (regexp instanceof String) {
            return new RegExp(regexp as String).search(this)
        }
        return (regexp as RegExp).search(this)
    }

    public search(implicitRegExp: String): number {
        return new RegExp(implicitRegExp).search(this)
    }

    public search(regexp: RegExp): number {
        return regexp.search(this)
    }

    /*
     * The toLocaleLowerCase() method returns the calling string value converted to lower case,
     * according to any locale-specific case mappings.
     */
    public native toLocaleLowerCase(locale: String): String;

    public toLocaleLowerCase(locale: String[]): String {
        if (locale.length != 0) {
            return this.toLocaleLowerCase(locale[0]);
        }
<<<<<<< HEAD
        return this.toLocaleLowerCase("");
=======
        return this.toLocaleLowerCase('');
>>>>>>> a77d6327
    }

    public toLocaleLowerCase(): String {
        return this.toLocaleLowerCase('');
    }

    /*
     * The toLocaleUpperCase() method returns the calling string value converted to upper case,
     * according to any locale-specific case mappings.
     */
    public native toLocaleUpperCase(locale: String): String;

    public toLocaleUpperCase(locale: String[]): String {
        if (locale.length != 0) {
            return this.toLocaleUpperCase(locale[0]);
        }
<<<<<<< HEAD
        return this.toLocaleUpperCase("");
=======
        return this.toLocaleUpperCase('');
>>>>>>> a77d6327
    }

    public toLocaleUpperCase(): String {
        return this.toLocaleUpperCase('');
    }
    /**
     * Retrieves the result of matching a string against a regular expression
     *
     * @param regexp a regular expression object
     *
     * @returns
     * If the regexp.global is true, all results matching the complete regular expression will be returned,
     * but capturing groups are not included
     * Otherwise, only the first complete match and its related capturing groups are returned
     */
    public match(regexp: StringOrRegExp): RegExpMatchArray | null {
        if (regexp instanceof String) {
            return new RegExp(regexp as String).match(this)
        }
        return (regexp as RegExp).match(this)
    }

    public match(implicitRegExp: String): RegExpMatchArray | null {
        return new RegExp(implicitRegExp).match(this)
    }

    public match(regexp: RegExp): RegExpMatchArray | null {
        return regexp.match(this)
    }


    /**
     * Returns an iterator of all results matching a string against a regular expression,
     * including capturing groups
     *
     * @param regexp a regular expression object
     */
    public matchAll(reg: RegExp): IterableIterator<RegExpMatchArray> {
        let flags = reg.flags;
        if (!reg.global) {
            throw new Error('matchAll must be called with a global RegExp')
        }
        return reg.matchAll(this)
    }

    public native normalizeNFC(): String;

    public native normalizeNFD(): String;

    public native normalizeNFKC(): String;

    public native normalizeNFKD(): String;

    /**
     * The normalize() method of String values returns the Unicode Normalization Form of this string
     *
     * @param form is 'NFC' or 'NFD' or 'NFKC' or 'NFKD'
     *
     * @throws RangeError if form is not 'NFC' or 'NFD' or 'NFKC' or 'NFKD'
     *
     * @returns the Unicode Normalization Form of the string
     */
    public normalize(form?: String): String {
        const f = (form == undefined) ? 'NFC' : form
        switch (f) {
        case 'NFC':
            return this.normalizeNFC()
        case 'NFD':
            return this.normalizeNFD()
        case 'NFKC':
            return this.normalizeNFKC()
        case 'NFKD':
            return this.normalizeNFKD()
        default:
            throw new RangeError('The normalization form should be one of NFC, NFD, NFKC, NFKD.')
        }
    }

    /**
     * Check if low order proxy items are paired when the current character is a high proxy pair
     *
     * @param currentIndex Index of the current high-level proxy item
     * @param highSurrogateCode Symbol value of high-level proxy term
     * @param totalLength Total length of string
     *
     * @returns If pairing is successful, return valid characters; otherwise, return null
     */
    private processHighSurrogatePair(currentIndex: int, highSurrogateCode: int, totalLength: int): string | null {
        // Check if low level proxy items are paired
        if (currentIndex + 1 >= totalLength) {
            return null;
        }
        const nextCodeUnit = this.charCodeAt(currentIndex + 1);
        if (nextCodeUnit < LOW_SURROGATE_MIN || nextCodeUnit > LOW_SURROGATE_MAX) {
            return null;
        }
        // Calculate joint code points
        const codePoint = SURROGATE_BASE +
            (highSurrogateCode - HIGH_SURROGATE_MIN) * SURROGATE_OFFSET +
            (nextCodeUnit - LOW_SURROGATE_MIN);
        // Verify whether the joint code points are legal
        return Char.isValidCodePoint(codePoint.toInt()) ? String.fromCodePoint(codePoint) : null;
    }

    /**
     * The toWellFormed() method of String values returns a string where all lone surrogates of
     * this string are replaced with the Unicode replacement character U+FFFD.
     */
    public toWellFormed(): string {
        let res = new StringBuilder();
        let length = this.getLength();
        for (let i = 0; i < length; i++) {
            let codeUnit = this.charCodeAt(i).toInt();
            // Currently, it is a high-level proxy item
            if (codeUnit >= HIGH_SURROGATE_MIN && codeUnit <= HIGH_SURROGATE_MAX) {
                // Check if low level proxy items are paired
                const processedChar = this.processHighSurrogatePair(i, codeUnit, length);
                if (processedChar !== null) {
                    res.append(processedChar);
                    i++; // Skip processed low-level proxy items
                    continue;
                }
                res.append(REPLACEMENT_CHARACTER);
            // Currently, it is a low-level proxy item
            } else if (codeUnit >= LOW_SURROGATE_MIN && codeUnit <= LOW_SURROGATE_MAX) {
                res.append(REPLACEMENT_CHARACTER);
            // Regular Characters
            } else if (Char.isValidCodePoint(codeUnit)) {
                res.append(this.charAt(i).toChar());
            } else {
                res.append(REPLACEMENT_CHARACTER);
            }
        }
        return res.toString();
    }

    private static native codePointToChar(cp: int): int

    /**
     * The String.fromCodePoint() static method returns a string created by using the specified sequence of code points
     *
     * @param codePoints are integers between 0 and 0x10FFFF (inclusive) representing a Unicode code point
     *
     * @throws RangeError if codePoints[i] is less than 0, or is greater than 0x10FFFF
     *
     * @returns string created by using the specified sequence of code points
     */
    public static fromCodePoint(...codePoints: number[]): String {
        let res = new StringBuilder();
        for (const cp of codePoints) {
            if (cp < 0 || cp > MAX_CODE_POINT || isNaN(cp) || !Number.isInteger(cp)) {
                throw new RangeError('Invalid code point: ' + new Number(cp).toString())
            }
            let chrs = String.codePointToChar(cp.toInt());
            res.append((chrs & 0xffff).toChar())
            chrs = (chrs >> 16) & 0xffff
            if (chrs > 0) {
                res.append(chrs.toChar());
            }
        }
        return res.toString()
    }

    /*
     * The isWellFormed() method of String values returns a boolean indicating whether this string contains any lone surrogates.
     */
    public native isWellFormed(): boolean;

    /**
     * Check if a string is compressed
     *
     * @param s string to be checked
     *
     * @returns true - if s is compressed, false - otherwise
     */
    public native isCompressed(): boolean;

    public override $_iterator(): IterableIterator<String> {
        return new StringIterator(this)
    }
}

class StringIterator implements IterableIterator<string> {
    private s: String
    private idx: int = 0

    constructor(s: String) {
        this.s = s
    }

    public override next(): IteratorResult<String> {
        if (this.idx == this.s.getLength()) {
            return new IteratorResult<String>()
        }
        let highValue: char = this.s.charAt(this.idx);
        this.idx += 1
        if (!Char.isHighSurrogate(highValue) || this.idx == this.s.getLength()) {
            return new IteratorResult<String>(String.fromCharCode(highValue.toDouble()));
        }
        let lowValue: char = this.s.charAt(this.idx);
        if (!Char.isLowSurrogate(lowValue)) {
            return new IteratorResult<String>(String.fromCharCode(highValue.toDouble()));
        }
        this.idx += 1
        return new IteratorResult<String>(String.fromCharCode(highValue.toDouble(), lowValue.toDouble()));
    }
}<|MERGE_RESOLUTION|>--- conflicted
+++ resolved
@@ -91,22 +91,7 @@
      *
      * @param index index to look at
      *
-<<<<<<< HEAD
-     * @returns a primitive at index
-     */
-    public $_get(index: number): char {
-        return this.$_get(Double.toInt(index));
-    }
-
-    /**
-     * Returns an instance of string at passed index.
-     *
-     * @param index index to look at
-     *
-     * @returns char value at index
-=======
      * @returns String value at index
->>>>>>> a77d6327
      *
      * @throws StringIndexOutOfBoundsError if index is negative or >= length
      */
@@ -139,13 +124,8 @@
      *
      * @returns length of this string
      */
-<<<<<<< HEAD
-    public get length(): number {
-        return this.getLength().toDouble()
-=======
     public get length(): int {
         return this.getLength()
->>>>>>> a77d6327
     }
 
     /**
@@ -285,11 +265,7 @@
      */
     public codePointCount(begin: int, end: int): int {
         if (begin > end) {
-<<<<<<< HEAD
-            throw new AssertionError("Begin idx must be less than end idx")
-=======
             throw new AssertionError('Begin idx must be less than end idx')
->>>>>>> a77d6327
         }
         let counter: int = 0;
         for (let i: int = begin; i < end; i++) {
@@ -1208,16 +1184,11 @@
     /*
      * The charCodeAt() method returns an integer between 0 and 65535 representing the UTF-16 code unit at the given index.
      */
-<<<<<<< HEAD
-    public charCodeAt(index: int): int {
-        return this.charAt(index).toInt();
-=======
     public charCodeAt(index: int): number {
         if (index < 0 || index >= this.getLength() || this.getLength() == 0) {
             return NaN;
         }
         return this.charAt(index);
->>>>>>> a77d6327
     }
 
     /**
@@ -1277,11 +1248,7 @@
      * @returns string with the padString applied at the end of the current str
      */
     public padEnd(maxLength: number, fillString?: String): String {
-<<<<<<< HEAD
-        const str = (fillString == undefined) ? "\u0020" : fillString
-=======
         const str = (fillString == undefined) ? '\u0020' : fillString
->>>>>>> a77d6327
         return this.padEnd(maxLength.toInt(), str)
     }
 
@@ -1339,11 +1306,7 @@
      * @returns string with the padString applied at the end of the current str
      */
     public padStart(maxLength: number, fillString?: String): String {
-<<<<<<< HEAD
-        const str = (fillString == undefined) ? "\u0020" : fillString
-=======
         const str = (fillString == undefined) ? '\u0020' : fillString
->>>>>>> a77d6327
         return this.padStart(maxLength.toInt(), str)
     }
 
@@ -1469,11 +1432,7 @@
         let matchLength = matched.getLength()
         let stringLength = str.getLength()
         if (position < 0 || position > stringLength) {
-<<<<<<< HEAD
-            throw new AssertionError("Position " + position + " has to be in range 0.." + stringLength)
-=======
             throw new AssertionError('Position ' + position + ' has to be in range 0..' + stringLength)
->>>>>>> a77d6327
         }
         let tailPos = position + matchLength
         let m = captures.length
@@ -1769,11 +1728,7 @@
         if (locale.length != 0) {
             return this.toLocaleLowerCase(locale[0]);
         }
-<<<<<<< HEAD
-        return this.toLocaleLowerCase("");
-=======
         return this.toLocaleLowerCase('');
->>>>>>> a77d6327
     }
 
     public toLocaleLowerCase(): String {
@@ -1790,11 +1745,7 @@
         if (locale.length != 0) {
             return this.toLocaleUpperCase(locale[0]);
         }
-<<<<<<< HEAD
-        return this.toLocaleUpperCase("");
-=======
         return this.toLocaleUpperCase('');
->>>>>>> a77d6327
     }
 
     public toLocaleUpperCase(): String {
