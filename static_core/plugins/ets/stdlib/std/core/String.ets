/*
 * Copyright (c) 2021-2025 Huawei Device Co., Ltd.
 * Licensed under the Apache License, Version 2.0 (the "License");
 * you may not use this file except in compliance with the License.
 * You may obtain a copy of the License at
 *
 * http://www.apache.org/licenses/LICENSE-2.0
 *
 * Unless required by applicable law or agreed to in writing, software
 * distributed under the License is distributed on an "AS IS" BASIS,
 * WITHOUT WARRANTIES OR CONDITIONS OF ANY KIND, either express or implied.
 * See the License for the specific language governing permissions and
 * limitations under the License.
 */

package std.core;

const MAX_CODE_POINT = 0x10FFFF // Unicode maximum allowed code points
const MAX_CODE_UNIT = 0xFFFF
const REPLACEMENT_CHARACTER = '\uFFFD'; // Unicode character replacement

// High Surrogate Range (UTF-16)
const HIGH_SURROGATE_MIN = 0xD800;   // Start of the high surrogate range (U+D800)
const HIGH_SURROGATE_MAX = 0xDBFF;   // End of the high surrogate range (U+DBFF)

// Low Surrogate Range
const LOW_SURROGATE_MIN = 0xDC00;    // Start of the low surrogate range (U+DC00)
const LOW_SURROGATE_MAX = 0xDFFF;    // End of the low surrogate range (U+DFFF)

// Unicode proxy for calculating related offsets
const SURROGATE_OFFSET = 0x400;      // Offset between high and low surrogates (0x10000 >> 10)
const SURROGATE_BASE = 0x10000;      // Base value for supplementary Unicode planes (e.g., U+10000)

type StringOrRegExp = String | RegExp

/**
 * Unicode string
 */
export final class String extends Object implements Comparable<String>, JSONable<String>, Iterable<String> {

    // The constructors below are implemented via initobj instruction
    /**
     * Constructs an empty String
     */
    public native constructor()

    /**
     * Constructs String from chars array initializer
     *
     * @param data initializer
     */
    public native constructor(data: FixedArray<char>)
    // let a = new char[1]
    // let b = new String(a)
    /**
     * Constructs String from another String
     *
     * @param otherStr initializer
     */
    public native constructor(otherStr: String)

    /**
     * Constructs String from NullishType
     *
     * @param object initializer
     */
    public native constructor(object: NullishType)

    /**
     * Creates a new instance of a String
     *
     * @returns A new String instance
     */
    static $_invoke(): string {
        return new String();
    }

    /**
     * Creates a new instance of a String
     *
     * @param value The value to be converted to a string. Can be an Object or null.
     *
     * @returns A new String instance
     */
    static $_invoke(value: Object | null | undefined): string {
        return new String(value);
    }

    /**
     * Returns an instance of string at passed index.
     *
     * @param index index to look at
     *
     * @returns a primitive at index
     */
    public $_get(index: number): char {
        return this.$_get(Double.toInt(index));
    }

    /**
     * Returns an instance of string at passed index.
     *
     * @param index index to look at
     *
     * @returns char value at index
     *
     * @throws StringIndexOutOfBoundsError if index is negative or >= length
     */
    public native $_get(index: int): char;

    /**
     * Checks equality of this string and another Object as String
     *
     * @param to another object to compare
     *
     * @returns true if strings are equal and false otherwise
     *
     * @remarks
     * Implemented as native function,  @see `equals()` intrinsic [declaration](https://gitee.com/openharmony-sig/arkcompiler_runtime_core/blob/master/plugins/ets/runtime/ets_libbase_runtime.yaml#L596).
     */
    public native equals(to: NullishType): boolean;

    /**
     * Length of this string
     *
     * @returns length of this string
     *
     * @remarks
     * Implemented as native function,  @see `getLength()` intrinsic [declaration](https://gitee.com/openharmony-sig/arkcompiler_runtime_core/blob/master/plugins/ets/runtime/ets_libbase_runtime.yaml#L563).
     */
    public native getLength(): int;

    /**
     * Length of this string
     *
     * @returns length of this string
     */
    public get length(): number {
        return this.getLength().toDouble()
    }

    /**
     * Getter for char at some index
     *
     * @param index index in char array inside String
     *
     * @returns char value at index
     *
     * @throws StringIndexOutOfBoundsError if index is negative or >= length
     *
     * @remarks
     * Implemented as native function,  @see `charAt()` intrinsic [declaration](https://gitee.com/openharmony-sig/arkcompiler_runtime_core/blob/master/plugins/ets/runtime/ets_libbase_runtime.yaml#L585).
     */
    public charAt(index: number): String {
        if (index < 0 || index >= this.getLength() || this.getLength() == 0) {
            return "";
        }
        let c : FixedArray<char> = new char[1];
        c[0] = this.charAt(index.toInt())
        return new String(c)
    }

    /**
     * Getter for char at some index
     *
     * @param index index in char array inside String
     *
     * @returns char value at index
     *
     * @throws StringIndexOutOfBoundsError if index is negative or >= length
     *
     * @remarks
     * Implemented as native function,  @see `charAt()` intrinsic [declaration](https://gitee.com/openharmony-sig/arkcompiler_runtime_core/blob/master/plugins/ets/runtime/ets_libbase_runtime.yaml#L585).
     */
    public native charAt(index: int): char;

    /**
     * Checks if this string is empty
     *
     * @returns true if empty and false otherwise
     * @remarks
     * Implemented as native function,  @see `length()` intrinsic [declaration](https://gitee.com/openharmony-sig/arkcompiler_runtime_core/blob/master/plugins/ets/runtime/ets_libbase_runtime.yaml#L574).
     */
    public native isEmpty(): boolean;

    /**
     * Gets the codepoint at the specified index in this string.
     * Is similar to charAt(index), but if the character at the
     * index is the beginning of a surrogate pair, the int
     * representation for this codepoint is returned. Otherwise,
     * the character at the index is returned.
     *
     * @param index index of the potential surrogate pair
     *
     * @returns the codepoint at the specified index
     */
    public codePointAt(index: number): Number | undefined {
        if (index < 0 || index >= this.getLength() || this.getLength() == 0) {
            return undefined
        }
        return (this.codePointAtInt(index.toInt())).toDouble();
    }

    /**
     * Gets the codepoint at the specified index in this string.
     * Is similar to charAt(index), but if the character at the
     * index is the beginning of a surrogate pair, the int
     * representation for this codepoint is returned. Otherwise,
     * the character at the index is returned.
     *
     * @param index index of the potential surrogate pair
     *
     * @returns the codepoint at the specified index
     */
    public codePointAt(index: int): Number | undefined {
        if (index < 0 || index >= this.getLength() || this.getLength() == 0) {
            return undefined
        }
        return (this.codePointAtInt(index)).toDouble();
    }

    /**
     * Gets the codepoint at the specified index in this string.
     * Is similar to charAt(index), but if the character at the
     * index is the beginning of a surrogate pair, the int
     * representation for this codepoint is returned. Otherwise,
     * the character at the index is returned.
     *
     * @param index index of the potential surrogate pair
     *
     * @returns the codepoint at the specified index
     */
    private codePointAtInt(index: int): int {
        let highValue: char = this.charAt(index);
        if (!Char.isHighSurrogate(highValue) || ++index == this.getLength()) {
            return highValue.toInt();
        }
        let lowValue: char = this.charAt(index);
        if (!Char.isLowSurrogate(lowValue)) {
            return highValue.toInt();
        }
        return Char.charsToCodePoint(highValue, lowValue);
    }

    /**
     * Returns the amount of full codepoints between begin and end
     * indexes. Characters outside the range are not counted, even if
     * the range ends in the middle of a surrogate pair.
     *
     * @param begin index to start from
     * @param end past the ending index
     *
     * @throws StringIndexOutOfBoundsError if begin is negative or >= length
     * @throws StringIndexOutOfBoundsError if end >= length
     * @throws AssertionError if begin > end
     *
     * @returns the amount of completed codepoints
     */
    public codePointCount(begin: number, end: number): number {
        return this.codePointCount(begin.toInt(), end.toInt())
    }

    /**
     * Returns the amount of full codepoints between begin and end
     * indexes. Characters outside the range are not counted, even if
     * the range ends in the middle of a surrogate pair.
     *
     * @param begin index to start from
     * @param end past the ending index
     *
     * @throws StringIndexOutOfBoundsError if begin is negative or >= length
     * @throws StringIndexOutOfBoundsError if end >= length
     * @throws AssertionError if begin > end
     *
     * @returns the amount of completed codepoints
     */
    public codePointCount(begin: int, end: int): int {
        if (begin > end) {
            throw new AssertionError("Begin idx must be less than end idx")
        }
        let counter: int = 0;
        for (let i: int = begin; i < end; i++) {
            ++counter;
            if (Char.isHighSurrogate(this.charAt(i)) &&
                (i + 1 < end) &&
                Char.isLowSurrogate(this.charAt(i + 1))) {
                ++i;
            }
        }
        return counter;
    }

    /**
     * Gets the full char sequence that is representing
     * this string.
     *
     * @returns char[] array
     */
    public getChars(): char[] {
        return this.getChars(0, this.getLength());
    }

    /**
     * Gets the char sequence that is representing the part of
     * this string between begin and end indexes. The range is
     * a half-interview [begin, end).
     *
     * @param begin index to start from
     * @param end past the ending index
     *
     * @throws StringIndexOutOfBoundsError if begin > end
     * @throws StringIndexOutOfBoundsError if begin is negative or >= length
     * @throws StringIndexOutOfBoundsError if end > length
     *
     * @returns char[] array
     *
     * @remark
     * Implemented as native function,  @see `getChars()` intrinsic [declaration](https://gitee.com/openharmony-sig/arkcompiler_runtime_core/blob/master/plugins/ets/runtime/ets_libbase_runtime.yaml#L231).
     */
    public getChars(begin: int, end: int): char[] {
        // #24515: Need to remove the following function call after primitive type refactoring
        let ret : FixedArray<char> = this.getCharsImpl(begin, end);
        let tmpForceBox : Array<char> = new Array<char>(ret.length);
        for (let i = 0; i < tmpForceBox.length; i++) {
            tmpForceBox[i] = ret[i]
        }
        return tmpForceBox;
    }

    private native getCharsImpl(begin: int, end: int): FixedArray<char>;

    /**
     * Gets the byte sequence that is representing the part of
     * this string between begin and end indexes. The range is
     * a half-interview [begin, end).
     *
     * @param begin index to start from
     * @param end past the ending index
     *
     * @throws StringIndexOutOfBoundsError if begin is negative or >= length
     * @throws StringIndexOutOfBoundsError if end >= length
     * @throws AssertionError if begin > end
     *
     * @returns byte[] array
     */
    public getBytes(begin: int, end: int): byte[] {
        // #24515: Need to remove the following function call after primitive type refactoring
        let ret : FixedArray<byte> = this.getBytesImpl(begin, end);
        let tmpForceBox: Array<byte> = new Array<byte>(ret.length);
        for (let i = 0; i < tmpForceBox.length; i++) {
            tmpForceBox[i] = ret[i]
        }
        return tmpForceBox;
    }

    private native getBytesImpl(begin: int, end: int): FixedArray<byte>;

    /**
     * Compares the given StringBuilder to this String. The
     * result is true if the StringBuilder has the same content
     * as this String at this moment and false otherwise.
     *
     * @param sb StringBuilder to compare to
     *
     * @throws NullPointerError if sb param is null
     *
     * @returns true if StringBuilder has the same String
     */
    public contentEquals(sb: StringBuilder): boolean {
        return this.equals(sb.toString());
    }

    /**
     * Lexicographical comparison between this String and another one.
     * The result is less than 0 if this string sorts before the other,
     * 0 if they are equal, and greater than 0 otherwise.
     *
     * @param other String to compare with
     *
     * @throws NullPointerError if to param is null
     *
     * @returns the comparison result
     */
    public native override compareTo(other: String): int;

    /**
     * Comparison between this String and another one based on locale and options.
     * The result is -1 if this string sorts before the another string,
     * 0 if they are equal, and 1 otherwise.
     *
     * @param that String to compare with
     * @param locale String representing the BCP47 language tag
     * @param options Intl.CollatorOptions contains comparison options
     *
     * @throws RangeError if the locale tag is invalid or not found
     * @throws NullPointerError if another or locale is undefined
     *
     * @returns the comparison result
     */
    public localeCompare(that: String, locale?: string | string[], options?: Intl.CollatorOptions): number {
        return new Intl.Collator(locale, options).compare(this, that);
    }

    /**
     * Checks that the substring of this string that starts from
     * the specified index starts with the specified prefix.
     * Negative `fromIndex` is treated as 0. Result is always true
     * if `prefix` is empty.
     *
     * @param prefix prefix string
     * @param fromIndex index to start from
     *
     * @returns true if the substring begins with prefix
     */
    public native startsWith(prefix: String, fromIndex: int): boolean;
    public startsWith(prefix: String, fromIndex?: Number): boolean {
        if (fromIndex == undefined) {
            return this.startsWith(prefix, 0)
        }
        return this.startsWith(prefix, fromIndex.toInt())
    }

    /**
     * Checks that this string ends with the specified suffix.
     * Result is always true if `suffix` is empty.
     *
     * @param suffix suffix string
     *
     * @param endPosition at which suffix is expected to be found. Defaults to str.length.
     *
     * @returns true if this string ends with suffix
     */
    public native endsWith(suffix: String, endPosition: int): boolean;
    public endsWith(suffix: String, endPosition?: Number): boolean {
        return this.endsWith(suffix, asIntOrDefault(endPosition, this.getLength()));
    }

    /**
     * Computes the hashcode for this String.
     *
     * @returns hashcode value of this String
     */
    public native override $_hashCode(): int;

    /**
     * Finds the first occurrence of a character in this String.
     *
     * @param ch to find
     *
     * @returns index of the character from the beginning of this string, or -1 if not found
     */
    public native indexOf(ch: char): int;

    /**
     * Finds the first occurrence of a character in this String at position >= fromIndex.
     * Negative fromIndex is equivalent to 0, and fromIndex >= length implies no match.
     *
     * @param ch to find
     * @param fromIndex to start searching from
     *
     * @returns index of the character from the beginning of this string, or -1 if not found
     */
    public native indexOf(ch: char, fromIndex: int): int;

    /**
     * Finds the first occurrence of another String in this String
     *
     * @param str to find
     *
     * @param fromIndex to start searching from
     *
     * @returns index of the str from the beginning of this string, or -1 if not found
     */
    public indexOf(str: String, fromIndex?: Number): number {
        if (fromIndex == undefined) {
            return this.indexOf(str, 0)
        }
        return this.indexOf(str, fromIndex.toInt())
    }

    /**
     * Finds the first occurrence of another String in this String at position >= fromIndex.
     * Negative fromIndex is equivalent to fromIndex = 0, and fromIndex >= length implies no match.
     *
     * @param str to find
     * @param fromIndex to start searching from
     *
     * @returns index of the str from the beginning of this string, or -1 if not found
     */
    public native indexOf(str: String, fromIndex: int): int;

    /**
     * Finds the last occurrence of a character in this String.
     *
     * @param ch to find
     *
     * @returns index of the character from the beginning of this string, or -1 if not found
     */
    public lastIndexOf(ch: char): int {
        return this.lastIndexOf(ch, this.getLength());
    }

    /**
     * Finds the last occurrence of a character in this String at position <= fromIndex.
     * All values of fromIndex >= length are equivalent, and negative fromIndex implies no match.
     *
     * @param ch to find
     * @param fromIndex to start searching from
     *
     * @returns index of the character from the beginning of this string, or -1 if not found
     */
    public lastIndexOf(ch: char, fromIndex: int): int {
        if (fromIndex >= this.getLength()) {
            fromIndex = this.getLength() - 1;
        }
        for (let i: int = fromIndex; i >= 0; i--) {
            if (this.charAt(i) == ch) {
                return i;
            }
        }
        return -1;
    }

    /**
     * Finds the last occurrence of another String in this String.
     *
     * @param str to find
     *
     * @param fromIndex to start searching from
    *
     * @throws NullPointerError if str param is null
     *
     * @returns index of the str from the beginning of this string, or -1 if not found
     */
    public lastIndexOf(str: String, fromIndex?: Number): number {
        if (fromIndex == undefined || isNaN(fromIndex)) {
            return this.lastIndexOf(str, Int.MAX_VALUE as int)
        }
        return this.lastIndexOf(str, fromIndex.toInt())
    }

    /**
     * Finds the last occurrence of another String in this String at position <= fromIndex.
     * All values of fromIndex >= length are equivalent, and negative fromIndex implies no match.
     *
     * @param str to find
     * @param fromIndex to start searching from
     *
     * @returns index of the str from the beginning of this string, or -1 if not found
     */
    public native lastIndexOf(str: String, fromIndex: int): int;

    /**
     * Selects a substring of this String, starting at a specified index
     * and ending at the end of this String.
     *
     * @param begin to start substring
     *
     * @returns new String which is a substring of this String
     */
    public substring(begin: int): String {
        return this.substring(begin, this.getLength());
    }

    /**
     * Selects a substring of this String, starting at a specified index
     * and ending at index before another specified index.
     *
     * @param begin to start substring
     * @param end to end before at
     *
     * @returns new String which is a substring of this String
     */
    public substring(begin: number, end?: Number): String {
        return this.substring(begin.toInt(), asIntOrDefault(end, this.getLength()))
    }

    /**
     * Selects a substring of this String, starting at a specified index
     * and ending at index before another specified index.
     *
     * If 'begin' < 0, then 'begin' is assumed to be equal to zero.
     * If 'begin' > this.length, then 'begin' is assumed to be equal to the this.length.
     * If 'end' < 0, then 'end' is assumed to be equal to zero.
     * If 'end' > this.length, then 'end' is assumed to be equal to this.length.
     * If 'begin' > 'end', then these are swapped.
     * If 'begin' == 'end', then an empty string is returned.
     *
     * @param begin to start substring
     * @param end to end before at
     *
     * @returns new String which is a substring of this String
     */
    public native substring(begin: int, end: int): String;

    /**
     * Concatenation of this and array of strings.
     *
     * @param strings strings to concat with
     *
     * @returns new String which is a concatenation of this + strings[0] + ... + strings[string.length - 1]
     */
    public concat(...strings: String[]): String {
        let length = strings.length
        if (length == 0) {
            return this
        }
        if (length == 1) {
            return String.concat2(this, strings[0]);
        }
        if (length == 2) {
            return String.concat3(this, strings[0], strings[1]);
        }
        if (length == 3) {
            return String.concat4(this, strings[0], strings[1], strings[2]);
        }
        let res = new StringBuilder(this);
        for (let i = 0; i < length; i++) {
            res = res.append(strings[i])
        }
        return res.toString();
    }

    /**
     * Concatenation of two, three of four strings
     *
     * @param strings strings to concat
     *
     * @returns new String is the concatenation of the
     * arguments passed to the function:
     *
     * str1 + str2 - for concat2
     * str1 + str3 + str3 - for concat3
     * str1 + str2 + str3 + str4 - for concat4
     */
    private static native concat2(str1: String, str2: String): String;
    private static native concat3(str1: String, str2: String, str3: String): String;
    private static native concat4(str1: String, str2: String, str3: String, str4: String): String;

    /*
     * Creates a String using substitutions
     *
     * @param d a template
     *
     * @param substs strings to be substituted
     *
     * @returns string with respected data being substituted
     */
    // TODO(ivan-tyulyandin): uncomment when #12735 will be fixed
    // public static raw(d: String, substs: ...String): String {
    //     throw new Error("String.raw: not implemented")
    // }

    /**
     * Replaces all occurrences of the specified character
     * with another specified character. If no specified
     * character in this string is found then the original
     * string will be returned
     *
     * @param oldCh character which occurrences will be replaced
     * @param newCh character to replace
     *
     * @returns new String with replaced characters
     */
    public replaceChar(oldCh: char, newCh: char): String {
        let newChars: FixedArray<char> = this.getCharsImpl(0, this.getLength());
        for (let i: int = 0; i < newChars.length; i++) {
            if (newChars[i] == oldCh) {
                newChars[i] = newCh;
            }
        }
        return new String(newChars);
    }

    /**
     * Checks if this String contains the specified string.
     * The search starts from specified index (negative fromIndex is equivalent to fromIndex = 0, and fromIndex >= length implies no match).
     *
     * @param str string to search
     * @param fromIndex index to start search from
     *
     * @throws NullPointerError if str param is null
     *
     * @returns true if this String contains str and false otherwise
     */
    public contains(str: String, fromIndex: number): boolean {
        return this.contains(str, fromIndex.toInt());
    }

    /**
     * Checks if this String contains the specified string.
     * The search starts from specified index.
     *
     * @param str string to search
     * @param fromIndex index to start search from
     *
     * @throws NullPointerError if str param is null
     * @throws StringIndexOutOfBoundsError if fromIndex param is negative or >= length
     *
     * @returns true if this String contains str and false otherwise
     */
    public contains(str: String, fromIndex: int): boolean {
        return this.indexOf(str, fromIndex) != -1;
    }

    private static splitMatch(s: String, q: int, r: String): int {
        let rLength = r.getLength();
        if (q + rLength > s.getLength()) {
            return -1;
        }
        if (rLength == 0) {
            // For making algorithm compiler-friendly
            // should be removed after BoundsAnalysis improvement
            return q;
        }
        for (let i = 0; i < rLength - 1; ++i) {
            if (s.codePointAtInt(q + i) != r.codePointAtInt(i)) {
                return -1;
            }
        }
        if (s.codePointAtInt(q + rLength - 1) != r.codePointAtInt(rLength - 1) as int) {
            // For making algorithm compiler-friendly
            // should be removed after BoundsAnalysis improvement
            return -1;
        }
        return q + rLength;
    }

    /**
     * Splits this String by pattern and returns ordered array of substrings.
     * The order of the resulted array corresponds to the order of the
     * passage of this String from beginning to end. The pattern is
     * excluded from substrings. The array is limited by some specified value.
     *
     * @param pattern String or RegExp to split by
     * @param limit max length of the returned array. If it's negative then there is no limit.
     *
     * @throws NullPointerError if pattern param is null
     *
     * @returns string array contains substrings from this String
     */
    public split(separator: StringOrRegExp, limit?: Number): String[] {
        if (separator instanceof RegExp) {
            return (separator as RegExp).split(this, limit)
        }
        return this.split(separator as String, limit)
    }

    public split(separator: RegExp, limit?: Number): String[] {
        return separator.split(this, limit)
    }

    public split(separator: String, limit?: Number): String[] {
        let lim : long
        if (limit == undefined) {
            lim = (1 << 32) - 1
        } else if (limit == 0) {
            return new String[0]
        } else {
            lim = limit.toLong()
        }
        let s = this.getLength()
        if (s == 0) {
            let z = String.splitMatch(this, 0, separator)
            if (z != -1) {
                return new String[0]
            }
            return [(this)]
        }
        let splittedStrings = new UndefinableStringArray(s)
        let lastStart = 0
        for (let lastEnd = 0; lastEnd < s;) {
            let separatorRight = String.splitMatch(this, lastEnd, separator)
            if (separatorRight != -1 && separatorRight != lastStart) {
                let substr = this.substring(lastStart, lastEnd)
                splittedStrings.pushBack(substr)
                if (splittedStrings.size() == lim) {
                    return splittedStrings.toArray() as String[]
                }
                lastStart = separatorRight
                lastEnd = lastStart
            } else {
                ++lastEnd
            }
        }
        let substr = this.substring(lastStart, s)
        splittedStrings.pushBack(substr)
        return splittedStrings.toArray() as String[]
    }

    /**
     * Concatenates the specified string array by inserting
     * the specified separator between all elements.
     *
     * @param strings string array
     * @param delim separator between all elements
     *
     * @throws NullPointerError if strings param is null
     * @throws NullPointerError if delim param is null
     *
     * @returns newly created string from string array and delimiter
     */
    public static join(strings: String[], delim: String): String {
        return String.join(strings, delim, "", "");
    }

    /**
     * Concatenates the specified string array by inserting
     * the specified prefix before each element, the specified
     * suffix after each element, and the specified separator
     * between all elements.
     *
     * @param strings string array
     * @param delim separator between all elements
     * @param prefix prefix before each element
     * @param suffix suffix after each element
     *
     * @throws NullPointerError if strings param is null
     * @throws NullPointerError if delim param is null
     * @throws NullPointerError if prefix param is null
     * @throws NullPointerError if suffix param is null
     *
     * @returns newly created string from string array, prefix, suffix and delimiter
     */
    public static join(strings: String[], delim: String, prefix: String, suffix: String): String {
        let resStr: String = "";
        for (let i: int = 0; i < strings.length; i++) {
            resStr += prefix + strings[i] + suffix;
            if (i != strings.length - 1) {
                resStr += delim;
            }
        }
        return resStr;
    }

    /**
     * Creates new string similar to this String but with
     * all characters in lower case.
     *
     * @returns new string with all characters in lower case
     */
    public native toLowerCase(): String;

    /**
     * Creates new string similar to this String but with
     * all characters in upper case.
     *
     * @returns new string with all characters in upper case
     */
    public native toUpperCase(): String;

    /**
     * Trims all whitespaces from the beginning and end of this String.
     *
     * @returns new trimmed string
     */
    public native trim(): String;

    /**
     * Trims all whitespaces from the beginning of this String.
     *
     * @returns new left trimmed string
     */
    public native trimLeft(): String;

    /**
     * Trims all whitespaces from the end of this String.
     *
     * @returns new right trimmed string
     */
    public native trimRight(): String;

    /**
     * Checks whether the specified char is in the specified
     * char array or not.
     *
     * @param ch character to search
     * @param data char array to search in
     *
     * @throws NullPointerError if data param is null
     *
     * @returns true if ch is in the data and false otherwise
     */
    private static isCharOneOf(ch: char, data: char[]): boolean {
        for (let i: int = 0; i < data.length; i++) {
            if (ch == data[i]) {
                return true;
            }
        }
        return false;
    }

    /**
     * Trims all specified characters from the beginning and
     * end of this String.
     *
     * @param remove that contains the characters to trim
     *
     * @throws NullPointerError if remove param is null
     *
     * @returns new trimmed string
     */
    public trim(remove: char[]): String {
        if (this.isEmpty()) {
            return this;
        }
        let right: int = this.getLength() - 1;
        let left: int = 0;
        if (String.isCharOneOf(this.charAt(right), remove)) {
            right--;
            while (left <= right && String.isCharOneOf(this.charAt(right), remove)) {
                right--;
            }
        } else {
            if (right != 0) {
                if (!String.isCharOneOf(this.charAt(left), remove)) {
                    return this;
                } else {
                    left++;
                }
            } else {
                return this;
            }
        }

        while (left <= right && String.isCharOneOf(this.charAt(left), remove)) {
            left++;
        }

        return this.substring(left, right + 1);
    }

    /**
     * Trims all specified characters from the beginning this String.
     *
     * @param remove that contains the characters to trim
     *
     * @throws NullPointerError if remove param is null
     *
     * @returns new left trimmed string
     */
    public trimLeft(remove: char[]): String {
        if (this.isEmpty() || !String.isCharOneOf(this.charAt(0), remove)) {
            return this;
        }
        let firstNotSpecCharIdx: int = 0;
        for (let i: int = 1; i < this.getLength(); i++) {
            if (!String.isCharOneOf(this.charAt(i), remove)) {
                firstNotSpecCharIdx = i;
                break;
            }
        }
        return this.substring(firstNotSpecCharIdx, this.getLength());
    }

    /**
     * Trims all specified characters from the end of this String.
     *
     * @param remove that contains the characters to trim
     *
     * @throws NullPointerError if remove param is null
     *
     * @returns new right trimmed string
     */
    public trimRight(remove: char[]): String {
        let last: int = this.getLength() - 1;
        if (this.isEmpty() || !String.isCharOneOf(this.charAt(last), remove)) {
            return this;
        }
        let lastNotSpecCharIdx: int = 0;
        for (let i: int = last - 1; i >= 0; i--) {
            if (!String.isCharOneOf(this.charAt(i), remove)) {
                lastNotSpecCharIdx = i;
                break;
            }
        }
        return this.substring(0, lastNotSpecCharIdx + 1);
    }

    /**
     * Creates a new string of a specified length in which
     * the beginning of this String is padded with a
     * specified character. `padStart` is an alias of this method,
     * except the parameter order.
     *
     * @param pad to repeat
     * @param count of characters in the resulting string
     *
     * @returns new string with padding at the beginning
     */
    public padLeft(pad: char, count: int): String {
        return this.padStart(count, pad)
    }

    /**
     * Creates a new string of a specified length in which
     * the end of this String is padded with a specified
     * character. `padEnd` is an alias of this method,
     * except the parameter order.
     *
     * @param pad to repeat
     * @param count of characters in the resulting string
     *
     * @returns new string with padding at the end
     */
    public padRight(pad: char, count: int): String {
        return this.padEnd(count, pad)
    }

    /**
     * Repeats this string count times, i.e.
     *    a = "A",
     *    a.repeat(2) == "AA"
     *
     * @param count number of repetitions of this String
     *
     * @throws ArgumentOutOfRangeException if count < 0
     *
     * @returns this string that is repeated count times
     */
    public repeat(count: number): String {
        return this.repeat(count.toInt())
    }

    /**
     * Repeats this string count times, i.e.
     *    a = "A",
     *    a.repeat(2) == "AA"
    *
    * @param count number of repetitions of this String
    *
    * @throws ArgumentOutOfRangeException if count < 0
    *
    * @returns this string that is repeated count times
    */
    public native repeat(count: int): String;

    /**
     * The `toString()` method returns the string representation of the given String
     * in the form of a copy of the original object.
     *
     * @returns a copy of the original String
     */
    public override toString(): String {
        return this;
    }

    /**
     * The `toString()` method returns the string representation of the given String
     * in the form of a copy of the original object.
     *
     * @returns a copy of the original String
     */
    public override toLocaleString(): String {
        return this;
    }

    /**
     * The at() method takes an integer value and returns a new String consisting of the single UTF-16 code unit located
     * at the specified offset. This method allows for positive and negative integers. Negative integers count back from the last string character.
     *
     * @returns A String consisting of the single UTF-16 code unit located at the specified position.
     * Returns undefined if the given index can not be found.
     */
    public at(index: number): string | undefined {
        if (isNaN(index)) {
            index = 0;
        }
        const n = this.getLength();
        if (index < 0) {
            index += n;
        }
        if (index < 0 || index >= n) {
            return undefined;
        }
        return new String(this.charAt(index as int));
    }

    private CreateHTMLString(tag: String, param: String): String{
        return "<" + tag + param + ">" + (this) + "</" + tag + ">"
    }

    /**
     * The anchor() method creates a string that embeds a string in an <a> element with a name (<a name="...">str</a>)
     *
     * @returns A string beginning with an <a name="name"> start tag (double quotes in name are replaced with &quot;),
     * then the text str, and then an </a> end tag.
     */
    public anchor(name: String): String {
        return this.CreateHTMLString("a", " name=\"" + name + "\"")
    }

    /*
     * The big() method creates a string that embeds a string in a <big> element (<big>str</big>), which causes a string to be displayed in a big font.
     */
    public big(): String{
        return this.CreateHTMLString("big", "")
    }


    /*
     * The small() method creates a string that embeds a string in a <small> element (<small>str</small>), which causes a string to be displayed in a big font.
     */
    public small(): String{
        return this.CreateHTMLString("small", "")
    }

    /*
     * The blink() method creates a string that embeds a string in a <blink> element (<blink>str</blink>), which causes a string to be displayed in a big font.
     */
    public blink(): String{
        return this.CreateHTMLString("blink", "")
    }

    /*
     * The bold() method creates a string that embeds a string in a <bold> element (<b>str</b>), which causes a string to be displayed in a big font.
     */
    public bold(): String{
        return this.CreateHTMLString("b", "")
    }

    /*
     * The italics() method creates a string that embeds a string in a <i> element (<i>str</i>), which causes a string to be displayed in a big font.
     */
    public italics(): String{
        return this.CreateHTMLString("i", "")
    }

    /*
     * The strike() method creates a string that embeds a string in a <strike> element (<strike>str</strike>), which causes a string to be displayed in a big font.
     */
    public strike(): String{
        return this.CreateHTMLString("strike", "")
    }

    /*
     * The sub() method creates a string that embeds a string in a <sub> element (<sub>str</sub>), which causes a string to be displayed in a big font.
     */
    public sub(): String{
        return this.CreateHTMLString("sub", "")
    }

    /*
     * The sup() method creates a string that embeds a string in a <sup> element (<sup>str</sup>), which causes a string to be displayed in a big font.
     */
    public sup(): String{
        return this.CreateHTMLString("sup", "")
    }

    /*
     * The fixed() method creates a string that embeds a string in a <tt> element (<tt>str</tt>), which causes a string to be displayed in a big font.
     */
    public fixed(): String{
        return this.CreateHTMLString("tt", "")
    }

    /*
     * The fontcolor() method creates a string that embeds a string in a <font> element (<font color="...">str</font>), which causes a string to be displayed in the specified font color.
     */
    public fontcolor(color: String): String{
        return this.CreateHTMLString("font", " color=\"" + color + "\"")
    }

    /*
     * The fontsize() method creates a string that embeds a string in a <font> element (<font size="...">str</font>), which causes a string to be displayed in the specified font size.
     */
    public fontsize(size: String): String {
        return this.CreateHTMLString("font", " size=\"" + size.replaceAll("\"", "&quot;") + "\"")
    }

    /*
     * The fontsize() method creates a string that embeds a string in a <font> element (<font size="...">str</font>), which causes a string to be displayed in the specified font size.
     */
    public fontsize(size: number): String {
        return this.CreateHTMLString("font", " size=\"" + size + "\"")
    }

    /*
     * The fontsize() method creates a string that embeds a string in a <font> element (<font size="...">str</font>), which causes a string to be displayed in the specified font size.
     */
    public fontsize(size: int): String{
        return this.CreateHTMLString("font", " size=\"" + size + "\"")
    }

    /*
     * The link() method creates a string that embeds a string in an <a> element (<a href="...">str</a>), to be used as a hypertext link to another URL.
     */
    public link(link: String): String{
        return this.CreateHTMLString("a", " href=\"" + link + "\"")
    }

    /*
     * The charCodeAt() method returns an integer between 0 and 65535 representing the UTF-16 code unit at the given index.
     */
    public charCodeAt(index: number): number {
        if (index < 0 || index >= this.getLength() || this.getLength() == 0) {
            return NaN;
        }
        return this.charAt(index.toInt());
    }

    /*
     * The charCodeAt() method returns an integer between 0 and 65535 representing the UTF-16 code unit at the given index.
     */
    public charCodeAt(index: int): int {
        return this.charAt(index).toInt();
    }

    /**
     * The String.fromCharCode() static method returns a string created from the specified sequence of UTF-16 code units
     *
     * @param codes are numbers between 0 and 65535 (0xFFFF) representing a UTF-16 code unit or NaN
     *
     * @returns string consisting of the specified UTF-16 code units.
     *
     */
    public static native fromCharCode(...codes: number[]): String;

    /**
     * The String.fromCharCode() static method returns a string created from the specified UTF-16 code unit
     *
     * @param code is a number between 0 and 65535 (0xFFFF) representing a UTF-16 code unit or NaN
     *
     * @returns string consisting of the specified UTF-16 code unit.
     *
     */
    public static native fromCharCode(code: number): String;

    /*
     * The valueOf() method returns the primitive value of a String object.
     */
    public valueOf(): String {
        return this;
    }

    /**
     * The includes() method performs a case-sensitive search to determine whether one string may
     * be found within another string, returning true or false as appropriate.
     *
     * @param searchString to be searched
     *
     * @param position within the string at which to begin searching for searchString
     *
     * @returns true if the search string is found anywhere within the given string,
     *  including when searchString is an empty string; otherwise, false
     */
    public includes(searchString: String, position?: Number): boolean {
        if (position == undefined) {
            return this.indexOf(searchString) == -1 ? false : true;
        }
        return this.indexOf(searchString, position.toInt()) == -1 ? false : true;
    }

    /**
     * The padEnd() method pads the current string with a given string (repeated, if needed)
     * so that the resulting string reaches a given length.
     * The padding is applied from the end of the current string.
     *
     * @param maxLength of the resulting string once the current str has been padded
     *
     * @param fillString to pad the current str with
     *
     * @returns string with the padString applied at the end of the current str
     */
    public padEnd(maxLength: number, fillString?: String): String {
        const str = (fillString == undefined) ? "\u0020" : fillString
        return this.padEnd(maxLength.toInt(), str)
    }

    /*
     * The padEnd() method pads the current string with a given string (repeated, if needed)
     * so that the resulting string reaches a given length.
     * The padding is applied from the end of the current string.
     */
    public padEnd(end: int, ch: char): String {
        if (this.getLength() >= end) {
            return this;
        }
        let arr : FixedArray<char> = new char[end]
        for (let i: int = 0; i < this.getLength(); i++) {
            arr[i] = this.charAt(i)
        }
        for(let i = this.getLength(); i < end; i++){
            arr[i] = ch
        }
        return new String(arr)
    }

    public padEnd(end: int): String {
        return this.padEnd(end, ' ')
    }

    public padEnd(end: int, str: String): String {
        if (this.getLength() >= end || str.getLength() == 0) {
            return this;
        }
        let arr : FixedArray<char> = new char[end];
        let length = this.getLength();
        let strLength = str.getLength()
        for (let i: int = 0; i < length; i++) {
            arr[i] = this.charAt(i);
        }
        for (let i = 0; i < strLength && length + i < end; i++) {
            arr[length + i] = str.charAt(i);
        }
        for (let i = this.getLength() + strLength; i < end; i++) {
            arr[i] = arr[i - strLength];
        }
        return new String(arr);
    }

    /**
     * The padStart() method pads the current string with another string (multiple times, if needed)
     * until the resulting string reaches the given length.
     * The padding is applied from the start of the resulting string.
     *
     * @param maxLength of the resulting string once the current str has been padded
     *
     * @param fillString to pad the current str with
     *
     * @returns string with the padString applied at the end of the current str
     */
    public padStart(maxLength: number, fillString?: String): String {
        const str = (fillString == undefined) ? "\u0020" : fillString
        return this.padStart(maxLength.toInt(), str)
    }

    /*
     * The padStart() method pads the current string with another string (multiple times, if needed)
     * until the resulting string reaches the given length.
     * The padding is applied from the start of the current string.
     */
    public padStart(end: int, ch: char): String {
        let padLen = end - this.getLength();
        if (padLen <= 0) {
            return this;
        }
        let arr: FixedArray<char> = new char[end]
        for(let i = 0; i < padLen; i++){
            arr[i] = ch
        }
        for (let i: int = 0; i < this.getLength(); i++) {
            arr[padLen + i] = this.charAt(i);
        }
        return new String(arr)
    }

    public padStart(end: int): String {
        return this.padStart(end, ' ')
    }

    public padStart(end: int, str: String): String {
        if (this.getLength() >= end || str.getLength() == 0) {
            return this;
        }
        let arr: FixedArray<char> = new char[end];
        let padLen: int = end - this.getLength();
        for (let i: int = 0; i < this.getLength(); i++) {
            arr[padLen + i] = this.charAt(i);
        }
        let strLength = str.getLength()
        for (let i = 0; i < strLength && i < padLen; i++) {
            arr[i] = str.charAt(i);
        }
        for (let i = strLength; i < padLen; i++) {
            arr[i] = arr[i - strLength];
        }
        return new String(arr);
    }

    /**
     * The substr() method returns a portion of the string, starting at the specified
     * index and extending for a given number of characters afterwards.
     *
     * @param begin is index of the first character to include in the returned substring
     *
     * @param length is number of characters to extract
     *
     * @returns new string containing the specified part of the given string
     */
    public substr(begin: number, length?: Number): String {
        return this.substr(begin.toInt(), asIntOrDefault(length, this.getLength()));
    }

    /*
     * The substr() method returns a portion of the string, starting at the specified
     * index and extending for a given number of characters afterwards.
     */
    public substr(begin: int): String {
        return this.substr(begin, this.getLength() as int);
    }

    public substr(begin: int, length: int): String {
        begin = normalizeIndex(begin, this.getLength());
        let end = begin + length
        if (length > this.getLength() - begin) {
            end = this.getLength()
        }
        if (end <= begin) {
            return "";
        }
        return this.substring(begin, end);
    }

    /*
     * The trimEnd() method removes whitespace from the end of a string and returns a new string,
     * without modifying the original string. trimRight() is an alias of this method.
     */
    public trimEnd(): String {
        return this.trimRight()
    }

    /*
     * The trimStart() method removes whitespace from the beginning of a string and returns a new string,
     * without modifying the original string. trimLeft() is an alias of this method.
     */
    public trimStart(): String {
        return this.trimLeft()
    }

    /*
     * The slice() method extracts a section of a string and returns it as a new string,
     * without modifying the original string.
     */
    public slice(begin?: Number, end?: Number): String {
        return this.slice(asIntOrDefault(begin, 0), asIntOrDefault(end, this.getLength()))
    }

    /*
     * The slice() method extracts a section of a string and returns it as a new string,
     * without modifying the original string.
     */
    public slice(begin: int): String {
        return this.substring(normalizeIndex(begin, this.getLength()))
    }

    public slice(begin: int, end: int): String {
        begin = normalizeIndex(begin, this.getLength())
        end = normalizeIndex(end, this.getLength())
        if (end <= begin) {
            return "";
        }
        return this.substring(begin, end)
    }

    //NOTE(kirill-mitkin): Replace namedCaptures type with record type when it will be possible
    static getSubstitution(matched: String, str: String, position: int, captures: String[], namedCaptures: Object | undefined, replacement: String) {
        let matchLength = matched.getLength()
        let stringLength = str.getLength()
        if (position < 0 || position > stringLength) {
            throw new AssertionError("Position " + position + " has to be in range 0.." + stringLength)
        }
        let tailPos = position + matchLength
        let m = captures.length
        let result = ""
        let doubleCapture = true;
        for (let i: int = 0; i < replacement.getLength();) {
            if (i + 1 < replacement.getLength()
                        && replacement.charAt(i) == c'$'
                        && replacement.charAt(i + 1) == c'$') {
                result += c'$'
                i += 2
            } else if (i + 1 < replacement.getLength()
                        && replacement.charAt(i) == c'$'
                        && replacement.charAt(i + 1) == c'&') {
                result += matched
                i += 2
            } else if (i + 1 < replacement.getLength()
                        && replacement.charAt(i) == c'$'
                        && replacement.charAt(i + 1) == c'`') {
                if (position != 0) {
                    result += str.substring(0, position)
                }
                i += 2
            } else if (i + 1 < replacement.getLength()
                        && replacement.charAt(i) == c'$'
                        && replacement.charAt(i + 1) == c'\'') {
                if (tailPos < stringLength) {
                    result += str.substring(tailPos, stringLength)
                }
                i += 2
            } else if (i + 2 < replacement.getLength()
                            && doubleCapture
                            && replacement.charAt(i) == c'$'
                            && Char.isDecDigit(replacement.charAt(i + 1))
                            && Char.isDecDigit(replacement.charAt(i + 2))) {
                let firstDigit = replacement.charAt(i + 1) - c'0';
                let secondDigit = replacement.charAt(i + 2) - c'0';
                let digit = firstDigit * 10 + secondDigit;
                if (digit == 0 || digit > m) {
                    doubleCapture = false;
                } else {
                    result += captures[digit - 1];
                    i += 3
                }
            } else if (i + 2 < replacement.getLength()
                            && replacement.charAt(i) == c'$'
                            && Char.isDecDigit(replacement.charAt(i + 1))
                            && !Char.isDecDigit(replacement.charAt(i + 2))
                        || i + 1 < replacement.getLength()
                            && replacement.charAt(i) == c'$'
                            && Char.isDecDigit(replacement.charAt(i + 1))) {
                let digit = replacement.charAt(i + 1) - c'0';
                if (digit == 0 || digit > m) {
                    result += replacement.substring(i, i + 2)
                } else {
                    result += captures[digit - 1];
                }
                doubleCapture = true;
                i += 2
            } else if (i + 1 < replacement.getLength()
                            && replacement.charAt(i) == c'$'
                            && replacement.charAt(i + 1) == c'<') {
                if (namedCaptures == undefined) {
                    result += "$<";
                    i += 2;
                } else {
                    let j = i + 2;
                    for (; j < replacement.getLength() && replacement.charAt(j) != c'>'; ++j) {}
                    if (j < replacement.getLength()) {
                        let groupName = replacement.substring(i + 2, j);
                        /*let capture = namedCaptures[groupName];
                        if (capture != undefined) {
                            result += capture
                        }
                        */
                        i = j;
                    } else {
                        result += "$<";
                        i += 2;
                    }
                }
            } else {
                result += replacement.charAt(i);
                i += 1;
            }
        }
        return result
    }

    /**
     * Returns a new string with one, some, or all matches of a pattern replaced by a replacement
     *
     * @param searchValue is pattern which can be a String or RegExp
     *
     * @param replaceValue is replacement String
     *
     * @returns a new replaced string
     */
    public replace(searchValue: StringOrRegExp, replaceValue: String) : String {
        if (searchValue instanceof RegExp) {
            return (searchValue as RegExp).replace(this, replaceValue)
        }
        return this.replace(searchValue as String, replaceValue)
    }

    public replace(searchValue: RegExp, replaceValue: String) : String {
        return searchValue.replace(this, replaceValue)
    }

    public replace(searchValue: String, replaceValue: String) : String {
        let searchLength = searchValue.getLength()
        let position = this.indexOf(searchValue)
        if (position == -1) {
            return this
        }
        let preceding = this.substring(0, position)
        let following = this.substring(position + searchLength)
        let replacement = String.getSubstitution(searchValue, this, position.toInt(), new String[0], undefined, replaceValue)
        return preceding + replacement + following
    }

    /**
     * Returns a new string with one, some, or all matches of a pattern replaced by a replacement
     *
     * @param searchValue is pattern which can be a String or RegExp
     *
     * @param replacer is replacement function
     *
     * @returns a new replaced string
     */
    public replace(searchValue: StringOrRegExp, replacer: (substr: String, args: Object[]) => String): String {
        if (searchValue instanceof RegExp) {
            return (searchValue as RegExp).replace(this, replacer)
        }
        return this.replace(searchValue as String, replacer)
    }

    public replace(searchValue: RegExp, replacer: (substr: String, args: Object[]) => String): String {
        return searchValue.replace(this, replacer)
    }

    public replace(searchValue: String, replacer: (substr: String, args: Object[]) => String): String {
        let searchLength = searchValue.getLength()
        let position = this.indexOf(searchValue)
        if (position == -1) {
            return this
        }
        let preceding = this.substring(0, position)
        let following = this.substring(position + searchLength)
        let replacement = replacer(searchValue, [new Double(position as double) as Object, this as Object] as Object[])
        return preceding + replacement + following
    }

     /**
     * Returns a new string with all matches of a pattern replaced by a replacement
     *
     * @param searchValue is pattern which can be a String or RegExp
     *
     * @param replaceValue is replacement String
     *
     * @returns a new replaced string
     */
    public replaceAll(searchValue: StringOrRegExp, replaceValue: String): String {
        if (searchValue instanceof RegExp) {
            const re = searchValue as RegExp
            if (!re.global) {
                throw new Error("Global flag expected for regexp")
            }
            return re.replace(this, replaceValue)
        }
        return this.replaceAll(searchValue as String, replaceValue)
    }

    public replaceAll(searchValue: RegExp, replaceValue: String): String {
        if (!searchValue.global) {
            throw new Error("Global flag expected for regexp")
        }
        return searchValue.replace(this, replaceValue)
    }

    public replaceAll(searchValue: String, replaceValue: String): String {
        let searchLength = searchValue.getLength()
        let advanceBy = max(1, searchLength)
        let matchPositions = new ArrayAsListInt();
        let position = this.indexOf(searchValue, 0)
        while (position != -1) {
            matchPositions.pushBack(position.toInt())
            if (position == this.getLength()) {
                break;
            }
            position = this.indexOf(searchValue, position + advanceBy)
        }
        let endOfLastMatch = 0
        let result = ""
        let arrayMatchPositions = matchPositions.toArray()
        for (let i = 0; i < arrayMatchPositions.length; ++i) {
            let p = arrayMatchPositions[i].unboxed()
            let preserved = this.substring(endOfLastMatch, p)
            let replacement = String.getSubstitution(searchValue, this, p, new String[0], undefined, replaceValue)
            result = result + preserved + replacement
            endOfLastMatch = p + searchLength
        }
        if (endOfLastMatch < this.getLength()) {
            result += this.substring(endOfLastMatch)
        }
        return result
    }

    /**
     * Returns a new string with all matches of a pattern replaced by a replacement
     *
     * @param searchValue is pattern which can be a String or RegExp
     *
     * @param replacer is replacement function
     *
     * @returns a new replaced string
     */
    public replaceAll(searchValue: StringOrRegExp, replacer: (substr: String, args: Object[]) => String): String {
        if (searchValue instanceof RegExp) {
            const re = searchValue as RegExp
            if (!re.global) {
                throw new Error("Global flag expected for regexp")
            }
            return re.replace(this, replacer)
        }
        return this.replaceAll(searchValue as String, replacer)
    }

    public replaceAll(searchValue: RegExp, replacer: (substr: String, args: Object[]) => String): String {
        if (!searchValue.global) {
            throw new Error("Global flag expected for regexp")
        }
        return searchValue.replace(this, replacer)
    }

    public replaceAll(searchValue: String, replacer: (substr: String, args: Object[]) => String): String {
        let searchLength = searchValue.getLength()
        let advanceBy = max(1, searchLength)
        let matchPositions = new ArrayAsListInt();
        let position = this.indexOf(searchValue, 0)
        while (position != -1) {
            matchPositions.pushBack(position.toInt())
            position = this.indexOf(searchValue, position + advanceBy)
        }
        let endOfLastMatch = 0
        let result = ""
        let arrayMatchPositions = matchPositions.toArray()
        for (let i = 0; i < arrayMatchPositions.length; ++i) {
            let p = arrayMatchPositions[i].unboxed()
            let preserved = this.substring(endOfLastMatch, p)
            let args = new UndefinableObjectArray(2)
            args.pushBack(Double.valueOf(p))
            args.pushBack(this)
            let replacement = replacer(searchValue, args.toArray() as Object[])
            result = result + preserved + replacement
            endOfLastMatch = p + searchLength
        }
        if (endOfLastMatch < this.getLength()) {
            result += this.substring(endOfLastMatch)
        }
        return result
    }

      /**
     * Executes a search for a match between a regular expression and this String object.
     *
     * @param regexp a regular expression object or implicit regular expression
     *
     * @returns the index of the first match between the regular expression and the given string,
     * or -1 if no match was found.
     */
    public search(regexp: StringOrRegExp): number {
        if (regexp instanceof String) {
            return new RegExp(regexp as String).search(this)
        }
        return (regexp as RegExp).search(this)
    }

    public search(implicitRegExp: String): number {
        return new RegExp(implicitRegExp).search(this)
    }

    public search(regexp: RegExp): number {
        return regexp.search(this)
    }

    /*
     * The toLocaleLowerCase() method returns the calling string value converted to lower case,
     * according to any locale-specific case mappings.
     */
    public native toLocaleLowerCase(locale: String): String;

    public toLocaleLowerCase(locale: String[]): String {
        if (locale.length != 0) {
            return this.toLocaleLowerCase(locale[0]);
        }
        return this.toLocaleLowerCase("");
    }

    public toLocaleLowerCase(): String {
        return this.toLocaleLowerCase("");
    }

    /*
     * The toLocaleUpperCase() method returns the calling string value converted to upper case,
     * according to any locale-specific case mappings.
     */
    public native toLocaleUpperCase(locale: String): String;

    public toLocaleUpperCase(locale: String[]): String {
        if (locale.length != 0) {
            return this.toLocaleUpperCase(locale[0]);
        }
        return this.toLocaleUpperCase("");
    }

    public toLocaleUpperCase(): String {
        return this.toLocaleUpperCase("");
    }
    /**
     * Retrieves the result of matching a string against a regular expression
     *
     * @param regexp a regular expression object
     *
     * @returns
     * If the regexp.global is true, all results matching the complete regular expression will be returned,
     * but capturing groups are not included
     * Otherwise, only the first complete match and its related capturing groups are returned
     */
    public match(regexp: StringOrRegExp): RegExpMatchArray | null {
        if (regexp instanceof String) {
            return new RegExp(regexp as String).match(this)
        }
        return (regexp as RegExp).match(this)
    }

    public match(implicitRegExp: String): RegExpMatchArray | null {
        return new RegExp(implicitRegExp).match(this)
    }

    public match(regexp: RegExp): RegExpMatchArray | null {
        return regexp.match(this)
    }


    /**
     * Returns an iterator of all results matching a string against a regular expression,
     * including capturing groups
     *
     * @param regexp a regular expression object
     */
    public matchAll(reg: RegExp): IterableIterator<RegExpMatchArray> {
        let flags = reg.flags;
        if (!reg.global) {
            throw new Error("matchAll must be called with a global RegExp")
        }
        return reg.matchAll(this)
    }

    public native normalizeNFC(): String;

    public native normalizeNFD(): String;

    public native normalizeNFKC(): String;

    public native normalizeNFKD(): String;

    /**
     * The normalize() method of String values returns the Unicode Normalization Form of this string
     *
     * @param form is "NFC" or "NFD" or "NFKC" or "NFKD"
     *
     * @throws RangeError if form is not "NFC" or "NFD" or "NFKC" or "NFKD"
     *
     * @returns the Unicode Normalization Form of the string
     */
    public normalize(form?: String): String {
        const f = (form == undefined) ? "NFC" : form
        switch (f) {
        case "NFC":
            return this.normalizeNFC()
        case "NFD":
            return this.normalizeNFD()
        case "NFKC":
            return this.normalizeNFKC()
        case "NFKD":
            return this.normalizeNFKD()
        default:
            throw new RangeError("The normalization form should be one of NFC, NFD, NFKC, NFKD.")
        }
    }

    /**
     * Check if low order proxy items are paired when the current character is a high proxy pair
     *
     * @param currentIndex Index of the current high-level proxy item
     * @param highSurrogateCode Symbol value of high-level proxy term
     * @param totalLength Total length of string
     *
     * @returns If pairing is successful, return valid characters; otherwise, return null
     */
    private processHighSurrogatePair(currentIndex: int, highSurrogateCode: int, totalLength: int): string | null {
        // Check if low level proxy items are paired
        if (currentIndex + 1 >= totalLength) {
            return null;
        }
        const nextCodeUnit = this.charCodeAt(currentIndex + 1);
        if (nextCodeUnit < LOW_SURROGATE_MIN || nextCodeUnit > LOW_SURROGATE_MAX) {
            return null;
        }
        // Calculate joint code points
        const codePoint = SURROGATE_BASE +
            (highSurrogateCode - HIGH_SURROGATE_MIN) * SURROGATE_OFFSET +
            (nextCodeUnit - LOW_SURROGATE_MIN);
        // Verify whether the joint code points are legal
        return Char.isValidCodePoint(codePoint) ? String.fromCodePoint(codePoint) : null;
    }

    /**
     * The toWellFormed() method of String values returns a string where all lone surrogates of
     * this string are replaced with the Unicode replacement character U+FFFD.
     */
    public toWellFormed(): string {
        let res = new StringBuilder();
        let length = this.getLength();
        for (let i = 0; i < length; i++) {
            let codeUnit = this.charCodeAt(i);
            // Currently, it is a high-level proxy item
<<<<<<< HEAD
            if (codeUnit >= HIGH_SURROGATE_MIN && codeUnit <= HIGH_SURROGATE_MAX) { 
=======
            if (codeUnit >= HIGH_SURROGATE_MIN && codeUnit <= HIGH_SURROGATE_MAX) {
>>>>>>> 46f0ea7f
                // Check if low level proxy items are paired
                const processedChar = this.processHighSurrogatePair(i, codeUnit, length);
                if (processedChar !== null) {
                    res.append(processedChar);
                    i++; // Skip processed low-level proxy items
                    continue;
                }
                res.append(REPLACEMENT_CHARACTER);
            // Currently, it is a low-level proxy item
            } else if (codeUnit >= LOW_SURROGATE_MIN && codeUnit <= LOW_SURROGATE_MAX) {
                res.append(REPLACEMENT_CHARACTER);
            // Regular Characters
            } else if (Char.isValidCodePoint(codeUnit)) {
<<<<<<< HEAD
                res.append(this.charAt(i) as char);
=======
                res.append(this.charAt(i).toChar());
>>>>>>> 46f0ea7f
            } else {
                res.append(REPLACEMENT_CHARACTER);
            }
        }
        return res.toString();
    }

    private static native codePointToChar(cp: int): int

    /**
     * The String.fromCodePoint() static method returns a string created by using the specified sequence of code points
     *
     * @param codePoints are integers between 0 and 0x10FFFF (inclusive) representing a Unicode code point
     *
     * @throws RangeError if codePoints[i] is less than 0, or is greater than 0x10FFFF
     *
     * @returns string created by using the specified sequence of code points
     */
    public static fromCodePoint(...codePoints: number[]): String {
        let res = new StringBuilder();
        for (const cp of codePoints) {
            if (cp < 0 || cp > MAX_CODE_POINT || isNaN(cp) || !Number.isInteger(cp)) {
                throw new RangeError("Invalid code point: " + new Number(cp).toString())
            }
            let chrs = String.codePointToChar(cp.toInt());
            res.append((chrs & 0xffff).toChar())
            chrs = (chrs >> 16) & 0xffff
            if (chrs > 0) {
                res.append(chrs.toChar());
            }
        }
        return res.toString()
    }

    /*
     * The isWellFormed() method of String values returns a boolean indicating whether this string contains any lone surrogates.
     */
    public native isWellFormed(): boolean;

    /**
     * Creates a String instance based on JSONValue
     *
     * @param json: JSONValue - a JSON representation
     *
     * @throws JSONTypeError if json does not encode a valid String
     *
     * @returns String - string value decoded from JSON
     */
    public createFromJSONValue(json: JSONValue): String {
        if (json instanceof JSONString) {
            return (json as JSONString).value
        }
        throw new JSONTypeError("Cannot create String from JSON", new ErrorOptions(json as Object))
    }

    /**
     * Check if a string is compressed
     *
     * @param s string to be checked
     *
     * @returns true - if s is compressed, false - otherwise
     */
    public native isCompressed(): boolean;

    public override $_iterator(): IterableIterator<String> {
        return new StringIterator(this)
    }
}

class StringIterator implements IterableIterator<string> {
    private s: String
    private idx: int = 0

    constructor(s: String) {
        this.s = s
    }

    public override next(): IteratorResult<String> {
        if (this.idx == this.s.getLength()) {
            return new IteratorResult<String>()
        }
        let highValue: char = this.s.charAt(this.idx);
        this.idx += 1
        if (!Char.isHighSurrogate(highValue) || this.idx == this.s.getLength()) {
            return new IteratorResult<String>(String.fromCharCode(highValue.toDouble()));
        }
        let lowValue: char = this.s.charAt(this.idx);
        if (!Char.isLowSurrogate(lowValue)) {
            return new IteratorResult<String>(String.fromCharCode(highValue.toDouble()));
        }
        this.idx += 1
        return new IteratorResult<String>(String.fromCharCode(highValue.toDouble(), lowValue.toDouble()));
    }
}<|MERGE_RESOLUTION|>--- conflicted
+++ resolved
@@ -1877,11 +1877,7 @@
         for (let i = 0; i < length; i++) {
             let codeUnit = this.charCodeAt(i);
             // Currently, it is a high-level proxy item
-<<<<<<< HEAD
-            if (codeUnit >= HIGH_SURROGATE_MIN && codeUnit <= HIGH_SURROGATE_MAX) { 
-=======
             if (codeUnit >= HIGH_SURROGATE_MIN && codeUnit <= HIGH_SURROGATE_MAX) {
->>>>>>> 46f0ea7f
                 // Check if low level proxy items are paired
                 const processedChar = this.processHighSurrogatePair(i, codeUnit, length);
                 if (processedChar !== null) {
@@ -1895,11 +1891,7 @@
                 res.append(REPLACEMENT_CHARACTER);
             // Regular Characters
             } else if (Char.isValidCodePoint(codeUnit)) {
-<<<<<<< HEAD
-                res.append(this.charAt(i) as char);
-=======
                 res.append(this.charAt(i).toChar());
->>>>>>> 46f0ea7f
             } else {
                 res.append(REPLACEMENT_CHARACTER);
             }
