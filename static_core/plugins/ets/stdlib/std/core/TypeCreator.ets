--- conflicted
+++ resolved
@@ -166,11 +166,7 @@
     }
 }
 
-<<<<<<< HEAD
-final class TypeCreatorCtx {
-=======
 export final class TypeCreatorCtx {
->>>>>>> aad9f664
     public ctxPtr: long
     /** all objects that were passed to cpp code as their ids (indexes in this `Array`) */
     private objects: Array<Object> = new Array<Object>();
@@ -646,11 +642,7 @@
 export final class LambdaTypeCreator extends TypeCreator {
     public params: Array<ParameterCreator> = new Array<ParameterCreator>();
     public result: TypeOrCreator = TypeOrCreator.from(VoidType.REF);
-<<<<<<< HEAD
-    private attrs: HasAttributes = new HasAttributes(new FreezableCreator(this), AllowedAttributes.LAMBDA)
-=======
     private attrs: HasAttributes
->>>>>>> aad9f664
     private targetLinker: RuntimeLinker
 
     /** default constructor */
@@ -793,11 +785,8 @@
         return getNearestNonBootRuntimeLinker()!
     }
 
-<<<<<<< HEAD
-=======
     public override freeze(): void {}
 
->>>>>>> aad9f664
     public override collectTypes(collector: CollectTypesCB): void {}
 
     public override declare(ctx: TypeCreatorCtx): void {}
@@ -907,22 +896,6 @@
 export final class FieldCreator {
     public name: string
     public typ: TypeOrCreator
-<<<<<<< HEAD
-
-    /**
-     * @param name new field name
-     * @param typ new field type
-     */
-    private constructor(name: string, typ: TypeOrCreator) {
-        this.name = name
-        this.typ = typ
-    }
-
-    private frozen: FreezableImpl = new FreezableImpl()
-    public attrs: HasAttributes = new HasAttributes(this.frozen, AllowedAttributes.FIELD)
-    private accessMod: HasAccessMod = new HasAccessMod(this.frozen)
-=======
->>>>>>> aad9f664
 
     /**
      * @param name new field name
@@ -991,11 +964,7 @@
     public typ: TypeOrCreator
     public name?: string
     public frozen: FreezableImpl = new FreezableImpl()
-<<<<<<< HEAD
-    public attrs: HasAttributes = new HasAttributes(this.frozen, AllowedAttributes.PARAMETER)
-=======
     public attrs: HasAttributes
->>>>>>> aad9f664
 
     /**
      * @param parameter type
@@ -1075,13 +1044,8 @@
     public result: TypeOrCreator = TypeOrCreator.from(VoidType.REF);
     private body?: CallableBody
     public frozen: FreezableImpl = new FreezableImpl()
-<<<<<<< HEAD
-    public attrs: HasAttributes = new HasAttributes(this.frozen, AllowedAttributes.METHOD)
-    private accessMod: HasAccessMod = new HasAccessMod(this.frozen)
-=======
     public attrs: HasAttributes
     private accessMod: HasAccessMod
->>>>>>> aad9f664
 
     /**
      * @param name method name, which can contain [a-zA-Z0-9] and be a valid identifier
@@ -1316,13 +1280,8 @@
  * Represents call to lambda with boxing all arguments
  */
 export final class CallableBodyErasedFunction extends CallableBody {
-<<<<<<< HEAD
-    private /* readonly */ body: (recv: NullishType, args: FixedArray<NullishType>) => NullishType
-    public constructor(m: (recv: NullishType, args: FixedArray<NullishType>) => NullishType) {
-=======
     private /* readonly */ body: (recv: Any, args: FixedArray<Any>) => Any
     public constructor(m: (recv: Any, args: FixedArray<Any>) => Any) {
->>>>>>> aad9f664
         super()
         this.body = m
     }
