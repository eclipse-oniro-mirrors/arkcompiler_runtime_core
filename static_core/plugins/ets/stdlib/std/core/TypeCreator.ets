/*
 * Copyright (c) 2021-2025 Huawei Device Co., Ltd.
 * Licensed under the Apache License, Version 2.0 (the "License");
 * you may not use this file except in compliance with the License.
 * You may obtain a copy of the License at
 *
 * http://www.apache.org/licenses/LICENSE-2.0
 *
 * Unless required by applicable law or agreed to in writing, software
 * distributed under the License is distributed on an "AS IS" BASIS,
 * WITHOUT WARRANTIES OR CONDITIONS of ANY KIND, either express or implied.
 * See the License for the specific language governing permissions and
 * limitations under the License.
 */

package std.core;

class AllowedAttributes {
    public static readonly FIELD = Attributes.STATIC | Attributes.READONLY
    public static readonly METHOD = Attributes.STATIC | Attributes.FINAL | Attributes.ABSTRACT | Attributes.CONSTRUCTOR | Attributes.NATIVE | Attributes.ASYNC | Attributes.GETTER | Attributes.SETTER
    public static readonly LAMBDA = Attributes.ASYNC
    public static readonly CLASS = Attributes.FINAL
    public static readonly PARAMETER = Attributes.REST | Attributes.OPTIONAL
}

/**
 * Error that is thrown when exception in create-api occurs
 * @note both messages and causes may be different on each platforms
 */
export class TypeAPICreateError extends Error {
    public constructor(msg: string) {
        super(msg)
    }
}

/**
 * Type of function that collects all reachable types for creator context
 */
type CollectTypesCB = (tc: TypeOrCreator) => void

/**
 * Base for all type creators, supports creation of {@link Type}
 */
export abstract class TypeCreator {
    // NOTE(ekaterinazaytseva): unable to replace internal - used as public in FreezableCreator
    internal typ?: Type // not undefined if already created
    protected ctxItemPtr: long = 0 // resides in ctx, no need to free

    /**
     * Forces creation of `this` creator and creators it depends on
     * @returns created Type instance
     */
    public create(): Type {
        if (this.typ == undefined) {
            const ctx = new TypeCreatorCtx()
            const targetLinker = this.getTargetLinker()
            try {
                ctx.create(this, targetLinker)
            } finally {
                ctx.deinit()
            }
        }
        return this.typ!
    }

    protected abstract getTargetLinker(): RuntimeLinker

    /**
     * Traverses all types on which this `TypeCreator` depends
     * @param collector callback to be called with every type
     */
    // NOTE(ekaterinazaytseva): unable to replace internal - used as public
    internal abstract collectTypes(collector: CollectTypesCB): void

    /**
     * Must declare up to the point where future type descriptor is determinated
     * @param ctx current context
     */
    // NOTE(ekaterinazaytseva): unable to replace internal - used as public
    internal abstract declare(ctx: TypeCreatorCtx): void

    /**
     * Defines rest of the body, called after {@link declare}
     * @param ctx current context
     */
    // NOTE(ekaterinazaytseva): unable to replace internal - used as public
    internal abstract define(ctx: TypeCreatorCtx): void

    /** Makes class sealed in stdlib */
    // NOTE(ekaterinazaytseva): unable to replace internal - used as public
    internal constructor() {}

    /**
     * Functions that verifies that this can be modified
     */
    protected checkNotCreated(): void {
        if (this.typ != undefined) throw new TypeAPICreateError("type already created, no modifications allowed")
    }

    /**
     * @returns type descriptor that created type will habe
     * @note will be called only after {@link define}
     */
    // NOTE(ekaterinazaytseva): unable to replace internal - used as public
    internal getTypeDescriptor(): RuntimeTypeDescriptor {
        if (this.typ != undefined) {
            return this.typ!.getTypeDesc()
        }
        if (this.ctxItemPtr === 0) {
            throw new AssertionError("this.ctxItemPtr is 0")
        }
        return TypeCreatorCtx.getTypeDescFromPointer(this.ctxItemPtr)
    }
}

/**
 * semantically same as Type | TypeCreator, but provides unified way to get descriptor
 */
abstract class TypeOrCreator {
    /**
     * @returns type descriptor or future type descriptor
     */
    abstract getTypeDescriptor(): RuntimeTypeDescriptor

    /**
     * @returns created {@link TypeOrCreator_Type}
     */
    static from(typ: Type): TypeOrCreator {
        return new TypeOrCreator_Type(typ)
    }

    /**
     * @returns created {@link TypeOrCreator_Creator} or TypeOrCreator_Type if it was already created
     */
    static from(typ: TypeCreator): TypeOrCreator {
        if (typ.typ != undefined) {
            return new TypeOrCreator_Type(typ.typ!)
        }
        return new TypeOrCreator_Creator(typ)
    }
}

final class TypeOrCreator_Type extends TypeOrCreator {
    private typ: Type

    override getTypeDescriptor(): RuntimeTypeDescriptor {
        return this.typ.getTypeDesc()
    }

    constructor(typ: Type) {
        this.typ = typ
    }
}

final class TypeOrCreator_Creator extends TypeOrCreator {
    typ: TypeCreator

    override getTypeDescriptor(): RuntimeTypeDescriptor {
        return this.typ.getTypeDescriptor()
    }

    constructor(typ: TypeCreator) {
        this.typ = typ
    }
}

final class TypeCreatorCtx {
    public ctxPtr: long
    /** all objects that were passed to cpp code as their ids (indexes in this `Array`) */
    private objects: Array<Object> = new Array<Object>();

    private static native createCtx(): long
    private static native destroyCtx(ctxPtr: long): void

    /**
     * Commits all created types into runtime.
     *
     * @param ctxPtr pointer to native context.
     *
     * @param objects array of saved objects passed to static constructor.
     *
     * @param targetLinker in which context code will be loaded.
     *
     * @returns string in case of occurred errors.
     *
     * @throws errors happened on class initialization.
     */
    private static native commit(ctxPtr: long, objects: FixedArray<Object>, targetLinker: RuntimeLinker): string | undefined

    private static native getError(ctxPtr: long): string | undefined
<<<<<<< HEAD
    internal static native getObjectsArrayForCCtor(ctxPtr: long): FixedArray<Object>
=======
    public static native getObjectsArrayForCCtor(ctxPtr: long): FixedArray<Object>
>>>>>>> a77d6327

    public static native getTypeDescFromPointer(ctxItemPtr: long): RuntimeTypeDescriptor

    public static native classCreate(ctxPtr: long, name: string, attrs: int): long
    public static native classSetBase(classPtr: long, base: RuntimeTypeDescriptor): string | undefined
    public static native classAddIface(classPtr: long, iface: RuntimeTypeDescriptor): string | undefined
    public static native classAddField(classPtr: long, name: string, field: RuntimeTypeDescriptor, attrs: int, access: int): string | undefined

    public static native interfaceCreate(ctxPtr: long, name: string): long
    public static native interfaceAddBase(ifacePtr: long, base: RuntimeTypeDescriptor): string | undefined

    public static native lambdaTypeCreate(ctxPtr: long, attrs: int): long
    public static native lambdaTypeAddParam(ftPtr: long, param: RuntimeTypeDescriptor, attrs: int): string | undefined
    public static native lambdaTypeAddResult(ftPtr: long, result: RuntimeTypeDescriptor): string | undefined
    public static native lambdaTypeAdd(ftPtr: long): string | undefined

    public static native methodCreate(ctxItemPtr: long, name: string, attrs: int): long
    public static native methodAddAccessMod(methPtr: long, access: int): string | undefined
    public static native methodAddParam(methPtr: long, td: RuntimeTypeDescriptor, name: string, attrs: int): string | undefined
    public static native methodAddResult(methPtr: long, result: RuntimeTypeDescriptor): string | undefined
    public static native methodAddBodyFromMethod(methPtr: long, methodType: MethodType): string | undefined
    public static native methodAddBodyFromLambda(methPtr: long, id: int, lambdaType: LambdaType): string | undefined
    public static native methodAddBodyFromErasedLambda(methPtr: long, id: int): string | undefined
    public static native methodAddBodyDefault(methPtr: long): string | undefined
    public static native methodAdd(methPtr: long): string | undefined

    /**
     * checks that context is errorneous
     * used after long-returning types (that can't throw an exception explicitly)
     */
    public checkError(): void {
        this.checkError(TypeCreatorCtx.getError(this.ctxPtr))
    }

    /**
     * Checks for error if pointer is invalid
     * @param ptr pointer to one of items allocated in the context
     * @returns `ptr`
     */
    public checkCtxItemPtr(ptr: long): long {
        if (ptr == 0) {
            this.checkError()
        }
        return ptr
    }

    /**
     * Cleans up offheap memory for this context.
     * Must be called.
     */
<<<<<<< HEAD
    internal deinit(): void {
=======
    public deinit(): void {
>>>>>>> a77d6327
        if (this.ctxPtr === 0) {
            throw new AssertionError("cannot call deinit when ctxPtr is null")
        }
        TypeCreatorCtx.destroyCtx(this.ctxPtr)
        this.ctxPtr = 0
    }

    /** default constructor */
    public constructor() {
        this.ctxPtr = TypeCreatorCtx.createCtx()
    }

    /**
     * Runs entire type creation routine, including all types collection
     * @param first creator with must be created
     * @param targetLinker in which type creation must be committed
     */
    public create(first: TypeCreator, targetLinker: RuntimeLinker): void {
        const all = new Set<TypeCreator>()
        const visited = new Set<TypeCreator>()

        const order = new Array<TypeCreator>()

        // bfs traverser
        const push: CollectTypesCB = (tc: TypeOrCreator): void => {
            if (tc instanceof TypeOrCreator_Type) {
                return
            }
            const typeCreator = (tc as TypeOrCreator_Creator).typ
            if (typeCreator.typ != undefined) {
                return
            }
            if (visited.has(typeCreator)) {
                return
            }
            order.push(typeCreator)
            all.add(typeCreator)
        }

        push(new TypeOrCreator_Creator(first))

        // bfs
        let was = true
        while (was) {
            was = false
            const asArr = new Array<TypeCreator>()

            all.forEach((creator: TypeCreator): void => {
                asArr.push(creator)
            })
            for (let i = 0; i < asArr.length; i++) {
                const el = asArr.$_get(i)
                if (!visited.has(el)) {
                    was = true
                    visited.add(el)
                    el.collectTypes(push)
                }
            }
        }

        // reversing list
        for (let i = 0; i < order.length / 2; i++) {
            const j = order.length - 1 - i
            const tmp = order.$_get(i)
            order.$_set(i, order.$_get(j))
            order.$_set(j, tmp)
        }

        // forward declare all entities
        for (let i = 0; i < order.length; i++) {
            order.$_get(i).declare(this)
        }

        // defines all entities (i.e. provides bodies)
        for (let i = 0; i < order.length; i++) {
            order.$_get(i).define(this)
        }

        this.checkError()

        const objsArray : FixedArray<Object> = new Object[this.objects.length.toInt()]
        for (let i = 0; i < this.objects.length; i++) {
            objsArray[i] = this.objects.$_get(i) as Object
        }
        this.checkError(TypeCreatorCtx.commit(this.ctxPtr, objsArray, targetLinker))

        // assignes actual runtime types to all creators
        for (let i = 0; i < order.length; i++) {
            const tc = order.$_get(i)
            tc.typ = Type.resolve(TypeCreatorCtx.getTypeDescFromPointer(tc.ctxItemPtr), targetLinker)
        }
    }

    /**
     * Saves object that is used in generated code.
     * Example: lambdas of body methods.
     * @returns id of saved object that can be passed to runtime intrinsics
     */
    public registerObject(o: Object): int {
        const r = this.objects.length
        this.objects.push(o)
        return r.toInt()
    }

    /**
     * Checks if ctx function returned an error
     * @throws TypeAPICreateError if error was found
     */
    public checkError(arg: string | undefined): void {
        if (arg != undefined) {
            throw new TypeAPICreateError(arg as string)
        }
    }
}

/**
 * Creator for {@link ClassType}
 */
export final class ClassTypeCreator extends TypeCreator {
    private base: TypeOrCreator = TypeOrCreator.from(ObjectType)
    private name: string
    private ifaces: Array<TypeOrCreator> = new Array<TypeOrCreator>()
    private fields: Array<FieldCreator> = new Array<FieldCreator>()
    private methods: Array<MethodCreator> = new Array<MethodCreator>()
    private attrs: HasAttributes = new HasAttributes(new FreezableCreator(this), AllowedAttributes.CLASS)
    private targetLinker: RuntimeLinker

    /**
     * @param name fully qualified name of class type, can include only [A-Za-z0-9_.]
     */
    public constructor(name: string) {
        super()
        this.name = name
        this.targetLinker = getNearestNonBootRuntimeLinker()!
    }

    /**
     * Forces creation of `this` creator and creators it depends on
     * @returns created Type instance
     */
    public override create(): ClassType {
        return super.create() as ClassType
    }

    /**
     * Sets base class (super, that in ets follows `extends` keyword)
     * @param base new base
     * @returns this
     */
    public addBaseType(base: ClassType): ClassTypeCreator {
        this.checkNotCreated()
        this.base = TypeOrCreator.from(base)
        return this;
    }

    /**
     * Sets base class (super, that in ets follows `extends` keyword)
     * @param base new base
     * @returns this
     */
    public addBaseType(base: ClassTypeCreator): ClassTypeCreator {
        this.checkNotCreated()
        this.base = TypeOrCreator.from(base)
        return this;
    }

    /**
     * Adds implemented interface (in ets it follows `implements` keyword)
     * @param iface interface to implement
     * @returns this
     */
    public addInterface(iface: InterfaceType): ClassTypeCreator {
        this.ifaces.push(TypeOrCreator.from(iface))
        return this;
    }

    /**
     * Adds implemented interface (in ets it follows `implements` keyword)
     * @param iface interface to implement
     * @returns this
     */
    public addInterface(iface: InterfaceTypeCreator): ClassTypeCreator {
        this.ifaces.push(TypeOrCreator.from(iface))
        return this;
    }

    /**
     * Adds field
     * @param fld field to add
     * @returns this
     */
    public addField(fld: FieldCreator): ClassTypeCreator {
        fld.frozen.freeze()
        this.fields.push(fld)
        return this;
    }

    internal override collectTypes(collector: CollectTypesCB): void {
        collector(this.base)
        for (let i = 0; i < this.ifaces.length; i++) {
            collector(this.ifaces.$_get(i))
        }
        for (let i = 0; i < this.fields.length; i++) {
            collector(this.fields.$_get(i).typ)
        }
        for (let i = 0; i < this.methods.length; i++) {
            const m = this.methods.$_get(i)
            collector(m.result)
            for (let i = 0; i < m.params.length; i++) {
                collector(m.params.$_get(i).typ)
            }
        }
    }

    internal override declare(ctx: TypeCreatorCtx): void {
        if (this.ctxItemPtr !== 0) {
            throw new AssertionError("this.ctxItemPtr is not 0")
        }
        this.ctxItemPtr = ctx.checkCtxItemPtr(TypeCreatorCtx.classCreate(ctx.ctxPtr, this.name, this.attrs.get()))
    }

    internal override define(ctx: TypeCreatorCtx): void {
        const classPtr = this.ctxItemPtr
        ctx.checkError(TypeCreatorCtx.classSetBase(classPtr, this.base.getTypeDescriptor()))
        for (let i = 0; i < this.ifaces.length; i++) {
            ctx.checkError(TypeCreatorCtx.classAddIface(classPtr, this.ifaces.$_get(i).getTypeDescriptor()))
        }
        for (let i = 0; i < this.fields.length; i++) {
            const f = this.fields.$_get(i);
            ctx.checkError(TypeCreatorCtx.classAddField(classPtr, f.name, f.typ.getTypeDescriptor(), f.attrs.get(), f.accessMod.get()))
        }
        for (let i = 0; i < this.methods.length; i++) {
            const m = this.methods.$_get(i)
            m.addToCtxItemPtr(ctx, classPtr)
        }
    }

    protected override getTargetLinker(): RuntimeLinker {
        return this.targetLinker
    }

    /**
     * Adds method
     * @param mb method to add
     * @returns this
     * @note prevents future modifications of `mb`
     */
    public addMethod(mb: MethodCreator): ClassTypeCreator {
        mb.frozen.freeze()
        this.methods.push(mb)
        return this;
    }

    /**
     * Sets all provided attributes to `true`
     * @param attrs attribute to set
     * @returns this
     */
    public addAttributes(attrs: int): ClassTypeCreator {
        this.attrs.add(attrs)
        return this;
    }

    /**
     * Adds attribute with same name
     * @returns this
     */
    public addFinal(): ClassTypeCreator {
        this.attrs.add(Attributes.FINAL, true)
        return this;
    }
}

/**
 * Creator for {@link InterfaceType}
 */
export final class InterfaceTypeCreator extends TypeCreator {
    private name: string
    private bases: Array<TypeOrCreator> = new Array<TypeOrCreator>()
    private methods: Array<MethodCreator> = new Array<MethodCreator>()
    private targetLinker: RuntimeLinker

    /**
     * @param name name of interface
     * @see ClassTypeCreator.constructor
     */
    public constructor(name: string) {
        super()
        this.name = name
        this.targetLinker = getNearestNonBootRuntimeLinker()!
    }

    /**
     * Forces creation of `this` creator and creators it depends on
     * @returns created Type instance
     */
    public override create(): InterfaceType {
        return super.create() as InterfaceType
    }

    /**
     * Adds implemented interface (in ets it follows `extends` keyword)
     * @param iface interface to implement
     * @returns this
     */
    public addInterface(base: InterfaceType): InterfaceTypeCreator {
        this.checkNotCreated()
        this.bases.push(TypeOrCreator.from(base))
        return this;
    }

    /**
     * Adds implemented interface (in ets it follows `extends` keyword)
     * @param iface interface to implement
     * @returns this
     */
    public addInterface(base: InterfaceTypeCreator): InterfaceTypeCreator {
        this.checkNotCreated()
        this.bases.push(TypeOrCreator.from(base))
        return this;
    }

    /**
     * Adds getter and optionally setter to `this` interface
     * @param fld property description
     * @returns this
     */
    public addField(fld: FieldCreator): InterfaceTypeCreator {
        const getter = new MethodCreator(fld.name).addResult(fld.typ).addGetter()
        this.addMethod(getter)
        if (!fld.attrs.has(Attributes.READONLY)) {
            const setter = new MethodCreator(fld.name).addParameter(new ParameterCreator(fld.typ)).addSetter()
            this.addMethod(setter)
        }
        return this;
    }

    /**
     * Adds method to `this` interface
     * @param mc method to add
     * @returns this
     */
    public addMethod(mc: MethodCreator): InterfaceTypeCreator {
        if ((mc.attrs.has(Attributes.STATIC))) {
            throw new TypeAPICreateError("interface can't have static method " + mc)
        }
        mc.addAbstract()
        mc.addAccessModifier(AccessModifier.PUBLIC)
        mc.frozen.freeze()
        this.methods.push(mc)
        return this;
    }

    internal override collectTypes(collector: CollectTypesCB): void {
        for (let i = 0; i < this.bases.length; i++) {
            collector(this.bases.$_get(i))
        }
        for (let i = 0; i < this.methods.length; i++) {
            const m = this.methods.$_get(i)
            collector(m.result)
            for (let i = 0; i < m.params.length; i++) {
                collector(m.params.$_get(i).typ)
            }
        }
    }

    internal override define(ctx: TypeCreatorCtx): void {
        const classPtr = this.ctxItemPtr
        for (let i = 0; i < this.bases.length; i++) {
            ctx.checkError(TypeCreatorCtx.interfaceAddBase(classPtr, this.bases.$_get(i).getTypeDescriptor()))
        }
        for (let i = 0; i < this.methods.length; i++) {
            const m = this.methods.$_get(i)
            m.addToCtxItemPtr(ctx, classPtr)
        }
    }

    internal override declare(ctx: TypeCreatorCtx): void {
        if (this.ctxItemPtr !== 0) {
            throw new AssertionError("this.ctxItemPtr is not 0")
        }
        this.ctxItemPtr = ctx.checkCtxItemPtr(TypeCreatorCtx.interfaceCreate(ctx.ctxPtr, this.name))
    }

    protected override getTargetLinker(): RuntimeLinker {
        return this.targetLinker
    }
}

/**
 * Creator for {@link LambdaType}
 */
export final class LambdaTypeCreator extends TypeCreator {
    internal params: Array<ParameterCreator> = new Array<ParameterCreator>();
    internal result: TypeOrCreator = TypeOrCreator.from(VoidType.REF);
    private attrs: HasAttributes = new HasAttributes(new FreezableCreator(this), AllowedAttributes.LAMBDA)
    private targetLinker: RuntimeLinker

    /** default constructor */
    public constructor() {
        this.targetLinker = getNearestNonBootRuntimeLinker()!
    }

    /**
     * Forces creation of `this` creator and creators it depends on
     * @returns created Type instance
     */
    public override create(): LambdaType {
        return super.create() as LambdaType
    }

    /**
     * Appends parameter to `this` type
     * @param param parameter to add
     * @returns this
     */
    public addParameter(param: ParameterCreator): LambdaTypeCreator {
        this.checkNotCreated()
        param.frozen.freeze()
        if (param.name != undefined && param.name != '' + this.params.length) {
            throw new TypeAPICreateError("can't have such lambda parameter name")
        }
        this.params.push(param)
        return this;
    }

    /**
     * Sets result
     * @param typ type of result
     * @returns this
     */
    public addResult(typ: Type): LambdaTypeCreator {
        return this.addResult(TypeOrCreator.from(typ));
    }

    /**
     * Sets result
     * @param typ type of result
     * @returns this
     */
    public addResult(typ: TypeCreator): LambdaTypeCreator {
        return this.addResult(TypeOrCreator.from(typ));
    }

    /**
     * Sets result
     * @param typ type of result
     * @returns this
     */
    internal addResult(typ: TypeOrCreator): LambdaTypeCreator {
        this.checkNotCreated()
        this.result = typ
        return this;
    }

    /**
     * Sets all provided attributes to `true`
     * @param attrs attribute to set
     * @returns this
     */
    public addAttributes(attrs: int): LambdaTypeCreator {
        this.attrs.add(attrs)
        return this;
    }

    /**
     * Adds attribute with same name
     * @returns this
     */
    public addThrowing(): LambdaTypeCreator {
        this.attrs.add(Attributes.THROWING, true)
        return this;
    }

    /**
     * Adds attribute with same name
     * @returns this
     */
    public addAsync(): LambdaTypeCreator {
        this.attrs.add(Attributes.ASYNC, true)
        return this;
    }

    internal override collectTypes(collector: CollectTypesCB): void {
        collector(this.result)
        for (let i = 0; i < this.params.length; i++) {
            collector(this.params.$_get(i).typ)
        }
    }

    internal override declare(ctx: TypeCreatorCtx): void {
        if (this.ctxItemPtr !== 0) {
            throw new AssertionError("this.ctxItemPtr is not 0")
        }
        const ftPtr = TypeCreatorCtx.lambdaTypeCreate(ctx.ctxPtr, this.attrs.get())
        this.ctxItemPtr = ftPtr
        for (let i = 0; i < this.params.length; i++) {
            const par = this.params.$_get(i)
            ctx.checkError(TypeCreatorCtx.lambdaTypeAddParam(ftPtr, par.typ.getTypeDescriptor(), par.attrs.get()))
        }
        ctx.checkError(TypeCreatorCtx.lambdaTypeAddResult(ftPtr, this.result.getTypeDescriptor()))
        ctx.checkError(TypeCreatorCtx.lambdaTypeAdd(ftPtr))
    }

    internal override define(ctx: TypeCreatorCtx): void {
    }

    protected override getTargetLinker(): RuntimeLinker {
        return this.targetLinker
    }
}

/**
 * interface that is used to freeze creators
 */
interface Freezable {
    isFrozen(): boolean;
}

/**
 * Checks if modificatiosn are allowed
 * @param freezable to check if modifications are allowed
 * @throws TypeAPICreateError if it is frozen
 */
function checkNotFrozen(freezable: Freezable): void {
    if (freezable.isFrozen()) {
        throw new TypeAPICreateError("modifying frozen entity")
    }
}

final class FreezableCreator implements Freezable {
    private creator: TypeCreator

    constructor(creator: TypeCreator) {
        this.creator = creator
    }

    override isFrozen(): boolean {
        return this.creator.typ != undefined
    }
}

/**
 * Freezable used in features. It stores a boolean flag
 */
final class FreezableImpl implements Freezable {
    private frozen: boolean = false

    override isFrozen(): boolean {
        return this.frozen
    }

    freeze(): void {
        this.frozen = true
    }
}

/**
 * Storage for attributes
 */
class HasAttributes {
    /** Freezable that prevents modification */
    private frozen: Freezable
    /** attributes */
    private attrs: int = 0
    /** attributes that can be modified */
    private readonly allowed: int

    constructor(frozen: Freezable, allowed: int) {
        this.frozen = frozen
        this.allowed = allowed
    }

    get(): int {
        return this.attrs;
    }

    has(attr: int): boolean {
        return (this.attrs & attr) != 0
    }

    /**
     * @enabled flag if attribute should be set to `true` or `false`
     */
    add(attr: int, enabled: boolean): void {
        if ((attr & this.allowed) != attr) {
            throw new TypeAPICreateError("disallowed attribute")
        }
        let newAttributes = this.attrs
        if (enabled) {
            newAttributes |= attr
        } else {
            newAttributes &= ~attr
        }
        if (this.attrs != newAttributes) {
            checkNotFrozen(this.frozen)
        }
        this.attrs = newAttributes
    }

    /**
     * @params attributes to be added
     */
    add(attrs: int): void {
        if ((attrs & this.allowed) != attrs) {
            throw new TypeAPICreateError("disallowed attributes")
        }
        if ((this.attrs & attrs) != attrs) {
            checkNotFrozen(this.frozen)
        }
        this.attrs = attrs
    }
}

/**
 * Storage for access modifier
 */
class HasAccessMod {
    frozen: Freezable
    accessMod: int = AccessModifier.PUBLIC

    constructor(frozen: Freezable) {
        this.frozen = frozen
    }

    get(): int {
        return this.accessMod;
    }

    set(accessMod: int): void {
        if (this.accessMod == accessMod) {
            return
        }
        checkNotFrozen(this.frozen)
        this.accessMod = accessMod
    }
}

/**
 * Creator for {@link Field}. Must be used as a part of {@link TypeCreator}.
 */
export final class FieldCreator {
    // NOTE(ekaterinazaytseva): unable to replace internal - used as public
    internal name: string
    // NOTE(ekaterinazaytseva): unable to replace internal - used as public
    internal typ: TypeOrCreator
    private frozen: FreezableImpl = new FreezableImpl()
    // NOTE(ekaterinazaytseva): unable to replace internal - used as public
    internal attrs: HasAttributes = new HasAttributes(this.frozen, AllowedAttributes.FIELD)
    private accessMod: HasAccessMod = new HasAccessMod(this.frozen)

    /**
     * @param name new field name
     * @param typ new field type
     */
    public constructor(name: string, typ: Type) {
        this.name = name
        this.typ = TypeOrCreator.from(typ)
    }

    /**
     * @param name new field name
     * @param typ new field type
     */
    public constructor(name: string, typ: TypeCreator) {
        this.name = name
        this.typ = TypeOrCreator.from(typ)
    }

    /**
     * Sets all provided attributes to `true`
     * @param attrs attribute to set
     * @returns this
     */
    public addAttributes(attrs: int): FieldCreator {
        this.attrs.add(attrs)
        return this;
    }

    /**
     * Sets access modifier to provided
     * @param accessMod new access modifier
     * @returns this
     */
    public addAccessModifier(accessMod: int): FieldCreator {
        this.accessMod.set(accessMod);
        return this;
    }
}

/**
 * Creator for {@link Parameter}. Must be used as a part of {@link MethodCreator}.
 */
export final class ParameterCreator {
    // NOTE(ekaterinazaytseva): unable to replace internal - used as public
    internal typ: TypeOrCreator
    internal name?: string
    internal frozen: FreezableImpl = new FreezableImpl()
    internal attrs: HasAttributes = new HasAttributes(this.frozen, AllowedAttributes.PARAMETER)

    /**
     * @param parameter type
     */
    public constructor(typ: Type) {
        this(TypeOrCreator.from(typ))
    }

    /**
     * @param parameter type
     * @param name name of parameter
     */
    public constructor(typ: Type, name: string) {
        this(TypeOrCreator.from(typ))
        this.name = name
    }

    /**
     * @param parameter type
     */
    public constructor(typ: TypeCreator) {
        this(TypeOrCreator.from(typ))
    }

    /**
     * @param parameter type
     */
    internal constructor(typ: TypeOrCreator) {
        this.typ = typ
    }

    /**
     * @param name sets parameter name
     * @note by default name is index of parameter
     */
    public addName(name: string): ParameterCreator {
        this.name = name
        return this;
    }

    /**
     * Sets all provided attributes to `true`
     * @param attrs attribute to set
     * @returns this
     */
    public addAttributes(attrs: int): ParameterCreator {
        this.attrs.add(attrs)
        return this;
    }

    /**
     * Adds attribute with same name
     * @returns this
     */
    public addRest(): ParameterCreator {
        this.attrs.add(Attributes.REST, true)
        return this;
    }

    /**
     * Adds attribute with same name
     * @returns this
     */
    public addOptional(): ParameterCreator {
        this.attrs.add(Attributes.OPTIONAL, true)
        return this;
    }
}

/**
 * Creator for {@link Method}. Must be used as a part of {@link ClassTypeCreator} or {@link InterfaceTypeCreatpr}.
 */
export final class MethodCreator {
    // NOTE(ekaterinazaytseva): unable to replace internal - used as public
    internal name: string
    internal params: Array<ParameterCreator> = new Array<ParameterCreator>();
    internal result: TypeOrCreator = TypeOrCreator.from(VoidType.REF);
    private body?: CallableBody
    internal frozen: FreezableImpl = new FreezableImpl()
    internal attrs: HasAttributes = new HasAttributes(this.frozen, AllowedAttributes.METHOD)
    private accessMod: HasAccessMod = new HasAccessMod(this.frozen)

    /**
     * @param name method name, which can contain [a-zA-Z0-9] and be a valid identifier
     */
    public constructor(name: string) {
        this.name = name
    }

    /**
     * Adds body to method
     * @param body new body; undefined can be used in abstract methods
     */
    public addBody(body: CallableBody | undefined): MethodCreator {
        checkNotFrozen(this.frozen)
        this.body = body
        return this;
    }

    /**
     * Appends parameter to `this` method type
     * @param param parameter to add
     * @returns this
     */
    public addParameter(param: ParameterCreator): MethodCreator {
        checkNotFrozen(this.frozen)
        param.frozen.freeze()
        this.params.push(param)
        return this;
    }

    /**
     * Sets result
     * @param typ type of result
     * @returns this
     */
    public addResult(typ: Type): MethodCreator {
        return this.addResult(TypeOrCreator.from(typ))
    }

    /**
     * Sets result
     * @param typ type of result
     * @returns this
     */
    public addResult(typ: TypeCreator): MethodCreator {
        return this.addResult(TypeOrCreator.from(typ))
    }

    /**
     * Sets result
     * @param typ type of result
     * @returns this
     */
    // NOTE(ekaterinazaytseva): unable to replace internal - used as public
    internal addResult(typ: TypeOrCreator): MethodCreator {
        checkNotFrozen(this.frozen)
        this.result = typ
        return this;
    }

    /**
     * Sets all provided attributes to `true`
     * @param attrs attribute to set
     * @returns this
     */
    public addAttributes(attrs: int): MethodCreator {
        this.attrs.add(attrs)
        return this;
    }

    /**
     * Adds attribute with same name
     * @returns this
     */
    public addConstructor(): MethodCreator {
        return this.addConstructor(true)
    }

    /**
     * Adds attribute with same name
     * @returns this
     */
    public addConstructor(isCtor: boolean): MethodCreator {
        this.attrs.add(Attributes.CONSTRUCTOR, isCtor);
        return this;
    }

    /**
     * Adds attribute with same name
     * @returns this
     */
    public addStatic(isStatic: boolean): MethodCreator {
        this.attrs.add(Attributes.STATIC, isStatic);
        return this;
    }

    /**
     * Adds attribute with same name
     * @returns this
     */
    public addGetter(): MethodCreator {
        this.attrs.add(Attributes.GETTER, true)
        return this;
    }

    /**
     * Adds attribute with same name
     * @returns this
     */
    public addSetter(): MethodCreator {
        this.attrs.add(Attributes.SETTER, true)
        return this;
    }

    /**
     * Adds attribute with same name
     * @returns this
     */
    public addAbstract(): MethodCreator {
        this.attrs.add(Attributes.ABSTRACT, true)
        return this;
    }

    /**
     * Sets access modifier to provided
     * @param accessMod new access modifier
     * @returns this
     */
    public addAccessModifier(accessMod: int): MethodCreator {
        this.accessMod.set(accessMod);
        return this;
    }

    /**
     * adds method to interface or class
     */
    // NOTE(ekaterinazaytseva): unable to replace internal - used as public
    internal addToCtxItemPtr(ctx: TypeCreatorCtx, classOrIfacePtr: long): void {
        const fptr = ctx.checkCtxItemPtr(TypeCreatorCtx.methodCreate(classOrIfacePtr, this.name, this.attrs.get()))
        ctx.checkError(TypeCreatorCtx.methodAddAccessMod(fptr, this.accessMod.get()))
        for (let a = 0; a < this.params.length; a++) {
            const par = this.params.$_get(a)
            let name = par.name ?? '' + a;
            ctx.checkError(TypeCreatorCtx.methodAddParam(fptr, par.typ.getTypeDescriptor(), name, par.attrs.get()))
        }
        ctx.checkError(TypeCreatorCtx.methodAddResult(fptr, this.result.getTypeDescriptor()))
        const isAbstract = this.attrs.has(Attributes.ABSTRACT)
        const hasBody = this.body != undefined
        if (isAbstract == hasBody) {
            ctx.checkError("only and only abstract methods don't have a body; abstract = " + isAbstract + "; body = " + (this.body == undefined ? "undefined" : this.body!.toString()))
        }
        if (!isAbstract) {
            const body = this.body!
            if (body instanceof CallableBodyMethod) {
                const callableBody = (body as CallableBodyMethod).body
                ctx.checkError(TypeCreatorCtx.methodAddBodyFromMethod(fptr, callableBody.getType()))
            } else if (body instanceof CallableBodyFunction) {
                const bbody = (body as CallableBodyFunction).body
                const id = ctx.registerObject(bbody as Object);
                const bbodyType = Type.of(bbody) as LambdaType
                ctx.checkError(TypeCreatorCtx.methodAddBodyFromLambda(fptr, id, bbodyType))
            } else if (body instanceof CallableBodyErasedFunction) {
                const bbody = (body as CallableBodyErasedFunction).body
                const id = ctx.registerObject(bbody as Object);
                ctx.checkError(TypeCreatorCtx.methodAddBodyFromErasedLambda(fptr, id))
            } else if (body instanceof CallableBodyDefault) {
                ctx.checkError(TypeCreatorCtx.methodAddBodyDefault(fptr))
            } else {
                throw new TypeAPICreateError("body not supported" + this.body)
            }
        }
        ctx.checkError(TypeCreatorCtx.methodAdd(fptr))
    }
}

/**
 * Type that abstracts all supported function/lambda/method body-types
 */
export class CallableBody {
    /** Makes class package-sealed */
    protected constructor() {}
}

/**
 * Represents default body: does nothing for regular constructors (returns default value).
 */
export final class CallableBodyDefault extends CallableBody {
    public static readonly INSTANCE = new CallableBodyDefault()

    public constructor() {}
}

/**
 * Represents call to other method with forwarding all arguments as-is
 */
export final class CallableBodyMethod extends CallableBody {
    private readonly body: Method

    public constructor(m: Method) {
        super()
        this.body = m
    }
}

/**
 * Represents call to lambda with forwarding all arguments as-is
 */
export final class CallableBodyFunction extends CallableBody {
    private readonly body: Object

    /**
     * @param m lambda to call
     * @example new CallableBodyFunction((self: Object, i: int): void {} as Object)
     * @note in case of instance methods zero argument is a reciever
     */
    public constructor(m: Object) {
        super()
        if (!(Type.of(m) instanceof LambdaType)) {
            throw new TypeAPICreateError("can't encapsulate non-functional type")
        }
        this.body = m
    }
}

/**
 * Represents call to lambda with boxing all arguments
 */
export final class CallableBodyErasedFunction extends CallableBody {
<<<<<<< HEAD
    internal /* readonly */ body: (recv: NullishType, args: FixedArray<NullishType>) => NullishType
=======
    private /* readonly */ body: (recv: NullishType, args: FixedArray<NullishType>) => NullishType
>>>>>>> a77d6327
    public constructor(m: (recv: NullishType, args: FixedArray<NullishType>) => NullishType) {
        super()
        this.body = m
    }
}<|MERGE_RESOLUTION|>--- conflicted
+++ resolved
@@ -188,11 +188,7 @@
     private static native commit(ctxPtr: long, objects: FixedArray<Object>, targetLinker: RuntimeLinker): string | undefined
 
     private static native getError(ctxPtr: long): string | undefined
-<<<<<<< HEAD
-    internal static native getObjectsArrayForCCtor(ctxPtr: long): FixedArray<Object>
-=======
     public static native getObjectsArrayForCCtor(ctxPtr: long): FixedArray<Object>
->>>>>>> a77d6327
 
     public static native getTypeDescFromPointer(ctxItemPtr: long): RuntimeTypeDescriptor
 
@@ -243,11 +239,7 @@
      * Cleans up offheap memory for this context.
      * Must be called.
      */
-<<<<<<< HEAD
-    internal deinit(): void {
-=======
     public deinit(): void {
->>>>>>> a77d6327
         if (this.ctxPtr === 0) {
             throw new AssertionError("cannot call deinit when ctxPtr is null")
         }
@@ -1256,11 +1248,7 @@
  * Represents call to lambda with boxing all arguments
  */
 export final class CallableBodyErasedFunction extends CallableBody {
-<<<<<<< HEAD
-    internal /* readonly */ body: (recv: NullishType, args: FixedArray<NullishType>) => NullishType
-=======
     private /* readonly */ body: (recv: NullishType, args: FixedArray<NullishType>) => NullishType
->>>>>>> a77d6327
     public constructor(m: (recv: NullishType, args: FixedArray<NullishType>) => NullishType) {
         super()
         this.body = m
