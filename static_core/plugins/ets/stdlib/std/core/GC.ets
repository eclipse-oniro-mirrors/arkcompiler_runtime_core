/*
 * Copyright (c) 2021-2025 Huawei Device Co., Ltd.
 * Licensed under the Apache License, Version 2.0 (the "License");
 * you may not use this file except in compliance with the License.
 * You may obtain a copy of the License at
 *
 * http://www.apache.org/licenses/LICENSE-2.0
 *
 * Unless required by applicable law or agreed to in writing, software
 * distributed under the License is distributed on an "AS IS" BASIS,
 * WITHOUT WARRANTIES OR CONDITIONS OF ANY KIND, either express or implied.
 * See the License for the specific language governing permissions and
 * limitations under the License.
 */

package std.core;

/**
 * @class GC defines methods with GC-specific behavior
 */
export namespace GC {
    /**
     * @see getObjectSpaceType
     */
    export enum ObjectSpaceType {
        OBJECT = 1,
        HUMONGOUS = 2,
        NON_MOVABLE = 3,
        YOUNG = 4,
        TENURED = 5
    }

    /**
     * @see startGC
     * @see scheduleGcAfterNthAlloc
     */
    export enum Cause {
        YOUNG = 0,
        THRESHOLD = 1,
        MIXED = 2,
        FULL = 3
    }

    export const NOT_IN_PLACE_MODE: boolean = false;
    export const IN_PLACE_MODE: boolean = true;


    /**
     * @returns long - free heap space in bytes available for new objects
     */
    export native function getFreeHeapSize(): long;

    /**
     * @returns long - currently used heap space in bytes
     */
    export native function getUsedHeapSize(): long;

    /**
     * @returns long - maximum heap space size in bytes
     */
    export native function getReservedHeapSize(): long;

    /**
     * The function triggers specific GC
     *
     * @param cause cause of requested GC
     * @param callback callback is called in concurrent phase
     * @param inPlaceMode run GC in place mode
     *
<<<<<<< HEAD
     * @throws IllegalArgumentException if current GC does not support requested cause
=======
     * @throws IllegalArgumentError if current GC does not support requested cause
>>>>>>> a77d6327
     *
     * @returns id of started GC.
     * - The id can be passed to waitForFinishGC to ensure the GC is finished.
     * - 0 in case the GC is executed in-place. It means there is no need to wait such GC
     * - -1 in case the task is canceled
     */
    export function startGC(cause: Cause, callback: () => void, inPlaceMode: boolean = GC.NOT_IN_PLACE_MODE): long {
<<<<<<< HEAD
        return startGCImpl(cause as int, callback as Object, inPlaceMode);
=======
        return startGCImpl(cause, callback as Object, inPlaceMode);
>>>>>>> a77d6327
    }

    /**
     * The function triggers specific GC
     *
     * @param cause cause of requested GC
     * @param inPlaceMode run GC in place mode
     *
<<<<<<< HEAD
     * @throws IllegalArgumentException if current GC does not support requested cause
     * @throws UnsupportedOperationException if current GC does not support requested cause
     * @throws IllegalStateException if try to run threshold GC collection not in place after calling postponeGCStart
=======
     * @throws IllegalArgumentError if current GC does not support requested cause
     * @throws UnsupportedOperationError if current GC does not support requested cause
     * @throws IllegalStateError if try to run threshold GC collection not in place after calling postponeGCStart
>>>>>>> a77d6327
     *
     * @returns id of started GC.
     * - The id can be passed to waitForFinishGC to ensure the GC is finished.
     * - 0 in case the GC is executed in-place. It means there is no need to wait such GC
     * - -1 in case the task is canceled.
     */
    export function startGC(cause: Cause, inPlaceMode: boolean = GC.NOT_IN_PLACE_MODE): long {
<<<<<<< HEAD
        return startGCImpl(cause as int, undefined, inPlaceMode);
    }
    
    native function startGCImpl(cause: int, callback: Object | undefined, runInPlace: boolean): long throws;
=======
        return startGCImpl(cause, undefined, inPlaceMode);
    }
    
    native function startGCImpl(cause: int, callback: Object | undefined, runInPlace: boolean): long;
>>>>>>> a77d6327

    /**
    * The function returns when the specified GC gets finished
    *
    * @param gcId id of the GC which is returned by startGC.
    *                      If gcId is 0 or -1 the function returns immediately.
    */
    export native function waitForFinishGC(gcId: long): void;

    /**
     * Method schedules GC before n-th allocation by setting counter to the specific GC trigger
     * Another call may reset the counter. In this case the last counter will be used to trigger the GC.
     *
     * @param counter number of allocation for trigger GC
     * @param cause cause of requested GC
     *
<<<<<<< HEAD
     * @throws IllegalArgumentException if current GC does not support requested cause
     * @throws UnsupportedOperationException if VM is running with incorrect GC trigger
     */
    native function scheduleGcAfterNthAllocImpl(counter: int, cause: int): void throws;

    export function scheduleGcAfterNthAlloc(counter: int, cause: Cause) {
        scheduleGcAfterNthAllocImpl(counter, cause as int);
=======
     * @throws IllegalArgumentError if current GC does not support requested cause
     * @throws UnsupportedOperationError if VM is running with incorrect GC trigger
     */
    native function scheduleGcAfterNthAllocImpl(counter: int, cause: int): void;

    export function scheduleGcAfterNthAlloc(counter: int, cause: Cause) {
        scheduleGcAfterNthAllocImpl(counter, cause);
>>>>>>> a77d6327
    }

    /**
     * Checks if GC was triggered
     *
     * @returns true if scheduled GC was triggered for a n-th allocation, false - otherwise
     *
     * @see scheduleGcAfterNthAlloc
     */
    export native function isScheduledGCTriggered(): boolean;

    /**
     * Start postponing GC collection - postpone GC for some time.
     * Disable threshold collections, young collections will promote everything.
     * Require to run postponeGCEnd after finishing critical code.
     *
     * @see postponeGCEnd
     *
     * @throws UnsupportedOperationError if GC doesn't support postponing
     * @throws IllegalStateError if it called after calling postponeGCStart
     *         without calling postponeGCEnd
     */
    export native function postponeGCStart(): void;

    /**
     * End postponing GC collection - finish postpone GC collections.
     * Should be called after postponeGCStart
     *
     * @see postponeGCStart
     *
     * @throws UnsupportedOperationError if GC doesn't support postponing
     * @throws IllegalStateError if it called without calling postponeGCStart
     */
    export native function postponeGCEnd(): void;

    /**
     * Pin object - GC will not move pinned object
     *
     * @param obj non-pinned object for pinning
     *
     * @see unpinObject
     *
     * @throws UnsupportedOperationError if used GC does not support pinning
     */
<<<<<<< HEAD
    export native function pinObject(obj: Object): void throws;
=======
    export native function pinObject(obj: Object): void;
>>>>>>> a77d6327

    /**
     * Unpin pinned object - now GC can move such object if it need
     *
     * @note Unpinning of non-pinned object is unspecified behavior
     *
     * @see pinObject
     * @see allocatePinned<PrimitiveType>Array
     *
     * @param obj pinned object for unpinning
     */
    export native function unpinObject(obj: Object): void;

    /**
     * Allocate array of boolean and pin (GC will not move pinned array)
     *
     * @param length count of array elements
     *
     * @see unpinObject
     *
     * @throws NegativeArraySizeError if length is negative
     * @throws UnsupportedOperationError if used GC does not support pinning
     * @throws OutOfMemoryError if VM has not enough heap space for array allocation
     *
     * @returns pinned array of boolean
     */
<<<<<<< HEAD
    export native function allocatePinnedBooleanArray(length: long): FixedArray<boolean> throws;
=======
    export native function allocatePinnedBooleanArray(length: long): FixedArray<boolean>;
>>>>>>> a77d6327

    /**
     * Allocate array of byte and pin (GC will not move pinned array)
     *
     * @param length count of array elements
     *
     * @see unpinObject
     *
     * @throws NegativeArraySizeError if length is negative
     * @throws UnsupportedOperationError if used GC does not support pinning
     * @throws OutOfMemoryError if VM has not enough heap space for array allocation
     *
     * @returns pinned array of byte
     */
<<<<<<< HEAD
    export native function allocatePinnedByteArray(length: long): FixedArray<byte> throws;
=======
    export native function allocatePinnedByteArray(length: long): FixedArray<byte>;
>>>>>>> a77d6327

    /**
     * Allocate array of char and pin (GC will not move pinned array)
     *
     * @param length count of array elements
     *
     * @see unpinObject
     *
     * @throws NegativeArraySizeError if length is negative
     * @throws UnsupportedOperationError if used GC does not support pinning
     * @throws OutOfMemoryError if VM has not enough heap space for array allocation
     *
     * @returns pinned array of char
     */
<<<<<<< HEAD
    export native function allocatePinnedCharArray(length: long): FixedArray<char> throws;
=======
    export native function allocatePinnedCharArray(length: long): FixedArray<char>;
>>>>>>> a77d6327

    /**
     * Allocate array of short and pin (GC will not move pinned array)
     *
     * @param length count of array elements
     *
     * @see unpinObject
     *
     * @throws NegativeArraySizeError if length is negative
     * @throws UnsupportedOperationError if used GC does not support pinning
     * @throws OutOfMemoryError if VM has not enough heap space for array allocation
     *
     * @returns pinned array of short
     */
<<<<<<< HEAD
    export native function allocatePinnedShortArray(length: long): FixedArray<short> throws;
=======
    export native function allocatePinnedShortArray(length: long): FixedArray<short>;
>>>>>>> a77d6327

    /**
     * Allocate array of int and pin (GC will not move pinned array)
     *
     * @param length count of array elements
     *
     * @see unpinObject
     *
     * @throws NegativeArraySizeError if length is negative
     * @throws UnsupportedOperationError if used GC does not support pinning
     * @throws OutOfMemoryError if VM has not enough heap space for array allocation
     *
     * @returns pinned array of int
     */
<<<<<<< HEAD
    export native function allocatePinnedIntArray(length: long): FixedArray<int> throws;
=======
    export native function allocatePinnedIntArray(length: long): FixedArray<int>;
>>>>>>> a77d6327

    /**
     * Allocate array of long and pin (GC will not move pinned array)
     *
     * @param length count of array elements
     *
     * @see unpinObject
     *
     * @throws NegativeArraySizeError if length is negative
     * @throws UnsupportedOperationError if used GC does not support pinning
     * @throws OutOfMemoryError if VM has not enough heap space for array allocation
     *
     * @returns pinned array of long
     */
<<<<<<< HEAD
    export native function allocatePinnedLongArray(length: long): FixedArray<long> throws;
=======
    export native function allocatePinnedLongArray(length: long): FixedArray<long>;
>>>>>>> a77d6327

    /**
     * Allocate array of float and pin (GC will not move pinned array)
     *
     * @param length count of array elements
     *
     * @see unpinObject
     *
     * @throws NegativeArraySizeError if length is negative
     * @throws UnsupportedOperationError if used GC does not support pinning
     * @throws OutOfMemoryError if VM has not enough heap space for array allocation
     *
     * @returns pinned array of float
     */
<<<<<<< HEAD
    export native function allocatePinnedFloatArray(length: long): FixedArray<float> throws;
=======
    export native function allocatePinnedFloatArray(length: long): FixedArray<float>;
>>>>>>> a77d6327

    /**
     * Allocate array of double and pin (GC will not move pinned array)
     *
     * @param length count of array elements
     *
     * @see unpinObject
     *
     * @throws NegativeArraySizeError if length is negative
     * @throws UnsupportedOperationError if used GC does not support pinning
     * @throws OutOfMemoryError if VM has not enough heap space for array allocation
     *
     * @returns pinned array of double
     */
<<<<<<< HEAD
    export native function allocatePinnedDoubleArray(length: long): FixedArray<double> throws;
=======
    export native function allocatePinnedDoubleArray(length: long): FixedArray<double>;
>>>>>>> a77d6327

    /**
     * Returns encoded space type
     *
     * @param obj object for which space type is requested
     *
     * @returns type of space which contains object-argument
     */
    native function getObjectSpaceTypeImpl(obj: Object): int;

    export function getObjectSpaceType(obj: Object): ObjectSpaceType {
        let spaceType: int = getObjectSpaceTypeImpl(obj);
<<<<<<< HEAD
        return spaceType as ObjectSpaceType;
=======
        return ObjectSpaceType.fromValue(spaceType);
>>>>>>> a77d6327
    }

    /**
     * Returns object address
     *
     * @param obj object for which address is requested
     *
     * @returns address of object
     */
    export native function getObjectAddress(obj: Object): long;

    /**
     * @param obj object for which size is requested
     * @returns size of the object in bytes
     */
    export native function getObjectSize(obj: Object): long;

    /**
     * @throws NegativeArraySizeError if size is negative
     *
     * @param size: long - number of bytes to be registered by GC as native
     */
    export native function registerNativeAllocation(size: long): void;

    /**
     * @throws NegativeArraySizeError if size is negative
     *
     * @param size: long - number of bytes to be freed by GC
     */
    export native function registerNativeFree(size: long): void;
}<|MERGE_RESOLUTION|>--- conflicted
+++ resolved
@@ -67,11 +67,7 @@
      * @param callback callback is called in concurrent phase
      * @param inPlaceMode run GC in place mode
      *
-<<<<<<< HEAD
-     * @throws IllegalArgumentException if current GC does not support requested cause
-=======
      * @throws IllegalArgumentError if current GC does not support requested cause
->>>>>>> a77d6327
      *
      * @returns id of started GC.
      * - The id can be passed to waitForFinishGC to ensure the GC is finished.
@@ -79,11 +75,7 @@
      * - -1 in case the task is canceled
      */
     export function startGC(cause: Cause, callback: () => void, inPlaceMode: boolean = GC.NOT_IN_PLACE_MODE): long {
-<<<<<<< HEAD
-        return startGCImpl(cause as int, callback as Object, inPlaceMode);
-=======
         return startGCImpl(cause, callback as Object, inPlaceMode);
->>>>>>> a77d6327
     }
 
     /**
@@ -92,15 +84,9 @@
      * @param cause cause of requested GC
      * @param inPlaceMode run GC in place mode
      *
-<<<<<<< HEAD
-     * @throws IllegalArgumentException if current GC does not support requested cause
-     * @throws UnsupportedOperationException if current GC does not support requested cause
-     * @throws IllegalStateException if try to run threshold GC collection not in place after calling postponeGCStart
-=======
      * @throws IllegalArgumentError if current GC does not support requested cause
      * @throws UnsupportedOperationError if current GC does not support requested cause
      * @throws IllegalStateError if try to run threshold GC collection not in place after calling postponeGCStart
->>>>>>> a77d6327
      *
      * @returns id of started GC.
      * - The id can be passed to waitForFinishGC to ensure the GC is finished.
@@ -108,17 +94,10 @@
      * - -1 in case the task is canceled.
      */
     export function startGC(cause: Cause, inPlaceMode: boolean = GC.NOT_IN_PLACE_MODE): long {
-<<<<<<< HEAD
-        return startGCImpl(cause as int, undefined, inPlaceMode);
-    }
-    
-    native function startGCImpl(cause: int, callback: Object | undefined, runInPlace: boolean): long throws;
-=======
         return startGCImpl(cause, undefined, inPlaceMode);
     }
     
     native function startGCImpl(cause: int, callback: Object | undefined, runInPlace: boolean): long;
->>>>>>> a77d6327
 
     /**
     * The function returns when the specified GC gets finished
@@ -135,15 +114,6 @@
      * @param counter number of allocation for trigger GC
      * @param cause cause of requested GC
      *
-<<<<<<< HEAD
-     * @throws IllegalArgumentException if current GC does not support requested cause
-     * @throws UnsupportedOperationException if VM is running with incorrect GC trigger
-     */
-    native function scheduleGcAfterNthAllocImpl(counter: int, cause: int): void throws;
-
-    export function scheduleGcAfterNthAlloc(counter: int, cause: Cause) {
-        scheduleGcAfterNthAllocImpl(counter, cause as int);
-=======
      * @throws IllegalArgumentError if current GC does not support requested cause
      * @throws UnsupportedOperationError if VM is running with incorrect GC trigger
      */
@@ -151,7 +121,6 @@
 
     export function scheduleGcAfterNthAlloc(counter: int, cause: Cause) {
         scheduleGcAfterNthAllocImpl(counter, cause);
->>>>>>> a77d6327
     }
 
     /**
@@ -196,11 +165,7 @@
      *
      * @throws UnsupportedOperationError if used GC does not support pinning
      */
-<<<<<<< HEAD
-    export native function pinObject(obj: Object): void throws;
-=======
     export native function pinObject(obj: Object): void;
->>>>>>> a77d6327
 
     /**
      * Unpin pinned object - now GC can move such object if it need
@@ -227,11 +192,7 @@
      *
      * @returns pinned array of boolean
      */
-<<<<<<< HEAD
-    export native function allocatePinnedBooleanArray(length: long): FixedArray<boolean> throws;
-=======
     export native function allocatePinnedBooleanArray(length: long): FixedArray<boolean>;
->>>>>>> a77d6327
 
     /**
      * Allocate array of byte and pin (GC will not move pinned array)
@@ -246,11 +207,7 @@
      *
      * @returns pinned array of byte
      */
-<<<<<<< HEAD
-    export native function allocatePinnedByteArray(length: long): FixedArray<byte> throws;
-=======
     export native function allocatePinnedByteArray(length: long): FixedArray<byte>;
->>>>>>> a77d6327
 
     /**
      * Allocate array of char and pin (GC will not move pinned array)
@@ -265,11 +222,7 @@
      *
      * @returns pinned array of char
      */
-<<<<<<< HEAD
-    export native function allocatePinnedCharArray(length: long): FixedArray<char> throws;
-=======
     export native function allocatePinnedCharArray(length: long): FixedArray<char>;
->>>>>>> a77d6327
 
     /**
      * Allocate array of short and pin (GC will not move pinned array)
@@ -284,11 +237,7 @@
      *
      * @returns pinned array of short
      */
-<<<<<<< HEAD
-    export native function allocatePinnedShortArray(length: long): FixedArray<short> throws;
-=======
     export native function allocatePinnedShortArray(length: long): FixedArray<short>;
->>>>>>> a77d6327
 
     /**
      * Allocate array of int and pin (GC will not move pinned array)
@@ -303,11 +252,7 @@
      *
      * @returns pinned array of int
      */
-<<<<<<< HEAD
-    export native function allocatePinnedIntArray(length: long): FixedArray<int> throws;
-=======
     export native function allocatePinnedIntArray(length: long): FixedArray<int>;
->>>>>>> a77d6327
 
     /**
      * Allocate array of long and pin (GC will not move pinned array)
@@ -322,11 +267,7 @@
      *
      * @returns pinned array of long
      */
-<<<<<<< HEAD
-    export native function allocatePinnedLongArray(length: long): FixedArray<long> throws;
-=======
     export native function allocatePinnedLongArray(length: long): FixedArray<long>;
->>>>>>> a77d6327
 
     /**
      * Allocate array of float and pin (GC will not move pinned array)
@@ -341,11 +282,7 @@
      *
      * @returns pinned array of float
      */
-<<<<<<< HEAD
-    export native function allocatePinnedFloatArray(length: long): FixedArray<float> throws;
-=======
     export native function allocatePinnedFloatArray(length: long): FixedArray<float>;
->>>>>>> a77d6327
 
     /**
      * Allocate array of double and pin (GC will not move pinned array)
@@ -360,11 +297,7 @@
      *
      * @returns pinned array of double
      */
-<<<<<<< HEAD
-    export native function allocatePinnedDoubleArray(length: long): FixedArray<double> throws;
-=======
     export native function allocatePinnedDoubleArray(length: long): FixedArray<double>;
->>>>>>> a77d6327
 
     /**
      * Returns encoded space type
@@ -377,11 +310,7 @@
 
     export function getObjectSpaceType(obj: Object): ObjectSpaceType {
         let spaceType: int = getObjectSpaceTypeImpl(obj);
-<<<<<<< HEAD
-        return spaceType as ObjectSpaceType;
-=======
         return ObjectSpaceType.fromValue(spaceType);
->>>>>>> a77d6327
     }
 
     /**
