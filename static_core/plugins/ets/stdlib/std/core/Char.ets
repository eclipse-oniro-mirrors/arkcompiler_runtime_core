--- conflicted
+++ resolved
@@ -119,9 +119,6 @@
      * @returns result of the comparison, -1 if this instance is less than provided object, 0 if equal, 1 if greater
      */
     public override compareTo(other: Char): int {
-<<<<<<< HEAD
-        return this.toInt() - other.toInt();
-=======
         if (this.value < other) {
             return -1;
         }
@@ -129,7 +126,6 @@
             return 0;
         }
         return 1;
->>>>>>> aad9f664
     }
 
     public static readonly CHAR_BIT_SIZE = 16;
