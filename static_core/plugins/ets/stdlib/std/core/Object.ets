--- conflicted
+++ resolved
@@ -80,11 +80,7 @@
     *
     * @returns representation of this instance
     */
-<<<<<<< HEAD
-    public $_hashCode(): int {
-=======
     public final $_hashCode(): int {
->>>>>>> a77d6327
         return Runtime.getHashCode(this);
     }
 
@@ -114,11 +110,7 @@
         }
         let res: string[] = new string[len]
         for (let i = 0; i < len; i++) {
-<<<<<<< HEAD
-            res[i] = new Int(i).toString()
-=======
             res[i] = i.toString()
->>>>>>> a77d6327
         }
         return res
     }
@@ -172,11 +164,7 @@
             }
             return res
         } else if (t instanceof ArrayType) {
-<<<<<<< HEAD
-            const av = Value.of(o) as ArrayValue
-=======
             const av = reflect.Value.of(o) as ArrayValue
->>>>>>> a77d6327
             return Object.generateKeyArray(av.getLength())
         } else if (t instanceof LambdaType) {
             return new string[0]
