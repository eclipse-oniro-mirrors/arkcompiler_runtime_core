/*
 * Copyright (c) 2021-2025 Huawei Device Co., Ltd.
 * Licensed under the Apache License, Version 2.0 (the "License");
 * you may not use this file except in compliance with the License.
 * You may obtain a copy of the License at
 *
 * http://www.apache.org/licenses/LICENSE-2.0
 *
 * Unless required by applicable law or agreed to in writing, software
 * distributed under the License is distributed on an "AS IS" BASIS,
 * WITHOUT WARRANTIES OR CONDITIONS OF ANY KIND, either express or implied.
 * See the License for the specific language governing permissions and
 * limitations under the License.
 */

package std.core;

export type NullishType = Object | null | undefined
export type NullableType = Object | null
export type Nullish<T> = T | null | undefined

export type PropertyKey = string

export const ARRAY_LENGTH_MEMBER_NAME      = "length"
export const FUNCTION_LENGTH_MEMBER_NAME   = "length"
export const FUNCTION_NAME_MEMBER_NAME     = "name"

export const OBJECT_TO_STRING_MEMBER_NAME: string          = "toString"
export const OBJECT_TO_LOCALE_STRING_MEMBER_NAME: string   = "toLocaleString"
export const OBJECT_HAS_OWN_PROPERTY_MEMBER_NAME: string   = "hasOwnProperty"

type EntryType = [PropertyKey, NullishType]
type NullishEntryType = EntryType | null | undefined

/**
 * `object` is an alias for type `Object`
 */
export type object = Object;

/**
 * Common ancestor amongst all other classes
 */
export class Object {
    /**
    * Constructs a new blank Object
    */
    constructor () {};

    /**
    * Converts this object to a string
    *
    * @returns result of the conversion
    */
    public toString(): String {
        return Value.of(this).toString()
    }

    /**
    * Converts this object to locale-specific string representation
    *
    * @returns result of the conversion
    */
    public toLocaleString(): String {
        return Value.of(this).toLocaleString()
    }

    /**
    * Returns a hash code (integer representation) for this instance
    *
    * @returns representation of this instance
    */
    public $_hashCode(): int {
        return Runtime.getHashCode(this);
    }

    /**
     * Returns an array of a given record property names
     *
     * @param rec a record
     *
     * @returns an array of strings representing the given record's property names
     */
    public static keys(rec: Record<PropertyKey, NullishType>): string[] {
        const keys: string[] = new string[rec.size.toInt()]

        let i = 0
        for (const key of rec.keys()) {
            keys[i] = key
            i++
        }

        return keys
    }

    private static generateKeyArray(length: Number): string[] {
        const len = length.toInt();
        if (len == 0) {
            return new string[0]
        }
        let res: string[] = new string[len]
        for (let i = 0; i < len; i++) {
            res[i] = new Int(i).toString()
        }
        return res
    }

    /**
    * Returns the names of the fields of an object
    *
    * @param o an object
    *
    * @returns an array of strings representing the given object's own string-keyed field keys.
    */
    public static keys(o: Object): string[] {
        // Char, Boolean and Numeric types doesn't have keys
        if (o instanceof Char ||
            o instanceof Boolean ||
            o instanceof Byte ||
            o instanceof Short ||
            o instanceof Int ||
            o instanceof Long ||
            o instanceof Float ||
            o instanceof Double) {
            return new string[0]
        }
        // "Keys" for the string type is enumeration from 0 to str.length - 1
        if (o instanceof String) {
            return Object.generateKeyArray(o.getLength())
        } else if (o instanceof Array) {
            return Object.generateKeyArray(o.length)
        }
        const t = Type.of(o)
        if (t instanceof ClassType) {
            const ct = t as ClassType
            const fnum = ct.getFieldsNum()
            if (fnum == 0) {
                return new string[0]
            }
            let n: int = 0
            for (let i = 0; i < fnum; i++) {
                if (!ct.getField(i).isStatic()) {
                    n++
                }
            }
            let res: string[] = new string[n]
            let j: int = 0
            for (let i = 0; i < fnum; i++) {
                let f = ct.getField(i)
                if (!f.isStatic()) {
                    res[j] = f.getName()
                    j++
                }
            }
            return res
        } else if (t instanceof ArrayType) {
            const av = Value.of(o) as ArrayValue
            return Object.generateKeyArray(av.getLength())
        } else if (t instanceof LambdaType) {
            return new string[0]
        } else if (t instanceof EnumType) {
            // NOTE(shumilov-petr): Not implemented
            throw new Error("Not implemented")
        } else if (t instanceof UnionType) {
            // NOTE(shumilov-petr): Not implemented
            throw new Error("Not implemented")
        } else if (t instanceof TupleType) {
            // NOTE(shumilov-petr): Not implemented
            throw new Error("Not implemented")
        }

        throw new AssertionError("Invalid object type");
    }

    public static values(rec: Record<PropertyKey, NullishType>): NullishType[] {
        const vals: NullishType[] = new NullishType[rec.size.toInt()]

        let i = 0
        for (let val of rec.values()) {
            vals[i] = val
            i++
        }

        return vals
    }

    /**
    * Returns the values of the fields of an object
    *
    * @param o an object
    *
    * @returns an array containing the given object's own string-keyed field values
    */
    public static values(o: Object): NullishType[] {
        if (o instanceof Char ||
            o instanceof Boolean ||
            o instanceof Byte ||
            o instanceof Short ||
            o instanceof Int ||
            o instanceof Long ||
            o instanceof Float ||
            o instanceof Double) {
            return new NullishType[0]
        }
        if (o instanceof String) {
            const sv = o as string
            const len = sv.getLength()
            if (len == 0) {
                return new NullishType[0]
            }
            let res: NullishType[] = new NullishType[len]
            for (let i = 0; i < len; i++) {
                // NOTE(shumilov-petr): must be replaced by `sv.charAt(i) as string` when #15731 will be fixed
                res[i] = new Char(sv.charAt(i)).toString()
            }
            return res
        }
        const t = Type.of(o)
        if (t instanceof ClassType) {
            const cv = Value.of(o) as ClassValue
            if (cv.getFieldsNum() == 0) {
                return new NullishType[0]
            }
            const keys = Object.keys(o)
            const len = keys.length
            let res: NullishType[] = new NullishType[len]
            for (let i = 0; i < len; i++) {
                res[i] = cv.getFieldByName(keys[i]).getData()
            }
            return res
        } else if (t instanceof ArrayType) {
            const av = Value.of(o) as ArrayValue
            const len = av.getLength()
            if (len == 0) {
                return new NullishType[0]
            }
            let res: NullishType[] = new NullishType[len.toInt()]
            for (let i = 0; i < len; i++) {
                res[i] = av.getElement(i).getData()
            }
            return res
        } else if (t instanceof LambdaType) {
            return new NullishType[0]
        } else if (t instanceof EnumType) {
            // NOTE(shumilov-petr): Not implemented
            throw new Error("Not implemented")
        } else if (t instanceof UnionType) {
            // NOTE(shumilov-petr): Not implemented
            throw new Error("Not implemented")
        } else if (t instanceof TupleType) {
            // NOTE(shumilov-petr): Not implemented
            throw new Error("Not implemented")
        }

        throw new AssertionError("Invalid object type")
    }

    /**
    * Returns an array of key/values of properties of a record
    *
    * @param rec record that contains the fields
    *
    * @returns array representation of key/value
    */
    public static entries(rec: Record<PropertyKey, NullishType>): NullishEntryType[] {
        const entries: NullishEntryType[] = new NullishEntryType[rec.size.toInt()]

        let i = 0
        for (const entry of rec.entries()) {
            entries[i] = entry
            i++
        }

        return entries
    }

    /**
    * Returns an array of key/values of properties of an object
    *
    * @param o object that contains the fields
    *
    * @returns array representation of key/value
    */
    public static entries(o: Object): NullishEntryType[] {
        if (o instanceof Char ||
            o instanceof Boolean ||
            o instanceof Byte ||
            o instanceof Short ||
            o instanceof Int ||
            o instanceof Long ||
            o instanceof Float ||
            o instanceof Double) {
            return new NullishEntryType[0]
        }
        if (o instanceof String) {
            const sv = o as string
            const len = sv.getLength()
            if (len == 0) {
                return new NullishEntryType[0]
            }
            let res: NullishEntryType[] = new NullishEntryType[len]
            for (let i = 0; i < len; i++) {
                res[i] = [new Int(i).toString(), new Char(sv.charAt(i)).toString()] as EntryType
            }
            return res
        }
        const t = Type.of(o)
        if (t instanceof ClassType) {
            const cv = Value.of(o) as ClassValue
            if (cv.getFieldsNum() == 0) {
                return new NullishEntryType[0]
            }
            const keys = Object.keys(o)
            const len = keys.length
            let res: NullishEntryType[] = new NullishEntryType[len]
            for (let i = 0; i < len; i++) {
                res[i] = [keys[i], cv.getFieldByName(keys[i]).getData()] as EntryType
            }
            return res
        } else if (t instanceof ArrayType) {
            const av = Value.of(o) as ArrayValue
            const len = av.getLength()
            if (len == 0) {
                return new NullishEntryType[0]
            }
            let res: NullishEntryType[] = new NullishEntryType[len.toInt()]
            for (let i = 0; i < len; i++) {
                res[i] = [new Int(i).toString(), av.getElement(i).getData()] as EntryType
            }
            return res
        } else if (t instanceof LambdaType) {
            return new NullishEntryType[0]
        } else if (t instanceof EnumType) {
            // NOTE(shumilov-petr): Not implemented
            throw new Error("Not implemented")
        } else if (t instanceof UnionType) {
            // NOTE(shumilov-petr): Not implemented
            throw new Error("Not implemented")
        } else if (t instanceof TupleType) {
            // NOTE(shumilov-petr): Not implemented
            throw new Error("Not implemented")
        }

        throw new AssertionError("Invalid object type")
    }

    public static getOwnPropertyNames(rec: Record<PropertyKey, NullishType>): string[] {
        return Object.keys(rec)
    }

    /**
    * Returns the names of the own fields of an object
    *
    * @param o object that contains the own fields
    *
    * @returns array representation of names
    */
    public static getOwnPropertyNames(o: Object): string[] {
        if (o instanceof Char ||
            o instanceof Boolean ||
            o instanceof Byte ||
            o instanceof Short ||
            o instanceof Int ||
            o instanceof Long ||
            o instanceof Float ||
            o instanceof Double) {
            return new string[0]
        }
        const t = Type.of(o)
        if (t instanceof StringType || t instanceof ArrayType || o instanceof Array) {
            const keys = Object.keys(o)
            const len = keys.length
<<<<<<< HEAD
            let res = new string[len + 1]
=======
            let res: string[] = new string[len + 1]
>>>>>>> 46f0ea7f
            for (let i = 0; i < len; i++) {
                res[i] = keys[i]
            }
            res[len] = ARRAY_LENGTH_MEMBER_NAME
            return res
        }
        if (t instanceof ClassType) {
            return Object.keys(o)
        } else if (t instanceof LambdaType) {
            return [FUNCTION_LENGTH_MEMBER_NAME, FUNCTION_NAME_MEMBER_NAME]
        } else if (t instanceof EnumType) {
            // NOTE(shumilov-petr): Not implemented
            throw new Error("Not implemented")
        } else if (t instanceof UnionType) {
            // NOTE(shumilov-petr): Not implemented
            throw new Error("Not implemented")
        } else if (t instanceof TupleType) {
            // NOTE(shumilov-petr): Not implemented
            throw new Error("Not implemented")
        }

        throw new AssertionError("Invalid object type")
    }

    /**
    * Determines whether an object has a field with the specified name
    *
    * @param key the string name of the field to test
    *
    * @returns true if the object has the specified field; false otherwise
    */
    public hasOwnProperty(key: string): boolean {
        const keys = Object.getOwnPropertyNames(this)
        const len = keys.length
        for(let i = 0; i < len; i++) {
            if (keys[i] == key) {
                return true
            }
        }
        return false
    }

    /**
    * Determines whether an object has a element with the specified index
    *
    * @param index the number index of the element to test
    *
    * @returns true if the object has the specified element; false otherwise
    */
    public hasOwnProperty(index: number): boolean {
        if ((this) instanceof String) {
            const sv = this as String
            const len = sv.getLength()
            const idx = index.toLong()
            return (0 <= idx && idx < len)
        }
        const t = Type.of(this)
        if (t instanceof ArrayType) {
            const av = Value.of(this) as ArrayValue
            const len = av.getLength()
            const idx = index.toLong()
            return (0 <= idx && idx < len)
        } else if (t instanceof EnumType) {
            // NOTE(shumilov-petr): Not implemented
            throw new Error("Not implemented")
        } else if (t instanceof UnionType) {
            // NOTE(shumilov-petr): Not implemented
            throw new Error("Not implemented")
        } else if (t instanceof TupleType) {
            // NOTE(shumilov-petr): Not implemented
            throw new Error("Not implemented")
        }
        return false
    }

    /**
    * Determines whether an object has a field with the specified name
    *
    * @param target an object
    *
    * @param key the string name of the field to test
    *
    * @returns true if the object has the specified field; false otherwise
    */
    public static hasOwn(target: Object, key: PropertyKey): boolean {
        return target.hasOwnProperty(key)
    }

    /**
    * Determines whether an object has a element with the specified index
    *
    * @param target an object
    *
    * @param index the number index of the element to test
    *
    * @returns true if the object has the specified element; false otherwise
    */
    public static hasOwn(target: Object, index: number): boolean {
        return target.hasOwnProperty(index)
    }

    /**
    * Transforms key-value pairs into a Record.
    *
    * @param entries an Iterable object that contains key-value pairs
    *
    * @returns new Record whose properties are given by the elements of the Iterable
    */
    public static fromEntries<T = NullishType>(entries: Iterable<[PropertyKey, T]>): Record<PropertyKey, T> {
        const result = new Record<PropertyKey, T>()

        const entriesIter = entries.$_iterator()

        let entriesIterResult = entriesIter.next()
        while (!entriesIterResult.done) {
            const entry: [PropertyKey, T] | undefined = entriesIterResult.value
            if (entry != undefined) {
                result[entry[0] as PropertyKey] = entry[1] as T
            }

            entriesIterResult = entriesIter.next()
        }

        return result
    }

    /**
    * Copies all own properties from one or more source objects to a target Record.
    *
    * @param target target Record -- what to apply the sources' properties to
    *
    * @param source objects containing the properties you want to apply
    *
    * @returns the modified target Record
    */
    public static assign(target: Record<PropertyKey, NullishType>,  ...source: FixedArray<Object>): Record<PropertyKey, NullishType> {
        for (const s of source) {
            const entries = Object.entries(s)
            for (const e of entries) {
                target.set(e![0] as PropertyKey, e![1] as NullishType)
            }
        }
        return target
    }
}<|MERGE_RESOLUTION|>--- conflicted
+++ resolved
@@ -369,11 +369,7 @@
         if (t instanceof StringType || t instanceof ArrayType || o instanceof Array) {
             const keys = Object.keys(o)
             const len = keys.length
-<<<<<<< HEAD
-            let res = new string[len + 1]
-=======
             let res: string[] = new string[len + 1]
->>>>>>> 46f0ea7f
             for (let i = 0; i < len; i++) {
                 res[i] = keys[i]
             }
