/*
 * Copyright (c) 2021-2025 Huawei Device Co., Ltd.
 * Licensed under the Apache License, Version 2.0 (the "License");
 * you may not use this file except in compliance with the License.
 * You may obtain a copy of the License at
 *
 * http://www.apache.org/licenses/LICENSE-2.0
 *
 * Unless required by applicable law or agreed to in writing, software
 * distributed under the License is distributed on an "AS IS" BASIS,
 * WITHOUT WARRANTIES OR CONDITIONS OF ANY KIND, either express or implied.
 * See the License for the specific language governing permissions and
 * limitations under the License.
 */

package std.core;

/**
 * Can be implemented by any type that represents a numeric value.
 */
export abstract class Numeric extends Object {

    /**
     * Returns the value of an object as a byte
     *
     * @returns object's value
     */
    public abstract toByte(): byte;
<<<<<<< HEAD
=======

    /**
     * Returns the value of an object as an int
     *
     * @returns object's value
     */
    public abstract toInt(): int;

    /**
     * Returns the value of an object as a short
     *
     * @returns object's value
     */
    public abstract toShort(): short;

    /**
     * Returns the value of an object as a long
     *
     * @returns object's value
     */
    public abstract toLong(): long;

    /**
     * Returns the value of an object as a float
     *
     * @returns object's value
     */
    public abstract toFloat(): float;

    /**
     * Returns the value of an object as a double
     *
     * @returns object's value
     */
    public abstract toDouble(): double;

    /**
     * Returns the value of an object as a byte
     *
     * Supportive interface
     *
     * @returns object's value
     */
    public abstract byteValue(): byte;
>>>>>>> a77d6327

    /**
     * Returns the value of an object as an int
     *
     * Supportive interface
     *
     * @returns object's value
     */
    public abstract toInt(): int;

    /**
     * Returns the value of an object as a short
     *
     * Supportive interface
     *
     * @returns object's value
     */
    public abstract toShort(): short;

    /**
     * Returns the value of an object as a long
     *
     * Supportive interface
     *
     * @returns object's value
     */
    public abstract toLong(): long;

    /**
     * Returns the value of an object as a float
     *
     * Supportive interface
     *
     * @returns object's value
     */
    public abstract toFloat(): float;

    /**
     * Returns the value of an object as a double
     *
     * Supportive interface
     *
     * @returns object's value
     */
    public abstract toDouble(): double;
}

/**
 * Common class for all integral types
 */
export abstract class Integral extends Numeric {}

/**
 * Common class for all real number
 */
export abstract class Floating extends Numeric {}<|MERGE_RESOLUTION|>--- conflicted
+++ resolved
@@ -26,8 +26,6 @@
      * @returns object's value
      */
     public abstract toByte(): byte;
-<<<<<<< HEAD
-=======
 
     /**
      * Returns the value of an object as an int
@@ -72,7 +70,6 @@
      * @returns object's value
      */
     public abstract byteValue(): byte;
->>>>>>> a77d6327
 
     /**
      * Returns the value of an object as an int
@@ -81,7 +78,7 @@
      *
      * @returns object's value
      */
-    public abstract toInt(): int;
+    public abstract intValue(): int;
 
     /**
      * Returns the value of an object as a short
@@ -90,7 +87,7 @@
      *
      * @returns object's value
      */
-    public abstract toShort(): short;
+    public abstract shortValue(): short;
 
     /**
      * Returns the value of an object as a long
@@ -99,7 +96,7 @@
      *
      * @returns object's value
      */
-    public abstract toLong(): long;
+    public abstract longValue(): long;
 
     /**
      * Returns the value of an object as a float
@@ -108,7 +105,7 @@
      *
      * @returns object's value
      */
-    public abstract toFloat(): float;
+    public abstract floatValue(): float;
 
     /**
      * Returns the value of an object as a double
@@ -117,7 +114,7 @@
      *
      * @returns object's value
      */
-    public abstract toDouble(): double;
+    public abstract doubleValue(): double;
 }
 
 /**
