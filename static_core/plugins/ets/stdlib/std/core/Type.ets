--- conflicted
+++ resolved
@@ -533,12 +533,9 @@
         if (this instanceof BooleanType && other instanceof BooleanType) {
             return true
         }
-<<<<<<< HEAD
-=======
         if (this instanceof CharType && other instanceof CharType) {
             return true
         }
->>>>>>> a77d6327
         return false
     }
 
