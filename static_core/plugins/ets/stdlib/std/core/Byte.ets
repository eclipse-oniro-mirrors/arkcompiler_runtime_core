/*
 * Copyright (c) 2021-2025 Huawei Device Co., Ltd.
 * Licensed under the Apache License, Version 2.0 (the "License");
 * you may not use this file except in compliance with the License.
 * You may obtain a copy of the License at
 *
 * http://www.apache.org/licenses/LICENSE-2.0
 *
 * Unless required by applicable law or agreed to in writing, software
 * distributed under the License is distributed on an "AS IS" BASIS,
 * WITHOUT WARRANTIES OR CONDITIONS OF ANY KIND, either express or implied.
 * See the License for the specific language governing permissions and
 * limitations under the License.
 */

package std.core;

/**
 * Represents boxed byte value and related operations
 */
export final class Byte extends Integral implements Comparable<Byte> {
    private value: byte;

    /**
     * Constructs a new Byte instance with initial value zero
     */
    public constructor() {
        this.value = 0;
    }

    /**
     * Constructs a new Byte instance with provided initial value
     *
     * @param value the initial value
     */
    public constructor(value: byte) {
        this.value = value;
    }

    /**
     * Returns boxed representation of the primitive
     *
     * @param value value to box
     *
     * @returns boxed value
     */
    public static valueOf(value: byte): Byte {
        // TODO(ivan-tyulyandin): caching is possible
        return new Byte(value);
    }

    /**
     * Minimal value that this type can have as an integral
     */
    public static MIN_VALUE: byte = -128;

    /**
     * Maximal value that this type can have as an integral
     */
    public static MAX_VALUE: byte = 127;

    /**
     * Size of this type in bits
     */
    public static BIT_SIZE: byte = 8;

    /**
     * Size of this type in bytes
     */
    public static BYTE_SIZE: byte = 1;

    /**
     * Returns value of this instance
     *
     * @returns value as byte
     */
    public override toByte(): byte {
        return this.value;
    }

    /**
     * Returns value of this instance
     *
     * Supportive interface
     *
     * @returns value as byte
     */
    public override byteValue(): byte {
        return this.toByte();
    }


    /**
     * Returns value of this instance
     *
     * @returns value as short
     */
    public override toShort(): short {
        return this.value.toShort();
    }

    /**
     * Returns value of this instance
     *
     * Supportive interface
     *
     * @returns value as short
     */
    public override shortValue(): short {
        return this.toShort();
    }


    /**
     * Returns value of this instance
     *
     * @returns value as int
     */
    public override toInt(): int {
        return this.value.toInt();
    }

    /**
     * Returns value of this instance
     *
     * Supportive interface
     *
     * @returns value as int
     */
    public override intValue(): int {
        return this.toInt();
    }

    /**
     * Returns value of this instance
     *
     * @returns value as long
     */
    public override toLong(): long {
        return this.value.toLong();
    }

    /**
     * Returns value of this instance
     *
     * Supportive interface
     *
     * @returns value as long
     */
    public override longValue(): long {
        return this.toLong();
    }

    /**
     * Returns value of this instance
     *
     * @returns value as float
     */
    public override toFloat(): float {
        return this.value.toFloat();
    }

    /**
     * Returns value of this instance
     *
     * Supportive interface
     *
     * @returns value as float
     */
    public override floatValue(): float {
        return this.toFloat();
    }

    /**
     * Returns value of this instance
     *
     * @returns value as double
     */
    public override toDouble(): double {
        return this.value.toDouble();
    }

    /**
     * Returns value of this instance
     *
     * Supportive interface
     *
     * @returns value as double
     */
    public override doubleValue(): double {
        return this.toDouble();
    }

    /**
     * Returns value of this instance
     *
     * @returns value as char
     */
    public toChar(): char {
        return this.value.toChar();
    }

    /**
     * Returns the primitive as short value
     *
     * @param value value to cast
     *
     * @returns casted value
     */
    public static native toShort(value: byte): short;

    /**
     * Returns the primitive as int value
     *
     * @param value value to cast
     *
     * @returns casted value
     */
    public static native toInt(value: byte): int;

    /**
     * Returns the primitive as long value
     *
     * @param value value to cast
     *
     * @returns casted value
     */
    public static native toLong(value: byte): long;

    /**
     * Returns the primitive as float value
     *
     * @param value value to cast
     *
     * @returns casted value
     */
    public static native toFloat(value: byte): float;

    /**
     * Returns the primitive as double value
     *
     * @param value value to cast
     *
     * @returns casted value
     */
    public static native toDouble(value: byte): double;

    /**
     * Returns the primitive as char value
     *
     * @param value value to cast
     *
     * @returns casted value
     */
    public static native toChar(value: byte): char;

    /**
     * Returns the primitive as byte value
     *
     * @param value value to cast
     *
     * @returns casted value
     */
    public static toByte(value: byte): byte {
        return value;
    }

    /**
     * Compares this instance to other Byte object
     * The result is less than 0 if this instance lesser than provided object
     * 0 if they are equal
     * and greater than 0 otherwise.
     *
     * @param other Byte object to compare with
     *
     * @returns result of the comparison, -1 if this instance is less than provided object, 0 if equal, 1 if greater
     */
    public override compareTo(other: Byte): int {
<<<<<<< HEAD
        return this.toInt() - other.toInt();
=======
        if (this.value < other) {
            return -1;
        }
        if (this.value == other) {
            return 0;
        }
        return 1;
>>>>>>> aad9f664
    }

    /**
     * Converts this object to a string
     *
     * @returns result of the conversion
     */
    public override toString(): String {
        // Check for zero, log10 would go inf otherwise
        if (this.value == 0) {
            return '0';
        }
        let val = this.value;
        let negative: boolean = (val < 0);
        let digitsNum = Double.toInt(log10(abs(this.value)) + 1);
        if (negative) {
            ++digitsNum;
        }
        let data : FixedArray<char> = new char[digitsNum];
        let curPlace = digitsNum - 1;
        while (val != 0) {
            let remainder = val % 10;
            if (negative) {
                remainder = -remainder;
            }
            data[curPlace] = (remainder + c'0'.toInt()).toChar();
            val /= 10;
            curPlace -= 1;
        }
        if (negative) {
            data[0] = c'-';
        }
        return new String(data);
    }

    /**
     * Converts the primitive to a string
     *
     * @param v value to be converted
     *
     * @returns result of the conversion
     */
    public static toString(v: byte): string {
        return StringBuilder.toString(v);
    }

    /**
<<<<<<< HEAD
=======
     * Converts this object to a string
     *
     * @returns result of the conversion
     */
    public toString(radix: number): string {
        return (new Long(this.value)).toString(radix);
    }

    /**
>>>>>>> aad9f664
    * Checks for equality this instance with provided object, treated as a Byte
    *
    * @param other object to be checked against
    *
    * @returns true if provided object and this instance have same value, false otherwise
    * Returns false if type of provided object is not the same as this type
    */
    public equals(other: Any): boolean {
        if (this === other) {
            return true
        }

        if (!(other instanceof Byte)) {
            return false
        }

        return this.value == (other as Byte).value
    }
    
    /**
     * Converts this object to a locale-specific string representation
     *
     * @returns result of the locale-specific conversion
     */
    public override toLocaleString(): String {
        return this.toString();
    }

    /**
     * Performs integral addition of this instance with provided one, returns the result as new instance
     *
     * @param other Right hand side of the addition
     *
     * @returns Result of the addition
     */
    public add(other: Byte): Byte {
        return (this.value + other.toByte()).toByte()
    }

    /**
     * Performs integral subtraction of this instance with provided one, returns the result as new instance
     *
     * @param other Right hand side of the subtraction
     *
     * @returns Result of the subtraction
     */
    public sub(other: Byte): Byte {
        return (this.value - other.toByte()).toByte()
    }

    /**
     * Performs integral multiplication of this instance with provided one, returns the result as new instance
     *
     * @param other Right hand side of the multiplication
     *
     * @returns Result of the multiplication
     */
    public mul(other: Byte): Byte {
        return (this.value * other.toByte()).toByte()
    }

    /**
     * Performs integral division of this instance with provided one, returns the result as new instance
     *
     * @param other Right hand side of the division
     *
     * @returns Result of the division
     */
    public div(other: Byte): Byte {
        return (this.value / other.toByte()).toByte()
    }

    /**
     * Checks if this instance value is less than value of provided instance
     *
     * @param other Right hand side of the comparison
     *
     * @returns true if this value is less than provided, false otherwise
     */
    public isLessThan(other: Byte): boolean {
        return this.value < other.toByte();
    }

    /**
     * Checks if this instance value is less than or equal to value of provided instance
     *
     * @param other Right hand side of the comparison
     *
     * @returns true if this value is less than or equal to provided, false otherwise
     */
    public isLessEqualThan(other: Byte): boolean {
        return this.value <= other.toByte();
    }

    /**
     * Checks if this instance value is greater than value of provided instance
     *
     * @param other Right hand side of the comparison
     *
     * @returns true if this value is greater than provided, false otherwise
     */
    public isGreaterThan(other: Byte): boolean {
        return this.value > other.toByte();
    }

    /**
     * Checks if this instance value is greater than or equal to value of provided instance
     *
     * @param other Right hand side of the comparison
     *
     * @returns true if this value is greater than or equal to provided, false otherwise
     */
    public isGreaterEqualThan(other: Byte): boolean {
        return this.value >= other.toByte();
    }
}<|MERGE_RESOLUTION|>--- conflicted
+++ resolved
@@ -276,9 +276,6 @@
      * @returns result of the comparison, -1 if this instance is less than provided object, 0 if equal, 1 if greater
      */
     public override compareTo(other: Byte): int {
-<<<<<<< HEAD
-        return this.toInt() - other.toInt();
-=======
         if (this.value < other) {
             return -1;
         }
@@ -286,7 +283,6 @@
             return 0;
         }
         return 1;
->>>>>>> aad9f664
     }
 
     /**
@@ -334,8 +330,6 @@
     }
 
     /**
-<<<<<<< HEAD
-=======
      * Converts this object to a string
      *
      * @returns result of the conversion
@@ -345,7 +339,6 @@
     }
 
     /**
->>>>>>> aad9f664
     * Checks for equality this instance with provided object, treated as a Byte
     *
     * @param other object to be checked against
