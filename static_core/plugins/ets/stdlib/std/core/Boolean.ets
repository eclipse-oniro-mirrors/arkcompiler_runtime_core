/*
 * Copyright (c) 2021-2025 Huawei Device Co., Ltd.
 * Licensed under the Apache License, Version 2.0 (the "License");
 * you may not use this file except in compliance with the License.
 * You may obtain a copy of the License at
 *
 * http://www.apache.org/licenses/LICENSE-2.0
 *
 * Unless required by applicable law or agreed to in writing, software
 * distributed under the License is distributed on an "AS IS" BASIS,
 * WITHOUT WARRANTIES OR CONDITIONS OF ANY KIND, either express or implied.
 * See the License for the specific language governing permissions and
 * limitations under the License.
 */

package std.core;

/**
 * Represents boxed boolean value and related operations
 */
export final class Boolean extends Object implements Comparable<Boolean> {
    private value: boolean;

    /**
     * Constructs a new Boolean with provided value
     *
     * @param value value to construct class instance with
     */
    public constructor(value: boolean) {
        this.value = value
    }

    /**
     * Constructs a new Boolean with provided byte value
     *
     * @param value value to construct class instance with
     */
    public constructor(value: byte) {
        this.value = value != 0;
    }

    /**
     * Constructs a new Boolean with provided char value
     *
     * @param value value to construct class instance with
     */
    public constructor(value: char) {
        this.value = value != c'\u0000';
    }

    /**
     * Constructs a new Boolean with provided short value
     *
     * @param value value to construct class instance with
     */
    public constructor(value: short) {
        this.value = value != 0;
    }

    /**
     * Constructs a new Boolean with provided int value
     *
     * @param value value to construct class instance with
     */
    public constructor(value: int) {
        this.value = value != 0;
    }

    /**
     * Constructs a new Boolean with provided long value
     *
     * @param value value to construct class instance with
     */
    public constructor(value: long) {
        this.value = value != 0;
    }

    /**
     * Constructs a new Boolean with provided bigint value
     *
     * @param value value to construct class instance with
     */
    public constructor(value: bigint) {
        this.value = value != new BigInt(0);
    }

    /**
     * Constructs a new Boolean with provided float value
     *
     * @param value value to construct class instance with
     */
    public constructor(value: float) {
        this.value = (value != 0.0 && !isNaN(value));
    }

    /**
     * Constructs a new Boolean with provided number value
     *
     * @param value value to construct class instance with
     */
    public constructor(value: number) {
        this.value = (value != 0 && !isNaN(value));
    }

    /**
     * Constructs a new Boolean with provided string value
     *
     * @param value value to construct class instance with
     */
    public constructor(value: string) {
        this.value = value != '';
    }

    /**
     * Constructs a new Boolean with provided Object value
     *
     * @param value value to construct class instance with
     */
    public constructor(value: Any = undefined) {
        if (value == null || value == undefined) {
            this.value = false;
        } else if (value instanceof Boolean) {
            this.value = value;
        } else if (value instanceof Number) {
            this.value = (value != 0 && !isNaN(value));
        } else if (value instanceof Char) {
            this.value = value != c'\u0000';
        } else if (value instanceof Float) {
            this.value = (value != 0.0 && !isNaN(value));
        } else if (value instanceof Long) {
            this.value = value != 0;
        } else if (value instanceof Int) {
            this.value = value != 0;
        } else if (value instanceof Byte) {
            this.value = value != 0;
        } else if (value instanceof Short) {
            this.value = value != 0;
        } else if (value instanceof String) {
            this.value = value != '';
        } else if (value instanceof Object) {
            this.value = true;
        } else {
            this.value = false;
        }
    }

    /**
     * Creates a new instance of a Boolean based on the specified value
     *
     * @param value The value to be converted to a Boolean (optional).
     *
     * @returns A new Boolean instance representing the specified value.
     */
    static $_invoke(): boolean {
        return Boolean.FALSE;
    }

    /**
     * Creates a new instance of a Boolean based on the specified value
     *
     * @param value The value to be converted to a Boolean (optional).
     *
     * @returns A new Boolean instance representing the specified value.
     */
    static $_invoke<T>(value: T): boolean {
        return new Boolean(value).valueOf();
    }

    /**
     * Static instance that represents true boolean value
     */
    public static readonly TRUE = new Boolean(true);

    /**
     * Static instance that represents false boolean value
     */
    public static readonly FALSE = new Boolean(false);

    /**
     * Returns the primitive as boolean value
     *
     * @param value value to cast
     *
     * @returns casted value
     */
    public static toBoolean(value: boolean): boolean {
        return value;
    }

     /**
     * Returns value of this instance
     *
     * @returns value as boolean
     */
    public toBoolean(): boolean {
        return this.value;
    }

    /**
     * Static method that converts primitive boolean to boxed version
     *
     * @param b value to be converted
     *
     * @returns boxed value that represents provided primitive value
     */
    public static valueOf(b: boolean): Boolean {
        if (b) {
            return Boolean.TRUE;
        };
        return Boolean.FALSE;
    }

    /**
     * Returns the value of this instance as primitive
     *
     * @returns primitive boolean value
     */
    public valueOf(): boolean {
        return this.value
    }

    /**
    * Checks for equality this instance with provided object, treated as a Boolean
    *
    * @param other object to be checked against
    *
    * @returns true if provided object and this instance have same value, false otherwise
    * Returns false if type of provided object is not the same as this type
    */
    public equals(other: Any): boolean {
        if (this === other) {
            return true
        }

        if (!(other instanceof Boolean)) {
            return false
        }

        return this.value == (other as Boolean).value
    }

    /**
<<<<<<< HEAD
=======
     * Converts the primitive to a string
     *
     * @param v value to be converted
     *
     * @returns result of the conversion
     */
    public static toString(v: boolean): string {
        if (v) {
            return 'true';
        }
        return 'false';
    }

    /**
>>>>>>> aad9f664
     * Converts this object to a string
     *
     * @returns 'True' if this instance is true, 'False' otherwise
     */
    public override toString(): String {
        if (this.value) {
            return 'true';
        }
        return 'false';
    }

    /**
     * Compares this instance to other Boolean object
     * The result is less than 0 if this instance lesser than provided object
     * 0 if they are equal
     * and greater than 0 otherwise.
     *
     * @param other Boolean object to compare with
     *
     * @returns result of the comparison, -1 if this instance is less than provided object, 0 if equal, 1 if greater
     */
    public override compareTo(other: Boolean): int {
        let thisInt = this.value ? 1 : 0
        let otherInt = other.value ? 1 : 0
        return thisInt - otherInt;
    }

    /**
     * Checks if this instance is true
     *
     * @returns true if this instance is true, false otherwise
     */
    public isTrue(): boolean {
        return this.value == true;
    }

    /**
     * Checks if this instance is false
     *
     * @returns true if this instance is false, false otherwise
     */
    public isFalse(): boolean {
        return this.value == false;
    }

    /**
     * Inverts this instance value
     *
     * @returns true if value was false and vice versa
     */
    public negate(): Boolean {
        return Boolean.valueOf(!this.value)
    }

    /**
     * Does logical `and` on this instance and provided instance
     *
     * @param other provided instance
     *
     * @returns value as a result of logical `and`
     */
    public and(other: Boolean): Boolean {
        return Boolean.valueOf(this.value && other)
    }

    /**
     * Does logical `or` on this instance and provided instance
     *
     * @param other provided instance
     *
     * @returns value as a result of logical `or`
     */
    public or(other: Boolean): Boolean {
        return Boolean.valueOf(this.value || other)
    }

    /**
     * Does `xor` on this instance and provided instance
     *
     * @param other provided instance
     *
     * @returns value as a result of `xor`
     */
    public xor(other: Boolean): Boolean {
        return Boolean.valueOf(this.value ^ other)
    }
}<|MERGE_RESOLUTION|>--- conflicted
+++ resolved
@@ -240,8 +240,6 @@
     }
 
     /**
-<<<<<<< HEAD
-=======
      * Converts the primitive to a string
      *
      * @param v value to be converted
@@ -256,7 +254,6 @@
     }
 
     /**
->>>>>>> aad9f664
      * Converts this object to a string
      *
      * @returns 'True' if this instance is true, 'False' otherwise
