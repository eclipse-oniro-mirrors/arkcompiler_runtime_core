/*
 * Copyright (c) 2021-2025 Huawei Device Co., Ltd.
 * Licensed under the Apache License, Version 2.0 (the "License");
 * you may not use this file except in compliance with the License.
 * You may obtain a copy of the License at
 *
 * http://www.apache.org/licenses/LICENSE-2.0
 *
 * Unless required by applicable law or agreed to in writing, software
 * distributed under the License is distributed on an "AS IS" BASIS,
 * WITHOUT WARRANTIES OR CONDITIONS OF ANY KIND, either express or implied.
 * See the License for the specific language governing permissions and
 * limitations under the License.
 */

package std.core;

export final class Runtime {

    /**
     * Returns a hash code for the Object.
     *
     * @param o to calculate hash code from
     *
     * @returns hash code
     */
    public static native getHashCode(o: Object): int;

    /**
     * Returns a hash code for the Object. The hash code algorithm  depends
     * on the actual type of the input parameter. Special algorithm is used for 
     * Byte, Short, Int, Long, Char, String. In other cases the result is same
     * as getHashCode.
     *
     * @param o to calculate hash code from
     *
     * @returns hash code
     */
    public static native getHashCodeByValue(o: Object): long;
<<<<<<< HEAD

     /**
      * Checks if two items are equal.
      *
      * @param o1 first object to compare
      *
      * @param o2 second object to compare
      *
      * @returns true if items are equal
      */
    public static equals(o1: Any, o2: Any): boolean {
        if (Runtime.isSameReference(o1, null)) {
            return Runtime.isSameReference(o2, null)
        }
        if (Runtime.isSameReference(o1, undefined)) {
            return Runtime.isSameReference(o2, undefined)
        }
        if (Runtime.isSameReference(o2, null) || Runtime.isSameReference(o2, undefined)) {
            return false;
        }

        return o1 == o2
    }
=======
>>>>>>> aad9f664

    /**
     * Checks if two items are equal 'by value'
     *
     * @param o1 first object to compare
     *
     * @param o2 second object to compare
     *
     * @returns true if items are equal 'by value'
     */
    public static sameValue(o1: Any, o2: Any): boolean {
        if (o1 === null) {
            return o2 === null
        }
        if (o1 === undefined) {
            return o2 === undefined
        }
        if (o2 === null || o2 === undefined) {
            return false;
        }

        if (o1 instanceof Number && o2 instanceof Number) {
            return Runtime.sameNumberValue(o1 as Number, o2 as Number)
        } else if (o1 instanceof String && o2 instanceof String) {
            return (o1 as String).equals(o2) // same semantics as ==, but faster
        } else if (o1 instanceof Float && o2 instanceof Float) {
            return Runtime.sameFloatValue(o1 as Float, o2 as Float)
        }

        return o1 == o2
    }

    private static sameNumberValue(n1: Number, n2: Number): boolean {
        const n1val = n1.valueOf()
        const n2val = n2.valueOf()
        if (n1val == 0 || n2val == 0) {
            return Double.bitCastToLong(n1val) == Double.bitCastToLong(n2val);
        }
        if (isNaN(n1val) != isNaN(n2val)) {
            return false;
        } else if (isNaN(n1val)) {
            return true;
        } else {
            return n1val == n2val
        }
    }

    private static sameFloatValue(f1: Float, f2: Float): boolean {
        if (f1 == 0 || f2 == 0) {
            return Float.bitCastToInt(f1) == Float.bitCastToInt(f2)
        }

        if (isNaN(f1) != isNaN(f2)) {
            return false
        } else if (isNaN(f1)) {
            return true
        } else {
            return f1 == f2
        }
    }

    public static native sameValueZero(o1: Any, o2: Any): boolean

    /**
     * Check if it is a little-endian platform
     *
     * @returns true - little-endian, false - otherwise
     */
    public native static isLittleEndianPlatform(): boolean;

    /**
     * Checks if two references point to a same object/value.
     *
     * @param o1 first object to compare
     *
     * @param o2 second object to compare
     *
     * @returns true if Objects are equal
     */
    public static native isSameReference(o1: Any, o2: Any): boolean;

    // Deprecated.
    native static __getTypeInfo(o: Any): Class|undefined;

    // Internal stubs to create a ClassCastError during failed cast events
    static native failedTypeCastExclUndefinedStub(source: Any, target: Class | undefined): ClassCastError
    static native failedTypeCastInclUndefinedStub(source: Any, target: Class | undefined): ClassCastError

    // Internal stub to create a FixedArray of the specified type and length
    private native static allocSameTypeArray<T extends FixedArray<Any>>(type: Class, length: int): T;

    // Internal stub to create a FixedArray with elements prepended in front of the original array
    static addFrontElementsStub(original: FixedArray<Any>, front: FixedArray<Any>): FixedArray<Any> {
        let res = Runtime.allocSameTypeArray<FixedArray<Any>>(Class.of(original), original.length + front.length)
        for (let i: int = 0; i < front.length; ++i) {
            res[i] = front[i]
        }
        for (let i: int = 0; i < original.length; ++i) {
            res[i + front.length] = original[i]
        }
        return res
    }

    // Internal stub to create a FixedArray with several elements removed from front of the original array
    static removeFrontElementsStub(original: FixedArray<Any>, count: int): FixedArray<Any> {
        let res = Runtime.allocSameTypeArray<FixedArray<Any>>(Class.of(original), original.length - count)
        for (let i: int = count; i < original.length; ++i) {
            res[i - count] = original[i]
        }
        return res
    }

    // Internal stub to pad rest arguments array to handle possible argument underapplication
    static restArgumentsUnderapplicationStub(rest: FixedArray<Any>, required: int): FixedArray<Any> {
        if (rest.length >= required) {
            return rest
        }
        let newRest : FixedArray<Any> = new Any[required]
        for (let i: int = 0; i < rest.length; ++i) {
            newRest[i] = rest[i]
        }
        for (let i: int = rest.length; i < required; ++i) {
            newRest[i] = undefined
        }
        return newRest
    }

    // Internal stub to handle a generic case of unsafeCall for std.core.Lambda... helper classes
    static lambdaUnsafeCallStub(fn: Function, r: FixedArray<Any>): Any {
        return __lambdaUnsafeCallStub(fn, r)
    }
}

// Deprecated. Narrow the value to type T or to default (object | null | undefined).
export function __narrowAny<T = (object | null | undefined)>(v: Any): T {
    return v as T
}<|MERGE_RESOLUTION|>--- conflicted
+++ resolved
@@ -37,32 +37,6 @@
      * @returns hash code
      */
     public static native getHashCodeByValue(o: Object): long;
-<<<<<<< HEAD
-
-     /**
-      * Checks if two items are equal.
-      *
-      * @param o1 first object to compare
-      *
-      * @param o2 second object to compare
-      *
-      * @returns true if items are equal
-      */
-    public static equals(o1: Any, o2: Any): boolean {
-        if (Runtime.isSameReference(o1, null)) {
-            return Runtime.isSameReference(o2, null)
-        }
-        if (Runtime.isSameReference(o1, undefined)) {
-            return Runtime.isSameReference(o2, undefined)
-        }
-        if (Runtime.isSameReference(o2, null) || Runtime.isSameReference(o2, undefined)) {
-            return false;
-        }
-
-        return o1 == o2
-    }
-=======
->>>>>>> aad9f664
 
     /**
      * Checks if two items are equal 'by value'
