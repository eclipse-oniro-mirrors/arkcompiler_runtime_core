--- conflicted
+++ resolved
@@ -25,8 +25,6 @@
      * @returns hash code
      */
     public static native getHashCode(o: Object): int;
-<<<<<<< HEAD
-=======
 
     /**
      * Returns a hash code for the Object. The hash code algorithm  depends
@@ -39,7 +37,6 @@
      * @returns hash code
      */
     public static native getHashCodeByValue(o: Object): long;
->>>>>>> a77d6327
 
      /**
       * Checks if two items are equal.
@@ -162,17 +159,11 @@
      *
      * @param dstStr target type string
      *
-<<<<<<< HEAD
+     * @param isUndef true if undefined is in target type
+     *
      * @returns exception object to throw
      */
-    static native failedTypeCastException(src: Any, dstStr: string): ClassCastError
-=======
-     * @param isUndef true if undefined is in target type
-     *
-     * @returns exception object to throw
-     */
     static native failedTypeCastException(src: Any, dstStr: string, isUndef: boolean): ClassCastError
->>>>>>> a77d6327
 
     native static __getTypeInfo(o: Any): Class|undefined;
 
