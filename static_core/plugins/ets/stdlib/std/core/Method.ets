--- conflicted
+++ resolved
@@ -101,13 +101,9 @@
         }
         let convertedArgs: FixedArray<Any> = new Any[args.length]
         for (let i = 0; i < convertedArgs.length; i++) {
-<<<<<<< HEAD
-            if (args[i] === undefined) {
-=======
             if (args[i] === null && thisType.getParameter(i).getType().equals(ObjectType)) {
                 convertedArgs[i] = args[i]
             } else if (args[i] === undefined) {
->>>>>>> aad9f664
                 convertedArgs[i] = args[i]
             } else {
                 convertedArgs[i] = thisType.getParameter(i).getType().convertObject(args[i])
