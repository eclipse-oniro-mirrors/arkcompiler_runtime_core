--- conflicted
+++ resolved
@@ -26,21 +26,12 @@
   let max_test : int = {{.item.max_attempt}}
 {%- else %}
 {% if item.param_list | length > 0 %}
-<<<<<<< HEAD
-   let max_step : int = TEST_DATA_{{.item.param_list.keys()|first|upper}}.length as int;
-{% else %}
-  let max_step : int = TEST_DATA_EXPECTED.length as int;
-{%- endif %}
-{%- endif %}
-  let max_test : int = TEST_DATA_EXPECTED.length as int;
-=======
    let max_step : int = TEST_DATA_{{.item.param_list.keys()|first|upper}}.length.toInt();
 {% else %}
   let max_step : int = TEST_DATA_EXPECTED.length.toInt();
 {%- endif %}
 {%- endif %}
   let max_test : int = TEST_DATA_EXPECTED.length.toInt();
->>>>>>> a77d6327
   let passed_counter : int = 0;
   for (let i = 0; i < max_step; i++) {
 {%- for number, param in item.param_list.items() %}
