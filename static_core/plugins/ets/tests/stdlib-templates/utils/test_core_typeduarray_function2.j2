/**
 * Copyright (c) 2024-2025 Huawei Device Co., Ltd.
 * Licensed under the Apache License, Version 2.0 (the "License");
 * you may not use this file except in compliance with the License.
 * You may obtain a copy of the License at
 *
 * http://www.apache.org/licenses/LICENSE-2.0
 *
 * Unless required by applicable law or agreed to in writing, software
 * distributed under the License is distributed on an "AS IS" BASIS,
 * WITHOUT WARRANTIES OR CONDITIONS OF ANY KIND, either express or implied.
 * See the License for the specific language governing permissions and
 * limitations under the License.
 */


const success: number = 0;
const fail: number = 1;

function main(): int {
  let failures: number = 0;

  failures += check(testSubarrayWithOutParam(), "Try to Array subarray() function");
  failures += check(testSubarrayOneParam(), "Try to Array subarray(1) function");
  failures += check(testSubarrayTwoParams(), "Try to Array subarray(2) function");
  failures += check(testSubarrayTwoParamsWithOtherNumber(), "Try to Array subarray(2) With Other Number function");
  failures += check(testSubarrayOneLengthTwoParams(), "Try to Array subarray(2) One Length Two Params function");

  failures += check(testNonEmptyTypedUArraySetValue(), "Test Set Value to Nonempty Array");

  failures += check(testTypedUArrayIncludesOneParamWithNormalNum(), "Test Includes One Param With NormalNum");
  failures += check(testTypedUArrayIncludesTwoParamWithNormalIndex(), "Test Includes Two Param With Normal Index");

  {%- if item.objectType != 'BigUint64Array' %}
  failures += check(testTypedUArrayIncludesOneParamWithAbnormalNum(), "Test Includes One Param With AbnormalNum");
  failures += check(testTypedUArrayIncludesTwoParamWithAbnormalIndex(), "Test Includes Two Param With Abnormal Index");
  {% endif %}

  failures += check(testTypedUArrayJoinWithEmptyArray(), "Test Join With EmptyArray");
  failures += check(testTypedUArrayJoinWithNonEmptyArray(), "Test Join With NonEmptyArray");
  failures += check(testTypedUArrayJoinWithNonEmptyArrayAndAbnormalStr(), "Test Join With NonEmptyArray And AbnormalStr");
  failures += check(testTypedUArrayKeysWithEmptyArray(), "Test Keys With EmptyArray");
  failures += check(testTypedUArrayKeysWithSingleElementArray(), "Test Keys With SingleElement");
  failures += check(testTypedUArrayKeysWithMultipleElementArray(), "Test Keys With MultipleElementArray");

  failures += check(testTypedUArrayForEach(), "Try to apply a function to each element of the typedUArray using typedUArray.forEach() function");
  failures += check(testTypedUArrayForEachValueIndexCallback(), "Test case for forEach(callbackFn: (value: number, index: number) => void)");
  failures += check(testTypedUArrayForEachValueCallback(), "Test case for forEach(callbackFn: (value: number) => void)");
  failures += check(testTypedUArrayForEachNoArgsCallback(), "Test case for forEach(callbackFn: () => void)");

  {%- if item.objectType != 'BigUint64Array' %}
  failures += check(testTypedArrayGet(), "Test TypedArray $_get");
  failures += check(testTypedArraySet(), "Test TypedArray $_set");
  {%- endif %}

  if (failures > 0){
    console.log("failed");
    return fail;
  }

  console.log("All passed");
  return success;
}

function check(result: int, message: String): number {
  if (result == 0) {
    return success;
  }
  console.log("\nFAILED: " + message);
  return fail;
}

function check(result: number, message: String): number {
  if (result == 0) {
    return success;
  }
  console.log("\nFAILED: " + message);
  return fail;
}

const normalSource: FixedArray<{{.item.sourceElementsType}}> = {{.item.data}};
const abnormalSource: FixedArray<{{.item.sourceElementsType}}> = {{.item.abnormalData}};

function testSubarrayWithOutParam(): int {
  let source: FixedArray<{{.item.type}}> = [
      {{.item.create}}(10),
      {{.item.create}}(20),
      {{.item.create}}(30),
      {{.item.create}}(40),
      {{.item.create}}(50),
      {{.item.create}}(60)
  ];
  let ss = new ArrayBuffer(source.length.toInt() * {{.item.primitiveSizeBytes}});

  let origin: {{.item.objectType}};

  try {
    origin = new {{.item.objectType}}(ss);
    origin.set(source);
  } catch(e) {
    console.log(e);
    return fail;
  }

  let target: {{.item.objectType}};

  try {
    target = origin.subarray();
  } catch(e) {
    console.log(e);
    return fail;
  }

  if (target.length.toInt() != origin.length.toInt()) {
    console.log("Array length mismatch on slice");
    return fail;
  }

  //Check all the data copied;
  for (let i: int = 0; i< origin.length.toInt(); i++) {
    let tv = target[i] as {{.item.type}};
    let ov = origin[i] as {{.item.type}};
    console.log(source[i] + "->" + tv + "->" + ov);
    if (tv != ov) {
      console.log("Array data mismatch");
      return fail;
    }
  }

  origin= new {{.item.objectType}}(0);
  if (origin.length.toInt() != 0){
    return fail;
  }

  try {
    target = origin.subarray();
  } catch(e) {
    console.log(e);
    return fail;
  }

  if (target.length.toInt() != 0){
    return fail;
  }
  return success;
}

function testSubarrayOneParam(): int {
  let source: FixedArray<{{.item.type}}> = [
    {{.item.create}}(10),
    {{.item.create}}(20),
    {{.item.create}}(30),
    {{.item.create}}(40),
    {{.item.create}}(50),
    {{.item.create}}(60)
  ];
  let ss = new ArrayBuffer(source.length.toInt() * {{.item.primitiveSizeBytes}});

  let origin: {{.item.objectType}};

  try {
    origin = new {{.item.objectType}}(ss);
    origin.set(source);
  } catch(e) {
    console.log(e);
    return fail;
  }

  let subarrayStart: int = 1;
  let subarrayEnd: int = origin.length.toInt();

  let target: {{.item.objectType}};

  try {
    target = origin.subarray(subarrayStart);
  } catch(e) {
    console.log(e);
    return fail;
  }

  if (target.length.toInt() != origin.length.toInt() - subarrayStart) {
    console.log("Array length mismatch on subarray One Params" + target.length);
    return fail;
  }

  //Check all the data copied;
  for (let i: int = subarrayStart; i< subarrayEnd; i++) {
    let tv = target[i - subarrayStart] as {{.item.type}};
    let ov = origin[i] as {{.item.type}};
    console.log(source[i] + "->" + tv + "->" + ov);
    if (tv != ov) {
      console.log("Array data mismatch");
      return fail;
    }
  }

  subarrayStart = 0;
  try {
    target = origin.subarray(undefined);
  } catch(e) {
    console.log(e);
    return fail;
  }

  if (target.length.toInt() != origin.length.toInt()) {
    console.log("Array length mismatch on subarray One Params" + target.length);
    return fail;
  }

  //Check all the data copied;
  for (let i: int = subarrayStart; i< subarrayEnd; i++) {
    let tv = target[i - subarrayStart] as {{.item.type}};
    let ov = origin[i] as {{.item.type}};
    console.log(source[i] + "->" + tv + "->" + ov);
    if (tv != ov) {
      console.log("Array data mismatch");
      return fail;
    }
  }

  //The subarray method returns a view of the original array, so modifications made to the subarray will affect the original array, and vice versa.
  target[subarrayStart] = 1;
  for (let i: int = subarrayStart; i< subarrayEnd; i++) {
    let tv = target[i - subarrayStart] as {{.item.type}};
    let ov = origin[i] as {{.item.type}};
    console.log(source[i] + "->" + tv + "->" + ov);
    if (tv != ov) {
      console.log("Array data mismatch");
      return fail;
    }
  }

  origin[subarrayStart] = 2;
  for (let i: int = subarrayStart; i< subarrayEnd; i++) {
    let tv = target[i - subarrayStart] as {{.item.type}};
    let ov = origin[i] as {{.item.type}};
    console.log(source[i] + "->" + tv + "->" + ov);
    if (tv != ov) {
      console.log("Array data mismatch");
      return fail;
    }
  }

  return success;
}

function testSubarrayTwoParams(): int {
  let source: FixedArray<{{.item.type}}> = [
      {{.item.create}}(10),
      {{.item.create}}(20),
      {{.item.create}}(30),
      {{.item.create}}(40),
      {{.item.create}}(50),
      {{.item.create}}(60)
  ];
  let ss = new ArrayBuffer(source.length.toInt() * {{.item.primitiveSizeBytes}});

  let origin: {{.item.objectType}};

  try {
    origin = new {{.item.objectType}}(ss);
    origin.set(source);
  } catch(e) {
    console.log(e);
    return fail;
  }

<<<<<<< HEAD
  let subarrayStart: int = 2;
=======
  let subarrayStart: int | undefined = 2;
>>>>>>> a77d6327
  let subarrayEnd: int | undefined = 4;

  let target: {{.item.objectType}};

  try {
    target = origin.subarray(subarrayStart, subarrayEnd);
  } catch(e) {
    console.log(e);
    return fail;
  }

  if (target.length.toInt() != subarrayEnd - subarrayStart) {
    console.log("Array length mismatch on subarray2");
    return fail;
  }

  //Check all the data copied;
  for (let i: int = subarrayStart; i< subarrayEnd; i++) {
    let tv = target[i - subarrayStart] as {{.item.type}};
    let ov = origin[i] as {{.item.type}};
    console.log(source[i] + "->" + tv + "->" + ov);
    if (tv != ov) {
      console.log("Array data mismatch");
      return fail;
    }
  }

  subarrayStart = 0;
  subarrayEnd = origin.length.toInt();
  try {
    target = origin.subarray(subarrayStart, subarrayEnd);
  } catch(e) {
    console.log(e);
    return fail;
  }

  if (target.length.toInt() != subarrayEnd - subarrayStart) {
    console.log("Array length mismatch on subarray2");
    return fail;
  }

  //Check all the data copied;
  for (let i: int = subarrayStart; i< subarrayEnd; i++) {
    let tv = target[i - subarrayStart] as {{.item.type}};
    let ov = origin[i] as {{.item.type}};
    console.log(source[i] + "->" + tv + "->" + ov);
    if (tv != ov) {
      console.log("Array data mismatch");
      return fail;
    }
  }

  try {
    target = origin.subarray(new Number(subarrayStart), undefined);
  } catch(e) {
    console.log(e);
    return fail;
  }

  if (target.length.toInt() != subarrayEnd - subarrayStart) {
    console.log("Array length mismatch on subarray2");
    return fail;
  }

  //Check all the data copied;
  for (let i: int = subarrayStart; i< subarrayEnd; i++) {
    let tv = target[i - subarrayStart] as {{.item.type}};
    let ov = origin[i] as {{.item.type}};
    console.log(source[i] + "->" + tv + "->" + ov);
    if (tv != ov) {
      console.log("Array data mismatch");
      return fail;
    }
  }

  try {
    target = origin.subarray(undefined, undefined);
  } catch(e) {
    console.log(e);
    return fail;
  }

  if (target.length.toInt() != subarrayEnd - subarrayStart) {
    console.log("Array length mismatch on subarray2");
    return fail;
  }

  //Check all the data copied;
  for (let i: int = subarrayStart; i< subarrayEnd; i++) {
    let tv = target[i - subarrayStart] as {{.item.type}};
    let ov = origin[i] as {{.item.type}};
    console.log(source[i] + "->" + tv + "->" + ov);
    if (tv != ov) {
      console.log("Array data mismatch");
      return fail;
    }
  }

  try {
    target = origin.subarray(undefined, new Number(subarrayEnd));
  } catch(e) {
    console.log(e);
    return fail;
  }

  if (target.length.toInt() != subarrayEnd - subarrayStart) {
    console.log("Array length mismatch on subarray2");
    return fail;
  }

  //Check all the data copied;
  for (let i: int = subarrayStart; i< subarrayEnd; i++) {
    let tv = target[i - subarrayStart] as {{.item.type}};
    let ov = origin[i] as {{.item.type}};
    console.log(source[i] + "->" + tv + "->" + ov);
    if (tv != ov) {
      console.log("Array data mismatch");
      return fail;
    }
  }

  try {
    target = origin.subarray(0, 0);
  } catch(e) {
    console.log(e);
    return fail;
  }

  if (target.length.toInt() != 0) {
    console.log("Array length mismatch on subarray2");
    return fail;
  }

  return success;
}

function testSubarrayTwoParamsWithOtherNumber(): int {
  let source: FixedArray<{{.item.type}}> = [
      {{.item.create}}(10),
      {{.item.create}}(20),
      {{.item.create}}(30),
      {{.item.create}}(40),
      {{.item.create}}(50),
      {{.item.create}}(60)
  ];
  let ss = new ArrayBuffer(source.length.toInt() * {{.item.primitiveSizeBytes}});

  let origin: {{.item.objectType}};

  try {
    origin = new {{.item.objectType}}(ss);
    origin.set(source);
  } catch(e) {
    console.log(e);
    return fail;
  }

<<<<<<< HEAD
  let subarrayStart: int = 4;
=======
  let subarrayStart: int | undefined = 4;
>>>>>>> a77d6327
  let subarrayEnd: int | undefined = 2;

  let target: {{.item.objectType}};

  try {
    target = origin.subarray(subarrayStart, subarrayEnd);
  } catch(e) {
    return fail;
  }

  if (target.length.toInt() != 0) {
    console.log("Array length mismatch on subarray2");
    return fail;
  }

  subarrayStart = -1;
  subarrayEnd = origin.length.toInt();
  try {
    target = origin.subarray(subarrayStart, subarrayEnd);
  } catch(e) {
    return fail;
  }

  if (target.length.toInt() != subarrayEnd - (origin.length + subarrayStart)) {
    console.log("Array length mismatch on subarray2");
    return fail;
  }

  //Check all the data copied;
  for (let i: int = (origin.length + subarrayStart).toInt(); i< subarrayEnd; i++) {
    let tv = target[i - (origin.length + subarrayStart)] as {{.item.type}};
    let ov = origin[i] as {{.item.type}};
    console.log(source[i] + "->" + tv + "->" + ov);
    if (tv != ov) {
      console.log("Array data mismatch");
      return fail;
    }
  }

  subarrayStart = 0;
  subarrayEnd = -origin.length.toInt();
  try {
    target = origin.subarray(subarrayStart, subarrayEnd);
  } catch(e) {
    console.log(e);
    return fail;
  }

  if (target.length.toInt() != (origin.length + subarrayEnd) - subarrayStart) {
    console.log("Array length mismatch on subarray2");
    return fail;
  }

  return success;
}

function testSubarrayOneLengthTwoParams(): int {
  let source: FixedArray<{{.item.type}}> = [{{.item.create}}(10)];
<<<<<<< HEAD
  let ss = new ArrayBuffer(source.length as int * {{.item.primitiveSizeBytes}});
=======
  let ss = new ArrayBuffer(source.length.toInt() * {{.item.primitiveSizeBytes}});
>>>>>>> a77d6327

  let origin: {{.item.objectType}};

  try {
    origin = new {{.item.objectType}}(ss);
    origin.set(source);
  } catch(e) {
    console.log(e);
    return fail;
  }

<<<<<<< HEAD
  let subarrayStart: int = 4;
=======
  let subarrayStart: int | undefined = 4;
>>>>>>> a77d6327
  let subarrayEnd: int | undefined = 2;

  let target: {{.item.objectType}};

  try {
    target = origin.subarray(subarrayStart, subarrayEnd);
  } catch(e) {
    return fail;
  }

  if (target.length.toInt() != 0) {
    console.log("Array length mismatch on subarray2");
    return fail;
  }

  subarrayStart = 2;
  subarrayEnd = 4;
  try {
    target = origin.subarray(subarrayStart, subarrayEnd);
  } catch(e) {
    return fail;
  }

  if (target.length.toInt() != 0) {
    console.log("Array length mismatch on subarray2");
    return fail;
  }

  return success;
}

function testNonEmptyTypedUArraySetValue(): number {
  let ss = new ArrayBuffer(5 * {{.item.primitiveSizeBytes}});
  let typedUArray: {{.item.objectType}};

  try {
    typedUArray = new {{.item.objectType}}(ss);
  } catch(e) {
    console.log(e);
    return fail;
  }

  let length = typedUArray.length;

  try {
    typedUArray[0] = {{.item.create}}(1);
    typedUArray[1] = {{.item.create}}(2);
    {%- if item.objectType == 'Uint8Array' or item.objectType == 'Uint8ClampedArray' %}
    typedUArray[2] = {{.item.create}}(255);
    typedUArray[3] = {{.item.create}}(257);
    typedUArray[4] = {{.item.create}}(512);
    {%- elif item.objectType == 'Uint16Array' %}
    typedUArray[2] = {{.item.create}}(65535);
    typedUArray[3] = {{.item.create}}(65537);
    typedUArray[4] = {{.item.create}}(65536*2);
    {%- else %}
    typedUArray[2] = {{.item.create}}(4294967295);
    typedUArray[3] = {{.item.create}}(4294967297);
    typedUArray[4] = {{.item.create}}(4294967296*2);
    {%- endif %}
  } catch(e) {
    console.log(e);
    return fail;
  }

  {%- if item.objectType == 'Uint8Array' %}
    let expectedArray: FixedArray<{{.item.sourceElementsType}}> = [1, 2, 255, 1, 0];
  {%- elif item.objectType == 'Uint8ClampedArray' %}
    let expectedArray: FixedArray<{{.item.sourceElementsType}}> = [1, 2, 255, 255, 255];
  {%- elif item.objectType == 'Uint16Array' %}
    let expectedArray: FixedArray<{{.item.sourceElementsType}}> = [1, 2, 65535, 1, 0];
  {% elif item.objectType == 'BigUint64Array' %}
    let expectedArray: FixedArray<{{.item.sourceElementsType}}> = [1, 2, 4294967295, 4294967297, 4294967296*2]
  {%- else %}
    let expectedArray: FixedArray<{{.item.sourceElementsType}}> = [1, 2, 4294967295, 1, 0];
  {%- endif %}

  for (let i = 0; i < typedUArray.length; i++) {
    if (typedUArray[i] != {{.item.create}}(expectedArray[i])) {
      console.log("Test failed. testNonEmptyTypedUArraySetValue: " + JSON.stringify(typedUArray[i]));
      return fail;
    }
  }

  if (typedUArray.at(length) != undefined) { // check value,  wrong index
    console.log("Test failed. typedUArray.at(length) : ");
    return fail;
  }

  if (typedUArray.at(-1) != typedUArray.at(length - 1)) {  // check value,  wrong index
    console.log("Test failed. typedUArray.at(-1) : " + typedUArray.at(-1));
    return fail;
  }

  return success;
}

// Test case for typedUArray.includes(searchElement) with Normal Number
function testTypedUArrayIncludesOneParamWithNormalNum(): number {
  let ss = new ArrayBuffer(normalSource.length.toInt() * {{.item.primitiveSizeBytes}});
  let typedUArray: {{.item.objectType}};

  try {
    typedUArray = new {{.item.objectType}}(ss);
    typedUArray.set(normalSource);
  } catch(e) {
    console.log(e);
    return fail;
  }

  let searchElementArray: FixedArray<{{.item.sourceElementsType}}> =  {{.item.data}};

  for (let i = 0; i < searchElementArray.length; i++) {
    if (!typedUArray.includes({{.item.create}}(searchElementArray[i]))) {
      console.log("Test failed. testTypedUArrayIncludesOneParamWithNormalNum: typed" + JSON.stringify(typedUArray[i]));
      console.log("Test failed. testTypedUArrayIncludesOneParamWithNormalNum: " + JSON.stringify(searchElementArray[i]));
      return fail;
    }
  }

  let searchElement = 8;
  let result = typedUArray.includes(searchElement);
  if (result) {
    console.log(`Includes ${searchElement}? true`);
    return fail;
  } else {
    console.log(`Includes ${searchElement}? false`);
  }
  return success;
}

{%- if item.objectType != 'BigUint64Array' %}
// Test case for typedUArray.includes(searchElement) with abnormal number
function testTypedUArrayIncludesOneParamWithAbnormalNum(): number {
  let ss = new ArrayBuffer(abnormalSource.length.toInt() * {{.item.primitiveSizeBytes}});
  let typedUArray: {{.item.objectType}};

  try {
    typedUArray = new {{.item.objectType}}(ss);
    typedUArray.set(abnormalSource);
  } catch(e) {
    console.log(e);
    return fail;
  }

  {%- if item.objectType == 'Uint8Array' %}
    let searchElementArray: FixedArray<{{.item.type}}> = [255, 0, 1, Byte.MAX_VALUE, Byte.MAX_VALUE - 1, Byte.MAX_VALUE + 1];
  {%- elif item.objectType == 'Uint8ClampedArray' %}
    let searchElementArray: FixedArray<{{.item.type}}> = [255, 255, 255, 0, 0,  Byte.MAX_VALUE + 1];
  {%- elif item.objectType == 'Uint16Array' %}
    let searchElementArray: FixedArray<{{.item.type}}> = [65535, 0, 1, Short.MAX_VALUE, Short.MAX_VALUE - 1, Short.MAX_VALUE + 1];
  {%- else %}
<<<<<<< HEAD
    let searchElementArray: FixedArray<{{.item.type}}> = [4294967295, 0, 1, Int.MAX_VALUE, Int.MAX_VALUE - 1, Int.MAX_VALUE as number + 1];
=======
    let searchElementArray: FixedArray<{{.item.type}}> = [4294967295, 0, 1, Int.MAX_VALUE, Int.MAX_VALUE - 1, Int.MAX_VALUE.toDouble() + 1];
>>>>>>> a77d6327
  {%- endif %}

  for (let i = 0; i < searchElementArray.length; i++) {
    if (!typedUArray.includes(searchElementArray[i])) {
      console.log("Test failed. testTypedUArrayIncludesOneParamWithAbnormalNum: " + JSON.stringify(searchElementArray[i]));
      return fail;
    }
  }

  // as int
  for (let i = 0; i < searchElementArray.length; i++) {
    if (!typedUArray.includes(searchElementArray[i].toInt())) {
      console.log("Test failed. testTypedUArrayIncludesOneParamWithAbnormalNum: as int" + JSON.stringify(searchElementArray[i]));
      return fail;
    }
  }

  let searchElement = 8;
  let result = typedUArray.includes(searchElement);
  if (result) {
    console.log(`Includes ${searchElement}? true`);
    return fail;
  } else {
    console.log(`Includes ${searchElement}? false`);
  }

  //with large Number
  let large_number: FixedArray<number> = [-0x8000000000000000, 0x7FFFFFFFFFFFFFFF];
  {%- if item.objectType == 'Uint32Array' %}
    let convertedValues: FixedArray<number> = [0, 4294967295];
  {%- elif item.objectType == 'Uint16Array'%}
    let convertedValues: FixedArray<number> = [0, 0xFFFF];
  {%- else %}
    let convertedValues: FixedArray<number> = [0, 0xFF];
  {%- endif %}
  typedUArray = new {{.item.objectType}}(large_number);

  for (let i = 0; i < convertedValues.length; i++) {
    if (!typedUArray.includes(convertedValues[i])) {
      console.log("Test failed. testTypedUArrayIncludesOneParamWithAbnormalNum large number typed" + JSON.stringify(typedUArray[i]));
      console.log("Test failed. testTypedUArrayIncludesOneParamWithAbnormalNum large number except" + JSON.stringify(convertedValues[i]));
      return fail;
    }
  }
  return success;
}
{% endif %}

// Test case for typedUArray.includes(searchElement, fromIndex)
function testTypedUArrayIncludesTwoParamWithNormalIndex(): number {
  let source: FixedArray<{{.item.type}}> = [
      {{.item.create}}(1),
      {{.item.create}}(2),
      {{.item.create}}(3),
      {{.item.create}}(4),
      {{.item.create}}(5)
  ];
  let ss = new ArrayBuffer(source.length * {{.item.primitiveSizeBytes}});
  let typedUArray: {{.item.objectType}};

  try {
    typedUArray = new {{.item.objectType}}(ss);
    typedUArray.set(source);
  } catch(e) {
    console.log(e);
    return fail;
  }

  let fromIndex = 1;
  let searchElement = {{.item.create}}(3);
  // Test when searchElement exists in the typedUArray with fromIndex specified
  let result = typedUArray.includes(searchElement, fromIndex);
  if (result) {
    console.log(`Includes ${searchElement} from index ${fromIndex}? true`);
  } else {
    console.log(`Includes ${searchElement} from index ${fromIndex}? false`);
    return fail;
  }
  //as int
  result = typedUArray.includes((searchElement{{.item.cast2primitive}}).toInt(), fromIndex.toInt());
  if (result) {
    console.log(`Includes ${searchElement} from index ${fromIndex}? true`);
  } else {
    console.log(`Includes ${searchElement} from index ${fromIndex}? false`);
    return fail;
  }

  fromIndex = 4;
  result = typedUArray.includes(searchElement, fromIndex);
  if (result) {
    console.log(`Includes ${searchElement} from index ${fromIndex}? true`);
    return fail;
  } else {
    console.log(`Includes ${searchElement} from index ${fromIndex}? false`);
  }
  //as int
  result = typedUArray.includes((searchElement{{.item.cast2primitive}}).toInt(), fromIndex.toInt());
  if (result) {
    console.log(`Includes ${searchElement} from index ${fromIndex}? true`);
    return fail;
  } else {
    console.log(`Includes ${searchElement} from index ${fromIndex}? false`);
  }

  return success;
}

{%- if item.objectType != 'BigUint64Array' %}
// Test case for typedUArray.includes(searchElement, fromIndex)
function testTypedUArrayIncludesTwoParamWithAbnormalIndex(): number {
  let source: FixedArray<{{.item.type}}> = [
      {{.item.create}}(1),
      {{.item.create}}(2),
      {{.item.create}}(3),
      {{.item.create}}(4),
      {{.item.create}}(5)
  ];
  let ss = new ArrayBuffer(source.length * {{.item.primitiveSizeBytes}});
  let typedUArray: {{.item.objectType}};

  try {
    typedUArray = new {{.item.objectType}}(ss);
    typedUArray.set(source);
  } catch(e) {
    console.log(e);
    return fail;
  }

  let searchElement = {{.item.create}}(1);
  // Test when searchElement exists in the typedUArray with fromIndex specified
  //fromIndex = undefined,fromIndex = 0
  let result = typedUArray.includes(searchElement, undefined);
  if (result) {
    console.log(`Includes ${searchElement} from undefined? true`);
  } else {
    console.log(`Includes ${searchElement} from undefined? false`);
    return fail;
  }

  let fromIndex = 0;
  //a. Let k be len + n.
  let arrayLen = typedUArray.length;
  for (let i = 0 as int; i < arrayLen; i++) {
    fromIndex = (- arrayLen + i).toInt();
    result = typedUArray.includes(searchElement, fromIndex);
    let exceptResult = typedUArray.includes(searchElement, i);
    if (result == exceptResult) {
      console.log(`Includes ${searchElement} from index ${fromIndex}? true`);
    } else {
      console.log(`Includes ${searchElement} from index ${fromIndex}? false`);
      return fail;
    }
  }

  //b. If k < 0, set k to 0.
  fromIndex = (-arrayLen -1).toInt();
  result = typedUArray.includes(searchElement, fromIndex);
  if (result) {
    console.log(`Includes ${searchElement} from index ${fromIndex}? true`);
  } else {
    console.log(`Includes ${searchElement} from index ${fromIndex}? false`);
    return fail;
  }

  //index > len, return false;
  fromIndex = 6 as int;
  result = typedUArray.includes(searchElement, fromIndex);
  if (result) {
    console.log(`Includes ${searchElement} from index ${fromIndex}? true`);
    return fail;
  } else {
    console.log(`Includes ${searchElement} from index ${fromIndex}? false`);
  }

  //index = Infinity, return false
  result = typedUArray.includes(searchElement, Infinity);
  if (result) {
    console.log(`Includes ${searchElement} from index Infinity? true`);
    return fail;
  } else {
    console.log(`Includes ${searchElement} from index Infinity? false`);
  }

  //fromIndex = -Infinity, fromIndex = 0
  result = typedUArray.includes(searchElement, -Infinity);
  if (result) {
    console.log(`Includes ${searchElement} from index -Infinity? true`);
  } else {
    console.log(`Includes ${searchElement} from index -Infinity? false`);
    return fail;
  }

  return success;
}
{% endif %}

function compareJoinResult(typedUArray:{{.item.objectType}}, separator: string | undefined, expected: string): number {
   const result = typedUArray.join(separator);
   return result == expected ? success : fail;
}

function testTypedUArrayJoinWithEmptyArray(): number {
  let ss = new ArrayBuffer(0);
  let typedUArray: {{.item.objectType}};
  try {
    typedUArray = new {{.item.objectType}}(ss, 0);
  } catch(e) {
    return fail;
  }
  if (typedUArray.length.toDouble() != 0 || typedUArray.byteOffset.toDouble() != 0) {
    return fail;
  }

  // Test case 0: Using empty param
  const testResult0 = typedUArray.join() == '' ? success : fail;

  // Test case 1: Using default separator
  const testResult1 = compareJoinResult(typedUArray, undefined, '');
  console.log(`Test 1 result: ${testResult1}`); // Expected output: 0

  // Test case 2: Using comma as separator
  const testResult2 = compareJoinResult(typedUArray, ',', '');
  console.log(`Test 2 result: ${testResult2}`); // Expected output: 0

  // Test case 3: Using hyphen as separator
  const testResult3 = compareJoinResult(typedUArray, '-', '');
  console.log(`Test 3 result: ${testResult3}`); // Expected output: 0

  // Return the combined result of all test cases using addition
  let result = testResult0 + testResult1 + testResult2 + testResult3;
  console.log(`testTypedUArrayJoinWithEmptyArray result = ` + result);
  return result;
}

function testTypedUArrayJoinWithNonEmptyArray(): number {
  let source: FixedArray<{{.item.type}}> = [
      {{.item.create}}(1),
      {{.item.create}}(2),
      {{.item.create}}(3),
      {{.item.create}}(4),
      {{.item.create}}(5)
  ];
  let ss = new ArrayBuffer(source.length * {{.item.primitiveSizeBytes}});
  let typedUArray: {{.item.objectType}};

  try {
    typedUArray = new {{.item.objectType}}(ss);
    typedUArray.set(source);
  } catch(e) {
    console.log(e);
    return fail;
  }

  // Test case 0: Using empty param
  const testResult0 = typedUArray.join() == '1,2,3,4,5' ? success : fail;

  // Test case 1: Using default separator (comma)
  const testResult1 = compareJoinResult(typedUArray, undefined, '1,2,3,4,5');

  // Test case 2: Using comma as separator
  const testResult2 = compareJoinResult(typedUArray, ',', '1,2,3,4,5');

  // Test case 3: Using hyphen as separator
  const testResult3 = compareJoinResult(typedUArray, '-', '1-2-3-4-5');

  // Test case 4: Using empty string as separator
  const testResult4 = compareJoinResult(typedUArray, '', '12345');

  // Test case 5: Using space as separator
  const testResult5 = compareJoinResult(typedUArray, ' ', '1 2 3 4 5');

  // Test case 6: Using a multi-character separator
  const testResult6 = compareJoinResult(typedUArray, ' | ', '1 | 2 | 3 | 4 | 5');

  // Test case 7: Using a numeric separator (will be coerced to string)
  const testResult7 = compareJoinResult(typedUArray, `${1}`, '112131415');

  // Assert that all test cases pass
  let result = testResult0 + testResult1 + testResult2 + testResult3 + testResult4 + testResult5 + testResult6 + testResult7;
  console.log(`testTypedUArrayJoinWithNonEmptyArray result = ` + result);
  return result;
}

function testTypedUArrayJoinWithNonEmptyArrayAndAbnormalStr(): number {
  let source: FixedArray<{{.item.type}}> = [
      {{.item.create}}(1),
      {{.item.create}}(2),
      {{.item.create}}(3),
      {{.item.create}}(4),
      {{.item.create}}(5)
  ];
  let ss = new ArrayBuffer(source.length * {{.item.primitiveSizeBytes}});
  let typedUArray: {{.item.objectType}};

  try {
    typedUArray = new {{.item.objectType}}(ss);
    typedUArray.set(source);
  } catch(e) {
    console.log(e);
    return fail;
  }

  // Test case 1: Use newline character as a separator
  const testResult1 = compareJoinResult(typedUArray, '\n', '1\n2\n3\n4\n5');

  // Test case 2: Use tab character as a separator
  const testResult2 = compareJoinResult(typedUArray, '\t', '1\t2\t3\t4\t5');

  // Test case 3: Use backslash as a separator
  const testResult3 = compareJoinResult(typedUArray, '\\', '1\\2\\3\\4\\5');

  // Assert that all test cases pass
  let result = testResult1 + testResult2 + testResult3;
  console.log(`testTypedUArrayJoinWithNonEmptyArrayAndAbnormalStr result = ` + result);
  return result;
}

function testTypedUArrayKeysWithEmptyArray(): number {
  let ss = new ArrayBuffer(0);
  let typedUArray: {{.item.objectType}};
  try {
    typedUArray = new {{.item.objectType}}(ss, 0);
  } catch(e) {
    return fail;
  }
  if (typedUArray.length.toDouble() != 0 || typedUArray.byteOffset.toDouble() != 0) {
    return fail;
  }

  const emptyKeysArray = typedUArray.keys();
  if(emptyKeysArray.next().value != undefined){
    return fail;
  }
  return success;
}

function testTypedUArrayKeysWithSingleElementArray(): number {
  let typedUArray: {{.item.objectType}};
  try {
    typedUArray = new {{.item.objectType}}([1]);
  } catch(e) {
    return fail;
  }

  const emptyKeysArray = typedUArray.keys();
  if(emptyKeysArray.next().value != 0){
    return fail;
  }

  //test nonInteger Length
  try {
    const nonIntegerLengthArray = new {{.item.objectType}}(3.5);
    const nonIntegerLengthIterator = nonIntegerLengthArray.keys();
    const expectedValues = [0, 1, 2];
    for (const expected of expectedValues) {
        if (nonIntegerLengthIterator.next().value != expected) {
            return fail;
        }
    }
    if (!nonIntegerLengthIterator.next().done) {
        return fail;
    }
    console.log(`Non-Integer Length Array Test Result: success`);
  } catch (error) {
      console.log('Non-Integer Length Array Test threw an error:', error);
      return fail;
  }

  //test big length,comment out the code to prevent potential unknown errors.
  /*
  try {
      const largeLengthArray = new {{.item.objectType}}(1e4);
      let largeLengthKeysResult = 0;
      const largeLengthIterator = largeLengthArray.keys();
      for (let i = 0; i < 1e4; i++) {
        if (largeLengthIterator.next().value != i) {
            return fail;
        }
      }
      if (!largeLengthIterator.next().done) {
          return fail;
      }
      console.log(`Large Length Array Test Result: ${largeLengthKeysResult}`);
  } catch (error) {
      console.log('Large Length Array Test threw an error:', error);
      return fail;
  }*/
  return success;
}

function testTypedUArrayKeysWithMultipleElementArray(): number {
  try {
    let typedUArray = new {{.item.objectType}}([5, 15, 25, 35]);
    let multipleElementKeysResult = 0;
    const multipleElementIterator = typedUArray.keys();
    const expectedValues = [0, 1, 2, 3];
    for (const expected of expectedValues) {
        if (multipleElementIterator.next().value != expected) {
            return fail;
        }
    }
    if (!multipleElementIterator.next().done) {
        return fail;
    }
      console.log(`Multiple Element Array Test Result: ${multipleElementKeysResult}`);
  } catch (error) {
      console.log('Multiple Element Array Test threw an error:', error);
      return fail;
  }
  return success;
}

// Test case for forEach(callbackFn)
function testTypedUArrayForEach(): number {
  let source: FixedArray<{{.item.type}}> = [
      {{.item.create}}(1),
      {{.item.create}}(2),
      {{.item.create}}(3),
      {{.item.create}}(4),
      {{.item.create}}(5)
  ];
  let ss = new ArrayBuffer(source.length * {{.item.primitiveSizeBytes}});
  let typedUArray: {{.item.objectType}};

  try {
    typedUArray = new {{.item.objectType}}(ss);
    typedUArray.set(source);
  } catch(e) {
    console.log(e);
    return 1; // Return 1 if there is an error in creating the typed array
  }

  let resultArray = new {{.item.objectType}}(typedUArray.length);
  typedUArray.forEach((value: {{.item.type}}, index: number, array: {{.item.objectType}}) => {
    resultArray[index.toInt()] = value * {{.item.create}}(2);
  });

  // Compare the modified array with the expected result
  const expectedArray = [2, 4, 6, 8, 10];
  for (let i = 0; i < resultArray.length; i++) {
    if (resultArray[i] != {{.item.create}}(expectedArray[i])) {
      console.log("Test failed. testTypedUArrayForEach: " + JSON.stringify(resultArray[i]));
      return fail;
    }
  }
  return success;
}

// Test case for forEach(callbackFn: (value: number, index: number) => void)
function testTypedUArrayForEachValueIndexCallback(): number {
    let source: FixedArray<{{.item.type}}> = [
        {{.item.create}}(1),
        {{.item.create}}(2),
        {{.item.create}}(3),
        {{.item.create}}(4),
        {{.item.create}}(5)
    ];
    let ss = new ArrayBuffer(source.length * {{.item.primitiveSizeBytes}});
    let typedUArray: {{.item.objectType}};

    try {
        typedUArray = new {{.item.objectType}}(ss);
        typedUArray.set(source);
    } catch (e) {
        console.log(e);
        return fail; // Return 1 if there is an error in creating the typed array
    }

    let resultArray = new {{.item.objectType}}(typedUArray.length);
    typedUArray.forEach((value: {{.item.type}}, index: number) => {
      resultArray[index.toInt()] = value * {{.item.create}}(2);
    });

    // Compare the modified array with the expected result
    const expectedArray = [2, 4, 6, 8, 10];
    for (let i = 0; i < resultArray.length; i++) {
      if (resultArray[i] != {{.item.create}}(expectedArray[i])) {
        console.log("Test failed. testTypedUArrayForEach: " + JSON.stringify(resultArray[i]));
        return fail;
      }
    }
    return success;
}

// Test case for forEach(callbackFn: (value: number) => void)
function testTypedUArrayForEachValueCallback(): number {
    let source: FixedArray<{{.item.type}}> = [
      {{.item.create}}(1),
      {{.item.create}}(2),
      {{.item.create}}(3),
      {{.item.create}}(4),
      {{.item.create}}(5)
    ];
    let ss = new ArrayBuffer(source.length * {{.item.primitiveSizeBytes}});
    let typedUArray: {{.item.objectType}};

    try {
        typedUArray = new {{.item.objectType}}(ss);
        typedUArray.set(source);
    } catch (e) {
        console.log(e);
        return fail; // Return 1 if there is an error in creating the typed array
    }

    let resultArray = new {{.item.objectType}}(typedUArray.length);
    let index = 0;
    typedUArray.forEach((value: {{.item.type}}) => {
      resultArray[index] = value * {{.item.create}}(2);
      index++;
    });

    // Compare the modified array with the expected result
    const expectedArray = [2, 4, 6, 8, 10];
    for (let i = 0; i < resultArray.length; i++) {
      if (resultArray[i] != {{.item.create}}(expectedArray[i])) {
        console.log("Test failed. testTypedUArrayForEach: " + JSON.stringify(resultArray[i]));
        return fail;
      }
    }
    return success;
}

// Test case for forEach(callbackFn: () => void)
function testTypedUArrayForEachNoArgsCallback(): number {
    let source: FixedArray<{{.item.type}}> = [
      {{.item.create}}(1),
      {{.item.create}}(2),
      {{.item.create}}(3),
      {{.item.create}}(4),
      {{.item.create}}(5)
    ];
    let ss = new ArrayBuffer(source.length * {{.item.primitiveSizeBytes}});
    let typedUArray: {{.item.objectType}};

    try {
        typedUArray = new {{.item.objectType}}(ss);
        typedUArray.set(source);
    } catch (e) {
        console.log(e);
        return fail; // Return 1 if there is an error in creating the typed array
    }

    let resultArray = new {{.item.objectType}}(typedUArray.length);
    let index = 0;
    typedUArray.forEach(() => {
        resultArray[index] = typedUArray[index] * {{.item.create}}(2);
        index++;
    });
    // Compare the modified array with the expected result
    const expectedArray = [2, 4, 6, 8, 10];
    for (let i = 0; i < resultArray.length; i++) {
        if (resultArray[i] != {{.item.create}}(expectedArray[i])) {
            console.log("Test failed. testTypedUArrayForEachNoArgsCallback: " + JSON.stringify(resultArray[i]));
            return fail;
        }
    }
    return success;
}

type ObjectTypeAndExpectations<T> = [{{.item.objectType}}, T]

const testTypedArrayGet = parametrize<ObjectTypeAndExpectations<boolean[]>>(
  "testTypedArrayGet",
  [
    [
      {{.item.objectType}}.of({{.item.create}}(10), {{.item.create}}(20), {{.item.create}}(30)),
      [true, true, true, true, true, true]
    ] as ObjectTypeAndExpectations<boolean[]>,
  ],
  (args: ObjectTypeAndExpectations<boolean[]>): number => {
    const array = args[0]
    const expected = args[1]

    const isMinusOneThrows = testTypedArrayGetError(array, -1) == success
    const isLengthThrows = testTypedArrayGetError(array, array.length) == success

    let isCorrectValues = true
    for (let i = 0; i < array.length; i++) {
      if (array[i] != {{.item.create}}((i + 1) * 10)) {
        isCorrectValues = false
        break
      }
    }

    let failures = 0

    failures += check(boolToResult(isMinusOneThrows == expected[0]), `didn't throw: array[-1]`)
    failures += check(boolToResult(isLengthThrows == expected[1]), `didn't throw: array[array.length]`)
    failures += check(boolToResult(isCorrectValues == expected[2]), `failed: array[i] == (i + 1) * 10`)

    return failures == 0 ? success: fail
  }
)

function testTypedArrayGetError(array: {{.item.objectType}}, index: int): number {
  try {
    const tmp = array[index]
  } catch (e: RangeError) {
    return success
  } catch (e) {
    console.log(e)
  }
  return fail
}

const testTypedArraySet = parametrize<ObjectTypeAndExpectations<boolean[]>>(
  "testTypedArraySet",
  [
    [
      {{.item.objectType}}.of({{.item.create}}(10), {{.item.create}}(20), {{.item.create}}(30)),
      [true, true, true, true, true, true, true, true, true]
    ] as ObjectTypeAndExpectations<boolean[]>,
  ],
  (args: ObjectTypeAndExpectations<boolean[]>): number => {
    const array = args[0]
    const expected = args[1]
    const value = 100

    const isMinusOneThrows = testTypedArraySetError(array, -1, value) == success
    const isLengthThrows = testTypedArraySetError(array, array.length, value) == success

    {%- if item.objectType != 'BigUint64Array' %}

    array[0] = (value + 1).toDouble()
    const isNumberNumberCorrect = array[0] == {{.item.create}}(value + 1)

    array[0] = (value + 2).toDouble()
    const isIntNumberCorrect = array[0] == {{.item.create}}(value + 2)

    {%- endif %}

    array[0] = (value + 3).toInt()
    const isNumberIntCorrect = array[0] == {{.item.create}}(value + 3)

    array[0] = (value + 4).toInt()
    const isIntIntCorrect = array[0] == {{.item.create}}(value + 4)

    let failures = 0

    failures += check(boolToResult(isMinusOneThrows == expected[0]), `didn't throw: array[-1] = value`)
    failures += check(boolToResult(isLengthThrows == expected[1]), `didn't throw: array[array.length] = value`)
    {%- if item.objectType != 'BigUint64Array' %}
    failures += check(boolToResult(isNumberNumberCorrect == expected[2]), `failed: array[0.toDouble()] = value.toDouble()`)
    failures += check(boolToResult(isIntNumberCorrect == expected[3]), `failed: array[0 as int] = value.toDouble()`)
    {%- endif %}
    failures += check(boolToResult(isNumberIntCorrect == expected[4]), `failed: array[0.toDouble()] = value as int`)
    failures += check(boolToResult(isIntIntCorrect == expected[5]), `failed: array[0 as int] = value as int`)

    return failures == 0 ? success: fail
  }
)

function testTypedArraySetError(array: {{.item.objectType}}, index: int, value: int): number {
  try {
    array[index] = value
  } catch (e: RangeError) {
    return success
  } catch (e) {
    console.log(e)
  }
  return fail
}<|MERGE_RESOLUTION|>--- conflicted
+++ resolved
@@ -265,11 +265,7 @@
     return fail;
   }
 
-<<<<<<< HEAD
-  let subarrayStart: int = 2;
-=======
   let subarrayStart: int | undefined = 2;
->>>>>>> a77d6327
   let subarrayEnd: int | undefined = 4;
 
   let target: {{.item.objectType}};
@@ -427,11 +423,7 @@
     return fail;
   }
 
-<<<<<<< HEAD
-  let subarrayStart: int = 4;
-=======
   let subarrayStart: int | undefined = 4;
->>>>>>> a77d6327
   let subarrayEnd: int | undefined = 2;
 
   let target: {{.item.objectType}};
@@ -490,11 +482,7 @@
 
 function testSubarrayOneLengthTwoParams(): int {
   let source: FixedArray<{{.item.type}}> = [{{.item.create}}(10)];
-<<<<<<< HEAD
-  let ss = new ArrayBuffer(source.length as int * {{.item.primitiveSizeBytes}});
-=======
   let ss = new ArrayBuffer(source.length.toInt() * {{.item.primitiveSizeBytes}});
->>>>>>> a77d6327
 
   let origin: {{.item.objectType}};
 
@@ -506,11 +494,7 @@
     return fail;
   }
 
-<<<<<<< HEAD
-  let subarrayStart: int = 4;
-=======
   let subarrayStart: int | undefined = 4;
->>>>>>> a77d6327
   let subarrayEnd: int | undefined = 2;
 
   let target: {{.item.objectType}};
@@ -663,11 +647,7 @@
   {%- elif item.objectType == 'Uint16Array' %}
     let searchElementArray: FixedArray<{{.item.type}}> = [65535, 0, 1, Short.MAX_VALUE, Short.MAX_VALUE - 1, Short.MAX_VALUE + 1];
   {%- else %}
-<<<<<<< HEAD
-    let searchElementArray: FixedArray<{{.item.type}}> = [4294967295, 0, 1, Int.MAX_VALUE, Int.MAX_VALUE - 1, Int.MAX_VALUE as number + 1];
-=======
     let searchElementArray: FixedArray<{{.item.type}}> = [4294967295, 0, 1, Int.MAX_VALUE, Int.MAX_VALUE - 1, Int.MAX_VALUE.toDouble() + 1];
->>>>>>> a77d6327
   {%- endif %}
 
   for (let i = 0; i < searchElementArray.length; i++) {
