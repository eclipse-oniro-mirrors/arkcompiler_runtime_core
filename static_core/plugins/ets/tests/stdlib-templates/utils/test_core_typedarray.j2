--- conflicted
+++ resolved
@@ -422,13 +422,8 @@
     return success
 }
 
-<<<<<<< HEAD
-function createFromSource(source: FixedArray<{{.item.primitiveType}}>): {{.item.objectType}} throws {
-    let ss = new ArrayBuffer(source.length as int * {{.item.primitiveSizeBytes}});
-=======
 function createFromSource(source: FixedArray<{{.item.primitiveType}}>): {{.item.objectType}} {
     let ss = new ArrayBuffer(source.length.toInt() * {{.item.primitiveSizeBytes}});
->>>>>>> a77d6327
     let origin: {{.item.objectType}};
 
     try {
@@ -452,11 +447,7 @@
 
 
 function assertArrayEqualsToTypedArray(source: FixedArray<{{.item.primitiveType}}>, origin: {{.item.objectType}}): int {
-<<<<<<< HEAD
-    if (origin.length as int != source.length as int) {
-=======
     if (origin.length.toInt() != source.length.toInt()) {
->>>>>>> a77d6327
         return fail;
     }
     for (let i: int; i < origin.length; i++) {
