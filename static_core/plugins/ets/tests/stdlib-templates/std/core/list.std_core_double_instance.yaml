# Copyright (c) 2021-2025 Huawei Device Co., Ltd.
# Licensed under the Apache License, Version 2.0 (the "License");
# you may not use this file except in compliance with the License.
# You may obtain a copy of the License at
#
# http://www.apache.org/licenses/LICENSE-2.0
#
# Unless required by applicable law or agreed to in writing, software
# distributed under the License is distributed on an "AS IS" BASIS,
# WITHOUT WARRANTIES OR CONDITIONS OF ANY KIND, either express or implied.
# See the License for the specific language governing permissions and
# limitations under the License.

- {
    method_name: unboxed,
    object_type: Double,
    init_object_data_type: "FixedArray<double>",
    init_object_type: double,
    init_object_type_nature: primitive,
    param_init_data_types: {},
    param_types: {},
    param_list: {},
    method_return_type: double,
<<<<<<< HEAD
    init_object_data: "[0 as double, 1 as double, Byte.MIN_VALUE as double, Byte.MAX_VALUE as double]",
    expected_data_type: "FixedArray<double>",
    expected_test_data: "[0 as double, 1 as double, Byte.MIN_VALUE as double, Byte.MAX_VALUE as double]",
=======
    init_object_data: "[0 as double, 1 as double, Byte.MIN_VALUE.toDouble(), Byte.MAX_VALUE.toDouble()]",
    expected_data_type: "FixedArray<double>",
    expected_test_data: "[0 as double, 1 as double, Byte.MIN_VALUE.toDouble(), Byte.MAX_VALUE.toDouble()]",
    verify_test_result_function: compareFloatPointValue
  }
- {
    method_name: toByte,
    object_type: Double,
    init_object_data_type: "FixedArray<double>",
    init_object_type: double,
    init_object_type_nature: primitive,
    param_init_data_types: {},
    param_types: {},
    param_list: {},
    method_return_type: byte,
    init_object_data: "[0 as double, 1 as double, Byte.MIN_VALUE.toDouble(), Byte.MAX_VALUE.toDouble()]",
    expected_data_type: "FixedArray<byte>",
    expected_test_data: "[0 as byte, 1 as byte, Byte.MIN_VALUE.toByte(), Byte.MAX_VALUE.toByte()]",
    verify_test_result_function: comparePrimitiveValue
  }
- {
    method_name: toShort,
    object_type: Double,
    init_object_data_type: "FixedArray<double>",
    init_object_type: double,
    init_object_type_nature: primitive,
    param_init_data_types: {},
    param_types: {},
    param_list: {},
    method_return_type: short,
    init_object_data: "[0 as double, 1 as double, Short.MIN_VALUE.toByte(), Short.MAX_VALUE.toByte()]",
    expected_data_type: "FixedArray<short>",
    expected_test_data: "[0 as short, 1 as short, Short.MIN_VALUE.toByte(), Short.MAX_VALUE.toByte()]",
    verify_test_result_function: comparePrimitiveValue
  }
- {
    method_name: toInt,
    object_type: Double,
    init_object_data_type: "FixedArray<double>",
    init_object_type: double,
    init_object_type_nature: primitive,
    param_init_data_types: {},
    param_types: {},
    param_list: {},
    method_return_type: int,
    init_object_data: "[0 as double, 1 as double, Int.MIN_VALUE.toDouble(), Int.MAX_VALUE.toDouble()]",
    expected_data_type: "FixedArray<int>",
    expected_test_data: "[0 as int, 1 as int, Int.MIN_VALUE.toInt(), Int.MAX_VALUE.toInt()]",
    verify_test_result_function: comparePrimitiveValue
  }
- {
    method_name: toLong,
    object_type: Double,
    init_object_data_type: "FixedArray<double>",
    init_object_type: double,
    init_object_type_nature: primitive,
    param_init_data_types: {},
    param_types: {},
    param_list: {},
    method_return_type: long,
    init_object_data: "[0 as double, 1 as double, Long.MIN_VALUE.toDouble(), Long.MAX_VALUE.toDouble()]",
    expected_data_type: "FixedArray<long>",
    expected_test_data: "[0 as long, 1 as long, Long.MIN_VALUE.toLong(), Long.MAX_VALUE.toLong()]",
    verify_test_result_function: comparePrimitiveValue
  }
- {
    method_name: toFloat,
    object_type: Double,
    init_object_data_type: "FixedArray<double>",
    init_object_type: double,
    param_init_data_types: {},
    param_types: {},
    param_list: {},
    method_return_type: float,
    init_object_data: "[0 as byte, 1 as byte, Double.MIN_VALUE.toFloat(), Double.MAX_VALUE.toFloat()]",
    expected_data_type: "FixedArray<float>",
    expected_test_data: "[0f, 1f, Double.MIN_VALUE.toFloat(), Double.MAX_VALUE.toFloat()]",
    verify_test_result_function: compareFloatPointValue
  }
- {
    method_name: toDouble,
    object_type: Double,
    init_object_data_type: "FixedArray<double>",
    init_object_type: double,
    init_object_type_nature: primitive,
    param_init_data_types: {},
    param_types: {},
    param_list: {},
    method_return_type: double,
    init_object_data: "[0 as double, 1 as double, Double.MIN_VALUE.toDouble(), Double.MAX_VALUE.toDouble()]",
    expected_data_type: "FixedArray<double>",
    expected_test_data: "[0 as double, 1 as double, Double.MIN_VALUE.toDouble(), Double.MAX_VALUE.toDouble()]",
>>>>>>> a77d6327
    verify_test_result_function: compareFloatPointValue
  }
- {
    method_name: toByte,
    object_type: Double,
    init_object_data_type: "FixedArray<double>",
    init_object_type: double,
    init_object_type_nature: primitive,
    param_init_data_types: {},
    param_types: {},
    param_list: {},
    method_return_type: byte,
<<<<<<< HEAD
    init_object_data: "[0 as double, 1 as double, Byte.MIN_VALUE as double, Byte.MAX_VALUE as double]",
    expected_data_type: "FixedArray<byte>",
    expected_test_data: "[0 as byte, 1 as byte, Byte.MIN_VALUE as byte, Byte.MAX_VALUE as byte]",
=======
    init_object_data: "[0 as double, 1 as double, Byte.MIN_VALUE.toDouble(), Byte.MAX_VALUE.toDouble()]",
    expected_data_type: "FixedArray<byte>",
    expected_test_data: "[0 as byte, 1 as byte, Byte.MIN_VALUE.toByte(), Byte.MAX_VALUE.toByte()]",
>>>>>>> a77d6327
    verify_test_result_function: comparePrimitiveValue
  }
- {
    method_name: toShort,
    object_type: Double,
    init_object_data_type: "FixedArray<double>",
    init_object_type: double,
    init_object_type_nature: primitive,
    param_init_data_types: {},
    param_types: {},
    param_list: {},
    method_return_type: short,
<<<<<<< HEAD
    init_object_data: "[0 as double, 1 as double, Short.MIN_VALUE as byte, Short.MAX_VALUE as byte]",
    expected_data_type: "FixedArray<short>",
    expected_test_data: "[0 as short, 1 as short, Short.MIN_VALUE as byte, Short.MAX_VALUE as byte]",
=======
    init_object_data: "[0 as double, 1 as double, Short.MIN_VALUE.toByte(), Short.MAX_VALUE.toByte()]",
    expected_data_type: "FixedArray<short>",
    expected_test_data: "[0 as short, 1 as short, Short.MIN_VALUE.toByte(), Short.MAX_VALUE.toByte()]",
>>>>>>> a77d6327
    verify_test_result_function: comparePrimitiveValue
  }
- {
    method_name: toInt,
    object_type: Double,
    init_object_data_type: "FixedArray<double>",
    init_object_type: double,
    init_object_type_nature: primitive,
    param_init_data_types: {},
    param_types: {},
    param_list: {},
    method_return_type: int,
<<<<<<< HEAD
    init_object_data: "[0 as double, 1 as double, Int.MIN_VALUE as double, Int.MAX_VALUE as double]",
    expected_data_type: "FixedArray<int>",
    expected_test_data: "[0 as int, 1 as int, Int.MIN_VALUE as int, Int.MAX_VALUE as int]",
=======
    init_object_data: "[0 as double, 1 as double, Int.MIN_VALUE.toDouble(), Int.MAX_VALUE.toDouble()]",
    expected_data_type: "FixedArray<int>",
    expected_test_data: "[0 as int, 1 as int, Int.MIN_VALUE.toInt(), Int.MAX_VALUE.toInt()]",
>>>>>>> a77d6327
    verify_test_result_function: comparePrimitiveValue
  }
- {
    method_name: toLong,
    object_type: Double,
    init_object_data_type: "FixedArray<double>",
    init_object_type: double,
    init_object_type_nature: primitive,
    param_init_data_types: {},
    param_types: {},
    param_list: {},
    method_return_type: long,
<<<<<<< HEAD
    init_object_data: "[0 as double, 1 as double, Long.MIN_VALUE as double, Long.MAX_VALUE as double]",
    expected_data_type: "FixedArray<long>",
    expected_test_data: "[0 as long, 1 as long, Long.MIN_VALUE as long, Long.MAX_VALUE as long]",
=======
    init_object_data: "[0 as double, 1 as double, Long.MIN_VALUE.toDouble(), Long.MAX_VALUE.toDouble()]",
    expected_data_type: "FixedArray<long>",
    expected_test_data: "[0 as long, 1 as long, Long.MIN_VALUE.toLong(), Long.MAX_VALUE.toLong()]",
>>>>>>> a77d6327
    verify_test_result_function: comparePrimitiveValue
  }
- {
    method_name: toFloat,
    object_type: Double,
    init_object_data_type: "FixedArray<double>",
    init_object_type: double,
    param_init_data_types: {},
    param_types: {},
    param_list: {},
    method_return_type: float,
<<<<<<< HEAD
    init_object_data: "[0 as byte, 1 as byte, Double.MIN_VALUE as float, Double.MAX_VALUE as float]",
    expected_data_type: "FixedArray<float>",
    expected_test_data: "[0 as float, 1 as float, Double.MIN_VALUE as float, Double.MAX_VALUE as float]",
=======
    init_object_data: "[0 as byte, 1 as byte, Double.MIN_VALUE.toFloat(), Double.MAX_VALUE.toFloat()]",
    expected_data_type: "FixedArray<float>",
    expected_test_data: "[0f, 1f, Double.MIN_VALUE.toFloat(), Double.MAX_VALUE.toFloat()]",
>>>>>>> a77d6327
    verify_test_result_function: compareFloatPointValue
  }
- {
    method_name: toDouble,
    object_type: Double,
    init_object_data_type: "FixedArray<double>",
    init_object_type: double,
    init_object_type_nature: primitive,
    param_init_data_types: {},
    param_types: {},
    param_list: {},
    method_return_type: double,
<<<<<<< HEAD
    init_object_data: "[0 as double, 1 as double, Double.MIN_VALUE as double, Double.MAX_VALUE as double]",
    expected_data_type: "FixedArray<double>",
    expected_test_data: "[0 as double, 1 as double, Double.MIN_VALUE as double, Double.MAX_VALUE as double]",
=======
    init_object_data: "[0 as double, 1 as double, Double.MIN_VALUE.toDouble(), Double.MAX_VALUE.toDouble()]",
    expected_data_type: "FixedArray<double>",
    expected_test_data: "[0 as double, 1 as double, Double.MIN_VALUE.toDouble(), Double.MAX_VALUE.toDouble()]",
>>>>>>> a77d6327
    verify_test_result_function: compareFloatPointValue
  }
- {
    method_name: toString,
    object_type: Double,
    init_object_data_type: "FixedArray<double>",
    init_object_type: double,
    init_object_type_nature: primitive,
    param_init_data_types: {},
    param_types: {},
    param_list: {},
    method_return_type: String,
<<<<<<< HEAD
    init_object_data: "[0 as double, 1 as double, Double.MIN_VALUE as double, Double.MAX_VALUE as double, Double.NaN, Double.POSITIVE_INFINITY, Double.NEGATIVE_INFINITY, Double.EPSILON, 0.34567423843258427, Int.MAX_VALUE as double, -0.0]",
=======
    init_object_data: "[0 as double, 1 as double, Double.MIN_VALUE.toDouble(), Double.MAX_VALUE.toDouble(), Double.NaN, Double.POSITIVE_INFINITY, Double.NEGATIVE_INFINITY, Double.EPSILON, 0.34567423843258427, Int.MAX_VALUE.toDouble(), -0.0]",
>>>>>>> a77d6327
    expected_data_type: "FixedArray<String>",
    expected_test_data: '["0", "1", "5e-324", "1.7976931348623157e+308", "NaN", "Infinity", "-Infinity", "2.220446049250313e-16", "0.34567423843258427", "2147483647", "0"]',
    verify_test_result_function: compareStringTrivial
  }
- {
    method_name: toString,
    object_type: Double,
    init_object_data_type: "FixedArray<double>",
    init_object_type: double,
    init_object_type_nature: primitive,

    param_types: {radix: int},
    param_nature: {radix: primitive},
    param_init_data_types: {radix: "FixedArray<int>"},
    param_list: {radix: "[36, 36, 36, 36, 36, 36, 36, 36, 36, 36, 36, 36, 36, 36, 36, 36, 36, 36, 36, 36, 36, 36, 36, 36, 36, 36]"},

    method_return_type: String,
    init_object_data: "[10, 11, 12, 13, 14, 15, 16, 17, 18, 19, 20, 21, 22, 23, 24, 25, 26, 27, 28, 29, 30, 31, 32, 33, 34, 35]",
    expected_data_type: "FixedArray<String>",
    expected_test_data: '["a", "b", "c", "d", "e", "f", "g", "h", "i", "j", "k", "l", "m", "n", "o", "p", "q", "r", "s", "t", "u", "v", "w", "x", "y", "z"]',
    verify_test_result_function: compareStringTrivial
  }
- {
    method_name: toString,
    object_type: Double,
    init_object_data_type: "FixedArray<double>",
    init_object_type: double,
    init_object_type_nature: primitive,

    param_types: {radix: int},
    param_nature: {radix: primitive},
    param_init_data_types: {radix: "FixedArray<int>"},
    param_list: {radix: "[2, 3, 2, 16, 2, 2, 8, 10, 2, 10, 2]"},

    method_return_type: String,
    init_object_data: "[0.0 as double, 0.0 as double, 6, 254, -10, -0xff, 3.14 as double, -0xff, 3.14 as double, 3.14159 as double, -3.14 as double]",
    expected_data_type: "FixedArray<String>",
    expected_test_data: '["0", "0", "110", "fe", "-1010", "-11111111",  "3.10753412172702437", "-255",
    "11.001000111101011100001010001111010111000010100011111", "3.14159", "-11.001000111101011100001010001111010111000010100011111"]',
    verify_test_result_function: compareStringTrivial
  }
<<<<<<< HEAD
- {
    method_name: $_hashCode,
    object_type: Double,
    init_object_data_type: "FixedArray<double>",
    init_object_type: double,
    init_object_type_nature: primitive,
    param_init_data_types: {},
    param_types: {},
    param_list: {},
    method_return_type: int,
    init_object_data: "[0 as double, 1 as double, Byte.MIN_VALUE as double, Byte.MAX_VALUE as double]",
    expected_data_type: "FixedArray<int>",
    expected_test_data: '[0 as int, 1 as int, -128 as int, 127 as int]',
    verify_test_result_function: comparePrimitiveValue
  }
=======
>>>>>>> a77d6327
- {
    method_name: add,
    object_type: Double,
    init_object_data_type: "FixedArray<double>",
    init_object_type: double,
    init_object_data: "[0 as double, 1 as double, (-1) as double, (-1) as double]",
    param_init_data_types: {"param1": "FixedArray<double>"},
    param_types: {"param1": Double},
    param_nature: {"param1": object},
    param_list: {"param1": "[0 as double, 1 as double, (-1) as double, 1 as double]"},
    method_return_type: Double,
    expected_data_item_type: double,
    expected_data_type: "FixedArray<double>",
    expected_test_data: "[0 as double, 2 as double, (-2) as double, 0 as double]",
    verify_test_result_function: compareWrapperObjectValue,
  }
- {
    method_name: sub,
    object_type: Double,
    init_object_data_type: "FixedArray<double>",
    init_object_type: double,
    init_object_data: "[0 as double, 1 as double, (-1) as double, (-1) as double]",
    param_init_data_types: {"param1": "FixedArray<double>"},
    param_types: {"param1": Double},
    param_nature: {"param1": object},
    param_list: {"param1": "[0 as double, 1 as double, (-1) as double, 1 as double]"},
    method_return_type: Double,
    expected_data_item_type: double,
    expected_data_type: "FixedArray<double>",
    expected_test_data: "[0 as double, 0 as double, 0 as double, (-2) as double]",
    verify_test_result_function: compareWrapperObjectValue,
  }
- {
    method_name: mul,
    object_type: Double,
    init_object_data_type: "FixedArray<double>",
    init_object_type: double,
    init_object_data: "[0 as double, 1 as double, (-1) as double, 1 as double]",
    param_init_data_types: {"param1": "FixedArray<double>"},
    param_types: {"param1": Double},
    param_nature: {"param1": object},
    param_list: {"param1": "[0 as double, 1 as double, (-1) as double, (-1) as double]"},
    method_return_type: Double,
    expected_data_item_type: double,
    expected_data_type: "FixedArray<double>",
    expected_test_data: "[0 as double, 1 as double, 1 as double, (-1) as double]",
    verify_test_result_function: compareWrapperObjectValue,
  }
- {
    method_name: div,
    object_type: Double,
    init_object_data_type: "FixedArray<double>",
    init_object_type: double,
    init_object_data: "[0 as double, 1 as double, (-1) as double, 1 as double]",
    param_init_data_types: {"param1": "FixedArray<double>"},
    param_types: {"param1": Double},
    param_nature: {"param1": object},
    param_list: {"param1": "[1 as double, 1 as double, (-1) as double, (-1) as double]"},
    method_return_type: Double,
    expected_data_item_type: double,
    expected_data_type: "FixedArray<double>",
    expected_test_data: "[0 as double, 1 as double, 1 as double, (-1) as double]",
    verify_test_result_function: compareWrapperObjectValue,
  }
- {
    method_name: isLessThan,
    object_type: Double,
    init_object_data_type: "FixedArray<double>",
    init_object_type: double,
    init_object_data: "[126 as double, (-128) as double, 126 as double, (-128) as double, 126 as double, (-128) as double, 126 as double, (-128) as double, 126 as double, (-128) as double]",
    param_init_data_types: {"param1": "FixedArray<double>"},
    param_types: {"param1": Double},
    param_nature: {"param1": object},
    param_list: {"param1" : "[125 as double, 125 as double, 126 as double, 126 as double, 127 as double, 127 as double, (-127) as double, (-127) as double, (-128) as double, (-128) as double]"},
    method_return_type: boolean,
    expected_data_item_type: boolean,
    expected_data_type: "FixedArray<boolean>",
    expected_test_data: "[false, true, false, true, true, true, false, true, false, false]",
    verify_test_result_function: comparePrimitiveValue,
  }
- {
    method_name: isLessEqualThan,
    object_type: Double,
    init_object_data_type: "FixedArray<double>",
    init_object_type: double,
    init_object_data: "[126 as double, (-128) as double, 126 as double, (-128) as double, 126 as double, (-128) as double, 126 as double, (-128) as double, 126 as double, (-128) as double]",
    param_init_data_types: {"param1": "FixedArray<double>"},
    param_types: {"param1": Double},
    param_nature: {"param1": object},
    param_list: {"param1" : "[125 as double, 125 as double, 126 as double, 126 as double, 127 as double, 127 as double, (-127) as double, (-127) as double, (-128) as double, (-128) as double]"},
    method_return_type: boolean,
    expected_data_item_type: boolean,
    expected_data_type: "FixedArray<boolean>",
    expected_test_data: "[false, true, true, true, true, true, false, true, false, true]",
    verify_test_result_function: comparePrimitiveValue,
  }
- {
    method_name: isGreaterThan,
    object_type: Double,
    init_object_data_type: "FixedArray<double>",
    init_object_type: double,
    init_object_data: "[126 as double, (-128) as double, 126 as double, (-128) as double, 126 as double, (-128) as double, 126 as double, (-128) as double, 126 as double, (-128) as double]",
    param_init_data_types: {"param1": "FixedArray<double>"},
    param_types: {"param1": Double},
    param_nature: {"param1": object},
    param_list: {"param1" : "[125 as double, 125 as double, 126 as double, 126 as double, 127 as double, 127 as double, (-127) as double, (-127) as double, (-128) as double, (-128) as double]"},
    method_return_type: boolean,
    expected_data_item_type: boolean,
    expected_data_type: "FixedArray<boolean>",
    expected_test_data: "[true, false, false, false, false, false, true, false, true, false]",
    verify_test_result_function: comparePrimitiveValue,
  }

- {
    method_name: isGreaterEqualThan,
    object_type: Double,
    init_object_data_type: "FixedArray<double>",
    init_object_type: double,
    init_object_data: "[126 as double, (-128) as double, 126 as double, (-128) as double, 126 as double, (-128) as double, 126 as double, (-128) as double, 126 as double, (-128) as double]",
    param_init_data_types: {"param1": "FixedArray<double>"},
    param_types: {"param1": Double},
    param_nature: {"param1": object},
    param_list: {"param1" : "[125 as double, 125 as double, 126 as double, 126 as double, 127 as double, 127 as double, (-127) as double, (-127) as double, (-128) as double, (-128) as double]"},
    method_return_type: boolean,
    expected_data_item_type: boolean,
    expected_data_type: "FixedArray<boolean>",
    expected_test_data: "[true, false, true, false, false, false, true, false, true, true]",
    verify_test_result_function: comparePrimitiveValue,
  }
- {
    method_name: equals,
    object_type: Double,
    init_object_data_type: "FixedArray<double>",
    init_object_type: double,
    init_object_data: "[126 as double, (-128) as double, 126 as double, (-128) as double, 126 as double, (-128) as double, 126 as double, (-128) as double, 126 as double, (-128) as double]",
    param_init_data_types: {"param1": "FixedArray<double>"},
    param_types: {"param1": Double},
    param_nature: {"param1": object},
    param_list: {"param1" : "[125 as double, 125 as double, 126 as double, 126 as double, 127 as double, 127 as double, (-127) as double, (-127) as double, (-128) as double, (-128) as double]"},
    method_return_type: boolean,
    expected_data_item_type: boolean,
    expected_data_type: "FixedArray<boolean>",
    expected_test_data: "[false, false, true, false, false, false, false, false, false, true]",
    verify_test_result_function: comparePrimitiveValue,
  }
- {
    method_name: compareTo,
    object_type: Double,
    init_object_data_type: "FixedArray<double>",
    init_object_type: double,
    init_object_data: "[126 as double, (-128) as double, 126 as double, (-128) as double]",
    param_init_data_types: {"param1": "FixedArray<double>"},
    param_types: {"param1": Double},
    param_nature: {"param1": object},
    param_list: {"param1" : "[125 as double, (-128) as double, 127 as double, (-128) as double]"},
    method_return_type: int,
    expected_data_item_type: int,
    expected_data_type: "FixedArray<int>",


    expected_test_data: "[1, 0, -1, 0]",
    verify_test_result_function: compareCompareToResult,
  }
- {
    method_name: isSafeInteger,
    object_type: Double,
    init_object_data_type: "FixedArray<double>",
    init_object_type: double,
    init_object_data: "[(-1) as double, 0 as double, 1 as double, Double.MAX_SAFE_INTEGER, Double.MAX_SAFE_INTEGER + 1, 12.5 as double, Double.MIN_SAFE_INTEGER, (Double.MIN_SAFE_INTEGER -1)]",

    param_list: {},
    param_init_data_types: {},
    param_types: {},
    param_nature: {},

    method_return_type: boolean,

    expected_data_item_type: boolean,
    expected_data_type: "FixedArray<boolean>",


    expected_test_data: "[true, true, true, true, false, false, true, false]",
    verify_test_result_function: comparePrimitiveValue
  }

  # toExponential(double) returns String representing the underlying double in exponential notation
- {
    method_name: toExponential,
    object_type: Double,
    init_object_data_type: "FixedArray<double>",
    init_object_type: double,
    init_object_data: "[0.25, 0.25, 0.25, 0.25, 12345.01, Double.POSITIVE_INFINITY, Double.NEGATIVE_INFINITY, Double.NaN, 123456, 77, -77]",

    param_init_data_types: {"param1":"FixedArray<Double>"},
    param_types: {"param1":double},
    param_nature: {"param1": primitive},
    param_list: {"param1": '[0.0, 2.0, 2.5, 1.0, 10.0, 10.0, 10.0, 10.0, 2.0, 0.0, 0.0]'},

    method_return_type: String,

    expected_data_item_type: String,
    expected_data_type: "FixedArray<String>",
    expected_test_data: '["2e-1", "2.50e-1", "2.50e-1", "2.5e-1", "1.2345010000e+4", "Infinity", "-Infinity", "NaN", "1.23e+5", "8e+1", "-8e+1"]',
    verify_test_result_function: compareStringTrivial
  }

  # toExponential returns String representing the underlying double in exponential notation
- {
    method_name: toExponential,
    object_type: Double,
    init_object_data_type: "FixedArray<double>",
    init_object_type: double,
    init_object_data: "[0.25, -0.25, 12345.01, Double.POSITIVE_INFINITY, Double.NEGATIVE_INFINITY, Double.NaN, 123456, 77, -77, 1234567890123456, -1234567890123456, 0.1234567890123456, 0.0, -0.0, Double.MAX_VALUE, Double.MIN_VALUE, Int.MAX_VALUE, Int.MIN_VALUE]",

    param_init_data_types: {},
    param_types: {},
    param_nature: {},
    param_list: {},

    method_return_type: String,

    expected_data_item_type: String,
    expected_data_type: "FixedArray<String>",
    expected_test_data: '["2.5e-1", "-2.5e-1", "1.234501e+4", "Infinity", "-Infinity", "NaN", "1.23456e+5", "7.7e+1", "-7.7e+1", "1.234567890123456e+15", "-1.234567890123456e+15", "1.234567890123456e-1", "0e+0", "0e+0", "1.7976931348623157e+308", "5e-324", "2.147483647e+9", "-2.147483648e+9"]',
    verify_test_result_function: compareStringTrivial
  }

  # toPrecision(double) returns std.core.String representing the underlying double on the specified precision

- {
    method_name: toPrecision,
    object_type: Double,
    init_object_data_type: "FixedArray<double>",
    init_object_type: double,
    init_object_data: "[0.25, 0.25, 0.25, 1.01, 11.01, -0.1234567e-8, 0.1234567e-8, 11, 12345.123455, Double.NaN, Double.POSITIVE_INFINITY, Double.NEGATIVE_INFINITY]",

    param_init_data_types: {"param1":"FixedArray<Double>"},
    param_types: {"param1":double},
    param_nature: {"param1": primitive},
    param_list: {"param1": '[3.8, 4.0, 4.5, 4.7, 1.0, 5.0, 5.0, 2.0, 10.0, 1.0, 1.0, 1.0]'},

    method_return_type: String,

    expected_data_item_type: String,
    expected_data_type: "FixedArray<String>",
    expected_test_data: '["0.250", "0.2500", "0.2500", "1.010", "1e+1", "-1.2346e-9", "1.2346e-9", "11", "12345.12346", "NaN", "Infinity", "-Infinity"]',
    verify_test_result_function: compareStringTrivial
  }

- {
    method_name: toPrecision,
    object_type: Double,
    init_object_data_type: "FixedArray<double>",
    init_object_type: double,
    init_object_data: "[0.0, 0.25, 1.01, 11.01, 12345.123455, -12345.123455]",

    param_init_data_types: {},
    param_types: {},
    param_nature: {},
    param_list: {},

    method_return_type: String,

    expected_data_item_type: String,
    expected_data_type: "FixedArray<String>",
    expected_test_data: '["0", "0.25", "1.01", "11.01", "12345.123455", "-12345.123455"]',
    verify_test_result_function: compareStringTrivial
  }

- {
    method_name: toFixed,
    object_type: Double,
    init_object_data_type: "FixedArray<double>",
    init_object_type: double,
    init_object_data: "[0.1, 0.7, 0.7, Double.POSITIVE_INFINITY, Double.NaN, 0.12345, 0.12345, -0.12345, -0.12345, 12345.0, 12345]",

    param_init_data_types: {"param1":"FixedArray<Double>"},
    param_types: {"param1":double},
    param_nature: {"param1": primitive},
    param_list: {"param1": '[0.0, 0.0, 1.0, 3.0, 3.0, 1.0, 3.0, 1.0, 3.0, 4.0, 0.0]'},

    method_return_type: String,

    expected_data_item_type: String,
    expected_data_type: "FixedArray<String>",
    expected_test_data: '["0", "1", "0.7", "Infinity", "NaN", "0.1", "0.123", "-0.1", "-0.123", "12345.0000", "12345"]',
    verify_test_result_function: compareStringTrivial
  }<|MERGE_RESOLUTION|>--- conflicted
+++ resolved
@@ -21,11 +21,6 @@
     param_types: {},
     param_list: {},
     method_return_type: double,
-<<<<<<< HEAD
-    init_object_data: "[0 as double, 1 as double, Byte.MIN_VALUE as double, Byte.MAX_VALUE as double]",
-    expected_data_type: "FixedArray<double>",
-    expected_test_data: "[0 as double, 1 as double, Byte.MIN_VALUE as double, Byte.MAX_VALUE as double]",
-=======
     init_object_data: "[0 as double, 1 as double, Byte.MIN_VALUE.toDouble(), Byte.MAX_VALUE.toDouble()]",
     expected_data_type: "FixedArray<double>",
     expected_test_data: "[0 as double, 1 as double, Byte.MIN_VALUE.toDouble(), Byte.MAX_VALUE.toDouble()]",
@@ -118,11 +113,10 @@
     init_object_data: "[0 as double, 1 as double, Double.MIN_VALUE.toDouble(), Double.MAX_VALUE.toDouble()]",
     expected_data_type: "FixedArray<double>",
     expected_test_data: "[0 as double, 1 as double, Double.MIN_VALUE.toDouble(), Double.MAX_VALUE.toDouble()]",
->>>>>>> a77d6327
     verify_test_result_function: compareFloatPointValue
   }
 - {
-    method_name: toByte,
+    method_name: byteValue,
     object_type: Double,
     init_object_data_type: "FixedArray<double>",
     init_object_type: double,
@@ -131,19 +125,13 @@
     param_types: {},
     param_list: {},
     method_return_type: byte,
-<<<<<<< HEAD
-    init_object_data: "[0 as double, 1 as double, Byte.MIN_VALUE as double, Byte.MAX_VALUE as double]",
-    expected_data_type: "FixedArray<byte>",
-    expected_test_data: "[0 as byte, 1 as byte, Byte.MIN_VALUE as byte, Byte.MAX_VALUE as byte]",
-=======
     init_object_data: "[0 as double, 1 as double, Byte.MIN_VALUE.toDouble(), Byte.MAX_VALUE.toDouble()]",
     expected_data_type: "FixedArray<byte>",
     expected_test_data: "[0 as byte, 1 as byte, Byte.MIN_VALUE.toByte(), Byte.MAX_VALUE.toByte()]",
->>>>>>> a77d6327
-    verify_test_result_function: comparePrimitiveValue
-  }
-- {
-    method_name: toShort,
+    verify_test_result_function: comparePrimitiveValue
+  }
+- {
+    method_name: shortValue,
     object_type: Double,
     init_object_data_type: "FixedArray<double>",
     init_object_type: double,
@@ -152,19 +140,13 @@
     param_types: {},
     param_list: {},
     method_return_type: short,
-<<<<<<< HEAD
-    init_object_data: "[0 as double, 1 as double, Short.MIN_VALUE as byte, Short.MAX_VALUE as byte]",
-    expected_data_type: "FixedArray<short>",
-    expected_test_data: "[0 as short, 1 as short, Short.MIN_VALUE as byte, Short.MAX_VALUE as byte]",
-=======
     init_object_data: "[0 as double, 1 as double, Short.MIN_VALUE.toByte(), Short.MAX_VALUE.toByte()]",
     expected_data_type: "FixedArray<short>",
     expected_test_data: "[0 as short, 1 as short, Short.MIN_VALUE.toByte(), Short.MAX_VALUE.toByte()]",
->>>>>>> a77d6327
-    verify_test_result_function: comparePrimitiveValue
-  }
-- {
-    method_name: toInt,
+    verify_test_result_function: comparePrimitiveValue
+  }
+- {
+    method_name: intValue,
     object_type: Double,
     init_object_data_type: "FixedArray<double>",
     init_object_type: double,
@@ -173,19 +155,13 @@
     param_types: {},
     param_list: {},
     method_return_type: int,
-<<<<<<< HEAD
-    init_object_data: "[0 as double, 1 as double, Int.MIN_VALUE as double, Int.MAX_VALUE as double]",
-    expected_data_type: "FixedArray<int>",
-    expected_test_data: "[0 as int, 1 as int, Int.MIN_VALUE as int, Int.MAX_VALUE as int]",
-=======
     init_object_data: "[0 as double, 1 as double, Int.MIN_VALUE.toDouble(), Int.MAX_VALUE.toDouble()]",
     expected_data_type: "FixedArray<int>",
     expected_test_data: "[0 as int, 1 as int, Int.MIN_VALUE.toInt(), Int.MAX_VALUE.toInt()]",
->>>>>>> a77d6327
-    verify_test_result_function: comparePrimitiveValue
-  }
-- {
-    method_name: toLong,
+    verify_test_result_function: comparePrimitiveValue
+  }
+- {
+    method_name: longValue,
     object_type: Double,
     init_object_data_type: "FixedArray<double>",
     init_object_type: double,
@@ -194,19 +170,13 @@
     param_types: {},
     param_list: {},
     method_return_type: long,
-<<<<<<< HEAD
-    init_object_data: "[0 as double, 1 as double, Long.MIN_VALUE as double, Long.MAX_VALUE as double]",
-    expected_data_type: "FixedArray<long>",
-    expected_test_data: "[0 as long, 1 as long, Long.MIN_VALUE as long, Long.MAX_VALUE as long]",
-=======
     init_object_data: "[0 as double, 1 as double, Long.MIN_VALUE.toDouble(), Long.MAX_VALUE.toDouble()]",
     expected_data_type: "FixedArray<long>",
     expected_test_data: "[0 as long, 1 as long, Long.MIN_VALUE.toLong(), Long.MAX_VALUE.toLong()]",
->>>>>>> a77d6327
-    verify_test_result_function: comparePrimitiveValue
-  }
-- {
-    method_name: toFloat,
+    verify_test_result_function: comparePrimitiveValue
+  }
+- {
+    method_name: floatValue,
     object_type: Double,
     init_object_data_type: "FixedArray<double>",
     init_object_type: double,
@@ -214,19 +184,13 @@
     param_types: {},
     param_list: {},
     method_return_type: float,
-<<<<<<< HEAD
-    init_object_data: "[0 as byte, 1 as byte, Double.MIN_VALUE as float, Double.MAX_VALUE as float]",
-    expected_data_type: "FixedArray<float>",
-    expected_test_data: "[0 as float, 1 as float, Double.MIN_VALUE as float, Double.MAX_VALUE as float]",
-=======
     init_object_data: "[0 as byte, 1 as byte, Double.MIN_VALUE.toFloat(), Double.MAX_VALUE.toFloat()]",
     expected_data_type: "FixedArray<float>",
     expected_test_data: "[0f, 1f, Double.MIN_VALUE.toFloat(), Double.MAX_VALUE.toFloat()]",
->>>>>>> a77d6327
     verify_test_result_function: compareFloatPointValue
   }
 - {
-    method_name: toDouble,
+    method_name: doubleValue,
     object_type: Double,
     init_object_data_type: "FixedArray<double>",
     init_object_type: double,
@@ -235,15 +199,9 @@
     param_types: {},
     param_list: {},
     method_return_type: double,
-<<<<<<< HEAD
-    init_object_data: "[0 as double, 1 as double, Double.MIN_VALUE as double, Double.MAX_VALUE as double]",
-    expected_data_type: "FixedArray<double>",
-    expected_test_data: "[0 as double, 1 as double, Double.MIN_VALUE as double, Double.MAX_VALUE as double]",
-=======
     init_object_data: "[0 as double, 1 as double, Double.MIN_VALUE.toDouble(), Double.MAX_VALUE.toDouble()]",
     expected_data_type: "FixedArray<double>",
     expected_test_data: "[0 as double, 1 as double, Double.MIN_VALUE.toDouble(), Double.MAX_VALUE.toDouble()]",
->>>>>>> a77d6327
     verify_test_result_function: compareFloatPointValue
   }
 - {
@@ -256,11 +214,7 @@
     param_types: {},
     param_list: {},
     method_return_type: String,
-<<<<<<< HEAD
-    init_object_data: "[0 as double, 1 as double, Double.MIN_VALUE as double, Double.MAX_VALUE as double, Double.NaN, Double.POSITIVE_INFINITY, Double.NEGATIVE_INFINITY, Double.EPSILON, 0.34567423843258427, Int.MAX_VALUE as double, -0.0]",
-=======
     init_object_data: "[0 as double, 1 as double, Double.MIN_VALUE.toDouble(), Double.MAX_VALUE.toDouble(), Double.NaN, Double.POSITIVE_INFINITY, Double.NEGATIVE_INFINITY, Double.EPSILON, 0.34567423843258427, Int.MAX_VALUE.toDouble(), -0.0]",
->>>>>>> a77d6327
     expected_data_type: "FixedArray<String>",
     expected_test_data: '["0", "1", "5e-324", "1.7976931348623157e+308", "NaN", "Infinity", "-Infinity", "2.220446049250313e-16", "0.34567423843258427", "2147483647", "0"]',
     verify_test_result_function: compareStringTrivial
@@ -302,24 +256,6 @@
     "11.001000111101011100001010001111010111000010100011111", "3.14159", "-11.001000111101011100001010001111010111000010100011111"]',
     verify_test_result_function: compareStringTrivial
   }
-<<<<<<< HEAD
-- {
-    method_name: $_hashCode,
-    object_type: Double,
-    init_object_data_type: "FixedArray<double>",
-    init_object_type: double,
-    init_object_type_nature: primitive,
-    param_init_data_types: {},
-    param_types: {},
-    param_list: {},
-    method_return_type: int,
-    init_object_data: "[0 as double, 1 as double, Byte.MIN_VALUE as double, Byte.MAX_VALUE as double]",
-    expected_data_type: "FixedArray<int>",
-    expected_test_data: '[0 as int, 1 as int, -128 as int, 127 as int]',
-    verify_test_result_function: comparePrimitiveValue
-  }
-=======
->>>>>>> a77d6327
 - {
     method_name: add,
     object_type: Double,
