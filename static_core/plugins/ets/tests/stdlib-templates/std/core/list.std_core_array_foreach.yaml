--- conflicted
+++ resolved
@@ -258,29 +258,17 @@
         test1:
           {
             arr: "[c'\\x00', c'\\x01', c'\\x02', c'\\x03', c'\\x04', c'\\x05', c'\\x06', c'\\x07', c'\\x08', c'\\x09', c'\\x0A', c'\\x0B', c'\\x0C', c'\\x0D', c'\\x0E', c'\\x0F']",
-<<<<<<< HEAD
-            fn: '(value:char,index:number,self:FixedArray<char>): void =>  {self[index.toInt()] = (value.toInt() * 2).toChar()}',
-=======
             fn: '(value:char,index:int,self:FixedArray<char>): void =>  {self[index.toInt()] = (value.toInt() * 2).toChar()}',
->>>>>>> aad9f664
-          },
-        test2:
-          {
-            arr: "[0, 1, 2, 3, 4, 5, 6, 7, 8, 9, 10, 11, 12, 13, 14, 15]",
-<<<<<<< HEAD
-            fn: '(value:char,index:number,self:FixedArray<char>): void =>  {self[index.toInt()] = (value.toInt() + index.toInt()).toChar()}',
-=======
+          },
+        test2:
+          {
+            arr: "[0, 1, 2, 3, 4, 5, 6, 7, 8, 9, 10, 11, 12, 13, 14, 15]",
             fn: '(value:char,index:int,self:FixedArray<char>): void =>  {self[index.toInt()] = (value.toInt() + index.toInt()).toChar()}',
->>>>>>> aad9f664
-          },
-        test3:
-          {
-            arr: "[]",
-<<<<<<< HEAD
-            fn: '(value:char,index:number,self:FixedArray<char>): void =>  {self[index.toInt()] = (value.toInt() + index.toInt()).toChar(0}',
-=======
+          },
+        test3:
+          {
+            arr: "[]",
             fn: '(value:char,index:int,self:FixedArray<char>): void =>  {self[index.toInt()] = (value.toInt() + index.toInt()).toChar(0}',
->>>>>>> aad9f664
           },
       },
       method_expected_data:
