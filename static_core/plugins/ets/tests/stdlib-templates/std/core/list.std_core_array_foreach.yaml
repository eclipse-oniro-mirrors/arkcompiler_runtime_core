--- conflicted
+++ resolved
@@ -25,20 +25,12 @@
         test1:
           {
             arr: "[false, false, false, false, false, false, false, false, false, false, false, false, false, false, false, false, false, false]",
-<<<<<<< HEAD
-            fn: '(value:boolean,index:number,self:FixedArray<boolean>): void =>  {self[index as int] = !value}',
-=======
             fn: '(value:boolean,index:number,self:FixedArray<boolean>): void =>  {self[index.toInt()] = !value}',
->>>>>>> a77d6327
-          },
-        test2:
-          {
-            arr: "[]",
-<<<<<<< HEAD
-            fn: '(value:boolean,index:number,self:FixedArray<boolean>): void =>  {self[index as int] = !value}',
-=======
+          },
+        test2:
+          {
+            arr: "[]",
             fn: '(value:boolean,index:number,self:FixedArray<boolean>): void =>  {self[index.toInt()] = !value}',
->>>>>>> a77d6327
           },
 
       },
@@ -62,29 +54,17 @@
         test1:
           {
             arr: "[0, 1, 2, 3, 4, 5, 6, 7, 8, 9, 10, 11, 12, 13, 14, 15]",
-<<<<<<< HEAD
-            fn: '(value:byte,index:number,self:FixedArray<byte>): void =>  {self[index as int] = ((value * 2) as byte)}',
-=======
             fn: '(value:byte,index:number,self:FixedArray<byte>): void =>  {self[index.toInt()] = ((value * 2).toByte())}',
->>>>>>> a77d6327
           },
           test2:
           {
             arr: "[0, 1, 2, 3, 4, 5, 6, 7, 8, 9, 10, 11, 12, 13, 14, 15]",
-<<<<<<< HEAD
-            fn: '(value:byte,index:number,self:FixedArray<byte>): void =>  {self[index as int] = ((value + index as int) as byte)}',
-=======
             fn: '(value:byte,index:number,self:FixedArray<byte>): void =>  {self[index.toInt()] = ((value + index.toInt()).toByte())}',
->>>>>>> a77d6327
           },
           test3:
           {
             arr: "[]",
-<<<<<<< HEAD
-            fn: '(value:byte,index:number,self:FixedArray<byte>): void =>  {self[index as int] = ((value + index as int) as byte)}',
-=======
             fn: '(value:byte,index:number,self:FixedArray<byte>): void =>  {self[index.toInt()] = ((value + index.toInt()).toByte())}',
->>>>>>> a77d6327
           },
       },
       method_expected_data:
@@ -108,29 +88,17 @@
         test1:
           {
             arr: "[0 ,1, 2, 3, 4, 5, 6, 7, 8, 9, 10, 11, 12, 13, 14, 15]",
-<<<<<<< HEAD
-            fn: '(value:short,index:number,self:FixedArray<short>): void =>  {self[index as int] = ((value * 2) as short)}',
-=======
             fn: '(value:short,index:number,self:FixedArray<short>): void =>  {self[index.toInt()] = ((value * 2).toShort())}',
->>>>>>> a77d6327
-          },
-        test2:
-          {
-            arr: "[0, 1, 2, 3, 4, 5, 6, 7, 8, 9, 10, 11, 12, 13, 14, 15]",
-<<<<<<< HEAD
-            fn: '(value:short,index:number,self:FixedArray<short>): void =>  {self[index as int] = ((value + index as int) as short)}',
-=======
+          },
+        test2:
+          {
+            arr: "[0, 1, 2, 3, 4, 5, 6, 7, 8, 9, 10, 11, 12, 13, 14, 15]",
             fn: '(value:short,index:number,self:FixedArray<short>): void =>  {self[index.toInt()] = ((value + index.toInt()).toShort())}',
->>>>>>> a77d6327
-          },
-        test3:
-          {
-            arr: "[]",
-<<<<<<< HEAD
-            fn: '(value:short,index:number,self:FixedArray<short>): void =>  {self[index as int] = ((value + index as int) as short)}',
-=======
+          },
+        test3:
+          {
+            arr: "[]",
             fn: '(value:short,index:number,self:FixedArray<short>): void =>  {self[index.toInt()] = ((value + index.toInt()).toShort())}',
->>>>>>> a77d6327
           },
       },
       method_expected_data:
@@ -154,29 +122,17 @@
         test1:
           {
             arr: "[0 ,1, 2, 3, 4, 5, 6, 7, 8, 9, 10, 11, 12, 13, 14, 15]",
-<<<<<<< HEAD
-            fn: '(value:int,index:number,self:FixedArray<int>): void =>  {self[index as int] = value * 2}',
-=======
             fn: '(value:int,index:number,self:FixedArray<int>): void =>  {self[index.toInt()] = value * 2}',
->>>>>>> a77d6327
-          },
-        test2:
-          {
-            arr: "[0, 1, 2, 3, 4, 5, 6, 7, 8, 9, 10, 11, 12, 13, 14, 15]",
-<<<<<<< HEAD
-            fn: '(value:int,index:number,self:FixedArray<int>): void =>  {self[index as int] = value + index as int}',
-=======
+          },
+        test2:
+          {
+            arr: "[0, 1, 2, 3, 4, 5, 6, 7, 8, 9, 10, 11, 12, 13, 14, 15]",
             fn: '(value:int,index:number,self:FixedArray<int>): void =>  {self[index.toInt()] = value + index.toInt()}',
->>>>>>> a77d6327
-          },
-        test3:
-          {
-            arr: "[]",
-<<<<<<< HEAD
-            fn: '(value:int,index:number,self:FixedArray<int>): void =>  {self[index as int] = value + index as int}',
-=======
+          },
+        test3:
+          {
+            arr: "[]",
             fn: '(value:int,index:number,self:FixedArray<int>): void =>  {self[index.toInt()] = value + index.toInt()}',
->>>>>>> a77d6327
           },
       },
       method_expected_data:
@@ -200,29 +156,17 @@
        test1:
          {
           arr: "[0 ,1, 2, 3, 4, 5, 6, 7, 8, 9, 10, 11, 12, 13, 14, 15]",
-<<<<<<< HEAD
-          fn: '(value:long,index:number,self:FixedArray<long>): void =>  {self[index as int] = value * 2}',
-=======
           fn: '(value:long,index:number,self:FixedArray<long>): void =>  {self[index.toInt()] = value * 2}',
->>>>>>> a77d6327
         },
       test2:
           {
             arr: "[0, 1, 2, 3, 4, 5, 6, 7, 8, 9, 10, 11, 12, 13, 14, 15]",
-<<<<<<< HEAD
-            fn: '(value:long,index:number,self:FixedArray<long>): void =>  {self[index as int] = value + index as int}',
-=======
             fn: '(value:long,index:number,self:FixedArray<long>): void =>  {self[index.toInt()] = value + index.toInt()}',
->>>>>>> a77d6327
           },
       test3:
           {
             arr: "[]",
-<<<<<<< HEAD
-            fn: '(value:long,index:number,self:FixedArray<long>): void =>  {self[index as int] = value + index as int}',
-=======
             fn: '(value:long,index:number,self:FixedArray<long>): void =>  {self[index.toInt()] = value + index.toInt()}',
->>>>>>> a77d6327
           },
       },
       method_expected_data:
@@ -246,29 +190,17 @@
         test1:
           {
             arr: "[0 ,1, 2, 3, 4, 5, 6, 7, 8, 9, 10, 11, 12, 13, 14, 15]",
-<<<<<<< HEAD
-            fn: '(value:float,index:number,self:FixedArray<float>): void =>  {self[index as int] = value * 2}',
-=======
             fn: '(value:float,index:number,self:FixedArray<float>): void =>  {self[index.toInt()] = value * 2}',
->>>>>>> a77d6327
-          },
-        test2:
-          {
-            arr: "[0, 1, 2, 3, 4, 5, 6, 7, 8, 9, 10, 11, 12, 13, 14, 15]",
-<<<<<<< HEAD
-            fn: '(value:float,index:number,self:FixedArray<float>): void =>  {self[index as int] = value + index as int}',
-=======
+          },
+        test2:
+          {
+            arr: "[0, 1, 2, 3, 4, 5, 6, 7, 8, 9, 10, 11, 12, 13, 14, 15]",
             fn: '(value:float,index:number,self:FixedArray<float>): void =>  {self[index.toInt()] = value + index.toInt()}',
->>>>>>> a77d6327
-          },
-        test3:
-          {
-            arr: "[]",
-<<<<<<< HEAD
-            fn: '(value:float,index:number,self:FixedArray<float>): void =>  {self[index as int] = value + index as int}',
-=======
+          },
+        test3:
+          {
+            arr: "[]",
             fn: '(value:float,index:number,self:FixedArray<float>): void =>  {self[index.toInt()] = value + index.toInt()}',
->>>>>>> a77d6327
           },
       },
       method_expected_data:
@@ -292,29 +224,17 @@
         test1:
           {
             arr: "[0 ,1, 2, 3, 4, 5, 6, 7, 8, 9, 10, 11, 12, 13, 14, 15]",
-<<<<<<< HEAD
-            fn: '(value:double,index:number,self:FixedArray<double>): void =>  {self[index as int] = value * 2}',
-=======
             fn: '(value:double,index:number,self:FixedArray<double>): void =>  {self[index.toInt()] = value * 2}',
->>>>>>> a77d6327
-          },
-        test2:
-          {
-            arr: "[0, 1, 2, 3, 4, 5, 6, 7, 8, 9, 10, 11, 12, 13, 14, 15]",
-<<<<<<< HEAD
-            fn: '(value:double,index:number,self:FixedArray<double>): void =>  {self[index as int] = value + index as int}',
-=======
+          },
+        test2:
+          {
+            arr: "[0, 1, 2, 3, 4, 5, 6, 7, 8, 9, 10, 11, 12, 13, 14, 15]",
             fn: '(value:double,index:number,self:FixedArray<double>): void =>  {self[index.toInt()] = value + index.toInt()}',
->>>>>>> a77d6327
-          },
-        test3:
-          {
-            arr: "[]",
-<<<<<<< HEAD
-            fn: '(value:double,index:number,self:FixedArray<double>): void =>  {self[index as int] = value + index as int}',
-=======
+          },
+        test3:
+          {
+            arr: "[]",
             fn: '(value:double,index:number,self:FixedArray<double>): void =>  {self[index.toInt()] = value + index.toInt()}',
->>>>>>> a77d6327
           },
       },
       method_expected_data:
@@ -338,29 +258,17 @@
         test1:
           {
             arr: "[0 ,1, 2, 3, 4, 5, 6, 7, 8, 9, 10, 11, 12, 13, 14, 15]",
-<<<<<<< HEAD
-            fn: '(value:char,index:number,self:FixedArray<char>): void =>  {self[index as int] = value * 2}',
-=======
             fn: '(value:char,index:number,self:FixedArray<char>): void =>  {self[index.toInt()] = value * 2}',
->>>>>>> a77d6327
-          },
-        test2:
-          {
-            arr: "[0, 1, 2, 3, 4, 5, 6, 7, 8, 9, 10, 11, 12, 13, 14, 15]",
-<<<<<<< HEAD
-            fn: '(value:char,index:number,self:FixedArray<char>): void =>  {self[index as int] = value + index as int}',
-=======
+          },
+        test2:
+          {
+            arr: "[0, 1, 2, 3, 4, 5, 6, 7, 8, 9, 10, 11, 12, 13, 14, 15]",
             fn: '(value:char,index:number,self:FixedArray<char>): void =>  {self[index.toInt()] = value + index.toInt()}',
->>>>>>> a77d6327
-          },
-        test3:
-          {
-            arr: "[]",
-<<<<<<< HEAD
-            fn: '(value:char,index:number,self:FixedArray<char>): void =>  {self[index as int] = value + index as int}',
-=======
+          },
+        test3:
+          {
+            arr: "[]",
             fn: '(value:char,index:number,self:FixedArray<char>): void =>  {self[index.toInt()] = value + index.toInt()}',
->>>>>>> a77d6327
           },
       },
       method_expected_data:
