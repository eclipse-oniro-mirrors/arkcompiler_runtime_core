--- conflicted
+++ resolved
@@ -20,11 +20,6 @@
     param_types: {},
     param_list: {},
     method_return_type: float,
-<<<<<<< HEAD
-    init_object_data: "[0.0 as float, 1.0 as float, Float.MIN_VALUE as float, Float.MAX_VALUE as float]",
-    expected_data_type: "FixedArray<float>",
-    expected_test_data: "[0.0 as float, 1.0 as float, Float.MIN_VALUE as float, Float.MAX_VALUE as float]",
-=======
     init_object_data: "[0.0f, 1.0f, Float.MIN_VALUE, Float.MAX_VALUE]",
     expected_data_type: "FixedArray<float>",
     expected_test_data: "[0.0f, 1.0f, Float.MIN_VALUE, Float.MAX_VALUE]",
@@ -112,11 +107,10 @@
     init_object_data: "[0.0f, 1.0f, Float.MIN_VALUE, Float.MAX_VALUE]",
     expected_data_type: "FixedArray<double>",
     expected_test_data: "[0.0 as double, 1.0 as double, Float.MIN_VALUE.toDouble(), Float.MAX_VALUE.toDouble()]",
->>>>>>> a77d6327
     verify_test_result_function: compareFloatPointValue
   }
 - {
-    method_name: toByte,
+    method_name: byteValue,
     object_type: Float,
     init_object_data_type: "FixedArray<float>",
     init_object_type: float,
@@ -124,19 +118,13 @@
     param_types: {},
     param_list: {},
     method_return_type: byte,
-<<<<<<< HEAD
-    init_object_data: "[0.0 as float, 1.0 as float, Byte.MIN_VALUE as byte, Byte.MAX_VALUE as byte]",
-    expected_data_type: "FixedArray<byte>",
-    expected_test_data: "[0 as byte, 1 as byte, Byte.MIN_VALUE as byte, Byte.MAX_VALUE as byte]",
-=======
     init_object_data: "[0.0f, 1.0f, Byte.MIN_VALUE.toByte(), Byte.MAX_VALUE.toByte()]",
     expected_data_type: "FixedArray<byte>",
     expected_test_data: "[0 as byte, 1 as byte, Byte.MIN_VALUE.toByte(), Byte.MAX_VALUE.toByte()]",
->>>>>>> a77d6327
-    verify_test_result_function: comparePrimitiveValue
-  }
-- {
-    method_name: toShort,
+    verify_test_result_function: comparePrimitiveValue
+  }
+- {
+    method_name: shortValue,
     object_type: Float,
     init_object_data_type: "FixedArray<float>",
     init_object_type: float,
@@ -144,19 +132,13 @@
     param_types: {},
     param_list: {},
     method_return_type: short,
-<<<<<<< HEAD
-    init_object_data: "[0.0 as float, 1.0 as byte, Short.MIN_VALUE as short, Short.MAX_VALUE as short]",
-    expected_data_type: "FixedArray<short>",
-    expected_test_data: "[0 as short, 1 as short, Short.MIN_VALUE as short, Short.MAX_VALUE as short]",
-=======
     init_object_data: "[0.0f, 1 as byte, Short.MIN_VALUE.toShort(), Short.MAX_VALUE.toShort()]",
     expected_data_type: "FixedArray<short>",
     expected_test_data: "[0 as short, 1 as short, Short.MIN_VALUE.toShort(), Short.MAX_VALUE.toShort()]",
->>>>>>> a77d6327
-    verify_test_result_function: comparePrimitiveValue
-  }
-- {
-    method_name: toInt,
+    verify_test_result_function: comparePrimitiveValue
+  }
+- {
+    method_name: intValue,
     object_type: Float,
     init_object_data_type: "FixedArray<float>",
     init_object_type: float,
@@ -164,19 +146,13 @@
     param_types: {},
     param_list: {},
     method_return_type: int,
-<<<<<<< HEAD
-    init_object_data: "[0.0 as float, 1.0 as float, Int.MIN_VALUE as float, Int.MAX_VALUE as float]",
-    expected_data_type: "FixedArray<int>",
-    expected_test_data: "[0 as int, 1 as int, Int.MIN_VALUE as int, Int.MAX_VALUE as int]",
-=======
     init_object_data: "[0.0f, 1.0f, Int.MIN_VALUE.toFloat(), Int.MAX_VALUE.toFloat()]",
     expected_data_type: "FixedArray<int>",
     expected_test_data: "[0 as int, 1 as int, Int.MIN_VALUE.toInt(), Int.MAX_VALUE.toInt()]",
->>>>>>> a77d6327
-    verify_test_result_function: comparePrimitiveValue
-  }
-- {
-    method_name: toLong,
+    verify_test_result_function: comparePrimitiveValue
+  }
+- {
+    method_name: longValue,
     object_type: Float,
     init_object_data_type: "FixedArray<float>",
     init_object_type: float,
@@ -184,19 +160,13 @@
     param_init_data_types: {},
     param_types: {},
     param_list: {},
-<<<<<<< HEAD
-    init_object_data: "[0.0 as float, 1.0 as float, Long.MIN_VALUE as float, Long.MAX_VALUE as float]",
-    expected_data_type: "FixedArray<long>",
-    expected_test_data: "[0 as long, 1 as long, Long.MIN_VALUE as long, Long.MAX_VALUE as long]",
-=======
     init_object_data: "[0.0f, 1.0f, Long.MIN_VALUE.toFloat(), Long.MAX_VALUE.toFloat()]",
     expected_data_type: "FixedArray<long>",
     expected_test_data: "[0 as long, 1 as long, Long.MIN_VALUE.toLong(), Long.MAX_VALUE.toLong()]",
->>>>>>> a77d6327
-    verify_test_result_function: comparePrimitiveValue
-  }
-- {
-    method_name: toFloat,
+    verify_test_result_function: comparePrimitiveValue
+  }
+- {
+    method_name: floatValue,
     object_type: Float,
     init_object_data_type: "FixedArray<float>",
     init_object_type: float,
@@ -204,19 +174,13 @@
     param_types: {},
     param_list: {},
     method_return_type: float,
-<<<<<<< HEAD
-    init_object_data: "[0 as byte, 1 as byte, Float.MIN_VALUE as byte, Float.MAX_VALUE as byte]",
-    expected_data_type: "FixedArray<float>",
-    expected_test_data: "[0 as float, 1 as float, Float.MIN_VALUE as byte, Float.MAX_VALUE as byte]",
-=======
     init_object_data: "[0 as byte, 1 as byte, Float.MIN_VALUE.toByte(), Float.MAX_VALUE.toByte()]",
     expected_data_type: "FixedArray<float>",
     expected_test_data: "[0f, 1f, Float.MIN_VALUE.toByte(), Float.MAX_VALUE.toByte()]",
->>>>>>> a77d6327
     verify_test_result_function: compareFloatPointValue
   }
 - {
-    method_name: toDouble,
+    method_name: doubleValue,
     object_type: Float,
     init_object_data_type: "FixedArray<float>",
     init_object_type: float,
@@ -224,15 +188,9 @@
     param_types: {},
     param_list: {},
     method_return_type: double,
-<<<<<<< HEAD
-    init_object_data: "[0.0 as float, 1.0 as float, Float.MIN_VALUE as float, Float.MAX_VALUE as float]",
-    expected_data_type: "FixedArray<double>",
-    expected_test_data: "[0.0 as double, 1.0 as double, Float.MIN_VALUE as double, Float.MAX_VALUE as double]",
-=======
     init_object_data: "[0.0f, 1.0f, Float.MIN_VALUE, Float.MAX_VALUE]",
     expected_data_type: "FixedArray<double>",
     expected_test_data: "[0.0 as double, 1.0 as double, Float.MIN_VALUE.toDouble(), Float.MAX_VALUE.toDouble()]",
->>>>>>> a77d6327
     verify_test_result_function: compareFloatPointValue
   }
 - {
@@ -244,42 +202,17 @@
     param_types: {},
     param_list: {},
     method_return_type: String,
-<<<<<<< HEAD
-    init_object_data: "[0.0 as float, 1.0 as float, Float.MIN_VALUE as float, Float.MAX_VALUE as float]",
-    expected_data_type: "FixedArray<String>",
-    expected_test_data: '["0", "1", "1e-45", "3.4028235e+38"]',
-    verify_test_result_function: compareStringTrivial
-  }
-- {
-    method_name: $_hashCode,
-    object_type: Float,
-    init_object_data_type: "FixedArray<float>",
-    init_object_type: float,
-    param_init_data_types: {},
-    param_types: {},
-    param_list: {},
-    method_return_type: int,
-    init_object_data: "[0 as float, 1 as float, Int.MIN_VALUE as float, Int.MAX_VALUE as float]",
-    expected_data_type: "FixedArray<int>",
-    expected_test_data: '[0 as int, 1 as int, Int.MIN_VALUE as int, Int.MAX_VALUE as int]',
-    verify_test_result_function: comparePrimitiveValue
-=======
     init_object_data: "[0.0f, 1.0f, Float.MIN_VALUE, Float.MAX_VALUE]",
     expected_data_type: "FixedArray<String>",
     expected_test_data: '["0", "1", "1e-45", "3.4028235e+38"]',
     verify_test_result_function: compareStringTrivial
->>>>>>> a77d6327
   }
 - {
     method_name: add,
     object_type: Float,
     init_object_data_type: "FixedArray<float>",
     init_object_type: float,
-<<<<<<< HEAD
-    init_object_data: "[0 as float, 1 as float, (-1) as float]",
-=======
     init_object_data: "[0f, 1f, -1f]",
->>>>>>> a77d6327
     param_init_data_types: {"param1": "FixedArray<float>"},
     param_types: {"param1": Float},
     param_list: {"param1": "[0f, 1f, -1f]"},
@@ -288,11 +221,7 @@
     expected_data_item_type: float,
     expected_data_type: "FixedArray<float>",
 
-<<<<<<< HEAD
-    expected_test_data: "[0 as float, 2 as float, (-2) as float]",
-=======
     expected_test_data: "[0f, 2f, -2f]",
->>>>>>> a77d6327
     verify_test_result_function: compareWrapperObjectValue,
   }
 - {
@@ -300,11 +229,7 @@
     object_type: Float,
     init_object_data_type: "FixedArray<float>",
     init_object_type: float,
-<<<<<<< HEAD
-    init_object_data: "[0 as float, 1 as float, (-1) as float]",
-=======
     init_object_data: "[0f, 1f, -1f]",
->>>>>>> a77d6327
     param_init_data_types: {"param1": "FixedArray<float>"},
     param_types: {"param1": Float},
     param_list: {"param1": "[0f, 1f, -1f]"},
@@ -313,11 +238,7 @@
     expected_data_item_type: float,
     expected_data_type: "FixedArray<float>",
 
-<<<<<<< HEAD
-    expected_test_data: "[0 as float, 0 as float, 0 as float]",
-=======
     expected_test_data: "[0f, 0f, 0f]",
->>>>>>> a77d6327
     verify_test_result_function: compareWrapperObjectValue,
   }
 - {
@@ -325,11 +246,7 @@
     object_type: Float,
     init_object_data_type: "FixedArray<float>",
     init_object_type: float,
-<<<<<<< HEAD
-    init_object_data: "[0 as float, 1 as float, (-1) as float, 1 as float]",
-=======
     init_object_data: "[0f, 1f, -1f, 1f]",
->>>>>>> a77d6327
     param_init_data_types: {"param1": "FixedArray<float>"},
     param_types: {"param1": Float},
     param_list: {"param1": "[0f, 1f, -1f, -1f]"},
@@ -338,11 +255,7 @@
     expected_data_item_type: float,
     expected_data_type: "FixedArray<float>",
 
-<<<<<<< HEAD
-    expected_test_data: "[0 as float, 1 as float, 1 as float, (-1) as float]",
-=======
     expected_test_data: "[0f, 1f, 1f, -1f]",
->>>>>>> a77d6327
     verify_test_result_function: compareWrapperObjectValue,
   }
 - {
@@ -350,11 +263,7 @@
     object_type: Float,
     init_object_data_type: "FixedArray<float>",
     init_object_type: float,
-<<<<<<< HEAD
-    init_object_data: "[0 as float, 1 as float, (-1) as float, 1 as float]",
-=======
     init_object_data: "[0f, 1f, -1f, 1f]",
->>>>>>> a77d6327
     param_init_data_types: {"param1": "FixedArray<float>"},
     param_types: {"param1": Float},
     param_list: {"param1": "[1f, 1f, -1f, -1f]"},
@@ -362,11 +271,7 @@
     method_return_type: Float,
     expected_data_item_type: float,
     expected_data_type: "FixedArray<float>",
-<<<<<<< HEAD
-    expected_test_data: "[0 as float, 1 as float, 1 as float, (-1) as float]",
-=======
     expected_test_data: "[0f, 1f, 1f, -1]",
->>>>>>> a77d6327
     verify_test_result_function: compareWrapperObjectValue,
   }
 - {
@@ -376,11 +281,7 @@
     init_object_type: float,
     init_object_data: "[126f, -128f, 126f, -128f, 126f, -128f, 126f, -128f, 126f, -128f]",
 
-<<<<<<< HEAD
-    param_list: {"param1" : "[125 as float, 125 as float, 126 as float, 126 as float, 127 as float, 127 as float, (-127) as float, (-127) as float, (-128) as float, (-128) as float]"},
-=======
     param_list: {"param1" : "[125f, 125f, 126f, 126f, 127f, 127f, -127f, -127f, -128f, -128f]"},
->>>>>>> a77d6327
     param_init_data_types: {"param1": "FixedArray<float>"} ,
     param_types: {"param1": Float},
     param_nature: {"param1": object},
@@ -401,11 +302,7 @@
     init_object_type: float,
     init_object_data: "[126f, -128f, 126f, -128f, 126f, -128f, 126f, -128f, 126f, -128f]",
 
-<<<<<<< HEAD
-    param_list: {"param1" : "[125 as float, 125 as float, 126 as float, 126 as float, 127 as float, 127 as float, (-127) as float, (-127) as float, (-128) as float, (-128) as float]"},
-=======
     param_list: {"param1" : "[125f, 125f, 126f, 126f, 127f, 127f, -127f, -127f, -128f, -128f]"},
->>>>>>> a77d6327
     param_init_data_types: {"param1": "FixedArray<float>"} ,
     param_types: {"param1": Float},
     param_nature: {"param1": object},
@@ -426,11 +323,7 @@
     init_object_type: float,
     init_object_data: "[126f, -128f, 126f, -128f, 126f, -128f, 126f, -128f, 126f, -128f]",
 
-<<<<<<< HEAD
-    param_list: {"param1" : "[125 as float, 125 as float, 126 as float, 126 as float, 127 as float, 127 as float, (-127) as float, (-127) as float, (-128) as float, (-128) as float]"},
-=======
     param_list: {"param1" : "[125f, 125f, 126f, 126f, 127f, 127f, -127f, -127f, -128f, -128f]"},
->>>>>>> a77d6327
     param_init_data_types: {"param1": "FixedArray<float>"} ,
     param_types: {"param1": Float},
     param_nature: {"param1": object},
@@ -451,11 +344,7 @@
     init_object_type: float,
     init_object_data: "[126f, -128f, 126f, -128f, 126f, -128f, 126f, -128f, 126f, -128f]",
 
-<<<<<<< HEAD
-    param_list: {"param1" : "[125 as float, 125 as float, 126 as float, 126 as float, 127 as float, 127 as float, (-127) as float, (-127) as float, (-128) as float, (-128) as float]"},
-=======
     param_list: {"param1" : "[125f, 125f, 126f, 126f, 127f, 127f, -127f, -127f, -128f, -128f]"},
->>>>>>> a77d6327
     param_init_data_types: {"param1": "FixedArray<float>"} ,
     param_types: {"param1": Float},
     param_nature: {"param1": object},
@@ -476,11 +365,7 @@
     init_object_type: float,
     init_object_data: "[126f, -128f, 126f, -128f, 126f, -128f, 126f, -128f, 126f, -128f]",
 
-<<<<<<< HEAD
-    param_list: {"param1" : "[125 as float, 125 as float, 126 as float, 126 as float, 127 as float, 127 as float, (-127) as float, (-127) as float, (-128) as float, (-128) as float]"},
-=======
     param_list: {"param1" : "[125f, 125f, 126f, 126f, 127f, 127f, -127f, -127f, -128f, -128f]"},
->>>>>>> a77d6327
     param_init_data_types: {"param1": "FixedArray<float>"} ,
     param_types: {"param1": Float},
     param_nature: {"param1": object},
@@ -501,11 +386,7 @@
     init_object_type: float,
     init_object_data: "[126f, -128f, 126f, -128f]",
 
-<<<<<<< HEAD
-    param_list: {"param1" : "[125 as float, (-128) as float, 127 as float, (-128) as float]"},
-=======
     param_list: {"param1" : "[125f, -128f, 127f, -128f]"},
->>>>>>> a77d6327
     param_init_data_types: {"param1": "FixedArray<float>"} ,
     param_types: {"param1": Float},
     param_nature: {"param1": object},
