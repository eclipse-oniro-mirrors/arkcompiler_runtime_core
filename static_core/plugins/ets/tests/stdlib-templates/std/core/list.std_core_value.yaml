--- conflicted
+++ resolved
@@ -151,11 +151,7 @@
   }
 - {
     name: "FixedArray<float>",
-<<<<<<< HEAD
-    init_values: {"[0.0 as float] as FixedArray<float>", "[0.0 as float, 1.0 as float, -1.0 as float, Float.MIN_VALUE as float, Float.MAX_VALUE as float] as FixedArray<float>"},
-=======
     init_values: {"[0.0f] as FixedArray<float>", "[0.0f, 1.0f, -1.0f, Float.MIN_VALUE, Float.MAX_VALUE] as FixedArray<float>"},
->>>>>>> a77d6327
     value_name: Array,
     primitive: false
   }
