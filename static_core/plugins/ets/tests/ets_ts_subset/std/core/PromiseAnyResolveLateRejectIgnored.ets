/*
 * Copyright (c) 2024-2025 Huawei Device Co., Ltd.
 * Licensed under the Apache License, Version 2.0 (the "License");
 * you may not use this file except in compliance with the License.
 * You may obtain a copy of the License at
 *
 * http://www.apache.org/licenses/LICENSE-2.0
 *
 * Unless required by applicable law or agreed to in writing, software
 * distributed under the License is distributed on an "AS IS" BASIS,
 * WITHOUT WARRANTIES OR CONDITIONS OF ANY KIND, either express or implied.
 * See the License for the specific language governing permissions and
 * limitations under the License.
 */
class Resolve implements PromiseLike<string> {
    then<U, E>(onFulfilled?: (value: string) => U | PromiseLike<U>, _?:
            (error: Error) => E | PromiseLike<E>): PromiseLike<U | E> {
        return Promise.resolve().then<U>((): U | PromiseLike<U> => {
            return onFulfilled!('abc');
        })
    }
}

class LateReject implements PromiseLike<string> {
    then<U, E>(onFulfilled?: (value: string) => U | PromiseLike<U>, onRejected?:
            (error: Error) => E | PromiseLike<E>): PromiseLike<U | E> {
        return Promise.resolve().then<U>((): U | PromiseLike<U> => {
            let v = onFulfilled!('def');
            onRejected!(new Error('xyz'));
            return v;
        });
    }
}

let thenable: PromiseLike<string>[] = [new Resolve(), new LateReject()];
<<<<<<< HEAD
Promise.any(thenable).then<void, void>((value: string): void => {
=======
Promise.any<string>(thenable).then<void, void>((value): void => {
>>>>>>> a77d6327
    if (value != 'abc') {
        console.log('Test failed. The promise should be resolve by the specified value.');
        return;
    }
    console.log('Test passed.');
<<<<<<< HEAD
}, (err: AggregateError): void => {
=======
}, (err): void => {
>>>>>>> a77d6327
    console.log('Test failed. The promise should not be rejected.');
});<|MERGE_RESOLUTION|>--- conflicted
+++ resolved
@@ -33,20 +33,12 @@
 }
 
 let thenable: PromiseLike<string>[] = [new Resolve(), new LateReject()];
-<<<<<<< HEAD
-Promise.any(thenable).then<void, void>((value: string): void => {
-=======
 Promise.any<string>(thenable).then<void, void>((value): void => {
->>>>>>> a77d6327
     if (value != 'abc') {
         console.log('Test failed. The promise should be resolve by the specified value.');
         return;
     }
     console.log('Test passed.');
-<<<<<<< HEAD
-}, (err: AggregateError): void => {
-=======
 }, (err): void => {
->>>>>>> a77d6327
     console.log('Test failed. The promise should not be rejected.');
 });