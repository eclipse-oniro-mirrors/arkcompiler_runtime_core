/*
 * Copyright (c) 2024-2025 Huawei Device Co., Ltd.
 * Licensed under the Apache License, Version 2.0 (the "License");
 * you may not use this file except in compliance with the License.
 * You may obtain a copy of the License at
 *
 * http://www.apache.org/licenses/LICENSE-2.0
 *
 * Unless required by applicable law or agreed to in writing, software
 * distributed under the License is distributed on an "AS IS" BASIS,
 * WITHOUT WARRANTIES OR CONDITIONS OF ANY KIND, either express or implied.
 * See the License for the specific language governing permissions and
 * limitations under the License.
 */
class Thenable implements PromiseLike<string> {
    constructor(error: Error) {
        this.error = error;
    }

    then<U, E>(_?: (value: string) => U | PromiseLike<U>, onRejected?:
            (error: Error) => E | PromiseLike<E>): PromiseLike<U | E> {
        throw this.error;
    }

    private error: Error;
};

let error = new Error();
let thenable = new Thenable(error);
<<<<<<< HEAD
Promise.race([thenable]).then<void, void>((value: string): void => {
=======
Promise.race([thenable]).then<void, void>((value): void => {
>>>>>>> a77d6327
    console.log('Test failed. The promise should not be resolved.');
}, (err: Error): void => {
    if (err != error) {
        console.log('Test failed. The promise should be rejected by the provided value.');
        return;
    }
    console.log('Test passed.');
});<|MERGE_RESOLUTION|>--- conflicted
+++ resolved
@@ -27,11 +27,7 @@
 
 let error = new Error();
 let thenable = new Thenable(error);
-<<<<<<< HEAD
-Promise.race([thenable]).then<void, void>((value: string): void => {
-=======
 Promise.race([thenable]).then<void, void>((value): void => {
->>>>>>> a77d6327
     console.log('Test failed. The promise should not be resolved.');
 }, (err: Error): void => {
     if (err != error) {
