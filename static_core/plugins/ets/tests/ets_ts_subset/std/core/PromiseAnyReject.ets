/*
 * Copyright (c) 2024-2025 Huawei Device Co., Ltd.
 * Licensed under the Apache License, Version 2.0 (the "License");
 * you may not use this file except in compliance with the License.
 * You may obtain a copy of the License at
 *
 * http://www.apache.org/licenses/LICENSE-2.0
 *
 * Unless required by applicable law or agreed to in writing, software
 * distributed under the License is distributed on an "AS IS" BASIS,
 * WITHOUT WARRANTIES OR CONDITIONS OF ANY KIND, either express or implied.
 * See the License for the specific language governing permissions and
 * limitations under the License.
 */

let error = new Error();
<<<<<<< HEAD
Promise.any<Error>([Promise.reject<Error>(error)]).then<void, void>((err: Error): void => {
    console.log('Test failed. The promise should not be resolved.');
}, (err: AggregateError): void => {
    if (err.errors.length != 1) {
        console.log('Test failed. Expected errors count 1 but got ' + err.errors.length + '.');
        return;
    }
    if (err.errors[0] != error) {
=======
Promise.any<Error>([Promise.reject<Error>(error)]).then<void, void>((err): void => {
    console.log('Test failed. The promise should not be resolved.');
}, (err): void => {
    if ((err as AggregateError).errors.length != 1) {
        console.log('Test failed. Expected errors count 1 but got ' + (err as AggregateError).errors.length + '.');
        return;
    }
    if ((err as AggregateError).errors[0] != error) {
>>>>>>> a77d6327
        console.log('Test failed. The error should contain the specified value.');
        return;
    }
    console.log('Test passed.');
});<|MERGE_RESOLUTION|>--- conflicted
+++ resolved
@@ -14,16 +14,6 @@
  */
 
 let error = new Error();
-<<<<<<< HEAD
-Promise.any<Error>([Promise.reject<Error>(error)]).then<void, void>((err: Error): void => {
-    console.log('Test failed. The promise should not be resolved.');
-}, (err: AggregateError): void => {
-    if (err.errors.length != 1) {
-        console.log('Test failed. Expected errors count 1 but got ' + err.errors.length + '.');
-        return;
-    }
-    if (err.errors[0] != error) {
-=======
 Promise.any<Error>([Promise.reject<Error>(error)]).then<void, void>((err): void => {
     console.log('Test failed. The promise should not be resolved.');
 }, (err): void => {
@@ -32,7 +22,6 @@
         return;
     }
     if ((err as AggregateError).errors[0] != error) {
->>>>>>> a77d6327
         console.log('Test failed. The error should contain the specified value.');
         return;
     }
