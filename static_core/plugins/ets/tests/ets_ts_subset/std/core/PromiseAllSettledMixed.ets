/*
 * Copyright (c) 2024-2025 Huawei Device Co., Ltd.
 * Licensed under the Apache License, Version 2.0 (the "License");
 * you may not use this file except in compliance with the License.
 * You may obtain a copy of the License at
 *
 * http://www.apache.org/licenses/LICENSE-2.0
 *
 * Unless required by applicable law or agreed to in writing, software
 * distributed under the License is distributed on an "AS IS" BASIS,
 * WITHOUT WARRANTIES OR CONDITIONS OF ANY KIND, either express or implied.
 * See the License for the specific language governing permissions and
 * limitations under the License.
 */

let r1 = Promise.reject<string>(new Error('rejected 0'))
let f1 = Promise.resolve<string>('fulfilled 1');
let r2 = Promise.reject<string>(new Error('rejected 2'));
let f2 = Promise.resolve<string>('fulfilled 3');
let r3 = Promise.reject<string>(new Error('rejected 4'));
let f3 = Promise.resolve<string>('fulfilled 5');
<<<<<<< HEAD
Promise.allSettled([r1, f1, r2, f2, r3, f3]).then<void, void>((values: PromiseSettledResult<string>[]): void => {
=======
Promise.allSettled<string>([r1, f1, r2, f2, r3, f3]).then<void, void>((values): void => {
>>>>>>> a77d6327
    if (values.length != 6) {
        console.log('Test failed. Expected a string array of length 6 but got length ' + values.length + '.');
        return;
    }
    if (values[0].status != 'rejected' || values[2].status != 'rejected' || values[4].status != 'rejected') {
        console.log('Test failed. Expected elements 0, 2, 4 have status \'rejected\'.');
        return;
    }
    if (values[1].status != 'fulfilled' || values[3].status != 'fulfilled' || values[5].status != 'fulfilled') {
        console.log('Test failed. Expected elements 1, 3, 5 have status \'fulfilled\'.');
        return;
    }
    if ((values[0] as PromiseRejectedResult).reason.message != 'rejected 0') {
        console.log('Test failed. Unexpected value of the element 0.');
        return;
    }
    if ((values[1] as PromiseFulfilledResult<string>).value != 'fulfilled 1') {
        console.log('Test failed. Unexpected value of the element 1.');
        return;
    }
    if ((values[2] as PromiseRejectedResult).reason.message != 'rejected 2') {
        console.log('Test failed. Unexpected value of the element 2.');
        return;
    }
    if ((values[3] as PromiseFulfilledResult<string>).value != 'fulfilled 3') {
        console.log('Test failed. Unexpected value of the element 3.');
        return;
    }
    if ((values[4] as PromiseRejectedResult).reason.message != 'rejected 4') {
        console.log('Test failed. Unexpected value of the element 4.');
        return;
    }
    if ((values[5] as PromiseFulfilledResult<string>).value != 'fulfilled 5') {
        console.log('Test failed. Unexpected value of the element 5.');
        return;
    }
    console.log('Test passed.');
}, (error: Error): void => {
    console.log('Test failed. The promise should not be rejected.');
}).catch((e: Error): void => {
    console.log('Test failed: ' + e);
});<|MERGE_RESOLUTION|>--- conflicted
+++ resolved
@@ -19,11 +19,7 @@
 let f2 = Promise.resolve<string>('fulfilled 3');
 let r3 = Promise.reject<string>(new Error('rejected 4'));
 let f3 = Promise.resolve<string>('fulfilled 5');
-<<<<<<< HEAD
-Promise.allSettled([r1, f1, r2, f2, r3, f3]).then<void, void>((values: PromiseSettledResult<string>[]): void => {
-=======
 Promise.allSettled<string>([r1, f1, r2, f2, r3, f3]).then<void, void>((values): void => {
->>>>>>> a77d6327
     if (values.length != 6) {
         console.log('Test failed. Expected a string array of length 6 but got length ' + values.length + '.');
         return;
