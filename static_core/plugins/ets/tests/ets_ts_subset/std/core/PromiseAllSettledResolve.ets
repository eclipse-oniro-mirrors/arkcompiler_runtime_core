--- conflicted
+++ resolved
@@ -16,11 +16,7 @@
 let p1 = Promise.resolve<string>('abc');
 let p2 = Promise.resolve<string>('def');
 let p3 = Promise.resolve<string>('xyz');
-<<<<<<< HEAD
-Promise.allSettled([p1, p2, p3]).then<void, void>((values: PromiseSettledResult<string>[]): void => {
-=======
 Promise.allSettled<string>([p1, p2, p3]).then<void, void>((values): void => {
->>>>>>> a77d6327
     if (values.length != 3) {
         console.log('Test failed. Expected a string array of length 3 but got length ' + values.length + '.');
         return;
