/*
 * Copyright (c) 2024-2025 Huawei Device Co., Ltd.
 * Licensed under the Apache License, Version 2.0 (the "License");
 * you may not use this file except in compliance with the License.
 * You may obtain a copy of the License at
 *
 * http://www.apache.org/licenses/LICENSE-2.0
 *
 * Unless required by applicable law or agreed to in writing, software
 * distributed under the License is distributed on an "AS IS" BASIS,
 * WITHOUT WARRANTIES OR CONDITIONS OF ANY KIND, either express or implied.
 * See the License for the specific language governing permissions and
 * limitations under the License.
 */

let error = new Error();

class Thenable implements PromiseLike<Error> {
    then<U, E>(_?: (value: Error) => U | PromiseLike<U>, onRejected?:
            (error: Error) => E | PromiseLike<E>): PromiseLike<U | E> {
        return Promise.resolve<E>(onRejected!(error));
    }
}

<<<<<<< HEAD
Promise.any([new Thenable()]).then<void, void>((value: Error): void => {
    console.log('Test failed. The promise should not be resolved.');
}, (err: AggregateError): void => {
    if (err.errors.length != 1) {
        console.log('Test failed. Expected errors count 1 but got ' + err.errors.length + '.');
        return;
    }
    if (err.errors[0] != error) {
=======
Promise.any<Error>([new Thenable()]).then<void, void>((value): void => {
    console.log('Test failed. The promise should not be resolved.');
}, (err): void => {
    if ((err as AggregateError).errors.length != 1) {
        console.log('Test failed. Expected errors count 1 but got ' + (err as AggregateError).errors.length + '.');
        return;
    }
    if ((err as AggregateError).errors[0] != error) {
>>>>>>> a77d6327
        console.log('Test failed. The promise should be rejected by the specified value.');
        return;
    }
    console.log('Test passed.');
});<|MERGE_RESOLUTION|>--- conflicted
+++ resolved
@@ -22,16 +22,6 @@
     }
 }
 
-<<<<<<< HEAD
-Promise.any([new Thenable()]).then<void, void>((value: Error): void => {
-    console.log('Test failed. The promise should not be resolved.');
-}, (err: AggregateError): void => {
-    if (err.errors.length != 1) {
-        console.log('Test failed. Expected errors count 1 but got ' + err.errors.length + '.');
-        return;
-    }
-    if (err.errors[0] != error) {
-=======
 Promise.any<Error>([new Thenable()]).then<void, void>((value): void => {
     console.log('Test failed. The promise should not be resolved.');
 }, (err): void => {
@@ -40,7 +30,6 @@
         return;
     }
     if ((err as AggregateError).errors[0] != error) {
->>>>>>> a77d6327
         console.log('Test failed. The promise should be rejected by the specified value.');
         return;
     }
