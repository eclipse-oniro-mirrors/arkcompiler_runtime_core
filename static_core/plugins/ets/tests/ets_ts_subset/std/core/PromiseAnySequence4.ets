/*
 * Copyright (c) 2024-2025 Huawei Device Co., Ltd.
 * Licensed under the Apache License, Version 2.0 (the "License");
 * you may not use this file except in compliance with the License.
 * You may obtain a copy of the License at
 *
 * http://www.apache.org/licenses/LICENSE-2.0
 *
 * Unless required by applicable law or agreed to in writing, software
 * distributed under the License is distributed on an "AS IS" BASIS,
 * WITHOUT WARRANTIES OR CONDITIONS OF ANY KIND, either express or implied.
 * See the License for the specific language governing permissions and
 * limitations under the License.
 */

function checkSequence(actual: Array<number>, expectedLength: number): void {
    if (actual.length != expectedLength) {
        console.log('Test failed. Expected sequence length ' + expectedLength + ', but got ' + actual.length);
        throw new Error('Test failed');
    }
    for (let i = 0; i < expectedLength; ++i) {
        if (actual[i] != i + 1) {
            console.log('Test failed. Expected element at ' + i + ' to be ' + i + ', but got ' + actual[i]);
            throw new Error('Test failed');
        }
    }
}

let sequence = new Array<number>();
let p1Err = new Error('abc');
let p2Err = new Error('def');
let p1 = Promise.reject<Error>(p1Err);
let p2 = Promise.reject<Error>(p2Err);

sequence.push(1);

p1.catch<void>((): void => {
    sequence.push(3);
    checkSequence(sequence, 3);
});

Promise.any<Error>([p1, p2]).then<number>((): number => {
    sequence.push(5);
    checkSequence(sequence, 5);
    return 0;
<<<<<<< HEAD
}).then<void, void>((value: number): void => {}, (err: AggregateError): void => {
    if (err.errors.length != 2) {
        console.log('Test failed. Expected number of errors 2, but got ' + err.errors.length);
        throw new Error('Test failed');
    }
    if (err.errors[0] != p1Err) {
        console.log('Test failed. Expected the first error is \'abc\', but got ' + err.errors[0]);
        throw new Error('Test failed');
    }
    if (err.errors[1] != p2Err) {
        console.log('Test failed. Expected the first error is \'def\', but got ' + err.errors[1]);
=======
}).then<void, void>((value): void => {}, (err): void => {
    if ((err as AggregateError).errors.length != 2) {
        console.log('Test failed. Expected number of errors 2, but got ' + (err as AggregateError).errors.length);
        throw new Error('Test failed');
    }
    if ((err as AggregateError).errors[0] != p1Err) {
        console.log('Test failed. Expected the first error is \'abc\', but got ' + (err as AggregateError).errors[0]);
        throw new Error('Test failed');
    }
    if ((err as AggregateError).errors[1] != p2Err) {
        console.log('Test failed. Expected the first error is \'def\', but got ' + (err as AggregateError).errors[1]);
>>>>>>> a77d6327
        throw new Error('Test failed');
    }
    console.log('Test passed.');
});

p2.catch<void>((): void => {
    sequence.push(4);
    checkSequence(sequence, 4);
});

sequence.push(2);<|MERGE_RESOLUTION|>--- conflicted
+++ resolved
@@ -43,19 +43,6 @@
     sequence.push(5);
     checkSequence(sequence, 5);
     return 0;
-<<<<<<< HEAD
-}).then<void, void>((value: number): void => {}, (err: AggregateError): void => {
-    if (err.errors.length != 2) {
-        console.log('Test failed. Expected number of errors 2, but got ' + err.errors.length);
-        throw new Error('Test failed');
-    }
-    if (err.errors[0] != p1Err) {
-        console.log('Test failed. Expected the first error is \'abc\', but got ' + err.errors[0]);
-        throw new Error('Test failed');
-    }
-    if (err.errors[1] != p2Err) {
-        console.log('Test failed. Expected the first error is \'def\', but got ' + err.errors[1]);
-=======
 }).then<void, void>((value): void => {}, (err): void => {
     if ((err as AggregateError).errors.length != 2) {
         console.log('Test failed. Expected number of errors 2, but got ' + (err as AggregateError).errors.length);
@@ -67,7 +54,6 @@
     }
     if ((err as AggregateError).errors[1] != p2Err) {
         console.log('Test failed. Expected the first error is \'def\', but got ' + (err as AggregateError).errors[1]);
->>>>>>> a77d6327
         throw new Error('Test failed');
     }
     console.log('Test passed.');
