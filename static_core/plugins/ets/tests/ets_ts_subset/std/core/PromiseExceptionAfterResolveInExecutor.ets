/*
 * Copyright (c) 2024-2025 Huawei Device Co., Ltd.
 * Licensed under the Apache License, Version 2.0 (the "License");
 * you may not use this file except in compliance with the License.
 * You may obtain a copy of the License at
 *
 * http://www.apache.org/licenses/LICENSE-2.0
 *
 * Unless required by applicable law or agreed to in writing, software
 * distributed under the License is distributed on an "AS IS" BASIS,
 * WITHOUT WARRANTIES OR CONDITIONS OF ANY KIND, either express or implied.
 * See the License for the specific language governing permissions and
 * limitations under the License.
 */

class Thenable implements PromiseLike<string> {
    then<U, E>(onFulfilled?: (value: string) => U | PromiseLike<U>, onRejected?:
            (error: Error) => E | PromiseLike<E>): PromiseLike<U | E> {
        return Promise.resolve(onFulfilled!('abc'));
    }
};

function executor(resolve: (value: string | PromiseLike<string>) => void): void {
  resolve(new Thenable());
<<<<<<< HEAD
  throw new Error('ignored exception');
=======
  throw new Error('ignored error');
>>>>>>> a77d6327
}

new Promise<string>(executor).then<void, void>((value: string): void => {
    if (value != 'abc') {
        console.log('Test failed. Expected value \'abc\' but got ' + value + '.');
        return;
    }
    console.log('Test passed.');
}, (error: Error): void => {
    console.log('Test failed. The promise should not be rejected.');
});<|MERGE_RESOLUTION|>--- conflicted
+++ resolved
@@ -22,11 +22,7 @@
 
 function executor(resolve: (value: string | PromiseLike<string>) => void): void {
   resolve(new Thenable());
-<<<<<<< HEAD
-  throw new Error('ignored exception');
-=======
   throw new Error('ignored error');
->>>>>>> a77d6327
 }
 
 new Promise<string>(executor).then<void, void>((value: string): void => {
