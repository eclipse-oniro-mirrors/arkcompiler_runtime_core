/*
 * Copyright (c) 2024-2025 Huawei Device Co., Ltd.
 * Licensed under the Apache License, Version 2.0 (the "License");
 * you may not use this file except in compliance with the License.
 * You may obtain a copy of the License at
 *
 * http://www.apache.org/licenses/LICENSE-2.0
 *
 * Unless required by applicable law or agreed to in writing, software
 * distributed under the License is distributed on an "AS IS" BASIS,
 * WITHOUT WARRANTIES OR CONDITIONS OF ANY KIND, either express or implied.
 * See the License for the specific language governing permissions and
 * limitations under the License.
 */
class Fulfill implements PromiseLike<string> {
    then<U, E>(onFulfill?: (value: string) => U | PromiseLike<U>, _?:
            (error: Error) => E | PromiseLike<E>): PromiseLike<U | E> {
        return Promise.resolve().then<U>((): U | PromiseLike<U> => {
            return onFulfill!('abc');
        });
    }
}

class Reject implements PromiseLike<string> {
    then<U, E>(onFulfilled?: (value: string) => U | PromiseLike<U>, onRejected?:
            (error: Error) => E | PromiseLike<E>): PromiseLike<U | E> {
        return Promise.resolve().then<E>((): E | PromiseLike<E> => {
            onFulfilled!('def');
            return onRejected!(new Error('xyz'));
        });
    }
}

let fulfill = new Fulfill();
let reject = new Reject();
let thenable: PromiseLike<string>[] = [new Fulfill(), new Reject()];
<<<<<<< HEAD
Promise.any(thenable).then<void, void>((value: string): void => {
=======
Promise.any<string>(thenable).then<void, void>((value): void => {
>>>>>>> a77d6327
    if (value != 'abc') {
        console.log('Test failed. The promise should be resolved by the specified value.');
        return;
    }
    console.log('Test passed.');
}, (error: Error): void => {
    console.log('Test failed. The promise should not be rejected.');
});<|MERGE_RESOLUTION|>--- conflicted
+++ resolved
@@ -34,11 +34,7 @@
 let fulfill = new Fulfill();
 let reject = new Reject();
 let thenable: PromiseLike<string>[] = [new Fulfill(), new Reject()];
-<<<<<<< HEAD
-Promise.any(thenable).then<void, void>((value: string): void => {
-=======
 Promise.any<string>(thenable).then<void, void>((value): void => {
->>>>>>> a77d6327
     if (value != 'abc') {
         console.log('Test failed. The promise should be resolved by the specified value.');
         return;
