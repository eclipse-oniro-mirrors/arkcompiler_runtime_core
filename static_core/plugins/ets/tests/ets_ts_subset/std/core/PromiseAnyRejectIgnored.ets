/*
 * Copyright (c) 2024-2025 Huawei Device Co., Ltd.
 * Licensed under the Apache License, Version 2.0 (the "License");
 * you may not use this file except in compliance with the License.
 * You may obtain a copy of the License at
 *
 * http://www.apache.org/licenses/LICENSE-2.0
 *
 * Unless required by applicable law or agreed to in writing, software
 * distributed under the License is distributed on an "AS IS" BASIS,
 * WITHOUT WARRANTIES OR CONDITIONS OF ANY KIND, either express or implied.
 * See the License for the specific language governing permissions and
 * limitations under the License.
 */
class Fulfill implements PromiseLike<string> {
    then<U, E>(onFulfilled?: (value: string) => U | PromiseLike<U>, _?:
            (error: Error) => E | PromiseLike<E>): PromiseLike<U | E> {
        return new Promise<U>((resolve: (value: U | PromiseLike<U>) => void) => {
            resolve(onFulfilled!('abc'));
        });
    }
}

class Reject implements PromiseLike<string> {
    then<U, E>(onFulfilled?: (value: string) => U | PromiseLike<U>, onRejected?:
            (error: Error) => E | PromiseLike<E>): PromiseLike<U | E> {
        return new Promise<U>((resolve: (value: U | PromiseLike<U>) => void) => {
            let v = onFulfilled!('def');
            onRejected!(new Error('xyz'));
            resolve(v);
        });
    }
}

let thenable: PromiseLike<string>[] = [new Fulfill(), new Reject()];
<<<<<<< HEAD
Promise.any(thenable).then<void, void>((value: string): void => {
=======
Promise.any<string>(thenable).then<void, void>((value): void => {
>>>>>>> a77d6327
    if (value != 'abc') {
        console.log('Test failed. The promise should be resolved by the specified value.');
        return;
    }
    console.log('Test passed.');
}, (error: Error): void => {
    console.log('Test failed. The promise should not be rejected.');
});<|MERGE_RESOLUTION|>--- conflicted
+++ resolved
@@ -33,11 +33,7 @@
 }
 
 let thenable: PromiseLike<string>[] = [new Fulfill(), new Reject()];
-<<<<<<< HEAD
-Promise.any(thenable).then<void, void>((value: string): void => {
-=======
 Promise.any<string>(thenable).then<void, void>((value): void => {
->>>>>>> a77d6327
     if (value != 'abc') {
         console.log('Test failed. The promise should be resolved by the specified value.');
         return;
