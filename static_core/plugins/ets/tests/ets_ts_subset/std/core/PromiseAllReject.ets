--- conflicted
+++ resolved
@@ -27,11 +27,7 @@
 
 let error = new Error('abc');
 let thenable = new Thenable(error);
-<<<<<<< HEAD
-Promise.all([thenable]).then<void, void>((value: Array<string>): void => {
-=======
 Promise.all([thenable]).then<void, void>((value): void => {
->>>>>>> a77d6327
     console.log('Test failed. The promise should not be resolved.');
 }, (e: Error): void => {
     if (error !== e) {
