--- conflicted
+++ resolved
@@ -178,19 +178,13 @@
     ASSERT_EQ(env_->Reference_Equals(undefinedRef1, undefinedRef2, &isEquals), ANI_OK);
     ASSERT_EQ(isEquals, ANI_TRUE);
 
-<<<<<<< HEAD
-    auto ref = CallEtsFunction<ani_ref>("reference_equals_test", "GetNull");
-=======
     auto ref = CallEtsFunction<ani_ref>(MODULE_NAME, "GetNull");
->>>>>>> a77d6327
     ASSERT_EQ(env_->Reference_Equals(ref, undefinedRef2, &isEquals), ANI_OK);
     ASSERT_EQ(isEquals, ANI_TRUE);
 
     ASSERT_EQ(env_->Reference_Equals(undefinedRef1, ref, &isEquals), ANI_OK);
     ASSERT_EQ(isEquals, ANI_TRUE);
 }
-<<<<<<< HEAD
-=======
 
 static void AreReferencesEqualHelper(ani_env *env, ani_ref lhs, ani_ref rhs, ani_boolean *result)
 {
@@ -222,7 +216,6 @@
     ASSERT_EQ(isCorrect, ANI_TRUE);
 }
 
->>>>>>> a77d6327
 }  // namespace ark::ets::ani::testing
 
 // NOLINTEND(cppcoreguidelines-pro-type-vararg)