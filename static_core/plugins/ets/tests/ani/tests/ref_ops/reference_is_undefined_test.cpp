/**
 * Copyright (c) 2025 Huawei Device Co., Ltd.
 * Licensed under the Apache License, Version 2.0 (the "License");
 * you may not use this file except in compliance with the License.
 * You may obtain a copy of the License at
 *
 * http://www.apache.org/licenses/LICENSE-2.0
 *
 * Unless required by applicable law or agreed to in writing, software
 * distributed under the License is distributed on an "AS IS" BASIS,
 * WITHOUT WARRANTIES OR CONDITIONS OF ANY KIND, either express or implied.
 * See the License for the specific language governing permissions and
 * limitations under the License.
 */

#include "ani_gtest.h"

namespace ark::ets::ani::testing {

class ReferenceIsUndefinedTest : public AniTest {
public:
    // CC-OFFNXT(G.NAM.03-CPP) project code style
    static constexpr int32_t LOOP_COUNT = 3;
    // CC-OFFNXT(G.NAM.03-CPP) project code style
    static constexpr const char *MODULE_NAME = "reference_is_undefined_test";
};

TEST_F(ReferenceIsUndefinedTest, check_null)
{
    auto ref = CallEtsFunction<ani_ref>(MODULE_NAME, "GetNull");
    ani_boolean isUndefined = ANI_TRUE;
    ASSERT_EQ(env_->Reference_IsUndefined(ref, &isUndefined), ANI_OK);
    ASSERT_EQ(isUndefined, ANI_FALSE);
}

TEST_F(ReferenceIsUndefinedTest, check_undefined)
{
    auto ref = CallEtsFunction<ani_ref>(MODULE_NAME, "GetUndefined");
    ani_boolean isUndefined = ANI_FALSE;
    ASSERT_EQ(env_->Reference_IsUndefined(ref, &isUndefined), ANI_OK);
    ASSERT_EQ(isUndefined, ANI_TRUE);
}

TEST_F(ReferenceIsUndefinedTest, check_object)
{
    auto ref = CallEtsFunction<ani_ref>(MODULE_NAME, "getObject");
    ani_boolean isUndefined = ANI_TRUE;
    ASSERT_EQ(env_->Reference_IsUndefined(ref, &isUndefined), ANI_OK);
    ASSERT_EQ(isUndefined, ANI_FALSE);
}

TEST_F(ReferenceIsUndefinedTest, invalid_argument)
{
    auto ref = CallEtsFunction<ani_ref>(MODULE_NAME, "GetNull");
    ASSERT_EQ(env_->Reference_IsUndefined(ref, nullptr), ANI_INVALID_ARGS);
    ani_boolean isUndefined = ANI_FALSE;
    ASSERT_EQ(env_->c_api->Reference_IsUndefined(nullptr, ref, &isUndefined), ANI_INVALID_ARGS);
}

TEST_F(ReferenceIsUndefinedTest, check_undefined_loop)
{
    for (int32_t i = 0; i < LOOP_COUNT; i++) {
        auto ref = CallEtsFunction<ani_ref>(MODULE_NAME, "GetUndefined");
        ani_boolean isUndefined = ANI_FALSE;
        ASSERT_EQ(env_->Reference_IsUndefined(ref, &isUndefined), ANI_OK);
        ASSERT_EQ(isUndefined, ANI_TRUE);
    }
}

TEST_F(ReferenceIsUndefinedTest, mix_test)
{
    auto ref = CallEtsFunction<ani_ref>(MODULE_NAME, "GetUndefined");
    ani_boolean isUndefined = ANI_FALSE;
    ASSERT_EQ(env_->Reference_IsUndefined(ref, &isUndefined), ANI_OK);
    ASSERT_EQ(isUndefined, ANI_TRUE);

    auto objectRef = CallEtsFunction<ani_ref>(MODULE_NAME, "getObject");
    ASSERT_EQ(env_->Reference_IsUndefined(objectRef, &isUndefined), ANI_OK);
    ASSERT_EQ(isUndefined, ANI_FALSE);

    ani_boolean isEquals = ANI_TRUE;
    ASSERT_EQ(env_->Reference_Equals(ref, objectRef, &isEquals), ANI_OK);
    ASSERT_EQ(isEquals, ANI_FALSE);
}

static void IsUndefinedHelper(ani_env *env, ani_ref ref, ani_boolean *result)
{
    ASSERT_EQ(env->Reference_IsUndefined(ref, result), ANI_OK);
    ani_ref undefinedRef {};
    ASSERT_EQ(env->GetUndefined(&undefinedRef), ANI_OK);
    ani_boolean isStrictEqualToUndefined = ANI_FALSE;
    ASSERT_EQ(env->Reference_StrictEquals(ref, undefinedRef, &isStrictEqualToUndefined), ANI_OK);
    ASSERT_EQ(*result, isStrictEqualToUndefined);
}

static ani_boolean IsUndefinedImpl(ani_env *env, ani_ref ref)
{
    ani_boolean isUndefined = ANI_FALSE;
    IsUndefinedHelper(env, ref, &isUndefined);
    return isUndefined;
}

TEST_F(ReferenceIsUndefinedTest, CheckUndefinedReceivedFromManaged)
{
    ani_module mod {};
    ASSERT_EQ(env_->FindModule(MODULE_NAME, &mod), ANI_OK);
    ani_native_function fn {"isUndefined", "X{C{std.core.Object}C{std.core.Null}}:z",
                            reinterpret_cast<void *>(IsUndefinedImpl)};
    ASSERT_EQ(env_->Module_BindNativeFunctions(mod, &fn, 1), ANI_OK);

    auto isCorrectUndefined = CallEtsFunction<ani_boolean>(MODULE_NAME, "checkUndefinedReference");

    ani_boolean hasPendingError = ANI_FALSE;
    ASSERT_EQ(env_->ExistUnhandledError(&hasPendingError), ANI_OK);
    ASSERT_EQ(hasPendingError, ANI_FALSE);

    ASSERT_EQ(isCorrectUndefined, ANI_TRUE);
}

static ani_ref GetUndefinedFromNativeImpl(ani_env *env)
{
    ani_ref undef {};
    ani_status status = env->GetUndefined(&undef);
    LOG_IF(status != ANI_OK, FATAL, ANI) << "Cannot get undefined ani_ref";
    return undef;
}

TEST_F(ReferenceIsUndefinedTest, CheckUndefinedFromNative)
{
    ani_module mod {};
    ASSERT_EQ(env_->FindModule(MODULE_NAME, &mod), ANI_OK);
    ani_native_function fn {"getUndefinedFromNative", ":C{std.core.Object}",
                            reinterpret_cast<void *>(GetUndefinedFromNativeImpl)};
    ASSERT_EQ(env_->Module_BindNativeFunctions(mod, &fn, 1), ANI_OK);

    auto isCorrectUndefined = CallEtsFunction<ani_boolean>(MODULE_NAME, "checkUndefinedFromNative");

    ani_boolean hasPendingError = ANI_FALSE;
    ASSERT_EQ(env_->ExistUnhandledError(&hasPendingError), ANI_OK);
    ASSERT_EQ(hasPendingError, ANI_FALSE);

    ASSERT_EQ(isCorrectUndefined, ANI_TRUE);
}

<<<<<<< HEAD
=======
TEST_F(ReferenceIsUndefinedTest, get_undef_test)
{
    ani_ref ref {};
    ani_boolean isUndef = ANI_FALSE;
    ASSERT_EQ(env_->GetUndefined(&ref), ANI_OK);
    ASSERT_EQ(env_->Reference_IsUndefined(ref, &isUndef), ANI_OK);
    ASSERT_EQ(isUndef, ANI_TRUE);
}

TEST_F(ReferenceIsUndefinedTest, get_null_test)
{
    ani_ref ref {};
    ani_boolean isUndef = ANI_FALSE;
    ASSERT_EQ(env_->GetNull(&ref), ANI_OK);
    ASSERT_EQ(env_->Reference_IsUndefined(ref, &isUndef), ANI_OK);
    ASSERT_EQ(isUndef, ANI_FALSE);
}

>>>>>>> aad9f664
}  // namespace ark::ets::ani::testing<|MERGE_RESOLUTION|>--- conflicted
+++ resolved
@@ -142,8 +142,6 @@
     ASSERT_EQ(isCorrectUndefined, ANI_TRUE);
 }
 
-<<<<<<< HEAD
-=======
 TEST_F(ReferenceIsUndefinedTest, get_undef_test)
 {
     ani_ref ref {};
@@ -162,5 +160,4 @@
     ASSERT_EQ(isUndef, ANI_FALSE);
 }
 
->>>>>>> aad9f664
 }  // namespace ark::ets::ani::testing