--- conflicted
+++ resolved
@@ -136,33 +136,14 @@
     ASSERT_TRUE(desc.has_value());
     EXPECT_STREQ(desc.value().c_str(), ":Lstd/core/Object;");
 
-    // Check 'any'
-    desc = Mangle::ConvertSignature("Y:");
-    EXPECT_STREQ(desc.c_str(), "Lstd/core/Object;:V");
-    desc = Mangle::ConvertSignature(":Y");
-    EXPECT_STREQ(desc.c_str(), ":Lstd/core/Object;");
-
-    // Check 'never'
-    desc = Mangle::ConvertSignature("N:");
-    EXPECT_STREQ(desc.c_str(), "Lstd/core/Object;:V");
-    desc = Mangle::ConvertSignature(":N");
-    EXPECT_STREQ(desc.c_str(), ":Lstd/core/Object;");
-
     // Check mixed primitives
     desc = Mangle::ConvertSignature("zcbsilfdY:z");
-<<<<<<< HEAD
-    EXPECT_STREQ(desc.c_str(), "ZCBSIJFDLstd/core/Object;:Z");
+    ASSERT_TRUE(desc.has_value());
+    EXPECT_STREQ(desc.value().c_str(), "ZCBSIJFDLstd/core/Object;:Z");
 
     desc = Mangle::ConvertSignature("zcbsilfdY:N");
-    EXPECT_STREQ(desc.c_str(), "ZCBSIJFDLstd/core/Object;:Lstd/core/Object;");
-=======
-    ASSERT_TRUE(desc.has_value());
-    EXPECT_STREQ(desc.value().c_str(), "ZCBSIJFDLstd/core/Object;:Z");
-
-    desc = Mangle::ConvertSignature("zcbsilfdY:N");
     ASSERT_TRUE(desc.has_value());
     EXPECT_STREQ(desc.value().c_str(), "ZCBSIJFDLstd/core/Object;:Lstd/core/Object;");
->>>>>>> aad9f664
 }
 
 TEST_F(MangleSignatureTest, FormatPrimitives_OldToOld)
@@ -224,11 +205,7 @@
 
 TEST_F(MangleSignatureTest, FormatNullAndUndefined_NewToOld)
 {
-<<<<<<< HEAD
-    PandaString desc;
-=======
-    std::optional<PandaString> desc;
->>>>>>> aad9f664
+    std::optional<PandaString> desc;
 
     desc = Mangle::ConvertSignature("U:");
     ASSERT_TRUE(desc.has_value());
@@ -352,26 +329,10 @@
     ASSERT_TRUE(desc.has_value());
     EXPECT_STREQ(desc.value().c_str(), ":[Lstd/core/Object;");
 
-    // Check 'FixedArray<any>'
-    desc = Mangle::ConvertSignature("A{Y}:");
-    EXPECT_STREQ(desc.c_str(), "[Lstd/core/Object;:V");
-    desc = Mangle::ConvertSignature(":A{Y}");
-    EXPECT_STREQ(desc.c_str(), ":[Lstd/core/Object;");
-
-    // Check 'FixedArray<never>'
-    desc = Mangle::ConvertSignature("A{N}:");
-    EXPECT_STREQ(desc.c_str(), "[Lstd/core/Object;:V");
-    desc = Mangle::ConvertSignature(":A{N}");
-    EXPECT_STREQ(desc.c_str(), ":[Lstd/core/Object;");
-
     // Check mixed 'FixedArray' types
     desc = Mangle::ConvertSignature("A{z}A{c}A{b}A{s}A{i}A{l}A{f}A{d}A{Y}:A{b}");
-<<<<<<< HEAD
-    EXPECT_STREQ(desc.c_str(), "[Z[C[B[S[I[J[F[D[Lstd/core/Object;:[B");
-=======
     ASSERT_TRUE(desc.has_value());
     EXPECT_STREQ(desc.value().c_str(), "[Z[C[B[S[I[J[F[D[Lstd/core/Object;:[B");
->>>>>>> aad9f664
 
     // Check nested 'FixedArray' types
     desc = Mangle::ConvertSignature("A{A{A{A{A{c}}}}}:A{b}");
@@ -462,12 +423,8 @@
 
     // type F = (u: a.b | double | FixedArray<int>) => null | e
     desc = Mangle::ConvertSignature("X{C{a.b}C{std.core.Double}A{i}}:X{C{std.core.Null}E{e}}");
-<<<<<<< HEAD
-    EXPECT_STREQ(desc.c_str(), "{ULa/b;[ILstd/core/Double;}:{ULe;Lstd/core/Null;}");
-=======
     ASSERT_TRUE(desc.has_value());
     EXPECT_STREQ(desc.value().c_str(), "{ULa/b;[ILstd/core/Double;}:{ULe;Lstd/core/Null;}");
->>>>>>> aad9f664
 
     // type F = (u: (e | double) | FixedArray<string[] | FunctionR1>) => void
     desc = Mangle::ConvertSignature("X{X{E{e}C{std.core.Double}}A{X{A{C{std.core.String}}C{std.core.FunctionR1}}}}:");
@@ -591,19 +548,6 @@
     EXPECT_EQ(env_->Module_FindFunction(m, "foo1", ":Lstd/core/Object;", &fn), ANI_INVALID_DESCRIPTOR);
     EXPECT_EQ(env_->Module_FindFunction(m, "foo1", "Lstd/core/Object;:Lstd/core/Object;", &fn), ANI_INVALID_DESCRIPTOR);
 
-    // Check never
-    EXPECT_EQ(env_->Module_FindFunction(m, "fooNever", "Lstd/core/Object;:V", &fn), ANI_OK);
-    EXPECT_EQ(env_->Module_FindFunction(m, "fooNever", ":Lstd/core/Object;", &fn), ANI_OK);
-
-    // Check any
-    EXPECT_EQ(env_->Module_FindFunction(m, "fooAny", "Lstd/core/Object;:V", &fn), ANI_OK);
-    EXPECT_EQ(env_->Module_FindFunction(m, "fooAny", ":Lstd/core/Object;", &fn), ANI_OK);
-
-    // Check generics
-    EXPECT_EQ(env_->Module_FindFunction(m, "foo1", "Lstd/core/Object;:V", &fn), ANI_OK);
-    EXPECT_EQ(env_->Module_FindFunction(m, "foo1", ":Lstd/core/Object;", &fn), ANI_OK);
-    EXPECT_EQ(env_->Module_FindFunction(m, "foo1", "Lstd/core/Object;:Lstd/core/Object;", &fn), ANI_OK);
-
     // Check references
     EXPECT_EQ(env_->Module_FindFunction(m, "foo", "DLmsig/A;Lmsig/B;:Lmsig/E;", &fn), ANI_INVALID_DESCRIPTOR);
     EXPECT_EQ(env_->Module_FindFunction(m, "foo", "Lmsig/%%partial-A;Lescompat/Array;:V", &fn), ANI_INVALID_DESCRIPTOR);
@@ -683,19 +627,6 @@
     EXPECT_EQ(env_->Namespace_FindFunction(ns, "foo1", "Lstd/core/Object;:Lstd/core/Object;", &fn),
               ANI_INVALID_DESCRIPTOR);
 
-    // Check never
-    EXPECT_EQ(env_->Namespace_FindFunction(ns, "fooNever", "Lstd/core/Object;:V", &fn), ANI_OK);
-    EXPECT_EQ(env_->Namespace_FindFunction(ns, "fooNever", ":Lstd/core/Object;", &fn), ANI_OK);
-
-    // Check any
-    EXPECT_EQ(env_->Namespace_FindFunction(ns, "fooAny", "Lstd/core/Object;:V", &fn), ANI_OK);
-    EXPECT_EQ(env_->Namespace_FindFunction(ns, "fooAny", ":Lstd/core/Object;", &fn), ANI_OK);
-
-    // Check generics
-    EXPECT_EQ(env_->Namespace_FindFunction(ns, "foo1", "Lstd/core/Object;:V", &fn), ANI_OK);
-    EXPECT_EQ(env_->Namespace_FindFunction(ns, "foo1", ":Lstd/core/Object;", &fn), ANI_OK);
-    EXPECT_EQ(env_->Namespace_FindFunction(ns, "foo1", "Lstd/core/Object;:Lstd/core/Object;", &fn), ANI_OK);
-
     // Check references
     EXPECT_EQ(env_->Namespace_FindFunction(ns, "foo", "DLmsig/rls/A;Lmsig/rls/B;:Lmsig/rls/E;", &fn),
               ANI_INVALID_DESCRIPTOR);
@@ -777,19 +708,6 @@
     EXPECT_EQ(env_->Class_FindMethod(cls, "foo1", "Lstd/core/Object;:Lstd/core/Object;", &method),
               ANI_INVALID_DESCRIPTOR);
 
-    // Check never
-    EXPECT_EQ(env_->Class_FindMethod(cls, "fooNever", "Lstd/core/Object;:V", &method), ANI_OK);
-    EXPECT_EQ(env_->Class_FindMethod(cls, "fooNever", ":Lstd/core/Object;", &method), ANI_OK);
-
-    // Check any
-    EXPECT_EQ(env_->Class_FindMethod(cls, "fooAny", "Lstd/core/Object;:V", &method), ANI_OK);
-    EXPECT_EQ(env_->Class_FindMethod(cls, "fooAny", ":Lstd/core/Object;", &method), ANI_OK);
-
-    // Check generics
-    EXPECT_EQ(env_->Class_FindMethod(cls, "foo1", "Lstd/core/Object;:V", &method), ANI_OK);
-    EXPECT_EQ(env_->Class_FindMethod(cls, "foo1", ":Lstd/core/Object;", &method), ANI_OK);
-    EXPECT_EQ(env_->Class_FindMethod(cls, "foo1", "Lstd/core/Object;:Lstd/core/Object;", &method), ANI_OK);
-
     // Check references
     EXPECT_EQ(env_->Class_FindMethod(cls, "foo", "DLmsig/A;Lmsig/B;:Lmsig/E;", &method), ANI_INVALID_DESCRIPTOR);
     EXPECT_EQ(env_->Class_FindMethod(cls, "foo", "Lmsig/%%partial-A;Lescompat/Array;:V", &method),
@@ -868,18 +786,6 @@
     EXPECT_EQ(env_->Class_FindStaticMethod(cls, "foo1", ":Lstd/core/Object;", &method), ANI_INVALID_DESCRIPTOR);
     EXPECT_EQ(env_->Class_FindStaticMethod(cls, "foo1", "Lstd/core/Object;:Lstd/core/Object;", &method),
               ANI_INVALID_DESCRIPTOR);
-
-    // Check never
-    EXPECT_EQ(env_->Class_FindStaticMethod(cls, "fooNever", "Lstd/core/Object;:V", &method), ANI_OK);
-    EXPECT_EQ(env_->Class_FindStaticMethod(cls, "fooNever", ":Lstd/core/Object;", &method), ANI_OK);
-
-    // Check any
-    EXPECT_EQ(env_->Class_FindStaticMethod(cls, "fooAny", "Lstd/core/Object;:V", &method), ANI_OK);
-
-    // Check generics
-    EXPECT_EQ(env_->Class_FindStaticMethod(cls, "foo1", "Lstd/core/Object;:V", &method), ANI_OK);
-    EXPECT_EQ(env_->Class_FindStaticMethod(cls, "foo1", ":Lstd/core/Object;", &method), ANI_OK);
-    EXPECT_EQ(env_->Class_FindStaticMethod(cls, "foo1", "Lstd/core/Object;:Lstd/core/Object;", &method), ANI_OK);
 
     // Check references
     EXPECT_EQ(env_->Class_FindStaticMethod(cls, "foo", "DLmsig/A;Lmsig/B;:Lmsig/E;", &method), ANI_INVALID_DESCRIPTOR);
@@ -959,12 +865,6 @@
 
     // Check never
     EXPECT_EQ(env_->Class_FindIndexableSetter(cls, "DLstd/core/Object;:V", &method), ANI_INVALID_DESCRIPTOR);
-
-    // Check Any
-    EXPECT_EQ(env_->Class_FindIndexableSetter(cls, "DLstd/core/Object;:V", &method), ANI_OK);
-
-    // Check never
-    EXPECT_EQ(env_->Class_FindIndexableSetter(cls, "DLstd/core/Object;:V", &method), ANI_OK);
 
     // Check references
     EXPECT_EQ(env_->Class_FindIndexableSetter(cls, "DLstd/core/String;:V", &method), ANI_INVALID_DESCRIPTOR);
@@ -1026,29 +926,7 @@
 
     ani_int result {};
     // NOLINTNEXTLINE(cppcoreguidelines-pro-type-vararg)
-<<<<<<< HEAD
-    ASSERT_EQ(env_->Class_CallStaticMethodByName_Int(cls, "foo", "III:I", &result, 1, 2U, 3U), ANI_OK);
-    ASSERT_EQ(result, 1 + 2U + 3U);
-
-    // Check never
-    ani_ref res;
-    // NOLINTNEXTLINE(cppcoreguidelines-pro-type-vararg)
-    ASSERT_EQ(env_->Class_CallStaticMethodByName_Ref(cls, "fooNever", ":Lstd/core/Object;", &res), ANI_PENDING_ERROR);
-
-    ani_boolean hasError = ANI_FALSE;
-    ASSERT_EQ(env_->ExistUnhandledError(&hasError), ANI_OK);
-    ASSERT_EQ(hasError, ANI_TRUE);
-    ASSERT_EQ(env_->ResetError(), ANI_OK);
-
-    // Check any
-    // NOLINTNEXTLINE(cppcoreguidelines-pro-type-vararg)
-    ASSERT_EQ(env_->Class_CallStaticMethodByName_Ref(cls, "fooAny", ":Y", &res), ANI_OK);
-
-    // NOLINTNEXTLINE(cppcoreguidelines-pro-type-vararg)
-    ASSERT_EQ(env_->Class_CallStaticMethodByName_Void(cls, "fooAny", "Lstd/core/Object;:V", res), ANI_OK);
-=======
     ASSERT_EQ(env_->Class_CallStaticMethodByName_Int(cls, "foo", "III:I", &result, 1, 2U, 3U), ANI_INVALID_DESCRIPTOR);
->>>>>>> aad9f664
 }
 
 TEST_F(MangleSignatureTest, Object_CallMethodByName)
@@ -1121,29 +999,7 @@
 
     ani_int result {};
     // NOLINTNEXTLINE(cppcoreguidelines-pro-type-vararg)
-<<<<<<< HEAD
-    ASSERT_EQ(env_->Object_CallMethodByName_Int(object, "foo", "II:I", &result, 1, 2U), ANI_OK);
-    ASSERT_EQ(result, 1 + 2U);
-
-    // Check never
-    ani_ref res;
-    // NOLINTNEXTLINE(cppcoreguidelines-pro-type-vararg)
-    ASSERT_EQ(env_->Object_CallMethodByName_Ref(object, "fooNever", ":Lstd/core/Object;", &res), ANI_PENDING_ERROR);
-
-    ani_boolean hasError = ANI_FALSE;
-    ASSERT_EQ(env_->ExistUnhandledError(&hasError), ANI_OK);
-    ASSERT_EQ(hasError, ANI_TRUE);
-    ASSERT_EQ(env_->ResetError(), ANI_OK);
-
-    // Check any
-    // NOLINTNEXTLINE(cppcoreguidelines-pro-type-vararg)
-    ASSERT_EQ(env_->Object_CallMethodByName_Ref(object, "fooAny", ":Lstd/core/Object;", &res), ANI_OK);
-
-    // NOLINTNEXTLINE(cppcoreguidelines-pro-type-vararg)
-    ASSERT_EQ(env_->Object_CallMethodByName_Void(object, "fooAny", "Lstd/core/Object;:V", res), ANI_OK);
-=======
     ASSERT_EQ(env_->Object_CallMethodByName_Int(object, "foo", "II:I", &result, 1, 2U), ANI_INVALID_DESCRIPTOR);
->>>>>>> aad9f664
 }
 
 static EtsArray *ClassBindNativeFunctionsFoo1(EtsArray *data)
@@ -1179,14 +1035,9 @@
     };
 
     ani_class cls {};
-<<<<<<< HEAD
-    ASSERT_EQ(env_->FindClass("Lmsig/F;", &cls), ANI_OK);
-    ASSERT_EQ(env_->Class_BindNativeMethods(cls, functions.data(), functions.size()), ANI_OK);
-=======
     ASSERT_EQ(env_->FindClass("Lmsig/F;", &cls), ANI_INVALID_DESCRIPTOR);
     ASSERT_EQ(env_->FindClass("msig.F", &cls), ANI_OK);
     ASSERT_EQ(env_->Class_BindNativeMethods(cls, functions.data(), functions.size()), ANI_INVALID_DESCRIPTOR);
->>>>>>> aad9f664
 }
 
 TEST_F(MangleSignatureTest, Namespace_BindNativeFunctions)
@@ -1215,14 +1066,9 @@
     };
 
     ani_namespace ns {};
-<<<<<<< HEAD
-    ASSERT_EQ(env_->FindNamespace("Lmsig/rls;", &ns), ANI_OK);
-    ASSERT_EQ(env_->Namespace_BindNativeFunctions(ns, functions.data(), functions.size()), ANI_OK);
-=======
     ASSERT_EQ(env_->FindNamespace("Lmsig/rls;", &ns), ANI_INVALID_DESCRIPTOR);
     ASSERT_EQ(env_->FindNamespace("msig.rls", &ns), ANI_OK);
     ASSERT_EQ(env_->Namespace_BindNativeFunctions(ns, functions.data(), functions.size()), ANI_INVALID_DESCRIPTOR);
->>>>>>> aad9f664
 }
 
 TEST_F(MangleSignatureTest, Module_BindNativeFunctions)
@@ -1251,14 +1097,9 @@
     };
 
     ani_module m {};
-<<<<<<< HEAD
-    ASSERT_EQ(env_->FindModule("Lmsig;", &m), ANI_OK);
-    ASSERT_EQ(env_->Module_BindNativeFunctions(m, functions.data(), functions.size()), ANI_OK);
-=======
     ASSERT_EQ(env_->FindModule("Lmsig;", &m), ANI_INVALID_DESCRIPTOR);
     ASSERT_EQ(env_->FindModule("msig", &m), ANI_OK);
     ASSERT_EQ(env_->Module_BindNativeFunctions(m, functions.data(), functions.size()), ANI_INVALID_DESCRIPTOR);
->>>>>>> aad9f664
 }
 
 }  // namespace ark::ets::ani::testing