--- conflicted
+++ resolved
@@ -34,11 +34,7 @@
     ASSERT_EQ(env_->Class_FindMethod(errorClass, "<ctor>", "C{std.core.String}:", &constructor), ANI_OK);
 
     std::string rejected = "rejected";
-<<<<<<< HEAD
-    ani_string rejection = nullptr;
-=======
     ani_string rejection {};
->>>>>>> a77d6327
     ASSERT_EQ(env_->String_NewUTF8(rejected.c_str(), rejected.size(), &rejection), ANI_OK);
 
     ani_object errorObject {};
