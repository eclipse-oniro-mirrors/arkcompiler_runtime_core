--- conflicted
+++ resolved
@@ -35,11 +35,7 @@
     }
 
     // Required only for purposes of test, do not use it in production code
-<<<<<<< HEAD
-    public static doFullGC() throws {
-=======
     public static doFullGC() {
->>>>>>> a77d6327
         GC.waitForFinishGC(GC.startGC(GC.Cause.FULL, GC.IN_PLACE_MODE));
         // We need to switch from main coroutine to coroutine created by FinalizationRegistry because 
         // if main coro is executed first, the test will return false
