--- conflicted
+++ resolved
@@ -59,11 +59,7 @@
 TEST_F(EnumFindTest, invalid_arg_name)
 {
     ani_enum en {};
-<<<<<<< HEAD
-    ASSERT_EQ(env_->FindEnum("Lfind_enum_test/NotFound;", &en), ANI_NOT_FOUND);
-=======
     ASSERT_EQ(env_->FindEnum("find_enum_test.NotFound", &en), ANI_NOT_FOUND);
->>>>>>> a77d6327
     ASSERT_EQ(env_->FindEnum("", &en), ANI_NOT_FOUND);
     ASSERT_EQ(env_->FindEnum("\t", &en), ANI_NOT_FOUND);
 }
@@ -71,11 +67,7 @@
 TEST_F(EnumFindTest, invalid_arg_env)
 {
     ani_enum en {};
-<<<<<<< HEAD
-    ASSERT_EQ(env_->c_api->FindEnum(nullptr, "L#Color;", &en), ANI_INVALID_ARGS);
-=======
     ASSERT_EQ(env_->c_api->FindEnum(nullptr, "#Color", &en), ANI_INVALID_ARGS);
->>>>>>> a77d6327
 }
 
 TEST_F(EnumFindTest, find_enum_combine_scenes_001)
