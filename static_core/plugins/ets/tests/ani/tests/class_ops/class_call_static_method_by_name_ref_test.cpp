/**
 * Copyright (c) 2025 Huawei Device Co., Ltd.
 * Licensed under the Apache License, Version 2.0 (the "License");
 * you may not use this file except in compliance with the License.
 * You may obtain a copy of the License at
 *
 * http://www.apache.org/licenses/LICENSE-2.0
 *
 * Unless required by applicable law or agreed to in writing, software
 * distributed under the License is distributed on an "AS IS" BASIS,
 * WITHOUT WARRANTIES OR CONDITIONS OF ANY KIND, either express or implied.
 * See the License for the specific language governing permissions and
 * limitations under the License.
 */

#include "ani_gtest.h"

// NOLINTBEGIN(cppcoreguidelines-pro-type-vararg, modernize-avoid-c-arrays)
namespace ark::ets::ani::testing {

class ClassCallStaticMethodByNameRefTest : public AniTest {
public:
    static constexpr ani_double VAL1 = 4.5;
    static constexpr ani_double VAL2 = 7.5;
    static constexpr ani_int VAL3 = 5;
    static constexpr ani_int VAL4 = 6;
    void GetMethodData(ani_class *clsResult)
    {
        ani_class cls {};
        ASSERT_EQ(env_->FindClass("class_call_static_method_by_name_ref_test.Phone", &cls), ANI_OK);
        ASSERT_NE(cls, nullptr);
        *clsResult = cls;
    }
    void TestFuncV(ani_class cls, const char *name, ani_ref *value, ...)
    {
        va_list args {};
        va_start(args, value);
        ASSERT_EQ(env_->Class_CallStaticMethodByName_Ref_V(cls, name, "ii:C{std.core.String}", value, args), ANI_OK);
        va_end(args);
    }
    void CheckRefUp(ani_ref ref)
    {
        auto string = reinterpret_cast<ani_string>(ref);
        ani_size result = 0U;
        ASSERT_EQ(env_->String_GetUTF8Size(string, &result), ANI_OK);
        ASSERT_EQ(result, 2U);

        ani_size substrOffset = 0U;
        ani_size substrSize = result;
        const uint32_t bufferSize = VAL3;
        char utfBuffer[bufferSize] = {};
        result = 0U;
        auto status =
            env_->String_GetUTF8SubString(string, substrOffset, substrSize, utfBuffer, sizeof(utfBuffer), &result);
        ASSERT_EQ(status, ANI_OK);
        ASSERT_STREQ(utfBuffer, "up");
    }
    void CheckRefNum(ani_ref ref)
    {
        auto string = reinterpret_cast<ani_string>(ref);
        ani_size result = 0U;
        ASSERT_EQ(env_->String_GetUTF8Size(string, &result), ANI_OK);
        ani_size substrOffset = 0U;
        ani_size substrSize = result;
        const uint32_t bufferSize = 10U;
        char utfBuffer[bufferSize] = {};
        result = 0U;
        auto status =
            env_->String_GetUTF8SubString(string, substrOffset, substrSize, utfBuffer, sizeof(utfBuffer), &result);
        ASSERT_EQ(status, ANI_OK);
        ASSERT_STREQ(utfBuffer, "INT5");
    }

    void TestCombineScene(const char *className, const char *methodName)
    {
        ani_class cls {};
        ASSERT_EQ(env_->FindClass(className, &cls), ANI_OK);

        ani_ref value = nullptr;
<<<<<<< HEAD
        ASSERT_EQ(env_->Class_CallStaticMethodByName_Ref(cls, methodName, "II:Lstd/core/String;", &value, VAL3, VAL4),
=======
        ASSERT_EQ(env_->Class_CallStaticMethodByName_Ref(cls, methodName, "ii:C{std.core.String}", &value, VAL3, VAL4),
>>>>>>> a77d6327
                  ANI_OK);
        CheckRefNum(value);

        ani_value args[2U];
        args[0U].i = VAL3;
        args[1U].i = VAL4;
        ani_ref valueA = nullptr;
<<<<<<< HEAD
        ASSERT_EQ(env_->Class_CallStaticMethodByName_Ref_A(cls, methodName, "II:Lstd/core/String;", &valueA, args),
=======
        ASSERT_EQ(env_->Class_CallStaticMethodByName_Ref_A(cls, methodName, "ii:C{std.core.String}", &valueA, args),
>>>>>>> a77d6327
                  ANI_OK);
        CheckRefNum(valueA);
    }
};

TEST_F(ClassCallStaticMethodByNameRefTest, call_static_method_by_name_ref_one)
{
    ani_class cls {};
    GetMethodData(&cls);

    ani_ref ref = nullptr;
    ASSERT_EQ(env_->Class_CallStaticMethodByName_Ref(cls, "get_button_names", nullptr, &ref), ANI_OK);
    ASSERT_NE(ref, nullptr);
}

TEST_F(ClassCallStaticMethodByNameRefTest, call_static_method_by_name_ref_two)
{
    ani_class cls {};
    GetMethodData(&cls);

    ani_ref ref = nullptr;
    ASSERT_EQ(env_->c_api->Class_CallStaticMethodByName_Ref(env_, cls, "get_button_names", nullptr, &ref), ANI_OK);
    ASSERT_NE(ref, nullptr);

    auto string = reinterpret_cast<ani_string>(ref);
    ani_size result = 0U;
    ASSERT_EQ(env_->String_GetUTF8Size(string, &result), ANI_OK);
    ASSERT_EQ(result, 2U);

    ani_size substrOffset = 0U;
    ani_size substrSize = result;
    const uint32_t bufferSize = VAL3;
    char utfBuffer[bufferSize] = {};
    result = 0U;
    auto status =
        env_->String_GetUTF8SubString(string, substrOffset, substrSize, utfBuffer, sizeof(utfBuffer), &result);
    ASSERT_EQ(status, ANI_OK);
    ASSERT_STREQ(utfBuffer, "up");
}

TEST_F(ClassCallStaticMethodByNameRefTest, call_static_method_by_name_ref_v)
{
    ani_class cls {};
    GetMethodData(&cls);

    ani_ref ref = nullptr;
    ASSERT_EQ(env_->Class_CallStaticMethodByName_Ref(cls, "get_num_string", nullptr, &ref, VAL3, VAL4), ANI_OK);
    ASSERT_NE(ref, nullptr);

    auto string = reinterpret_cast<ani_string>(ref);
    ani_size result = 0U;
    ASSERT_EQ(env_->String_GetUTF8Size(string, &result), ANI_OK);
    ani_size substrOffset = 0U;
    ani_size substrSize = result;
    const uint32_t bufferSize = 10U;
    char utfBuffer[bufferSize] = {};
    result = 0U;
    auto status =
        env_->String_GetUTF8SubString(string, substrOffset, substrSize, utfBuffer, sizeof(utfBuffer), &result);
    ASSERT_EQ(status, ANI_OK);
    ASSERT_STREQ(utfBuffer, "INT5");
}

TEST_F(ClassCallStaticMethodByNameRefTest, call_static_method_by_name_ref_a)
{
    ani_class cls {};
    GetMethodData(&cls);

    ani_ref ref = nullptr;
    ani_value args[2U];
    args[0U].i = VAL3;
    args[1U].i = VAL4;
    ASSERT_EQ(env_->Class_CallStaticMethodByName_Ref_A(cls, "get_num_string", nullptr, &ref, args), ANI_OK);
    ASSERT_NE(ref, nullptr);

    auto string = reinterpret_cast<ani_string>(ref);
    ani_size result = 0U;
    ASSERT_EQ(env_->String_GetUTF8Size(string, &result), ANI_OK);
    ani_size substrOffset = 0U;
    ani_size substrSize = result;
    const uint32_t bufferSize = 10U;
    char utfBuffer[bufferSize] = {};
    result = 0U;
    auto status =
        env_->String_GetUTF8SubString(string, substrOffset, substrSize, utfBuffer, sizeof(utfBuffer), &result);
    ASSERT_EQ(status, ANI_OK);
    ASSERT_STREQ(utfBuffer, "INT5");
}

TEST_F(ClassCallStaticMethodByNameRefTest, call_static_method_by_name_ref_invalid_cls)
{
    ani_ref ref = nullptr;
    ASSERT_EQ(env_->c_api->Class_CallStaticMethodByName_Ref(env_, nullptr, "get_button_names", nullptr, &ref),
              ANI_INVALID_ARGS);
    ASSERT_EQ(ref, nullptr);
}

TEST_F(ClassCallStaticMethodByNameRefTest, call_static_method_by_name_ref_invalid_name)
{
    ani_class cls {};
    GetMethodData(&cls);

    ani_ref ref = nullptr;
    ASSERT_EQ(env_->c_api->Class_CallStaticMethodByName_Ref(env_, cls, nullptr, nullptr, &ref), ANI_INVALID_ARGS);
    ASSERT_EQ(env_->c_api->Class_CallStaticMethodByName_Ref(env_, cls, "sum_not_exist", nullptr, &ref), ANI_NOT_FOUND);
    ASSERT_EQ(env_->Class_CallStaticMethodByName_Ref(cls, "", nullptr, &ref), ANI_NOT_FOUND);
    ASSERT_EQ(env_->Class_CallStaticMethodByName_Ref(cls, "\n", nullptr, &ref), ANI_NOT_FOUND);
    ASSERT_EQ(ref, nullptr);
}

TEST_F(ClassCallStaticMethodByNameRefTest, call_static_method_by_name_ref_invalid_result)
{
    ani_class cls {};
    GetMethodData(&cls);

    ani_ref ref = nullptr;
    ASSERT_EQ(env_->c_api->Class_CallStaticMethodByName_Ref(env_, cls, "get_button_names", nullptr, nullptr),
              ANI_INVALID_ARGS);
    ASSERT_EQ(ref, nullptr);
}

TEST_F(ClassCallStaticMethodByNameRefTest, call_static_method_by_name_ref_v_invalid_cls)
{
    ani_ref ref = nullptr;
    ASSERT_EQ(env_->Class_CallStaticMethodByName_Ref(nullptr, "get_num_string", nullptr, &ref, VAL3, VAL4),
              ANI_INVALID_ARGS);
}

TEST_F(ClassCallStaticMethodByNameRefTest, call_static_method_by_name_ref_v_invalid_name)
{
    ani_class cls {};
    GetMethodData(&cls);

    ani_ref ref = nullptr;
    ASSERT_EQ(env_->Class_CallStaticMethodByName_Ref(cls, nullptr, nullptr, &ref, VAL3, VAL4), ANI_INVALID_ARGS);
    ASSERT_EQ(env_->Class_CallStaticMethodByName_Ref(cls, "sum_not_exist", nullptr, &ref, VAL3, VAL4), ANI_NOT_FOUND);
}

TEST_F(ClassCallStaticMethodByNameRefTest, call_static_method_by_name_ref_v_invalid_result)
{
    ani_class cls {};
    GetMethodData(&cls);

    ASSERT_EQ(env_->Class_CallStaticMethodByName_Ref(cls, "get_num_string", nullptr, nullptr, VAL3, VAL4),
              ANI_INVALID_ARGS);
}

TEST_F(ClassCallStaticMethodByNameRefTest, call_static_method_by_name_ref_a_invalid_cls)
{
    ani_value args[2U];
    args[0U].i = VAL3;
    args[1U].i = VAL4;
    ani_ref ref = nullptr;
    ASSERT_EQ(env_->Class_CallStaticMethodByName_Ref_A(nullptr, "get_num_string", nullptr, &ref, args),
              ANI_INVALID_ARGS);
}

TEST_F(ClassCallStaticMethodByNameRefTest, call_static_method_by_name_ref_a_invalid_name)
{
    ani_class cls {};
    GetMethodData(&cls);

    ani_value args[2U];
    args[0U].i = VAL3;
    args[1U].i = VAL4;
    ani_ref ref = nullptr;
    ASSERT_EQ(env_->Class_CallStaticMethodByName_Ref_A(cls, nullptr, nullptr, &ref, args), ANI_INVALID_ARGS);
    ASSERT_EQ(env_->Class_CallStaticMethodByName_Ref_A(cls, "", nullptr, &ref, args), ANI_NOT_FOUND);
    ASSERT_EQ(env_->Class_CallStaticMethodByName_Ref_A(cls, "\n", nullptr, &ref, args), ANI_NOT_FOUND);
}

TEST_F(ClassCallStaticMethodByNameRefTest, call_static_method_by_name_ref_a_invalid_result)
{
    ani_class cls {};
    GetMethodData(&cls);

    ani_value args[2U];
    args[0U].i = VAL3;
    args[1U].i = VAL4;
    ASSERT_EQ(env_->Class_CallStaticMethodByName_Ref_A(cls, "get_num_string", nullptr, nullptr, args),
              ANI_INVALID_ARGS);
}

TEST_F(ClassCallStaticMethodByNameRefTest, call_static_method_by_name_ref_a_invalid_args)
{
    ani_class cls {};
    GetMethodData(&cls);

    ani_ref ref = nullptr;
    ASSERT_EQ(env_->Class_CallStaticMethodByName_Ref_A(cls, "get_num_string", nullptr, &ref, nullptr),
              ANI_INVALID_ARGS);
}

TEST_F(ClassCallStaticMethodByNameRefTest, call_static_method_by_name_ref_combine_scenes_1)
{
    ani_namespace ns {};
    ASSERT_EQ(env_->FindNamespace("class_call_static_method_by_name_ref_test.na", &ns), ANI_OK);
    ani_class cls {};
    ASSERT_EQ(env_->Namespace_FindClass(ns, "A", &cls), ANI_OK);

    ani_ref value = nullptr;
    ASSERT_EQ(env_->Class_CallStaticMethodByName_Ref(cls, "funcA", "ii:C{std.core.String}", &value, VAL3, VAL4),
              ANI_OK);
    CheckRefNum(value);

    ani_value args[2U];
    args[0U].i = VAL3;
    args[1U].i = VAL4;
    ani_ref valueA = nullptr;
    ASSERT_EQ(env_->Class_CallStaticMethodByName_Ref_A(cls, "funcA", "ii:C{std.core.String}", &valueA, args), ANI_OK);
    CheckRefNum(valueA);

    ani_ref valueV = nullptr;
    TestFuncV(cls, "funcA", &valueV, VAL3, VAL4);
    CheckRefNum(valueV);
}

TEST_F(ClassCallStaticMethodByNameRefTest, call_static_method_by_name_ref_combine_scenes_2)
{
    ani_namespace nb {};
    ASSERT_EQ(env_->FindNamespace("class_call_static_method_by_name_ref_test.nb", &nb), ANI_OK);
    ani_namespace nc {};
    ASSERT_EQ(env_->Namespace_FindNamespace(nb, "nc", &nc), ANI_OK);
    ani_class cls {};
    ASSERT_EQ(env_->Namespace_FindClass(nc, "A", &cls), ANI_OK);

    ani_ref value = nullptr;
    ASSERT_EQ(env_->Class_CallStaticMethodByName_Ref(cls, "funcA", "ii:C{std.core.String}", &value, VAL3, VAL4),
              ANI_OK);
    CheckRefNum(value);

    ani_value args[2U];
    args[0U].i = VAL3;
    args[1U].i = VAL4;
    ani_ref valueA = nullptr;
    ASSERT_EQ(env_->Class_CallStaticMethodByName_Ref_A(cls, "funcA", "ii:C{std.core.String}", &valueA, args), ANI_OK);
    CheckRefNum(valueA);

    ani_ref valueV = nullptr;
    TestFuncV(cls, "funcA", &valueV, VAL3, VAL4);
    CheckRefNum(valueV);
}

TEST_F(ClassCallStaticMethodByNameRefTest, call_static_method_by_name_ref_combine_scenes_3)
{
    ani_namespace ns {};
    ASSERT_EQ(env_->FindNamespace("class_call_static_method_by_name_ref_test.na", &ns), ANI_OK);
    ani_class cls {};
    ASSERT_EQ(env_->Namespace_FindClass(ns, "A", &cls), ANI_OK);

    ani_ref value = nullptr;
    ASSERT_EQ(env_->Class_CallStaticMethodByName_Ref(cls, "funcA", "ii:C{std.core.String}", &value, VAL3, VAL4),
              ANI_OK);
    CheckRefNum(value);

    ani_value args[2U];
    args[0U].i = VAL3;
    args[1U].i = VAL4;
    ani_ref valueA = nullptr;
    ASSERT_EQ(env_->Class_CallStaticMethodByName_Ref_A(cls, "funcA", "ii:C{std.core.String}", &valueA, args), ANI_OK);
    CheckRefNum(valueA);

    ani_ref valueV = nullptr;
    TestFuncV(cls, "funcA", &valueV, VAL3, VAL4);
    CheckRefNum(valueV);

    ani_double value2 = 0.0;
    ASSERT_EQ(env_->Class_CallStaticMethodByName_Double(cls, "funcA", "dd:d", &value2, VAL1, VAL2), ANI_OK);
    ASSERT_EQ(value2, VAL2 - VAL1);
}

TEST_F(ClassCallStaticMethodByNameRefTest, call_static_method_by_name_ref_combine_scenes_4)
{
    ani_namespace ns {};
    ASSERT_EQ(env_->FindNamespace("class_call_static_method_by_name_ref_test.nd", &ns), ANI_OK);
    ani_class cls {};
    ASSERT_EQ(env_->Namespace_FindClass(ns, "B", &cls), ANI_OK);

    ani_ref value = nullptr;
    const ani_int value1 = VAL3;
    const ani_int value2 = VAL4;
    ASSERT_EQ(env_->Class_CallStaticMethodByName_Ref(cls, "funcA", "ii:C{std.core.String}", &value, value1, value2),
              ANI_OK);
    CheckRefUp(value);

    ani_value args[2U];
    args[0U].i = value1;
    args[1U].i = value2;
    ani_ref valueA = nullptr;
    ASSERT_EQ(env_->Class_CallStaticMethodByName_Ref_A(cls, "funcA", "ii:C{std.core.String}", &valueA, args), ANI_OK);
    CheckRefUp(valueA);

    ani_ref valueV = nullptr;
    TestFuncV(cls, "funcA", &valueV, value1, value2);
    CheckRefUp(valueV);
}

TEST_F(ClassCallStaticMethodByNameRefTest, call_static_method_by_name_ref_null_env)
{
    ani_class cls {};
    GetMethodData(&cls);

    ani_ref value = nullptr;
    ASSERT_EQ(env_->c_api->Class_CallStaticMethodByName_Ref(nullptr, cls, "or", nullptr, &value, VAL3, VAL4),
              ANI_INVALID_ARGS);
    ani_value args[2U];
    args[0U].i = VAL3;
    args[1U].i = VAL4;
    ASSERT_EQ(env_->c_api->Class_CallStaticMethodByName_Ref_A(nullptr, cls, "or", nullptr, &value, args),
              ANI_INVALID_ARGS);
}

TEST_F(ClassCallStaticMethodByNameRefTest, call_static_method_by_name_ref_combine_scenes_5)
{
    ani_class clsA {};
<<<<<<< HEAD
    ASSERT_EQ(env_->FindClass("Lclass_call_static_method_by_name_ref_test/A;", &clsA), ANI_OK);
    ani_class clsB {};
    ASSERT_EQ(env_->FindClass("Lclass_call_static_method_by_name_ref_test/B;", &clsB), ANI_OK);

    ani_ref valueA = nullptr;
    ASSERT_EQ(env_->Class_CallStaticMethodByName_Ref(clsA, "funcA", "II:Lstd/core/String;", &valueA, VAL3, VAL4),
              ANI_OK);
    CheckRefNum(valueA);
    ani_ref valueB = nullptr;
    ASSERT_EQ(env_->Class_CallStaticMethodByName_Ref(clsB, "funcB", "II:Lstd/core/String;", &valueB, VAL3, VAL4),
=======
    ASSERT_EQ(env_->FindClass("class_call_static_method_by_name_ref_test.A", &clsA), ANI_OK);
    ani_class clsB {};
    ASSERT_EQ(env_->FindClass("class_call_static_method_by_name_ref_test.B", &clsB), ANI_OK);

    ani_ref valueA = nullptr;
    ASSERT_EQ(env_->Class_CallStaticMethodByName_Ref(clsA, "funcA", "ii:C{std.core.String}", &valueA, VAL3, VAL4),
              ANI_OK);
    CheckRefNum(valueA);
    ani_ref valueB = nullptr;
    ASSERT_EQ(env_->Class_CallStaticMethodByName_Ref(clsB, "funcB", "ii:C{std.core.String}", &valueB, VAL3, VAL4),
>>>>>>> a77d6327
              ANI_OK);
    CheckRefUp(valueB);

    ani_value args[2U];
    args[0U].i = VAL3;
    args[1U].i = VAL4;
    ani_ref valueAA = nullptr;
<<<<<<< HEAD
    ASSERT_EQ(env_->Class_CallStaticMethodByName_Ref_A(clsA, "funcA", "II:Lstd/core/String;", &valueAA, args), ANI_OK);
    CheckRefNum(valueAA);
    ani_ref valueBA = nullptr;
    ASSERT_EQ(env_->Class_CallStaticMethodByName_Ref_A(clsB, "funcB", "II:Lstd/core/String;", &valueBA, args), ANI_OK);
=======
    ASSERT_EQ(env_->Class_CallStaticMethodByName_Ref_A(clsA, "funcA", "ii:C{std.core.String}", &valueAA, args), ANI_OK);
    CheckRefNum(valueAA);
    ani_ref valueBA = nullptr;
    ASSERT_EQ(env_->Class_CallStaticMethodByName_Ref_A(clsB, "funcB", "ii:C{std.core.String}", &valueBA, args), ANI_OK);
>>>>>>> a77d6327
    CheckRefUp(valueBA);
}

TEST_F(ClassCallStaticMethodByNameRefTest, call_static_method_by_name_ref_combine_scenes_6)
{
    ani_class cls {};
<<<<<<< HEAD
    ASSERT_EQ(env_->FindClass("Lclass_call_static_method_by_name_ref_test/A;", &cls), ANI_OK);
    ani_ref value = nullptr;
    ASSERT_EQ(env_->Class_CallStaticMethodByName_Ref(cls, "funcA", "II:Lstd/core/String;", &value, VAL3, VAL4), ANI_OK);
=======
    ASSERT_EQ(env_->FindClass("class_call_static_method_by_name_ref_test.A", &cls), ANI_OK);
    ani_ref value = nullptr;
    ASSERT_EQ(env_->Class_CallStaticMethodByName_Ref(cls, "funcA", "ii:C{std.core.String}", &value, VAL3, VAL4),
              ANI_OK);
>>>>>>> a77d6327
    CheckRefNum(value);

    ani_value args[2U];
    args[0U].i = VAL3;
    args[1U].i = VAL4;
    ani_ref valueA = nullptr;
<<<<<<< HEAD
    ASSERT_EQ(env_->Class_CallStaticMethodByName_Ref_A(cls, "funcA", "II:Lstd/core/String;", &valueA, args), ANI_OK);
    CheckRefNum(valueA);

    ani_double value2 = 0.0;
    ASSERT_EQ(env_->Class_CallStaticMethodByName_Double(cls, "funcA", "DD:D", &value2, VAL1, VAL2), ANI_OK);
=======
    ASSERT_EQ(env_->Class_CallStaticMethodByName_Ref_A(cls, "funcA", "ii:C{std.core.String}", &valueA, args), ANI_OK);
    CheckRefNum(valueA);

    ani_double value2 = 0.0;
    ASSERT_EQ(env_->Class_CallStaticMethodByName_Double(cls, "funcA", "dd:d", &value2, VAL1, VAL2), ANI_OK);
>>>>>>> a77d6327
    ASSERT_EQ(value2, VAL2 - VAL1);
}

TEST_F(ClassCallStaticMethodByNameRefTest, call_static_method_by_name_ref_combine_scenes_7)
{
<<<<<<< HEAD
    TestCombineScene("Lclass_call_static_method_by_name_ref_test/A;", "funcB");
=======
    TestCombineScene("class_call_static_method_by_name_ref_test.A", "funcB");
>>>>>>> a77d6327
}

TEST_F(ClassCallStaticMethodByNameRefTest, call_static_method_by_name_ref_combine_scenes_8)
{
<<<<<<< HEAD
    TestCombineScene("Lclass_call_static_method_by_name_ref_test/C;", "funcA");
=======
    TestCombineScene("class_call_static_method_by_name_ref_test.C", "funcA");
>>>>>>> a77d6327
}

TEST_F(ClassCallStaticMethodByNameRefTest, call_static_method_by_name_ref_combine_scenes_9)
{
<<<<<<< HEAD
    TestCombineScene("Lclass_call_static_method_by_name_ref_test/E;", "funcA");
=======
    TestCombineScene("class_call_static_method_by_name_ref_test.E", "funcA");
>>>>>>> a77d6327
}

TEST_F(ClassCallStaticMethodByNameRefTest, call_static_method_by_name_ref_combine_scenes_10)
{
    ani_class cls {};
<<<<<<< HEAD
    ASSERT_EQ(env_->FindClass("Lclass_call_static_method_by_name_ref_test/D;", &cls), ANI_OK);

    ani_ref value = nullptr;
    ASSERT_EQ(env_->Class_CallStaticMethodByName_Ref(cls, "funcA", "II:Lstd/core/String;", &value, VAL3, VAL4), ANI_OK);
=======
    ASSERT_EQ(env_->FindClass("class_call_static_method_by_name_ref_test.D", &cls), ANI_OK);

    ani_ref value = nullptr;
    ASSERT_EQ(env_->Class_CallStaticMethodByName_Ref(cls, "funcA", "ii:C{std.core.String}", &value, VAL3, VAL4),
              ANI_OK);
>>>>>>> a77d6327
    CheckRefUp(value);

    ani_value args[2U];
    args[0U].i = VAL3;
    args[1U].i = VAL4;
    ani_ref valueA = nullptr;
<<<<<<< HEAD
    ASSERT_EQ(env_->Class_CallStaticMethodByName_Ref_A(cls, "funcA", "II:Lstd/core/String;", &valueA, args), ANI_OK);
=======
    ASSERT_EQ(env_->Class_CallStaticMethodByName_Ref_A(cls, "funcA", "ii:C{std.core.String}", &valueA, args), ANI_OK);
>>>>>>> a77d6327
    CheckRefUp(valueA);
}

TEST_F(ClassCallStaticMethodByNameRefTest, call_static_method_by_name_ref_combine_scenes_11)
{
    ani_class cls {};
<<<<<<< HEAD
    ASSERT_EQ(env_->FindClass("Lclass_call_static_method_by_name_ref_test/F;", &cls), ANI_OK);
=======
    ASSERT_EQ(env_->FindClass("class_call_static_method_by_name_ref_test.F", &cls), ANI_OK);
>>>>>>> a77d6327
    ASSERT_EQ(env_->Class_CallStaticMethodByName_Void(cls, "increment", nullptr, VAL3, VAL4), ANI_OK);
    ani_ref value = nullptr;
    ASSERT_EQ(env_->Class_CallStaticMethodByName_Ref(cls, "getCount", nullptr, &value), ANI_OK);
    CheckRefNum(value);

    ani_value args[2U];
    args[0U].i = VAL3;
    args[1U].i = VAL4;
    ani_ref valueA = nullptr;
    ASSERT_EQ(env_->Class_CallStaticMethodByName_Ref_A(cls, "getCount", nullptr, &valueA, args), ANI_OK);
    CheckRefNum(valueA);
}

TEST_F(ClassCallStaticMethodByNameRefTest, call_static_method_by_name_ref_combine_scenes_12)
{
    ani_class cls {};
<<<<<<< HEAD
    ASSERT_EQ(env_->FindClass("Lclass_call_static_method_by_name_ref_test/G;", &cls), ANI_OK);
    ani_ref value = nullptr;
    ASSERT_EQ(env_->Class_CallStaticMethodByName_Ref(cls, "publicMethod", "II:Lstd/core/String;", &value, VAL3, VAL4),
              ANI_OK);
    CheckRefNum(value);
    ASSERT_EQ(
        env_->Class_CallStaticMethodByName_Ref(cls, "callPrivateMethod", "II:Lstd/core/String;", &value, VAL3, VAL4),
=======
    ASSERT_EQ(env_->FindClass("class_call_static_method_by_name_ref_test.G", &cls), ANI_OK);
    ani_ref value = nullptr;
    ASSERT_EQ(env_->Class_CallStaticMethodByName_Ref(cls, "publicMethod", "ii:C{std.core.String}", &value, VAL3, VAL4),
              ANI_OK);
    CheckRefNum(value);
    ASSERT_EQ(
        env_->Class_CallStaticMethodByName_Ref(cls, "callPrivateMethod", "ii:C{std.core.String}", &value, VAL3, VAL4),
>>>>>>> a77d6327
        ANI_OK);
    CheckRefUp(value);

    ani_value args[2U];
    args[0U].i = VAL3;
    args[1U].i = VAL4;
    ani_ref valueA = nullptr;
<<<<<<< HEAD
    ASSERT_EQ(env_->Class_CallStaticMethodByName_Ref_A(cls, "publicMethod", "II:Lstd/core/String;", &valueA, args),
              ANI_OK);
    CheckRefNum(valueA);
    ASSERT_EQ(env_->Class_CallStaticMethodByName_Ref_A(cls, "callPrivateMethod", "II:Lstd/core/String;", &valueA, args),
              ANI_OK);
=======
    ASSERT_EQ(env_->Class_CallStaticMethodByName_Ref_A(cls, "publicMethod", "ii:C{std.core.String}", &valueA, args),
              ANI_OK);
    CheckRefNum(valueA);
    ASSERT_EQ(
        env_->Class_CallStaticMethodByName_Ref_A(cls, "callPrivateMethod", "ii:C{std.core.String}", &valueA, args),
        ANI_OK);
>>>>>>> a77d6327
    CheckRefUp(valueA);
}

TEST_F(ClassCallStaticMethodByNameRefTest, check_initialization_ref)
{
    ani_class cls {};
    ASSERT_EQ(env_->FindClass("class_call_static_method_by_name_ref_test.G", &cls), ANI_OK);

    ASSERT_FALSE(IsRuntimeClassInitialized("class_call_static_method_by_name_ref_test.G"));
    ani_ref value {};

    ASSERT_EQ(env_->Class_CallStaticMethodByName_Ref(cls, "publicMethodx", "ii:C{std.core.String}", &value, VAL3, VAL4),
              ANI_NOT_FOUND);
    ASSERT_FALSE(IsRuntimeClassInitialized("class_call_static_method_by_name_ref_test.G"));

    ASSERT_EQ(env_->Class_CallStaticMethodByName_Ref(cls, "publicMethod", "ii:C{std.core.String}", &value, VAL3, VAL4),
              ANI_OK);
    ASSERT_TRUE(IsRuntimeClassInitialized("class_call_static_method_by_name_ref_test.G"));
}

TEST_F(ClassCallStaticMethodByNameRefTest, check_initialization_ref_a)
{
    ani_class cls {};
    ASSERT_EQ(env_->FindClass("class_call_static_method_by_name_ref_test.G", &cls), ANI_OK);

    ASSERT_FALSE(IsRuntimeClassInitialized("class_call_static_method_by_name_ref_test.G"));
    ani_ref value {};
    ani_value args[2U];
    args[0U].i = VAL3;
    args[1U].i = VAL4;

    ASSERT_EQ(env_->Class_CallStaticMethodByName_Ref_A(cls, "publicMethodx", "ii:C{std.core.String}", &value, args),
              ANI_NOT_FOUND);
    ASSERT_FALSE(IsRuntimeClassInitialized("class_call_static_method_by_name_ref_test.G"));

    ASSERT_EQ(env_->Class_CallStaticMethodByName_Ref_A(cls, "publicMethod", "ii:C{std.core.String}", &value, args),
              ANI_OK);
    ASSERT_TRUE(IsRuntimeClassInitialized("class_call_static_method_by_name_ref_test.G"));
}

}  // namespace ark::ets::ani::testing

// NOLINTEND(cppcoreguidelines-pro-type-vararg, modernize-avoid-c-arrays)<|MERGE_RESOLUTION|>--- conflicted
+++ resolved
@@ -77,11 +77,7 @@
         ASSERT_EQ(env_->FindClass(className, &cls), ANI_OK);
 
         ani_ref value = nullptr;
-<<<<<<< HEAD
-        ASSERT_EQ(env_->Class_CallStaticMethodByName_Ref(cls, methodName, "II:Lstd/core/String;", &value, VAL3, VAL4),
-=======
         ASSERT_EQ(env_->Class_CallStaticMethodByName_Ref(cls, methodName, "ii:C{std.core.String}", &value, VAL3, VAL4),
->>>>>>> a77d6327
                   ANI_OK);
         CheckRefNum(value);
 
@@ -89,11 +85,7 @@
         args[0U].i = VAL3;
         args[1U].i = VAL4;
         ani_ref valueA = nullptr;
-<<<<<<< HEAD
-        ASSERT_EQ(env_->Class_CallStaticMethodByName_Ref_A(cls, methodName, "II:Lstd/core/String;", &valueA, args),
-=======
         ASSERT_EQ(env_->Class_CallStaticMethodByName_Ref_A(cls, methodName, "ii:C{std.core.String}", &valueA, args),
->>>>>>> a77d6327
                   ANI_OK);
         CheckRefNum(valueA);
     }
@@ -409,18 +401,6 @@
 TEST_F(ClassCallStaticMethodByNameRefTest, call_static_method_by_name_ref_combine_scenes_5)
 {
     ani_class clsA {};
-<<<<<<< HEAD
-    ASSERT_EQ(env_->FindClass("Lclass_call_static_method_by_name_ref_test/A;", &clsA), ANI_OK);
-    ani_class clsB {};
-    ASSERT_EQ(env_->FindClass("Lclass_call_static_method_by_name_ref_test/B;", &clsB), ANI_OK);
-
-    ani_ref valueA = nullptr;
-    ASSERT_EQ(env_->Class_CallStaticMethodByName_Ref(clsA, "funcA", "II:Lstd/core/String;", &valueA, VAL3, VAL4),
-              ANI_OK);
-    CheckRefNum(valueA);
-    ani_ref valueB = nullptr;
-    ASSERT_EQ(env_->Class_CallStaticMethodByName_Ref(clsB, "funcB", "II:Lstd/core/String;", &valueB, VAL3, VAL4),
-=======
     ASSERT_EQ(env_->FindClass("class_call_static_method_by_name_ref_test.A", &clsA), ANI_OK);
     ani_class clsB {};
     ASSERT_EQ(env_->FindClass("class_call_static_method_by_name_ref_test.B", &clsB), ANI_OK);
@@ -431,7 +411,6 @@
     CheckRefNum(valueA);
     ani_ref valueB = nullptr;
     ASSERT_EQ(env_->Class_CallStaticMethodByName_Ref(clsB, "funcB", "ii:C{std.core.String}", &valueB, VAL3, VAL4),
->>>>>>> a77d6327
               ANI_OK);
     CheckRefUp(valueB);
 
@@ -439,119 +418,71 @@
     args[0U].i = VAL3;
     args[1U].i = VAL4;
     ani_ref valueAA = nullptr;
-<<<<<<< HEAD
-    ASSERT_EQ(env_->Class_CallStaticMethodByName_Ref_A(clsA, "funcA", "II:Lstd/core/String;", &valueAA, args), ANI_OK);
-    CheckRefNum(valueAA);
-    ani_ref valueBA = nullptr;
-    ASSERT_EQ(env_->Class_CallStaticMethodByName_Ref_A(clsB, "funcB", "II:Lstd/core/String;", &valueBA, args), ANI_OK);
-=======
     ASSERT_EQ(env_->Class_CallStaticMethodByName_Ref_A(clsA, "funcA", "ii:C{std.core.String}", &valueAA, args), ANI_OK);
     CheckRefNum(valueAA);
     ani_ref valueBA = nullptr;
     ASSERT_EQ(env_->Class_CallStaticMethodByName_Ref_A(clsB, "funcB", "ii:C{std.core.String}", &valueBA, args), ANI_OK);
->>>>>>> a77d6327
     CheckRefUp(valueBA);
 }
 
 TEST_F(ClassCallStaticMethodByNameRefTest, call_static_method_by_name_ref_combine_scenes_6)
 {
     ani_class cls {};
-<<<<<<< HEAD
-    ASSERT_EQ(env_->FindClass("Lclass_call_static_method_by_name_ref_test/A;", &cls), ANI_OK);
-    ani_ref value = nullptr;
-    ASSERT_EQ(env_->Class_CallStaticMethodByName_Ref(cls, "funcA", "II:Lstd/core/String;", &value, VAL3, VAL4), ANI_OK);
-=======
     ASSERT_EQ(env_->FindClass("class_call_static_method_by_name_ref_test.A", &cls), ANI_OK);
     ani_ref value = nullptr;
     ASSERT_EQ(env_->Class_CallStaticMethodByName_Ref(cls, "funcA", "ii:C{std.core.String}", &value, VAL3, VAL4),
               ANI_OK);
->>>>>>> a77d6327
     CheckRefNum(value);
 
     ani_value args[2U];
     args[0U].i = VAL3;
     args[1U].i = VAL4;
     ani_ref valueA = nullptr;
-<<<<<<< HEAD
-    ASSERT_EQ(env_->Class_CallStaticMethodByName_Ref_A(cls, "funcA", "II:Lstd/core/String;", &valueA, args), ANI_OK);
-    CheckRefNum(valueA);
-
-    ani_double value2 = 0.0;
-    ASSERT_EQ(env_->Class_CallStaticMethodByName_Double(cls, "funcA", "DD:D", &value2, VAL1, VAL2), ANI_OK);
-=======
     ASSERT_EQ(env_->Class_CallStaticMethodByName_Ref_A(cls, "funcA", "ii:C{std.core.String}", &valueA, args), ANI_OK);
     CheckRefNum(valueA);
 
     ani_double value2 = 0.0;
     ASSERT_EQ(env_->Class_CallStaticMethodByName_Double(cls, "funcA", "dd:d", &value2, VAL1, VAL2), ANI_OK);
->>>>>>> a77d6327
     ASSERT_EQ(value2, VAL2 - VAL1);
 }
 
 TEST_F(ClassCallStaticMethodByNameRefTest, call_static_method_by_name_ref_combine_scenes_7)
 {
-<<<<<<< HEAD
-    TestCombineScene("Lclass_call_static_method_by_name_ref_test/A;", "funcB");
-=======
     TestCombineScene("class_call_static_method_by_name_ref_test.A", "funcB");
->>>>>>> a77d6327
 }
 
 TEST_F(ClassCallStaticMethodByNameRefTest, call_static_method_by_name_ref_combine_scenes_8)
 {
-<<<<<<< HEAD
-    TestCombineScene("Lclass_call_static_method_by_name_ref_test/C;", "funcA");
-=======
     TestCombineScene("class_call_static_method_by_name_ref_test.C", "funcA");
->>>>>>> a77d6327
 }
 
 TEST_F(ClassCallStaticMethodByNameRefTest, call_static_method_by_name_ref_combine_scenes_9)
 {
-<<<<<<< HEAD
-    TestCombineScene("Lclass_call_static_method_by_name_ref_test/E;", "funcA");
-=======
     TestCombineScene("class_call_static_method_by_name_ref_test.E", "funcA");
->>>>>>> a77d6327
 }
 
 TEST_F(ClassCallStaticMethodByNameRefTest, call_static_method_by_name_ref_combine_scenes_10)
 {
     ani_class cls {};
-<<<<<<< HEAD
-    ASSERT_EQ(env_->FindClass("Lclass_call_static_method_by_name_ref_test/D;", &cls), ANI_OK);
-
-    ani_ref value = nullptr;
-    ASSERT_EQ(env_->Class_CallStaticMethodByName_Ref(cls, "funcA", "II:Lstd/core/String;", &value, VAL3, VAL4), ANI_OK);
-=======
     ASSERT_EQ(env_->FindClass("class_call_static_method_by_name_ref_test.D", &cls), ANI_OK);
 
     ani_ref value = nullptr;
     ASSERT_EQ(env_->Class_CallStaticMethodByName_Ref(cls, "funcA", "ii:C{std.core.String}", &value, VAL3, VAL4),
               ANI_OK);
->>>>>>> a77d6327
     CheckRefUp(value);
 
     ani_value args[2U];
     args[0U].i = VAL3;
     args[1U].i = VAL4;
     ani_ref valueA = nullptr;
-<<<<<<< HEAD
-    ASSERT_EQ(env_->Class_CallStaticMethodByName_Ref_A(cls, "funcA", "II:Lstd/core/String;", &valueA, args), ANI_OK);
-=======
     ASSERT_EQ(env_->Class_CallStaticMethodByName_Ref_A(cls, "funcA", "ii:C{std.core.String}", &valueA, args), ANI_OK);
->>>>>>> a77d6327
     CheckRefUp(valueA);
 }
 
 TEST_F(ClassCallStaticMethodByNameRefTest, call_static_method_by_name_ref_combine_scenes_11)
 {
     ani_class cls {};
-<<<<<<< HEAD
-    ASSERT_EQ(env_->FindClass("Lclass_call_static_method_by_name_ref_test/F;", &cls), ANI_OK);
-=======
     ASSERT_EQ(env_->FindClass("class_call_static_method_by_name_ref_test.F", &cls), ANI_OK);
->>>>>>> a77d6327
     ASSERT_EQ(env_->Class_CallStaticMethodByName_Void(cls, "increment", nullptr, VAL3, VAL4), ANI_OK);
     ani_ref value = nullptr;
     ASSERT_EQ(env_->Class_CallStaticMethodByName_Ref(cls, "getCount", nullptr, &value), ANI_OK);
@@ -568,15 +499,6 @@
 TEST_F(ClassCallStaticMethodByNameRefTest, call_static_method_by_name_ref_combine_scenes_12)
 {
     ani_class cls {};
-<<<<<<< HEAD
-    ASSERT_EQ(env_->FindClass("Lclass_call_static_method_by_name_ref_test/G;", &cls), ANI_OK);
-    ani_ref value = nullptr;
-    ASSERT_EQ(env_->Class_CallStaticMethodByName_Ref(cls, "publicMethod", "II:Lstd/core/String;", &value, VAL3, VAL4),
-              ANI_OK);
-    CheckRefNum(value);
-    ASSERT_EQ(
-        env_->Class_CallStaticMethodByName_Ref(cls, "callPrivateMethod", "II:Lstd/core/String;", &value, VAL3, VAL4),
-=======
     ASSERT_EQ(env_->FindClass("class_call_static_method_by_name_ref_test.G", &cls), ANI_OK);
     ani_ref value = nullptr;
     ASSERT_EQ(env_->Class_CallStaticMethodByName_Ref(cls, "publicMethod", "ii:C{std.core.String}", &value, VAL3, VAL4),
@@ -584,7 +506,6 @@
     CheckRefNum(value);
     ASSERT_EQ(
         env_->Class_CallStaticMethodByName_Ref(cls, "callPrivateMethod", "ii:C{std.core.String}", &value, VAL3, VAL4),
->>>>>>> a77d6327
         ANI_OK);
     CheckRefUp(value);
 
@@ -592,20 +513,12 @@
     args[0U].i = VAL3;
     args[1U].i = VAL4;
     ani_ref valueA = nullptr;
-<<<<<<< HEAD
-    ASSERT_EQ(env_->Class_CallStaticMethodByName_Ref_A(cls, "publicMethod", "II:Lstd/core/String;", &valueA, args),
-              ANI_OK);
-    CheckRefNum(valueA);
-    ASSERT_EQ(env_->Class_CallStaticMethodByName_Ref_A(cls, "callPrivateMethod", "II:Lstd/core/String;", &valueA, args),
-              ANI_OK);
-=======
     ASSERT_EQ(env_->Class_CallStaticMethodByName_Ref_A(cls, "publicMethod", "ii:C{std.core.String}", &valueA, args),
               ANI_OK);
     CheckRefNum(valueA);
     ASSERT_EQ(
         env_->Class_CallStaticMethodByName_Ref_A(cls, "callPrivateMethod", "ii:C{std.core.String}", &valueA, args),
         ANI_OK);
->>>>>>> a77d6327
     CheckRefUp(valueA);
 }
 
