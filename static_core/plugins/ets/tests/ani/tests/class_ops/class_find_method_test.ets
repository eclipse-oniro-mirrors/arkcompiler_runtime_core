/*
 * Copyright (c) 2025 Huawei Device Co., Ltd.
 * Licensed under the Apache License, Version 2.0 (the "License");
 * you may not use this file except in compliance with the License.
 * You may obtain a copy of the License at
 *
 * http://www.apache.org/licenses/LICENSE-2.0
 *
 * Unless required by applicable law or agreed to in writing, software
 * distributed under the License is distributed on an "AS IS" BASIS,
 * WITHOUT WARRANTIES OR CONDITIONS OF ANY KIND, either express or implied.
 * See the License for the specific language governing permissions and
 * limitations under the License.
 */

package test
enum Colors {Red = 1, Green = 2, Blue = 3}

function CreateTuple(a: int, b: long): [int, long] {
    return [a, b]
}

class A {
    constructor() {
    }

    public int_method(a0: int, a1: int): int
    {
        return a0 + a1;
    }

    public int_override_method(a0: int, a1: int): int
    {
        return a0 * a0;
    }

    public overloadedBase(): int
    {
        return 1
    }

    public overloadedBase(i: int): int
    {
        return 1
    }

    public static staticOverloadedBase(): int
    {
        return 1
    }

    public static staticOverloadedBase(i: int): int
    {
        return 1
    }
}

final class B extends A {
    constructor() {
    }
    public override int_override_method(a0: int, a1: int): int
    {
        return a1 * a1;
    }

    public overloaded(): int
    {
        return 1
    }

    public overloaded(i: int): int
    {
        return 1
    }

    public static staticOverloaded(): int
    {
        return 1
    }

    public static staticOverloaded(i: int): int
    {
        return 1
    }
}

interface I {
    imethod(x: int): int
    imethod_tuple(tuple: [int, long]): int
}

class C implements I {
    constructor() {
    }

    public override imethod(x: int): int
    {
        return x
    }

    public imethod(x: string): int
    {
        return x.length as int
    }

    public override imethod_tuple(tuple: [int, long]): int
    {
        return tuple[0] + tuple[1] as int
    }

    public imethod_optional(z?: string): int
    {
        if (z == undefined) {
            return 5
        }
        return 4
    }

    public method_rest(...numbers: FixedArray<int>): int
    {
        let res = 0
        for (let n of numbers) {
            res += n
        }
        return res
    }

    public method_union(x: int | string): int
    {
        if (x instanceof string) {
            return x.length as int
        }
        return x
    }
}

abstract class Base {
    public abstract abstract_method(x: int): int
    
    public method(x: int)
    {
        return 2 * x;
    }
}

class Derived extends Base {
    constructor() {
    }
    
    public override abstract_method(x: int): int
    {
        return x;
    }
}

class Overload {
    constructor() {
    }
    
    private method(x: int): int
    {
        return x;
    }
    
    private method(x: int, y: boolean): int
    {
        return 2 * x;
    }
    private method(x: int, y: double): int
    {
        return 3 * x;
    }
}

function CreatePartial(a: int): Partial<UnusualTypes> {
    if (a == 2) {
        return {}
    }
    return {property: a}
}

function CreateRequired(a: int): Required<UnusualTypes> {
    return {property: a, opt_property: a}
}

function CreateReadonly(a: int): Readonly<UnusualTypes> {
    return {property: a}
}

interface UnusualTypes {
    property: int
    opt_property?: int
}

class SpecialTypes {
    public partial_method(i: Partial<UnusualTypes>) : int {
        if (i.property == undefined) {
            return 5
        }
        return i.property as int
    }

    public required_method(i: Required<UnusualTypes>) : int {
        return i.opt_property as int
    }

    public readonly_method(i: Readonly<UnusualTypes>) : int {
        return i.property as int
    }

    public record_method(map: Record<string, int>) : int {
        return map["abab"] as int
    }

    public enum_method(color: Colors): int {
        return color
    }

    public string_literal_method(a: "aaa"): int {
        return a.length as int
    }

    public null_method(a: null): int {
        return 5
    }

    public bigint_method(a: bigint): int {
        if (a.toString() == "2") {
            return 2
        }
        return 1
    }
}

type oneArgLambda = (p: int) => int
type twoArgsLambda = (p1: int, p2:int)  => int
type optArgLambda = (p?: int) => int

//NOTE(ypigunova): include testcase, when rest param in lambdas will support issue #23524
// type restParamLambda = (...numbers: int[]) => int

function LambdaOneArg(): oneArgLambda {
    return (p: int) => { return p }
}

function LambdaTwoArgs(): twoArgsLambda {
    return (p1: int, p2: int) => { return p1 + p2 }
}

function LambdaOptArg(): optArgLambda {
    return (p?: int) => {
        if (p == undefined) {
            return 2
        }
        return 3
    }
}

//NOTE(ypigunova): include testcase, when rest param in lambdas will support. Issue #23524
// function LambdaRestParam(): restParamLambda {
//     return (...numbers: int[]) => {
//         let res = 0
//         for (let n of numbers) {
//             res += n
//         }
//         return res
//     }
// }

class LambdaTypes {
    public one_arg_method(a: oneArgLambda): int {
        return a(5)
    }

    public two_arg_method(a: twoArgsLambda): int {
        return a(1, 2)
    }

    public opt_arg_method(a: optArgLambda): int {
        return a()
    }

//NOTE(ypigunova): include testcase, when rest param will support. Issue #23524
    // public rest_param_method(a: restParamLambda): int {
    // }
}

class Generic0<Type> {
    public method(a: Type): int {
        return 5
    }
}

class Generic1<Type extends Object> extends Generic0<Type> {
    override method(a: Type): int {
        return 2
    }
}

namespace test002A {
    namespace test002B {
        class TestA002 {
            public sum(a0: int, a1: int): int
            {
                return a0 + a1;
            }
        }
    }
}

class TestA003 {
    constructor(l: int, w: int)
    {
        this.length = l;
        this.width = w;
    }

    public int_method(a0: int, a1: int): int
    {
        return a0 * a1;
    }

    protected float_method(a0: float, a1: float): float
    {
        return a0 + a1;
    }

    private bool_method(a0: boolean, a1: boolean): boolean
    {
        return a0 || a1;
    }

    private length: int;
    private width: int;
}

class TestA004 {
    constructor(l: int, w: int)
    {
        this.length = l;
        this.width = w;
    }

    int_method(a0: int, a1: int): int
    {
        return a0 * a1;
    }

    float_method(a0: float, a1: float): float
    {
        return a0 + a1;
    }

    bool_method(a0: boolean, a1: boolean): boolean
    {
        return a0 || a1;
    }

    private length: int;
    private width: int;
}

final class TestA005 {
    constructor() {
    }

    public int_method(a0: int, a1: int): int
    {
        return a0 + a1;
    }
}

abstract class Person {
    public abstract add_method(a0: int, a1: int): int;
};

class Student extends Person {
    public override add_method(a0: int, a1: int): int
    {
        return a0 + a1;
    }
};

class Child extends Student {
    public override add_method(a0: int, a1: int): int
    {
        return a0 * a1;
    }
};

class TestA008 {
    int_method(a: TestA008): int
    {
        return 55;
    }
};

class TestB008 extends TestA008 {
    int_method(a: TestA008): int
    {
        return 66;
    }
};

abstract class CombineA {
    public abstract func(a: int, b: int): int;
}

class CombineB extends CombineA {
    public override func(a: int, b: int): int {
        return a - b;
    }
}

final class AF extends CombineA {
    public override func(a: int, b: int): int {
        return a + b;
    }
}

class CombineC extends CombineB {
    public override func(a: int, b: int): int {
        return a - b - 1;
    }
}

namespace nsa {
    namespace nsb {
        class A {
            public func(a: int, b: int): int {
                return a + b;
            }
        }
    }
}

class Phone {
    static get_button_names(): string[] {
        return ["up", "down"]
    }
};

final class Operations {
    static sum(a0: int, a1: int): int {
        return a0 + a1;
    }
}

class ClassA {
    static calculateSquareArea(length: int, wide: int, height: int): int {
        return length * wide * height;
    }
    static calculateSquareArea(length: int, wide: int): int {
        return length * wide;
    }
    calculateSquareArea(length: int): int {
        return length;
    }

    static sumA(a0: int, a1: int): int {
        return a0 + a1;
    }

    static sumB(a0: int, a1: int, a2: int): int {
        return a2 + ClassA.sumA(a0, a1);
    }
}

class ClassB extends ClassA {
    static or(a0: boolean, a1: boolean): boolean {
        return a0 || a1;
    }
}

interface ICalculator {
    add(x: int, y: int): int;
    subtract(x: int, y: int): int;
}
 
class BasicCalculator implements ICalculator {
    add(x: int, y: int): int {
        return x + y;
    }
    subtract(x: int, y: int): int {
        return x - y;
    }
    static multiply(x: int, y: int): int {
        return x * y;
    }
}

class SubCalculator extends BasicCalculator {
    constructor(a: int, b: int) {
        this.width = a;
        this.height = b;
    }

    sum(x: int, y: int): int {
        return x + y;
    }

    static divide(x: int, y: int): int {
        return x / y;
    }

    static multiply(x: int, y: int): int {
        return x + y;
    }
    private width: int;
    private height: int;
<<<<<<< HEAD
};
=======
}
>>>>>>> 46f0ea7f

class AllFunctions {
    static foo (): int {
        return 42;
    }

    foo(): int {
        return 43
    }
}

class MixedFunctions {
    static foo (): int {
        return 42;
    }

    bar(): int {
        return 43
    }
}

class NotOverloaded {
    public notOverloaded(): int
    {
        return 1
    }

    public static notOverloaded(): int
    {
        return 1
    }
<<<<<<< HEAD
};
=======
};

class FindNativeMethods {
    native foo(): int;
}
>>>>>>> 46f0ea7f
<|MERGE_RESOLUTION|>--- conflicted
+++ resolved
@@ -508,11 +508,7 @@
     }
     private width: int;
     private height: int;
-<<<<<<< HEAD
-};
-=======
-}
->>>>>>> 46f0ea7f
+}
 
 class AllFunctions {
     static foo (): int {
@@ -544,12 +540,8 @@
     {
         return 1
     }
-<<<<<<< HEAD
-};
-=======
 };
 
 class FindNativeMethods {
     native foo(): int;
-}
->>>>>>> 46f0ea7f
+}