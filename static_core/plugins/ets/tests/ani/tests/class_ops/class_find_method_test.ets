/*
 * Copyright (c) 2025 Huawei Device Co., Ltd.
 * Licensed under the Apache License, Version 2.0 (the "License");
 * you may not use this file except in compliance with the License.
 * You may obtain a copy of the License at
 *
 * http://www.apache.org/licenses/LICENSE-2.0
 *
 * Unless required by applicable law or agreed to in writing, software
 * distributed under the License is distributed on an "AS IS" BASIS,
 * WITHOUT WARRANTIES OR CONDITIONS OF ANY KIND, either express or implied.
 * See the License for the specific language governing permissions and
 * limitations under the License.
 */

package test
enum Colors {Red = 1, Green = 2, Blue = 3}

function CreateTuple(a: int, b: long): [int, long] {
    return [a, b]
}

class A {
    constructor() {
    }

    public int_method(a0: int, a1: int): int
    {
        return a0 + a1;
    }

    public int_override_method(a0: int, a1: int): int
    {
        return a0 * a0;
    }

    public overloadedBase1(): int
    {
        return 1
    }

    public overloadedBase2(i: int): int
    {
        return 1
    }

    overload overloadedBase {overloadedBase1, overloadedBase2}

    public static staticOverloadedBase1(): int
    {
        return 1
    }

    public static staticOverloadedBase2(i: int): int
    {
        return 1
    }

    static overload staticOverloadedBase {staticOverloadedBase1, staticOverloadedBase2}
}

final class B extends A {
    constructor() {
    }
    public override int_override_method(a0: int, a1: int): int
    {
        return a1 * a1;
    }

    public overloaded1(): int
    {
        return 1
    }

    public overloaded2(i: int): int
    {
        return 1
    }

    overload overloaded {overloaded1, overloaded2}

    public static staticOverloaded1(): int
    {
        return 1
    }

    public static staticOverloaded2(i: int): int
    {
        return 1
    }
    static overload staticOverloaded {staticOverloaded2, staticOverloaded1}
}

interface I {
    imethod1(x: int): int
    imethod_tuple(tuple: [int, long]): int
}

class C implements I {
    constructor() {
    }

    public override imethod1(x: int): int
    {
        return x
    }

    public imethod2(x: string): int
    {
        return x.length.toInt()
    }

    overload imethod {imethod1, imethod2}
    public override imethod_tuple(tuple: [int, long]): int
    {
        return (tuple[0] + tuple[1]).toInt()
    }

    public imethod_optional(z?: string): int
    {
        if (z == undefined) {
            return 5
        }
        return 4
    }

    public method_rest(...numbers: FixedArray<int>): int
    {
        let res = 0
        for (let n of numbers) {
            res += n
        }
        return res
    }

    public method_union(x: int | string): int
    {
        if (x instanceof string) {
            return x.length.toInt()
        }
        return x
    }
}

abstract class Base {
    public abstract abstract_method(x: int): int
    
    public method(x: int)
    {
        return 2 * x;
    }
}

class Derived extends Base {
    constructor() {
    }
    
    public override abstract_method(x: int): int
    {
        return x;
    }
}

class Overload {
    constructor() {
    }
    
    private method1(x: int): int
    {
        return x;
    }
    
    private method2(x: int, y: boolean): int
    {
        return 2 * x;
    }
    private method3(x: int, y: double): int
    {
        return 3 * x;
    }

    overload method {method1, method2, method3}
}

function CreatePartial(a: int): Partial<UnusualTypes> {
    if (a == 2) {
        return {}
    }
    return {property: a}
}

function CreateRequired(a: int): Required<UnusualTypes> {
    return {property: a, opt_property: a}
}

function CreateReadonly(a: int): Readonly<UnusualTypes> {
    return {property: a}
}

interface UnusualTypes {
    property: int
    opt_property?: int
}

class SpecialTypes {
    public partial_method(i: Partial<UnusualTypes>) : int {
        if (i.property == undefined) {
            return 5
        }
        return i.property as int
    }

    public required_method(i: Required<UnusualTypes>) : int {
        return i.opt_property as int
    }

    public readonly_method(i: Readonly<UnusualTypes>) : int {
        return i.property as int
    }

    public record_method(map: Record<string, int>) : int {
        return map["abab"] as int
    }

    public enum_method(color: Colors): int {
        return color
    }

    public string_literal_method(a: "aaa"): int {
        return a.length.toInt()
    }

    public null_method(a: null): int {
        return 5
    }

    public bigint_method(a: bigint): int {
        if (a.toString() == "2") {
            return 2
        }
        return 1
    }
}

type oneArgLambda = (p: int) => int
type twoArgsLambda = (p1: int, p2:int)  => int
type optArgLambda = (p?: int) => int

//NOTE(ypigunova): include testcase, when rest param in lambdas will support issue #23524
// type restParamLambda = (...numbers: int[]) => int

function LambdaOneArg(): oneArgLambda {
    return (p: int) => { return p }
}

function LambdaTwoArgs(): twoArgsLambda {
    return (p1: int, p2: int) => { return p1 + p2 }
}

function LambdaOptArg(): optArgLambda {
    return (p?: int) => {
        if (p == undefined) {
            return 2
        }
        return 3
    }
}

//NOTE(ypigunova): include testcase, when rest param in lambdas will support. Issue #23524
// function LambdaRestParam(): restParamLambda {
//     return (...numbers: int[]) => {
//         let res = 0
//         for (let n of numbers) {
//             res += n
//         }
//         return res
//     }
// }

class LambdaTypes {
    public one_arg_method(a: oneArgLambda): int {
        return a(5)
    }

    public two_arg_method(a: twoArgsLambda): int {
        return a(1, 2)
    }

    public opt_arg_method(a: optArgLambda): int {
        return a()
    }

//NOTE(ypigunova): include testcase, when rest param will support. Issue #23524
    // public rest_param_method(a: restParamLambda): int {
    // }
}

class Generic0<Type> {
    public method(a: Type): int {
        return 5
    }
}

class Generic1<Type extends Object> extends Generic0<Type> {
    override method(a: Type): int {
        return 2
    }
}

namespace test002A {
    namespace test002B {
        class TestA002 {
            public sum(a0: int, a1: int): int
            {
                return a0 + a1;
            }
        }
    }
}

class TestA003 {
    constructor(l: int, w: int)
    {
        this.length = l;
        this.width = w;
    }

    public int_method(a0: int, a1: int): int
    {
        return a0 * a1;
    }

    protected float_method(a0: float, a1: float): float
    {
        return a0 + a1;
    }

    private bool_method(a0: boolean, a1: boolean): boolean
    {
        return a0 || a1;
    }

    private length: int;
    private width: int;
}

class TestA004 {
    constructor(l: int, w: int)
    {
        this.length = l;
        this.width = w;
    }

    int_method(a0: int, a1: int): int
    {
        return a0 * a1;
    }

    float_method(a0: float, a1: float): float
    {
        return a0 + a1;
    }

    bool_method(a0: boolean, a1: boolean): boolean
    {
        return a0 || a1;
    }

    private length: int;
    private width: int;
}

final class TestA005 {
    constructor() {
    }

    public int_method(a0: int, a1: int): int
    {
        return a0 + a1;
    }
}

abstract class Person {
    public abstract add_method(a0: int, a1: int): int;
};

class Student extends Person {
    public override add_method(a0: int, a1: int): int
    {
        return a0 + a1;
    }
};

class Teen extends Student {
    public override add_method(a0: int, a1: int): int
    {
        return a0 * a1;
    }
};

class TestA008 {
    int_method(a: TestA008): int
    {
        return 55;
    }
};

class TestB008 extends TestA008 {
    int_method(a: TestA008): int
    {
        return 66;
    }
};

abstract class CombineA {
    public abstract func(a: int, b: int): int;
}

class CombineB extends CombineA {
    public override func(a: int, b: int): int {
        return a - b;
    }
}

final class AF extends CombineA {
    public override func(a: int, b: int): int {
        return a + b;
    }
}

class CombineC extends CombineB {
    public override func(a: int, b: int): int {
        return a - b - 1;
    }
}

namespace nsa {
    namespace nsb {
        class A {
            public func(a: int, b: int): int {
                return a + b;
            }
        }
    }
}

class Phone {
    static get_button_names(): string[] {
        return ["up", "down"]
    }
};

final class Operations {
    static sum(a0: int, a1: int): int {
        return a0 + a1;
    }
}

class ClassA {
    static calculateSquareArea1(length: int, wide: int, height: int): int {
        return length * wide * height;
    }
    static calculateSquareArea2(length: int, wide: int): int {
        return length * wide;
    }
    calculateSquareArea(length: int): int {
        return length;
    }
    static overload calculateSquareArea {calculateSquareArea1, calculateSquareArea2}

    static sumA(a0: int, a1: int): int {
        return a0 + a1;
    }

    static sumB(a0: int, a1: int, a2: int): int {
        return a2 + ClassA.sumA(a0, a1);
    }
}

class ClassB extends ClassA {
    static or(a0: boolean, a1: boolean): boolean {
        return a0 || a1;
    }
}

interface ICalculator {
    add(x: int, y: int): int;
    subtract(x: int, y: int): int;
}
 
class BasicCalculator implements ICalculator {
    add(x: int, y: int): int {
        return x + y;
    }
    subtract(x: int, y: int): int {
        return x - y;
    }
    static multiply(x: int, y: int): int {
        return x * y;
    }
}

class SubCalculator extends BasicCalculator {
    constructor(a: int, b: int) {
        this.width = a;
        this.height = b;
    }

    sum(x: int, y: int): int {
        return x + y;
    }

    static divide(x: int, y: int): int {
        return x / y;
    }

    static multiply(x: int, y: int): int {
        return x + y;
    }
    private width: int;
    private height: int;
}

class AllFunctions {
    static foo (): int {
        return 42;
    }

    foo(): int {
        return 43
    }
}

class MixedFunctions {
    static foo (): int {
        return 42;
    }

    bar(): int {
        return 43
    }
}

class NotOverloaded {
    public notOverloaded(): int
    {
        return 1
    }

    public static notOverloaded(): int
    {
        return 1
    }
};

class FindNativeMethods {
    native foo(): int;
}

class FindOverloadedConstructor {
    public constructor empty() {}
    public constructor withArg (a: int) {}
    public overload constructor { empty, withArg }
}

class FindConstructorWithDefaultParams {
    public constructor(a?: int, b?: int) {}
<<<<<<< HEAD
=======
}

class CheckWrongSignature {
    public static method (a: String) {}
}

class Parent {
    parentMethod() {};
    overridedMethod() {};

    static parentStaticMethod() {};
    static overridedStaticMethod() {};
}
class Child extends Parent {
    childMethod() {};
    override overridedMethod() {};

    static childStaticMethod() {};
    static overridedStaticMethod() {};
>>>>>>> aad9f664
}<|MERGE_RESOLUTION|>--- conflicted
+++ resolved
@@ -565,8 +565,6 @@
 
 class FindConstructorWithDefaultParams {
     public constructor(a?: int, b?: int) {}
-<<<<<<< HEAD
-=======
 }
 
 class CheckWrongSignature {
@@ -586,5 +584,4 @@
 
     static childStaticMethod() {};
     static overridedStaticMethod() {};
->>>>>>> aad9f664
 }