--- conflicted
+++ resolved
@@ -44,11 +44,7 @@
         ani_class cls {};
         ASSERT_EQ(env_->FindClass(className, &cls), ANI_OK);
         ani_static_method method {};
-<<<<<<< HEAD
-        ASSERT_EQ(env_->Class_FindStaticMethod(cls, "funcA", "FF:F", &method), ANI_OK);
-=======
         ASSERT_EQ(env_->Class_FindStaticMethod(cls, "funcA", "ff:f", &method), ANI_OK);
->>>>>>> a77d6327
 
         ani_float value = 0.0;
         ASSERT_EQ(env_->Class_CallStaticMethod_Float(cls, method, &value, val1, val2), ANI_OK);
@@ -273,39 +269,23 @@
 
 TEST_F(CallStaticMethodTest, call_static_method_float_combine_scenes_4)
 {
-<<<<<<< HEAD
-    TestCombineScene("Lcall_static_method_float_test/C;", FLOAT_VAL1, FLOAT_VAL2, FLOAT_VAL1 + FLOAT_VAL2);
-=======
     TestCombineScene("call_static_method_float_test.C", FLOAT_VAL1, FLOAT_VAL2, FLOAT_VAL1 + FLOAT_VAL2);
->>>>>>> a77d6327
 }
 
 TEST_F(CallStaticMethodTest, call_static_method_float_combine_scenes_5)
 {
-<<<<<<< HEAD
-    TestCombineScene("Lcall_static_method_float_test/D;", FLOAT_VAL1, FLOAT_VAL2, FLOAT_VAL2 - FLOAT_VAL1);
-=======
     TestCombineScene("call_static_method_float_test.D", FLOAT_VAL1, FLOAT_VAL2, FLOAT_VAL2 - FLOAT_VAL1);
->>>>>>> a77d6327
 }
 
 TEST_F(CallStaticMethodTest, call_static_method_float_combine_scenes_6)
 {
-<<<<<<< HEAD
-    TestCombineScene("Lcall_static_method_float_test/E;", FLOAT_VAL1, FLOAT_VAL2, FLOAT_VAL1 + FLOAT_VAL2);
-=======
     TestCombineScene("call_static_method_float_test.E", FLOAT_VAL1, FLOAT_VAL2, FLOAT_VAL1 + FLOAT_VAL2);
->>>>>>> a77d6327
 }
 
 TEST_F(CallStaticMethodTest, call_static_method_float_combine_scenes_7)
 {
     ani_class cls {};
-<<<<<<< HEAD
-    ASSERT_EQ(env_->FindClass("Lcall_static_method_float_test/F;", &cls), ANI_OK);
-=======
     ASSERT_EQ(env_->FindClass("call_static_method_float_test.F", &cls), ANI_OK);
->>>>>>> a77d6327
     ani_static_method method1 {};
     ASSERT_EQ(env_->Class_FindStaticMethod(cls, "increment", nullptr, &method1), ANI_OK);
     ani_static_method method2 {};
@@ -326,19 +306,11 @@
 TEST_F(CallStaticMethodTest, call_static_method_float_combine_scenes_8)
 {
     ani_class cls {};
-<<<<<<< HEAD
-    ASSERT_EQ(env_->FindClass("Lcall_static_method_float_test/G;", &cls), ANI_OK);
-    ani_static_method method1 {};
-    ASSERT_EQ(env_->Class_FindStaticMethod(cls, "publicMethod", "FF:F", &method1), ANI_OK);
-    ani_static_method method2 {};
-    ASSERT_EQ(env_->Class_FindStaticMethod(cls, "callPrivateMethod", "FF:F", &method2), ANI_OK);
-=======
     ASSERT_EQ(env_->FindClass("call_static_method_float_test.G", &cls), ANI_OK);
     ani_static_method method1 {};
     ASSERT_EQ(env_->Class_FindStaticMethod(cls, "publicMethod", "ff:f", &method1), ANI_OK);
     ani_static_method method2 {};
     ASSERT_EQ(env_->Class_FindStaticMethod(cls, "callPrivateMethod", "ff:f", &method2), ANI_OK);
->>>>>>> a77d6327
     ani_float value = 0.0;
     ASSERT_EQ(env_->Class_CallStaticMethod_Float(cls, method1, &value, FLOAT_VAL1, FLOAT_VAL2), ANI_OK);
     ASSERT_EQ(value, FLOAT_VAL1 + FLOAT_VAL2);
