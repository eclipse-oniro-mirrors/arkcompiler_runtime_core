/*
 * Copyright (c) 2025 Huawei Device Co., Ltd.
 * Licensed under the Apache License, Version 2.0 (the "License");
 * you may not use this file except in compliance with the License.
 * You may obtain a copy of the License at
 *
 * http://www.apache.org/licenses/LICENSE-2.0
 *
 * Unless required by applicable law or agreed to in writing, software
 * distributed under the License is distributed on an "AS IS" BASIS,
 * WITHOUT WARRANTIES OR CONDITIONS OF ANY KIND, either express or implied.
 * See the License for the specific language governing permissions and
 * limitations under the License.
 */

class Operations {
    static sub(c0: char, c1: char): char {
        let c: Char = new Char(c'0');
        if (c0 > c1) {
            c = (c0 - c1).toChar();
        } else {
            c = (c1 - c0).toChar();
        }
        return c as char;
    }
}

class A {
    static funcA(a0: char, a1: char): char {
        let c: Char = new Char(c'0');
        if (a0 > a1) {
            c = (a0 - a1).toChar();
        } else {
            c = (a1 - a0).toChar();
        }
        return c as char;
    }

    static funcA(a0: int, a1: int): int {
        return a0 + a1 as int;
    }

    static funcB(a0: char, a1: char): char {
        return A.funcA(a0, a1);
    }
}

class B extends A{
    static funcB(a0: char, a1: char): char {
        let c: Char = new Char(c'0');
<<<<<<< HEAD
        c = a0 + a1 as Char;
        return c as char;
    }
}

class C extends A{
}

class D extends A{
    static funcA(a0: char, a1: char): char {
        let c: Char = new Char(c'0');
        c = a0 + a1 as char;
        return c as char;
    }
}

class E extends A{
    static funcA(a0: char, a1: char): char {
        return A.funcA(a0, a1);
    }
}

class F {
    static increment(a0: char, a1: char): void {
        F.count = F.count + a0 as char;
        F.count = F.count + a1 as char;
    }

    static getCount(): char {
        return F.count;
    }

    static count: char = c'\0';
}

class G {
    public static publicMethod(a0: char, a1: char): char {
        let c: Char = new Char(c'0');
        c = a0 + a1 as char;
        return c as char;
    }
=======
        c = (a0 + a1).toChar();
        return c as char;
    }
}

class C extends A{
}

class D extends A{
    static funcA(a0: char, a1: char): char {
        let c: Char = new Char(c'0');
        c = (a0 + a1).toChar();
        return c as char;
    }
}

class E extends A{
    static funcA(a0: char, a1: char): char {
        return A.funcA(a0, a1);
    }
}

class F {
    static increment(a0: char, a1: char): void {
        F.count = (F.count + a0).toChar();
        F.count = (F.count + a1).toChar();
    }

    static getCount(): char {
        return F.count;
    }

    static count: char = c'\0';
}

class G {
    public static publicMethod(a0: char, a1: char): char {
        let c: Char = new Char(c'0');
        c = (a0 + a1).toChar();
        return c as char;
    }
>>>>>>> a77d6327

    private static privateMethod(a0: char, a1: char): char {
        let c: Char = new Char(c'0');
        if (a0 > a1) {
<<<<<<< HEAD
            c = a0 - a1 as char;
        } else {
            c = a1 - a0 as char;
=======
            c = (a0 - a1).toChar();
        } else {
            c = (a1 - a0).toChar();
>>>>>>> a77d6327
        }
        return c as char;
    }

    static callPrivateMethod(a0: char, a1: char): char {
        return G.privateMethod(a0, a1);
    }
}<|MERGE_RESOLUTION|>--- conflicted
+++ resolved
@@ -48,49 +48,6 @@
 class B extends A{
     static funcB(a0: char, a1: char): char {
         let c: Char = new Char(c'0');
-<<<<<<< HEAD
-        c = a0 + a1 as Char;
-        return c as char;
-    }
-}
-
-class C extends A{
-}
-
-class D extends A{
-    static funcA(a0: char, a1: char): char {
-        let c: Char = new Char(c'0');
-        c = a0 + a1 as char;
-        return c as char;
-    }
-}
-
-class E extends A{
-    static funcA(a0: char, a1: char): char {
-        return A.funcA(a0, a1);
-    }
-}
-
-class F {
-    static increment(a0: char, a1: char): void {
-        F.count = F.count + a0 as char;
-        F.count = F.count + a1 as char;
-    }
-
-    static getCount(): char {
-        return F.count;
-    }
-
-    static count: char = c'\0';
-}
-
-class G {
-    public static publicMethod(a0: char, a1: char): char {
-        let c: Char = new Char(c'0');
-        c = a0 + a1 as char;
-        return c as char;
-    }
-=======
         c = (a0 + a1).toChar();
         return c as char;
     }
@@ -132,20 +89,13 @@
         c = (a0 + a1).toChar();
         return c as char;
     }
->>>>>>> a77d6327
 
     private static privateMethod(a0: char, a1: char): char {
         let c: Char = new Char(c'0');
         if (a0 > a1) {
-<<<<<<< HEAD
-            c = a0 - a1 as char;
-        } else {
-            c = a1 - a0 as char;
-=======
             c = (a0 - a1).toChar();
         } else {
             c = (a1 - a0).toChar();
->>>>>>> a77d6327
         }
         return c as char;
     }
