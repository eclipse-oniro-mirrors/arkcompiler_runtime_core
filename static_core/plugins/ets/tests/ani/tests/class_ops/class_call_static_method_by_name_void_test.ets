--- conflicted
+++ resolved
@@ -101,11 +101,7 @@
     }
 
     static funcA(a0: short, a1: short): short {
-<<<<<<< HEAD
-        return a1 - a0 as short;
-=======
         return (a1 - a0).toShort();
->>>>>>> a77d6327
     }
 
     static funcB(a0: int, a1: int): void {
