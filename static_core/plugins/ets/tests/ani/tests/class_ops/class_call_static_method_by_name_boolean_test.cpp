/**
 * Copyright (c) 2025 Huawei Device Co., Ltd.
 * Licensed under the Apache License, Version 2.0 (the "License");
 * you may not use this file except in compliance with the License.
 * You may obtain a copy of the License at
 *
 * http://www.apache.org/licenses/LICENSE-2.0
 *
 * Unless required by applicable law or agreed to in writing, software
 * distributed under the License is distributed on an "AS IS" BASIS,
 * WITHOUT WARRANTIES OR CONDITIONS OF ANY KIND, either express or implied.
 * See the License for the specific language governing permissions and
 * limitations under the License.
 */

#include "ani_gtest.h"

// NOLINTBEGIN(cppcoreguidelines-pro-type-vararg, modernize-avoid-c-arrays)
namespace ark::ets::ani::testing {

class ClassCallStaticMethodByNameBooleanTest : public AniTest {
public:
    static constexpr ani_int VAL1 = 5U;
    static constexpr ani_int VAL2 = 6U;
    void GetClassData(ani_class *clsResult)
    {
        ani_class cls {};
        ASSERT_EQ(env_->FindClass("class_call_static_method_by_name_boolean_test.Operations", &cls), ANI_OK);
        ASSERT_NE(cls, nullptr);
        *clsResult = cls;
    }
    void TestFuncV(ani_class cls, const char *name, ani_boolean *value, ...)
    {
        va_list args {};
        va_start(args, value);
        ASSERT_EQ(env_->Class_CallStaticMethodByName_Boolean_V(cls, name, "zz:z", value, args), ANI_OK);
        va_end(args);
    }

    void TestCombineScene(const char *className, const char *methodName, ani_boolean initValue,
                          ani_boolean expectedValue)
    {
        ani_class cls {};
        ASSERT_EQ(env_->FindClass(className, &cls), ANI_OK);

        ani_boolean value = initValue;
<<<<<<< HEAD
        ASSERT_EQ(env_->Class_CallStaticMethodByName_Boolean(cls, methodName, "ZZ:Z", &value, ANI_TRUE, ANI_FALSE),
=======
        ASSERT_EQ(env_->Class_CallStaticMethodByName_Boolean(cls, methodName, "zz:z", &value, ANI_TRUE, ANI_FALSE),
>>>>>>> a77d6327
                  ANI_OK);
        ASSERT_EQ(value, expectedValue);

        ani_value args[2U];
        args[0U].z = ANI_TRUE;
        args[1U].z = ANI_FALSE;
        ani_boolean valueA = initValue;
<<<<<<< HEAD
        ASSERT_EQ(env_->Class_CallStaticMethodByName_Boolean_A(cls, methodName, "ZZ:Z", &valueA, args), ANI_OK);
=======
        ASSERT_EQ(env_->Class_CallStaticMethodByName_Boolean_A(cls, methodName, "zz:z", &valueA, args), ANI_OK);
>>>>>>> a77d6327
        ASSERT_EQ(valueA, expectedValue);
    }
};

TEST_F(ClassCallStaticMethodByNameBooleanTest, call_static_method_by_name_bool)
{
    ani_class cls {};
    GetClassData(&cls);

    ani_boolean value = ANI_FALSE;
    ASSERT_EQ(env_->c_api->Class_CallStaticMethodByName_Boolean(env_, cls, "or", nullptr, &value, ANI_TRUE, ANI_FALSE),
              ANI_OK);
    ASSERT_EQ(value, ANI_TRUE);
}

TEST_F(ClassCallStaticMethodByNameBooleanTest, call_static_method_by_name_bool_v)
{
    ani_class cls {};
    GetClassData(&cls);

    ani_boolean value = ANI_FALSE;
    ASSERT_EQ(env_->Class_CallStaticMethodByName_Boolean(cls, "or", nullptr, &value, ANI_TRUE, ANI_FALSE), ANI_OK);
    ASSERT_EQ(value, ANI_TRUE);
}

TEST_F(ClassCallStaticMethodByNameBooleanTest, call_static_method_by_name_bool_A)
{
    ani_class cls {};
    GetClassData(&cls);

    ani_value args[2U];
    args[0U].z = ANI_TRUE;
    args[1U].z = ANI_FALSE;
    ani_boolean value = ANI_FALSE;
    ASSERT_EQ(env_->Class_CallStaticMethodByName_Boolean_A(cls, "or", nullptr, &value, args), ANI_OK);
    ASSERT_EQ(value, ANI_TRUE);
}

TEST_F(ClassCallStaticMethodByNameBooleanTest, call_static_method_by_name_bool_null_class)
{
    ani_boolean value = ANI_FALSE;
    ASSERT_EQ(
        env_->c_api->Class_CallStaticMethodByName_Boolean(env_, nullptr, "or", nullptr, &value, ANI_TRUE, ANI_FALSE),
        ANI_INVALID_ARGS);
}

TEST_F(ClassCallStaticMethodByNameBooleanTest, call_static_method_by_name_bool_null_name)
{
    ani_class cls {};
    GetClassData(&cls);

    ani_boolean value = ANI_FALSE;
    ASSERT_EQ(
        env_->c_api->Class_CallStaticMethodByName_Boolean(env_, cls, nullptr, nullptr, &value, ANI_TRUE, ANI_FALSE),
        ANI_INVALID_ARGS);
}

TEST_F(ClassCallStaticMethodByNameBooleanTest, call_static_method_by_name_bool_error_name)
{
    ani_class cls {};
    GetClassData(&cls);

    ani_boolean value = ANI_FALSE;
    ASSERT_EQ(env_->c_api->Class_CallStaticMethodByName_Boolean(env_, cls, "aa", nullptr, &value, ANI_TRUE, ANI_FALSE),
              ANI_NOT_FOUND);
    ASSERT_EQ(env_->Class_CallStaticMethodByName_Boolean(cls, "", nullptr, &value, ANI_TRUE, ANI_FALSE), ANI_NOT_FOUND);
    ASSERT_EQ(env_->Class_CallStaticMethodByName_Boolean(cls, "\n", nullptr, &value, ANI_TRUE, ANI_FALSE),
              ANI_NOT_FOUND);
}

TEST_F(ClassCallStaticMethodByNameBooleanTest, call_static_method_by_name_bool_null_result)
{
    ani_class cls {};
    GetClassData(&cls);

    ASSERT_EQ(env_->c_api->Class_CallStaticMethodByName_Boolean(env_, cls, "or", nullptr, nullptr, ANI_TRUE, ANI_FALSE),
              ANI_INVALID_ARGS);
}

TEST_F(ClassCallStaticMethodByNameBooleanTest, call_static_method_by_name_bool_v_null_class)
{
    ani_boolean value = ANI_FALSE;
    ASSERT_EQ(env_->Class_CallStaticMethodByName_Boolean(nullptr, "or", nullptr, &value, ANI_TRUE, ANI_FALSE),
              ANI_INVALID_ARGS);
}

TEST_F(ClassCallStaticMethodByNameBooleanTest, call_static_method_by_name_bool_v_null_name)
{
    ani_class cls {};
    GetClassData(&cls);

    ani_boolean value = ANI_FALSE;
    ASSERT_EQ(env_->Class_CallStaticMethodByName_Boolean(cls, nullptr, nullptr, &value, ANI_TRUE, ANI_FALSE),
              ANI_INVALID_ARGS);
}

TEST_F(ClassCallStaticMethodByNameBooleanTest, call_static_method_by_name_bool_v_error_name)
{
    ani_class cls {};
    GetClassData(&cls);

    ani_boolean value = ANI_FALSE;
    ASSERT_EQ(env_->Class_CallStaticMethodByName_Boolean(cls, "aa", nullptr, &value, ANI_TRUE, ANI_FALSE),
              ANI_NOT_FOUND);
}

TEST_F(ClassCallStaticMethodByNameBooleanTest, call_static_method_by_name_bool_v_null_result)
{
    ani_class cls {};
    GetClassData(&cls);

    ASSERT_EQ(env_->Class_CallStaticMethodByName_Boolean(cls, "or", nullptr, nullptr, ANI_TRUE, ANI_FALSE),
              ANI_INVALID_ARGS);
}

TEST_F(ClassCallStaticMethodByNameBooleanTest, call_static_method_by_name_bool_A_null_class)
{
    ani_value args[2U];
    args[0U].z = ANI_TRUE;
    args[1U].z = ANI_FALSE;

    ani_boolean value = ANI_FALSE;
    ASSERT_EQ(env_->Class_CallStaticMethodByName_Boolean_A(nullptr, "or", nullptr, &value, args), ANI_INVALID_ARGS);
}

TEST_F(ClassCallStaticMethodByNameBooleanTest, call_static_method_by_name_bool_A_null_name)
{
    ani_class cls {};
    GetClassData(&cls);

    ani_value args[2U];
    args[0U].z = ANI_TRUE;
    args[1U].z = ANI_FALSE;

    ani_boolean value = ANI_FALSE;
    ASSERT_EQ(env_->Class_CallStaticMethodByName_Boolean_A(cls, nullptr, nullptr, &value, args), ANI_INVALID_ARGS);
}

TEST_F(ClassCallStaticMethodByNameBooleanTest, call_static_method_by_name_bool_A_error_name)
{
    ani_class cls {};
    GetClassData(&cls);

    ani_value args[2U];
    args[0U].z = ANI_TRUE;
    args[1U].z = ANI_FALSE;

    ani_boolean value = ANI_FALSE;
    ASSERT_EQ(env_->Class_CallStaticMethodByName_Boolean_A(cls, "aa", nullptr, &value, args), ANI_NOT_FOUND);
    ASSERT_EQ(env_->Class_CallStaticMethodByName_Boolean_A(cls, "", nullptr, &value, args), ANI_NOT_FOUND);
    ASSERT_EQ(env_->Class_CallStaticMethodByName_Boolean_A(cls, "\n", nullptr, &value, args), ANI_NOT_FOUND);
}

TEST_F(ClassCallStaticMethodByNameBooleanTest, call_static_method_by_name_bool_A_null_result)
{
    ani_class cls {};
    GetClassData(&cls);

    ani_value args[2U];
    args[0U].z = ANI_TRUE;
    args[1U].z = ANI_FALSE;

    ASSERT_EQ(env_->Class_CallStaticMethodByName_Boolean_A(cls, "or", nullptr, nullptr, args), ANI_INVALID_ARGS);
}

TEST_F(ClassCallStaticMethodByNameBooleanTest, call_static_method_by_name_bool_A_null_args)
{
    ani_class cls {};
    GetClassData(&cls);
    ani_boolean value = ANI_FALSE;
    ASSERT_EQ(env_->Class_CallStaticMethodByName_Boolean_A(cls, "or", nullptr, &value, nullptr), ANI_INVALID_ARGS);
}

TEST_F(ClassCallStaticMethodByNameBooleanTest, call_static_method_by_name_bool_combine_scenes_1)
{
    ani_namespace ns {};
    ASSERT_EQ(env_->FindNamespace("class_call_static_method_by_name_boolean_test.na", &ns), ANI_OK);
    ani_class cls {};
    ASSERT_EQ(env_->Namespace_FindClass(ns, "A", &cls), ANI_OK);

    ani_boolean value = ANI_FALSE;
    ASSERT_EQ(env_->Class_CallStaticMethodByName_Boolean(cls, "funcA", "zz:z", &value, ANI_TRUE, ANI_FALSE), ANI_OK);
    ASSERT_EQ(value, ANI_TRUE);

    ani_value args[2U];
    args[0U].z = ANI_TRUE;
    args[1U].z = ANI_FALSE;
    ani_boolean valueA = ANI_FALSE;
    ASSERT_EQ(env_->Class_CallStaticMethodByName_Boolean_A(cls, "funcA", "zz:z", &valueA, args), ANI_OK);
    ASSERT_EQ(valueA, ANI_TRUE);

    ani_boolean valueV = ANI_FALSE;
    TestFuncV(cls, "funcA", &valueV, ANI_TRUE, ANI_FALSE);
    ASSERT_EQ(valueV, ANI_TRUE);
}

TEST_F(ClassCallStaticMethodByNameBooleanTest, call_static_method_by_name_bool_combine_scenes_2)
{
    ani_namespace nb {};
    ASSERT_EQ(env_->FindNamespace("class_call_static_method_by_name_boolean_test.nb", &nb), ANI_OK);
    ani_namespace nc {};
    ASSERT_EQ(env_->Namespace_FindNamespace(nb, "nc", &nc), ANI_OK);
    ani_class cls {};
    ASSERT_EQ(env_->Namespace_FindClass(nc, "A", &cls), ANI_OK);

    ani_boolean value = ANI_FALSE;
    ASSERT_EQ(env_->Class_CallStaticMethodByName_Boolean(cls, "funcA", "zz:z", &value, ANI_TRUE, ANI_FALSE), ANI_OK);
    ASSERT_EQ(value, ANI_TRUE);

    ani_value args[2U];
    args[0U].z = ANI_TRUE;
    args[1U].z = ANI_FALSE;
    ani_boolean valueA = ANI_FALSE;
    ASSERT_EQ(env_->Class_CallStaticMethodByName_Boolean_A(cls, "funcA", "zz:z", &valueA, args), ANI_OK);
    ASSERT_EQ(valueA, ANI_TRUE);

    ani_boolean valueV = ANI_FALSE;
    TestFuncV(cls, "funcA", &valueV, ANI_TRUE, ANI_FALSE);
    ASSERT_EQ(valueV, ANI_TRUE);
}

TEST_F(ClassCallStaticMethodByNameBooleanTest, call_static_method_by_name_bool_combine_scenes_3)
{
    ani_namespace ns {};
    ASSERT_EQ(env_->FindNamespace("class_call_static_method_by_name_boolean_test.na", &ns), ANI_OK);
    ani_class cls {};
    ASSERT_EQ(env_->Namespace_FindClass(ns, "A", &cls), ANI_OK);

    ani_boolean value = ANI_FALSE;
    ASSERT_EQ(env_->Class_CallStaticMethodByName_Boolean(cls, "funcA", "zz:z", &value, ANI_TRUE, ANI_FALSE), ANI_OK);
    ASSERT_EQ(value, ANI_TRUE);

    ani_value args[2U];
    args[0U].z = ANI_TRUE;
    args[1U].z = ANI_FALSE;
    ani_boolean valueA = ANI_FALSE;
    ASSERT_EQ(env_->Class_CallStaticMethodByName_Boolean_A(cls, "funcA", "zz:z", &valueA, args), ANI_OK);
    ASSERT_EQ(valueA, ANI_TRUE);

    ani_boolean valueV = ANI_FALSE;
    TestFuncV(cls, "funcA", &valueV, ANI_TRUE, ANI_FALSE);
    ASSERT_EQ(valueV, ANI_TRUE);

    ani_int valueI = 0;
    const ani_int value1 = 5;
    const ani_int value2 = 6;
    ASSERT_EQ(env_->Class_CallStaticMethodByName_Int(cls, "funcA", "ii:i", &valueI, value1, value2), ANI_OK);
    ASSERT_EQ(valueI, value1 + value2);
}

TEST_F(ClassCallStaticMethodByNameBooleanTest, call_static_method_by_name_bool_combine_scenes_4)
{
    ani_namespace ns {};
    ASSERT_EQ(env_->FindNamespace("class_call_static_method_by_name_boolean_test.nd", &ns), ANI_OK);
    ani_class cls {};
    ASSERT_EQ(env_->Namespace_FindClass(ns, "B", &cls), ANI_OK);
    ani_boolean value = ANI_FALSE;
    ASSERT_EQ(env_->Class_CallStaticMethodByName_Boolean(cls, "funcA", "zz:z", &value, ANI_TRUE, ANI_FALSE), ANI_OK);
    ASSERT_EQ(value, ANI_FALSE);

    ani_value args[2U];
    args[0U].z = ANI_TRUE;
    args[1U].z = ANI_FALSE;
    ani_boolean valueA = ANI_FALSE;
    ASSERT_EQ(env_->Class_CallStaticMethodByName_Boolean_A(cls, "funcA", "zz:z", &valueA, args), ANI_OK);
    ASSERT_EQ(valueA, ANI_FALSE);

    ani_boolean valueV = ANI_FALSE;
    TestFuncV(cls, "funcA", &valueV, ANI_TRUE, ANI_FALSE);
    ASSERT_EQ(valueV, ANI_FALSE);
}

TEST_F(ClassCallStaticMethodByNameBooleanTest, call_static_method_by_name_bool_null_env)
{
    ani_class cls {};
    GetClassData(&cls);

    ani_boolean value = ANI_FALSE;
    ASSERT_EQ(
        env_->c_api->Class_CallStaticMethodByName_Boolean(nullptr, cls, "or", nullptr, &value, ANI_TRUE, ANI_FALSE),
        ANI_INVALID_ARGS);
    ani_value args[2U];
    args[0U].z = ANI_TRUE;
    args[1U].z = ANI_FALSE;
    ASSERT_EQ(env_->c_api->Class_CallStaticMethodByName_Boolean_A(nullptr, cls, "or", nullptr, &value, args),
              ANI_INVALID_ARGS);
}

TEST_F(ClassCallStaticMethodByNameBooleanTest, call_static_method_by_name_bool_combine_scenes_5)
{
    ani_class clsA {};
<<<<<<< HEAD
    ASSERT_EQ(env_->FindClass("Lclass_call_static_method_by_name_boolean_test/A;", &clsA), ANI_OK);
    ani_class clsB {};
    ASSERT_EQ(env_->FindClass("Lclass_call_static_method_by_name_boolean_test/B;", &clsB), ANI_OK);

    ani_boolean valueA = ANI_FALSE;
    ASSERT_EQ(env_->Class_CallStaticMethodByName_Boolean(clsA, "funcA", "ZZ:Z", &valueA, ANI_TRUE, ANI_FALSE), ANI_OK);
    ASSERT_EQ(valueA, ANI_TRUE);
    ani_boolean valueB = ANI_TRUE;
    ASSERT_EQ(env_->Class_CallStaticMethodByName_Boolean(clsB, "funcB", "ZZ:Z", &valueB, ANI_TRUE, ANI_FALSE), ANI_OK);
=======
    ASSERT_EQ(env_->FindClass("class_call_static_method_by_name_boolean_test.A", &clsA), ANI_OK);
    ani_class clsB {};
    ASSERT_EQ(env_->FindClass("class_call_static_method_by_name_boolean_test.B", &clsB), ANI_OK);

    ani_boolean valueA = ANI_FALSE;
    ASSERT_EQ(env_->Class_CallStaticMethodByName_Boolean(clsA, "funcA", "zz:z", &valueA, ANI_TRUE, ANI_FALSE), ANI_OK);
    ASSERT_EQ(valueA, ANI_TRUE);
    ani_boolean valueB = ANI_TRUE;
    ASSERT_EQ(env_->Class_CallStaticMethodByName_Boolean(clsB, "funcB", "zz:z", &valueB, ANI_TRUE, ANI_FALSE), ANI_OK);
>>>>>>> a77d6327
    ASSERT_EQ(valueB, ANI_FALSE);

    ani_value args[2U];
    args[0U].z = ANI_TRUE;
    args[1U].z = ANI_FALSE;
    ani_boolean valueAA = ANI_FALSE;
<<<<<<< HEAD
    ASSERT_EQ(env_->Class_CallStaticMethodByName_Boolean_A(clsA, "funcA", "ZZ:Z", &valueAA, args), ANI_OK);
    ASSERT_EQ(valueAA, ANI_TRUE);
    ani_boolean valueBA = ANI_TRUE;
    ASSERT_EQ(env_->Class_CallStaticMethodByName_Boolean_A(clsB, "funcB", "ZZ:Z", &valueBA, args), ANI_OK);
=======
    ASSERT_EQ(env_->Class_CallStaticMethodByName_Boolean_A(clsA, "funcA", "zz:z", &valueAA, args), ANI_OK);
    ASSERT_EQ(valueAA, ANI_TRUE);
    ani_boolean valueBA = ANI_TRUE;
    ASSERT_EQ(env_->Class_CallStaticMethodByName_Boolean_A(clsB, "funcB", "zz:z", &valueBA, args), ANI_OK);
>>>>>>> a77d6327
    ASSERT_EQ(valueBA, ANI_FALSE);
}

TEST_F(ClassCallStaticMethodByNameBooleanTest, call_static_method_by_name_bool_combine_scenes_6)
{
    ani_class cls {};
<<<<<<< HEAD
    ASSERT_EQ(env_->FindClass("Lclass_call_static_method_by_name_boolean_test/A;", &cls), ANI_OK);
    ani_boolean value = ANI_FALSE;
    ASSERT_EQ(env_->Class_CallStaticMethodByName_Boolean(cls, "funcA", "ZZ:Z", &value, ANI_TRUE, ANI_FALSE), ANI_OK);
=======
    ASSERT_EQ(env_->FindClass("class_call_static_method_by_name_boolean_test.A", &cls), ANI_OK);
    ani_boolean value = ANI_FALSE;
    ASSERT_EQ(env_->Class_CallStaticMethodByName_Boolean(cls, "funcA", "zz:z", &value, ANI_TRUE, ANI_FALSE), ANI_OK);
>>>>>>> a77d6327
    ASSERT_EQ(value, ANI_TRUE);

    ani_value args[2U];
    args[0U].z = ANI_TRUE;
    args[1U].z = ANI_FALSE;
    ani_boolean valueA = ANI_FALSE;
<<<<<<< HEAD
    ASSERT_EQ(env_->Class_CallStaticMethodByName_Boolean_A(cls, "funcA", "ZZ:Z", &valueA, args), ANI_OK);
    ASSERT_EQ(valueA, ANI_TRUE);

    ani_int value2 = 0;
    ASSERT_EQ(env_->Class_CallStaticMethodByName_Int(cls, "funcA", "II:I", &value2, VAL1, VAL2), ANI_OK);
=======
    ASSERT_EQ(env_->Class_CallStaticMethodByName_Boolean_A(cls, "funcA", "zz:z", &valueA, args), ANI_OK);
    ASSERT_EQ(valueA, ANI_TRUE);

    ani_int value2 = 0;
    ASSERT_EQ(env_->Class_CallStaticMethodByName_Int(cls, "funcA", "ii:i", &value2, VAL1, VAL2), ANI_OK);
>>>>>>> a77d6327
    ASSERT_EQ(value2, VAL1 + VAL2);
}

TEST_F(ClassCallStaticMethodByNameBooleanTest, call_static_method_by_name_bool_combine_scenes_7)
{
<<<<<<< HEAD
    TestCombineScene("Lclass_call_static_method_by_name_boolean_test/A;", "funcB", ANI_FALSE, ANI_TRUE);
=======
    TestCombineScene("class_call_static_method_by_name_boolean_test.A", "funcB", ANI_FALSE, ANI_TRUE);
>>>>>>> a77d6327
}

TEST_F(ClassCallStaticMethodByNameBooleanTest, call_static_method_by_name_bool_combine_scenes_8)
{
<<<<<<< HEAD
    TestCombineScene("Lclass_call_static_method_by_name_boolean_test/C;", "funcA", ANI_FALSE, ANI_TRUE);
=======
    TestCombineScene("class_call_static_method_by_name_boolean_test.C", "funcA", ANI_FALSE, ANI_TRUE);
>>>>>>> a77d6327
}

TEST_F(ClassCallStaticMethodByNameBooleanTest, call_static_method_by_name_bool_combine_scenes_9)
{
<<<<<<< HEAD
    TestCombineScene("Lclass_call_static_method_by_name_boolean_test/D;", "funcA", ANI_TRUE, ANI_FALSE);
=======
    TestCombineScene("class_call_static_method_by_name_boolean_test.D", "funcA", ANI_TRUE, ANI_FALSE);
>>>>>>> a77d6327
}

TEST_F(ClassCallStaticMethodByNameBooleanTest, call_static_method_by_name_bool_combine_scenes_10)
{
<<<<<<< HEAD
    TestCombineScene("Lclass_call_static_method_by_name_boolean_test/E;", "funcA", ANI_FALSE, ANI_TRUE);
=======
    TestCombineScene("class_call_static_method_by_name_boolean_test.E", "funcA", ANI_FALSE, ANI_TRUE);
>>>>>>> a77d6327
}

TEST_F(ClassCallStaticMethodByNameBooleanTest, call_static_method_by_name_bool_combine_scenes_11)
{
    ani_class cls {};
<<<<<<< HEAD
    ASSERT_EQ(env_->FindClass("Lclass_call_static_method_by_name_boolean_test/F;", &cls), ANI_OK);
=======
    ASSERT_EQ(env_->FindClass("class_call_static_method_by_name_boolean_test.F", &cls), ANI_OK);
>>>>>>> a77d6327
    ASSERT_EQ(env_->Class_CallStaticMethodByName_Void(cls, "increment", nullptr, ANI_TRUE, ANI_FALSE), ANI_OK);
    ani_boolean value = ANI_TRUE;
    ASSERT_EQ(env_->Class_CallStaticMethodByName_Boolean(cls, "getCount", nullptr, &value), ANI_OK);
    ASSERT_EQ(value, ANI_FALSE);

    ani_value args[2U];
    args[0U].z = ANI_TRUE;
    args[1U].z = ANI_FALSE;
    ani_boolean valueA = ANI_TRUE;
    ASSERT_EQ(env_->Class_CallStaticMethodByName_Boolean_A(cls, "getCount", nullptr, &valueA, args), ANI_OK);
    ASSERT_EQ(valueA, ANI_FALSE);
}

TEST_F(ClassCallStaticMethodByNameBooleanTest, call_static_method_by_name_bool_combine_scenes_12)
{
    ani_class cls {};
<<<<<<< HEAD
    ASSERT_EQ(env_->FindClass("Lclass_call_static_method_by_name_boolean_test/G;", &cls), ANI_OK);
    ani_boolean value = ANI_FALSE;
    ASSERT_EQ(env_->Class_CallStaticMethodByName_Boolean(cls, "publicMethod", "ZZ:Z", &value, ANI_TRUE, ANI_FALSE),
              ANI_OK);
    ASSERT_EQ(value, ANI_TRUE);
    ASSERT_EQ(env_->Class_CallStaticMethodByName_Boolean(cls, "callPrivateMethod", "ZZ:Z", &value, ANI_TRUE, ANI_FALSE),
=======
    ASSERT_EQ(env_->FindClass("class_call_static_method_by_name_boolean_test.G", &cls), ANI_OK);
    ani_boolean value = ANI_FALSE;
    ASSERT_EQ(env_->Class_CallStaticMethodByName_Boolean(cls, "publicMethod", "zz:z", &value, ANI_TRUE, ANI_FALSE),
              ANI_OK);
    ASSERT_EQ(value, ANI_TRUE);
    ASSERT_EQ(env_->Class_CallStaticMethodByName_Boolean(cls, "callPrivateMethod", "zz:z", &value, ANI_TRUE, ANI_FALSE),
>>>>>>> a77d6327
              ANI_OK);
    ASSERT_EQ(value, ANI_FALSE);

    ani_value args[2U];
    args[0U].z = ANI_TRUE;
    args[1U].z = ANI_FALSE;
    ani_boolean valueA = ANI_FALSE;
<<<<<<< HEAD
    ASSERT_EQ(env_->Class_CallStaticMethodByName_Boolean_A(cls, "publicMethod", "ZZ:Z", &valueA, args), ANI_OK);
    ASSERT_EQ(valueA, ANI_TRUE);
    ASSERT_EQ(env_->Class_CallStaticMethodByName_Boolean_A(cls, "callPrivateMethod", "ZZ:Z", &valueA, args), ANI_OK);
=======
    ASSERT_EQ(env_->Class_CallStaticMethodByName_Boolean_A(cls, "publicMethod", "zz:z", &valueA, args), ANI_OK);
    ASSERT_EQ(valueA, ANI_TRUE);
    ASSERT_EQ(env_->Class_CallStaticMethodByName_Boolean_A(cls, "callPrivateMethod", "zz:z", &valueA, args), ANI_OK);
>>>>>>> a77d6327
    ASSERT_EQ(valueA, ANI_FALSE);
}

TEST_F(ClassCallStaticMethodByNameBooleanTest, check_initialization_boolean)
{
    ani_class cls {};
    ASSERT_EQ(env_->FindClass("class_call_static_method_by_name_boolean_test.G", &cls), ANI_OK);

    ASSERT_FALSE(IsRuntimeClassInitialized("class_call_static_method_by_name_boolean_test.G"));
    ani_boolean value {};

    ASSERT_EQ(env_->Class_CallStaticMethodByName_Boolean(cls, "publicMethodx", "zz:z", &value, ANI_TRUE, ANI_FALSE),
              ANI_NOT_FOUND);
    ASSERT_FALSE(IsRuntimeClassInitialized("class_call_static_method_by_name_boolean_test.G"));

    ASSERT_EQ(env_->Class_CallStaticMethodByName_Boolean(cls, "publicMethod", "zz:z", &value, ANI_TRUE, ANI_FALSE),
              ANI_OK);
    ASSERT_TRUE(IsRuntimeClassInitialized("class_call_static_method_by_name_boolean_test.G"));
}

TEST_F(ClassCallStaticMethodByNameBooleanTest, check_initialization_boolean_a)
{
    ani_class cls {};
    ASSERT_EQ(env_->FindClass("class_call_static_method_by_name_boolean_test.G", &cls), ANI_OK);

    ASSERT_FALSE(IsRuntimeClassInitialized("class_call_static_method_by_name_boolean_test.G"));
    ani_boolean value {};
    ani_value args[2U];
    args[0U].z = ANI_TRUE;
    args[1U].z = ANI_FALSE;

    ASSERT_EQ(env_->Class_CallStaticMethodByName_Boolean_A(cls, "publicMethodx", "zz:z", &value, args), ANI_NOT_FOUND);
    ASSERT_FALSE(IsRuntimeClassInitialized("class_call_static_method_by_name_boolean_test.G"));

    ASSERT_EQ(env_->Class_CallStaticMethodByName_Boolean_A(cls, "publicMethod", "zz:z", &value, args), ANI_OK);
    ASSERT_TRUE(IsRuntimeClassInitialized("class_call_static_method_by_name_boolean_test.G"));
}

}  // namespace ark::ets::ani::testing
   // NOLINTEND(cppcoreguidelines-pro-type-vararg, modernize-avoid-c-arrays)<|MERGE_RESOLUTION|>--- conflicted
+++ resolved
@@ -44,11 +44,7 @@
         ASSERT_EQ(env_->FindClass(className, &cls), ANI_OK);
 
         ani_boolean value = initValue;
-<<<<<<< HEAD
-        ASSERT_EQ(env_->Class_CallStaticMethodByName_Boolean(cls, methodName, "ZZ:Z", &value, ANI_TRUE, ANI_FALSE),
-=======
         ASSERT_EQ(env_->Class_CallStaticMethodByName_Boolean(cls, methodName, "zz:z", &value, ANI_TRUE, ANI_FALSE),
->>>>>>> a77d6327
                   ANI_OK);
         ASSERT_EQ(value, expectedValue);
 
@@ -56,11 +52,7 @@
         args[0U].z = ANI_TRUE;
         args[1U].z = ANI_FALSE;
         ani_boolean valueA = initValue;
-<<<<<<< HEAD
-        ASSERT_EQ(env_->Class_CallStaticMethodByName_Boolean_A(cls, methodName, "ZZ:Z", &valueA, args), ANI_OK);
-=======
         ASSERT_EQ(env_->Class_CallStaticMethodByName_Boolean_A(cls, methodName, "zz:z", &valueA, args), ANI_OK);
->>>>>>> a77d6327
         ASSERT_EQ(valueA, expectedValue);
     }
 };
@@ -352,17 +344,6 @@
 TEST_F(ClassCallStaticMethodByNameBooleanTest, call_static_method_by_name_bool_combine_scenes_5)
 {
     ani_class clsA {};
-<<<<<<< HEAD
-    ASSERT_EQ(env_->FindClass("Lclass_call_static_method_by_name_boolean_test/A;", &clsA), ANI_OK);
-    ani_class clsB {};
-    ASSERT_EQ(env_->FindClass("Lclass_call_static_method_by_name_boolean_test/B;", &clsB), ANI_OK);
-
-    ani_boolean valueA = ANI_FALSE;
-    ASSERT_EQ(env_->Class_CallStaticMethodByName_Boolean(clsA, "funcA", "ZZ:Z", &valueA, ANI_TRUE, ANI_FALSE), ANI_OK);
-    ASSERT_EQ(valueA, ANI_TRUE);
-    ani_boolean valueB = ANI_TRUE;
-    ASSERT_EQ(env_->Class_CallStaticMethodByName_Boolean(clsB, "funcB", "ZZ:Z", &valueB, ANI_TRUE, ANI_FALSE), ANI_OK);
-=======
     ASSERT_EQ(env_->FindClass("class_call_static_method_by_name_boolean_test.A", &clsA), ANI_OK);
     ani_class clsB {};
     ASSERT_EQ(env_->FindClass("class_call_static_method_by_name_boolean_test.B", &clsB), ANI_OK);
@@ -372,105 +353,63 @@
     ASSERT_EQ(valueA, ANI_TRUE);
     ani_boolean valueB = ANI_TRUE;
     ASSERT_EQ(env_->Class_CallStaticMethodByName_Boolean(clsB, "funcB", "zz:z", &valueB, ANI_TRUE, ANI_FALSE), ANI_OK);
->>>>>>> a77d6327
     ASSERT_EQ(valueB, ANI_FALSE);
 
     ani_value args[2U];
     args[0U].z = ANI_TRUE;
     args[1U].z = ANI_FALSE;
     ani_boolean valueAA = ANI_FALSE;
-<<<<<<< HEAD
-    ASSERT_EQ(env_->Class_CallStaticMethodByName_Boolean_A(clsA, "funcA", "ZZ:Z", &valueAA, args), ANI_OK);
-    ASSERT_EQ(valueAA, ANI_TRUE);
-    ani_boolean valueBA = ANI_TRUE;
-    ASSERT_EQ(env_->Class_CallStaticMethodByName_Boolean_A(clsB, "funcB", "ZZ:Z", &valueBA, args), ANI_OK);
-=======
     ASSERT_EQ(env_->Class_CallStaticMethodByName_Boolean_A(clsA, "funcA", "zz:z", &valueAA, args), ANI_OK);
     ASSERT_EQ(valueAA, ANI_TRUE);
     ani_boolean valueBA = ANI_TRUE;
     ASSERT_EQ(env_->Class_CallStaticMethodByName_Boolean_A(clsB, "funcB", "zz:z", &valueBA, args), ANI_OK);
->>>>>>> a77d6327
     ASSERT_EQ(valueBA, ANI_FALSE);
 }
 
 TEST_F(ClassCallStaticMethodByNameBooleanTest, call_static_method_by_name_bool_combine_scenes_6)
 {
     ani_class cls {};
-<<<<<<< HEAD
-    ASSERT_EQ(env_->FindClass("Lclass_call_static_method_by_name_boolean_test/A;", &cls), ANI_OK);
-    ani_boolean value = ANI_FALSE;
-    ASSERT_EQ(env_->Class_CallStaticMethodByName_Boolean(cls, "funcA", "ZZ:Z", &value, ANI_TRUE, ANI_FALSE), ANI_OK);
-=======
     ASSERT_EQ(env_->FindClass("class_call_static_method_by_name_boolean_test.A", &cls), ANI_OK);
     ani_boolean value = ANI_FALSE;
     ASSERT_EQ(env_->Class_CallStaticMethodByName_Boolean(cls, "funcA", "zz:z", &value, ANI_TRUE, ANI_FALSE), ANI_OK);
->>>>>>> a77d6327
-    ASSERT_EQ(value, ANI_TRUE);
-
-    ani_value args[2U];
-    args[0U].z = ANI_TRUE;
-    args[1U].z = ANI_FALSE;
-    ani_boolean valueA = ANI_FALSE;
-<<<<<<< HEAD
-    ASSERT_EQ(env_->Class_CallStaticMethodByName_Boolean_A(cls, "funcA", "ZZ:Z", &valueA, args), ANI_OK);
-    ASSERT_EQ(valueA, ANI_TRUE);
-
-    ani_int value2 = 0;
-    ASSERT_EQ(env_->Class_CallStaticMethodByName_Int(cls, "funcA", "II:I", &value2, VAL1, VAL2), ANI_OK);
-=======
+    ASSERT_EQ(value, ANI_TRUE);
+
+    ani_value args[2U];
+    args[0U].z = ANI_TRUE;
+    args[1U].z = ANI_FALSE;
+    ani_boolean valueA = ANI_FALSE;
     ASSERT_EQ(env_->Class_CallStaticMethodByName_Boolean_A(cls, "funcA", "zz:z", &valueA, args), ANI_OK);
     ASSERT_EQ(valueA, ANI_TRUE);
 
     ani_int value2 = 0;
     ASSERT_EQ(env_->Class_CallStaticMethodByName_Int(cls, "funcA", "ii:i", &value2, VAL1, VAL2), ANI_OK);
->>>>>>> a77d6327
     ASSERT_EQ(value2, VAL1 + VAL2);
 }
 
 TEST_F(ClassCallStaticMethodByNameBooleanTest, call_static_method_by_name_bool_combine_scenes_7)
 {
-<<<<<<< HEAD
-    TestCombineScene("Lclass_call_static_method_by_name_boolean_test/A;", "funcB", ANI_FALSE, ANI_TRUE);
-=======
     TestCombineScene("class_call_static_method_by_name_boolean_test.A", "funcB", ANI_FALSE, ANI_TRUE);
->>>>>>> a77d6327
 }
 
 TEST_F(ClassCallStaticMethodByNameBooleanTest, call_static_method_by_name_bool_combine_scenes_8)
 {
-<<<<<<< HEAD
-    TestCombineScene("Lclass_call_static_method_by_name_boolean_test/C;", "funcA", ANI_FALSE, ANI_TRUE);
-=======
     TestCombineScene("class_call_static_method_by_name_boolean_test.C", "funcA", ANI_FALSE, ANI_TRUE);
->>>>>>> a77d6327
 }
 
 TEST_F(ClassCallStaticMethodByNameBooleanTest, call_static_method_by_name_bool_combine_scenes_9)
 {
-<<<<<<< HEAD
-    TestCombineScene("Lclass_call_static_method_by_name_boolean_test/D;", "funcA", ANI_TRUE, ANI_FALSE);
-=======
     TestCombineScene("class_call_static_method_by_name_boolean_test.D", "funcA", ANI_TRUE, ANI_FALSE);
->>>>>>> a77d6327
 }
 
 TEST_F(ClassCallStaticMethodByNameBooleanTest, call_static_method_by_name_bool_combine_scenes_10)
 {
-<<<<<<< HEAD
-    TestCombineScene("Lclass_call_static_method_by_name_boolean_test/E;", "funcA", ANI_FALSE, ANI_TRUE);
-=======
     TestCombineScene("class_call_static_method_by_name_boolean_test.E", "funcA", ANI_FALSE, ANI_TRUE);
->>>>>>> a77d6327
 }
 
 TEST_F(ClassCallStaticMethodByNameBooleanTest, call_static_method_by_name_bool_combine_scenes_11)
 {
     ani_class cls {};
-<<<<<<< HEAD
-    ASSERT_EQ(env_->FindClass("Lclass_call_static_method_by_name_boolean_test/F;", &cls), ANI_OK);
-=======
     ASSERT_EQ(env_->FindClass("class_call_static_method_by_name_boolean_test.F", &cls), ANI_OK);
->>>>>>> a77d6327
     ASSERT_EQ(env_->Class_CallStaticMethodByName_Void(cls, "increment", nullptr, ANI_TRUE, ANI_FALSE), ANI_OK);
     ani_boolean value = ANI_TRUE;
     ASSERT_EQ(env_->Class_CallStaticMethodByName_Boolean(cls, "getCount", nullptr, &value), ANI_OK);
@@ -487,21 +426,12 @@
 TEST_F(ClassCallStaticMethodByNameBooleanTest, call_static_method_by_name_bool_combine_scenes_12)
 {
     ani_class cls {};
-<<<<<<< HEAD
-    ASSERT_EQ(env_->FindClass("Lclass_call_static_method_by_name_boolean_test/G;", &cls), ANI_OK);
-    ani_boolean value = ANI_FALSE;
-    ASSERT_EQ(env_->Class_CallStaticMethodByName_Boolean(cls, "publicMethod", "ZZ:Z", &value, ANI_TRUE, ANI_FALSE),
-              ANI_OK);
-    ASSERT_EQ(value, ANI_TRUE);
-    ASSERT_EQ(env_->Class_CallStaticMethodByName_Boolean(cls, "callPrivateMethod", "ZZ:Z", &value, ANI_TRUE, ANI_FALSE),
-=======
     ASSERT_EQ(env_->FindClass("class_call_static_method_by_name_boolean_test.G", &cls), ANI_OK);
     ani_boolean value = ANI_FALSE;
     ASSERT_EQ(env_->Class_CallStaticMethodByName_Boolean(cls, "publicMethod", "zz:z", &value, ANI_TRUE, ANI_FALSE),
               ANI_OK);
     ASSERT_EQ(value, ANI_TRUE);
     ASSERT_EQ(env_->Class_CallStaticMethodByName_Boolean(cls, "callPrivateMethod", "zz:z", &value, ANI_TRUE, ANI_FALSE),
->>>>>>> a77d6327
               ANI_OK);
     ASSERT_EQ(value, ANI_FALSE);
 
@@ -509,15 +439,9 @@
     args[0U].z = ANI_TRUE;
     args[1U].z = ANI_FALSE;
     ani_boolean valueA = ANI_FALSE;
-<<<<<<< HEAD
-    ASSERT_EQ(env_->Class_CallStaticMethodByName_Boolean_A(cls, "publicMethod", "ZZ:Z", &valueA, args), ANI_OK);
-    ASSERT_EQ(valueA, ANI_TRUE);
-    ASSERT_EQ(env_->Class_CallStaticMethodByName_Boolean_A(cls, "callPrivateMethod", "ZZ:Z", &valueA, args), ANI_OK);
-=======
     ASSERT_EQ(env_->Class_CallStaticMethodByName_Boolean_A(cls, "publicMethod", "zz:z", &valueA, args), ANI_OK);
     ASSERT_EQ(valueA, ANI_TRUE);
     ASSERT_EQ(env_->Class_CallStaticMethodByName_Boolean_A(cls, "callPrivateMethod", "zz:z", &valueA, args), ANI_OK);
->>>>>>> a77d6327
     ASSERT_EQ(valueA, ANI_FALSE);
 }
 
