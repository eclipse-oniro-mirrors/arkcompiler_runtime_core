/*
 * Copyright (c) 2025 Huawei Device Co., Ltd.
 * Licensed under the Apache License, Version 2.0 (the "License");
 * you may not use this file except in compliance with the License.
 * You may obtain a copy of the License at
 *
 * http://www.apache.org/licenses/LICENSE-2.0
 *
 * Unless required by applicable law or agreed to in writing, software
 * distributed under the License is distributed on an "AS IS" BASIS,
 * WITHOUT WARRANTIES OR CONDITIONS OF ANY KIND, either express or implied.
 * See the License for the specific language governing permissions and
 * limitations under the License.
 */

class Operations {
    static sum(a0: byte, a1: byte): byte {
        return (a0 + a1).toByte();
    }
}

class A {
    static funcA(a0: byte, a1: byte): byte {
        return (a0 + a1).toByte();
    }

    static funcA(a0: int, a1: int): int {
        return a0 + a1 as int;
    }

    static funcB(a0: byte, a1: byte): byte {
        return A.funcA(a0, a1);
    }
}

class B extends A{
    static funcB(a0: byte, a1: byte): byte {
        return (a1 - a0).toByte();
    }
}

class C extends A{
}

class D extends A{
    static funcA(a0: byte, a1: byte): byte {
        return (a1 - a0).toByte();
    }
}

class E extends A{
    static funcA(a0: byte, a1: byte): byte {
        return A.funcA(a0, a1);
    }
}

class F {
    static increment(a0: byte, a1: byte): void {
        F.count += a0;
        F.count += a1;
    }

    static getCount(): byte {
        return F.count;
    }

    static count: byte = 0;
}

class G {
    public static publicMethod(a0: byte, a1: byte): byte {
        return (a0 + a1).toByte();
    }

    private static privateMethod(a0: byte, a1: byte): byte {
        return (a1 - a0).toByte();
    }

    static callPrivateMethod(a0: byte, a1: byte): byte {
        return G.privateMethod(a0, a1);
    }
<<<<<<< HEAD
}

class C extends A{
}

class D extends A{
    static funcA(a0: byte, a1: byte): byte {
        return a1 - a0 as byte;
    }
}

class E extends A{
    static funcA(a0: byte, a1: byte): byte {
        return A.funcA(a0, a1);
    }
}

class F {
    static increment(a0: byte, a1: byte): void {
        F.count += a0;
        F.count += a1;
    }

    static getCount(): byte {
        return F.count;
    }

    static count: byte = 0;
}

class G {
    public static publicMethod(a0: byte, a1: byte): byte {
        return a0 + a1 as byte;
    }

    private static privateMethod(a0: byte, a1: byte): byte {
        return a1 - a0 as byte;
    }

    static callPrivateMethod(a0: byte, a1: byte): byte {
        return G.privateMethod(a0, a1);
    }
=======
>>>>>>> a77d6327
}<|MERGE_RESOLUTION|>--- conflicted
+++ resolved
@@ -79,49 +79,4 @@
     static callPrivateMethod(a0: byte, a1: byte): byte {
         return G.privateMethod(a0, a1);
     }
-<<<<<<< HEAD
-}
-
-class C extends A{
-}
-
-class D extends A{
-    static funcA(a0: byte, a1: byte): byte {
-        return a1 - a0 as byte;
-    }
-}
-
-class E extends A{
-    static funcA(a0: byte, a1: byte): byte {
-        return A.funcA(a0, a1);
-    }
-}
-
-class F {
-    static increment(a0: byte, a1: byte): void {
-        F.count += a0;
-        F.count += a1;
-    }
-
-    static getCount(): byte {
-        return F.count;
-    }
-
-    static count: byte = 0;
-}
-
-class G {
-    public static publicMethod(a0: byte, a1: byte): byte {
-        return a0 + a1 as byte;
-    }
-
-    private static privateMethod(a0: byte, a1: byte): byte {
-        return a1 - a0 as byte;
-    }
-
-    static callPrivateMethod(a0: byte, a1: byte): byte {
-        return G.privateMethod(a0, a1);
-    }
-=======
->>>>>>> a77d6327
 }