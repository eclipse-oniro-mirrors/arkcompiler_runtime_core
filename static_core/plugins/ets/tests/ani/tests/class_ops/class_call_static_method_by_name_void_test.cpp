/**
 * Copyright (c) 2025 Huawei Device Co., Ltd.
 * Licensed under the Apache License, Version 2.0 (the "License");
 * you may not use this file except in compliance with the License.
 * You may obtain a copy of the License at
 *
 * http://www.apache.org/licenses/LICENSE-2.0
 *
 * Unless required by applicable law or agreed to in writing, software
 * distributed under the License is distributed on an "AS IS" BASIS,
 * WITHOUT WARRANTIES OR CONDITIONS OF ANY KIND, either express or implied.
 * See the License for the specific language governing permissions and
 * limitations under the License.
 */

#include "ani_gtest.h"

// NOLINTBEGIN(cppcoreguidelines-pro-type-vararg, modernize-avoid-c-arrays, readability-magic-numbers)
namespace ark::ets::ani::testing {

class ClassCallStaticMethodByNameVoidTest : public AniTest {
public:
    static constexpr ani_int VAL1 = 5;
    static constexpr ani_int VAL2 = 6;

    void GetMethodData(ani_class *clsResult)
    {
        ani_class cls {};
        ASSERT_EQ(env_->FindClass("class_call_static_method_by_name_void_test.Operations", &cls), ANI_OK);
        ASSERT_NE(cls, nullptr);
        *clsResult = cls;
    }
    void TestFuncV(ani_class cls, const char *name, ...)
    {
        va_list args {};
        va_start(args, name);
        ASSERT_EQ(env_->Class_CallStaticMethodByName_Void_V(cls, name, "ii:", args), ANI_OK);
        va_end(args);
    }
    void GetCount(ani_class cls, ani_int *value)
    {
        ASSERT_EQ(env_->Class_CallStaticMethodByName_Int(cls, "getCount", ":i", value), ANI_OK);
    }

    void TestCombineScene(const char *className, const char *methodName, ani_int expectedValue)
    {
        ani_class cls {};
        ASSERT_EQ(env_->FindClass(className, &cls), ANI_OK);

        ani_int value = 0;
        ASSERT_EQ(env_->Class_CallStaticMethodByName_Void(cls, methodName, "ii:", VAL1, VAL2), ANI_OK);
        GetCount(cls, &value);
        ASSERT_EQ(value, expectedValue);

        ani_value args[2U];
        args[0U].i = VAL1;
        args[1U].i = VAL2;
        ani_int valueA = 0;
        ASSERT_EQ(env_->Class_CallStaticMethodByName_Void_A(cls, methodName, "ii:", args), ANI_OK);
        GetCount(cls, &valueA);
        ASSERT_EQ(valueA, expectedValue);
    }

    void TestCombineScene(const char *className, const char *methodName, ani_int expectedValue)
    {
        ani_class cls {};
        ASSERT_EQ(env_->FindClass(className, &cls), ANI_OK);

        ani_int value = 0;
        ASSERT_EQ(env_->Class_CallStaticMethodByName_Void(cls, methodName, "II:V", VAL1, VAL2), ANI_OK);
        GetCount(cls, &value);
        ASSERT_EQ(value, expectedValue);

        ani_value args[2U];
        args[0U].i = VAL1;
        args[1U].i = VAL2;
        ani_int valueA = 0;
        ASSERT_EQ(env_->Class_CallStaticMethodByName_Void_A(cls, methodName, "II:V", args), ANI_OK);
        GetCount(cls, &valueA);
        ASSERT_EQ(valueA, expectedValue);
    }
};

TEST_F(ClassCallStaticMethodByNameVoidTest, call_static_method_by_name_void_a)
{
    ani_class cls {};
    GetMethodData(&cls);

    ani_value args[2];
    args[0].i = VAL1;
    args[1].i = VAL2;

    ani_int sum = 0;
    ASSERT_EQ(env_->Class_CallStaticMethodByName_Void_A(cls, "voidMethod", nullptr, args), ANI_OK);
    ASSERT_EQ(env_->Class_CallStaticMethodByName_Int(cls, "getCount", nullptr, &sum), ANI_OK);
    ASSERT_EQ(sum, args[0].i + args[1].i);
}

TEST_F(ClassCallStaticMethodByNameVoidTest, call_static_method_by_name_void_v)
{
    ani_class cls {};
    GetMethodData(&cls);

    ani_int sum = 0;
    ASSERT_EQ(env_->Class_CallStaticMethodByName_Void(cls, "voidMethod", nullptr, VAL1, VAL2), ANI_OK);
    ASSERT_EQ(env_->Class_CallStaticMethodByName_Int(cls, "getCount", nullptr, &sum), ANI_OK);
    ASSERT_EQ(sum, VAL1 + VAL2);
}

TEST_F(ClassCallStaticMethodByNameVoidTest, call_static_method_by_name_void)
{
    ani_class cls {};
    GetMethodData(&cls);

    ani_int sum = 0;
    ASSERT_EQ(env_->c_api->Class_CallStaticMethodByName_Void(env_, cls, "voidMethod", nullptr, VAL1, VAL2), ANI_OK);
    ASSERT_EQ(env_->Class_CallStaticMethodByName_Int(cls, "getCount", nullptr, &sum), ANI_OK);
    ASSERT_EQ(sum, VAL1 + VAL2);
}

TEST_F(ClassCallStaticMethodByNameVoidTest, call_static_method_by_name_void_v_invalid_name)
{
    ani_class cls {};
    GetMethodData(&cls);

    ASSERT_EQ(env_->Class_CallStaticMethodByName_Void(cls, nullptr, nullptr, VAL1, VAL2), ANI_INVALID_ARGS);
    ASSERT_EQ(env_->Class_CallStaticMethodByName_Void(cls, "sum_not_exist", nullptr, VAL1, VAL2), ANI_NOT_FOUND);
    ASSERT_EQ(env_->Class_CallStaticMethodByName_Void(cls, "", nullptr, VAL1, VAL2), ANI_NOT_FOUND);
    ASSERT_EQ(env_->Class_CallStaticMethodByName_Void(cls, "\n", nullptr, VAL1, VAL2), ANI_NOT_FOUND);
}

TEST_F(ClassCallStaticMethodByNameVoidTest, call_static_method_by_name_void_v_invalid_class)
{
    ASSERT_EQ(env_->Class_CallStaticMethodByName_Void(nullptr, "voidMethod", nullptr, VAL1, VAL2), ANI_INVALID_ARGS);
}

TEST_F(ClassCallStaticMethodByNameVoidTest, call_static_method_by_name_void_a_invalid_name)
{
    ani_class cls {};
    GetMethodData(&cls);
    ani_value args[2];
    args[0].i = VAL1;
    args[1].i = VAL2;

    ASSERT_EQ(env_->Class_CallStaticMethodByName_Void_A(cls, nullptr, nullptr, args), ANI_INVALID_ARGS);
    ASSERT_EQ(env_->Class_CallStaticMethodByName_Void_A(cls, "sum_not_exist", nullptr, args), ANI_NOT_FOUND);
    ASSERT_EQ(env_->Class_CallStaticMethodByName_Void_A(cls, "", nullptr, args), ANI_NOT_FOUND);
    ASSERT_EQ(env_->Class_CallStaticMethodByName_Void_A(cls, "\n", nullptr, args), ANI_NOT_FOUND);
}

TEST_F(ClassCallStaticMethodByNameVoidTest, call_static_method_by_name_void_a_invalid_class)
{
    ani_value args[2];
    args[0].i = VAL1;
    args[1].i = VAL2;

    ASSERT_EQ(env_->Class_CallStaticMethodByName_Void_A(nullptr, "voidMethod", nullptr, args), ANI_INVALID_ARGS);
}

TEST_F(ClassCallStaticMethodByNameVoidTest, call_static_method_by_name_void_a_invalid_args)
{
    ani_class cls {};
    GetMethodData(&cls);

    ASSERT_EQ(env_->Class_CallStaticMethodByName_Void_A(cls, "voidMethod", nullptr, nullptr), ANI_INVALID_ARGS);
}

TEST_F(ClassCallStaticMethodByNameVoidTest, call_static_method_by_name_void_combine_scenes_1)
{
    ani_namespace ns {};
    ASSERT_EQ(env_->FindNamespace("class_call_static_method_by_name_void_test.na", &ns), ANI_OK);
    ani_class cls {};
    ASSERT_EQ(env_->Namespace_FindClass(ns, "A", &cls), ANI_OK);

    ASSERT_EQ(env_->Class_CallStaticMethodByName_Void(cls, "funcA", "ii:", VAL1, VAL2), ANI_OK);
    ani_int value = 0;
    GetCount(cls, &value);
    ASSERT_EQ(value, VAL1 + VAL2);

    ani_value args[2U];
    args[0U].i = VAL1;
    args[1U].i = VAL2;
<<<<<<< HEAD
    ASSERT_EQ(env_->Class_CallStaticMethodByName_Void_A(cls, "funcA", "II:V", args), ANI_OK);
=======
    ASSERT_EQ(env_->Class_CallStaticMethodByName_Void_A(cls, "funcA", "ii:", args), ANI_OK);
>>>>>>> a77d6327
    ani_int valueA = 0;
    GetCount(cls, &valueA);
    ASSERT_EQ(valueA, value + VAL1 + VAL2);

    TestFuncV(cls, "funcA", VAL1, VAL2);
    ani_int valueV = 0;
    GetCount(cls, &valueV);
    ASSERT_EQ(valueV, valueA + VAL1 + VAL2);
}

TEST_F(ClassCallStaticMethodByNameVoidTest, call_static_method_by_name_void_combine_scenes_2)
{
    ani_namespace nb {};
    ASSERT_EQ(env_->FindNamespace("class_call_static_method_by_name_void_test.nb", &nb), ANI_OK);
    ani_namespace nc {};
    ASSERT_EQ(env_->Namespace_FindNamespace(nb, "nc", &nc), ANI_OK);
    ani_class cls {};
    ASSERT_EQ(env_->Namespace_FindClass(nc, "A", &cls), ANI_OK);

    ASSERT_EQ(env_->Class_CallStaticMethodByName_Void(cls, "funcA", "ii:", VAL1, VAL2), ANI_OK);
    ani_int value = 0;
    GetCount(cls, &value);
    ASSERT_EQ(value, VAL1 + VAL2);

    ani_value args[2U];
    args[0U].i = VAL1;
    args[1U].i = VAL2;
<<<<<<< HEAD
    ASSERT_EQ(env_->Class_CallStaticMethodByName_Void_A(cls, "funcA", "II:V", args), ANI_OK);
=======
    ASSERT_EQ(env_->Class_CallStaticMethodByName_Void_A(cls, "funcA", "ii:", args), ANI_OK);
>>>>>>> a77d6327
    ani_int valueA = 0;
    GetCount(cls, &valueA);
    ASSERT_EQ(valueA, value + VAL1 + VAL2);

    TestFuncV(cls, "funcA", VAL1, VAL2);
    ani_int valueV = 0;
    GetCount(cls, &valueV);
    ASSERT_EQ(valueV, valueA + VAL1 + VAL2);
}

TEST_F(ClassCallStaticMethodByNameVoidTest, call_static_method_by_name_void_combine_scenes_3)
{
    ani_namespace ns {};
    ASSERT_EQ(env_->FindNamespace("class_call_static_method_by_name_void_test.na", &ns), ANI_OK);
    ani_class cls {};
    ASSERT_EQ(env_->Namespace_FindClass(ns, "A", &cls), ANI_OK);

    ASSERT_EQ(env_->Class_CallStaticMethodByName_Void(cls, "funcA", "ii:", VAL1, VAL2), ANI_OK);
    ani_int value = 0;
    GetCount(cls, &value);
    ASSERT_EQ(value, VAL1 + VAL2);

    ani_value args[2U];
    args[0U].i = VAL1;
    args[1U].i = VAL2;
<<<<<<< HEAD
    ASSERT_EQ(env_->Class_CallStaticMethodByName_Void_A(cls, "funcA", "II:V", args), ANI_OK);
=======
    ASSERT_EQ(env_->Class_CallStaticMethodByName_Void_A(cls, "funcA", "ii:", args), ANI_OK);
>>>>>>> a77d6327
    ani_int valueA = 0;
    GetCount(cls, &valueA);
    ASSERT_EQ(valueA, value + VAL1 + VAL2);

    TestFuncV(cls, "funcA", VAL1, VAL2);
    ani_int valueV = 0;
    GetCount(cls, &valueV);
    ASSERT_EQ(valueV, valueA + VAL1 + VAL2);

    ani_short valueS = 0;
    const ani_int value1 = 4;
    const ani_int value2 = 7;
    ASSERT_EQ(env_->Class_CallStaticMethodByName_Short(cls, "funcA", "ss:s", &valueS, value1, value2), ANI_OK);
    ASSERT_EQ(valueS, value2 - value1);
}

TEST_F(ClassCallStaticMethodByNameVoidTest, call_static_method_by_name_void_combine_scenes_4)
{
    ani_namespace ns {};
    ASSERT_EQ(env_->FindNamespace("class_call_static_method_by_name_void_test.nd", &ns), ANI_OK);
    ani_class cls {};
    ASSERT_EQ(env_->Namespace_FindClass(ns, "B", &cls), ANI_OK);

    ASSERT_EQ(env_->Class_CallStaticMethodByName_Void(cls, "funcA", "ii:", VAL1, VAL2), ANI_OK);
    ani_int value = 0;
    GetCount(cls, &value);
    ASSERT_EQ(value, VAL2 - VAL1);

    ani_value args[2U];
    args[0U].i = VAL1;
    args[1U].i = VAL2;
<<<<<<< HEAD
    ASSERT_EQ(env_->Class_CallStaticMethodByName_Void_A(cls, "funcA", "II:V", args), ANI_OK);
=======
    ASSERT_EQ(env_->Class_CallStaticMethodByName_Void_A(cls, "funcA", "ii:", args), ANI_OK);
>>>>>>> a77d6327
    ani_int valueA = 0;
    GetCount(cls, &valueA);
    ASSERT_EQ(valueA, value + VAL2 - VAL1);

    TestFuncV(cls, "funcA", VAL1, VAL2);
    ani_int valueV = 0;
    GetCount(cls, &valueV);
    ASSERT_EQ(valueV, valueA + VAL2 - VAL1);
}

TEST_F(ClassCallStaticMethodByNameVoidTest, call_static_method_by_name_void_null_env)
{
    ani_class cls {};
    GetMethodData(&cls);

    ASSERT_EQ(env_->c_api->Class_CallStaticMethodByName_Void(nullptr, cls, "or", nullptr, VAL1, VAL2),
              ANI_INVALID_ARGS);
    ani_value args[2U];
    args[0U].i = VAL1;
    args[1U].i = VAL2;
    ASSERT_EQ(env_->c_api->Class_CallStaticMethodByName_Void_A(nullptr, cls, "or", nullptr, args), ANI_INVALID_ARGS);
}

TEST_F(ClassCallStaticMethodByNameVoidTest, call_static_method_by_name_void_combine_scenes_5)
{
    ani_class clsA {};
<<<<<<< HEAD
    ASSERT_EQ(env_->FindClass("Lclass_call_static_method_by_name_void_test/A;", &clsA), ANI_OK);
    ani_class clsB {};
    ASSERT_EQ(env_->FindClass("Lclass_call_static_method_by_name_void_test/B;", &clsB), ANI_OK);

    ani_int valueA = 0;
    ASSERT_EQ(env_->Class_CallStaticMethodByName_Void(clsA, "funcA", "II:V", VAL1, VAL2), ANI_OK);
    GetCount(clsA, &valueA);
    ASSERT_EQ(valueA, VAL1 + VAL2);
    ani_int valueB = 0;
    ASSERT_EQ(env_->Class_CallStaticMethodByName_Void(clsB, "funcB", "II:V", VAL1, VAL2), ANI_OK);
=======
    ASSERT_EQ(env_->FindClass("class_call_static_method_by_name_void_test.A", &clsA), ANI_OK);
    ani_class clsB {};
    ASSERT_EQ(env_->FindClass("class_call_static_method_by_name_void_test.B", &clsB), ANI_OK);

    ani_int valueA = 0;
    ASSERT_EQ(env_->Class_CallStaticMethodByName_Void(clsA, "funcA", "ii:", VAL1, VAL2), ANI_OK);
    GetCount(clsA, &valueA);
    ASSERT_EQ(valueA, VAL1 + VAL2);
    ani_int valueB = 0;
    ASSERT_EQ(env_->Class_CallStaticMethodByName_Void(clsB, "funcB", "ii:", VAL1, VAL2), ANI_OK);
>>>>>>> a77d6327
    GetCount(clsB, &valueB);
    ASSERT_EQ(valueB, VAL2 - VAL1);

    ani_value args[2U];
    args[0U].i = VAL1;
    args[1U].i = VAL2;
    ani_int valueAA = 0;
<<<<<<< HEAD
    ASSERT_EQ(env_->Class_CallStaticMethodByName_Void_A(clsA, "funcA", "II:V", args), ANI_OK);
    GetCount(clsA, &valueAA);
    ASSERT_EQ(valueAA, VAL1 + VAL2);
    ani_int valueBA = 0;
    ASSERT_EQ(env_->Class_CallStaticMethodByName_Void_A(clsB, "funcB", "II:V", args), ANI_OK);
=======
    ASSERT_EQ(env_->Class_CallStaticMethodByName_Void_A(clsA, "funcA", "ii:", args), ANI_OK);
    GetCount(clsA, &valueAA);
    ASSERT_EQ(valueAA, VAL1 + VAL2);
    ani_int valueBA = 0;
    ASSERT_EQ(env_->Class_CallStaticMethodByName_Void_A(clsB, "funcB", "ii:", args), ANI_OK);
>>>>>>> a77d6327
    GetCount(clsB, &valueBA);
    ASSERT_EQ(valueBA, VAL2 - VAL1);
}

TEST_F(ClassCallStaticMethodByNameVoidTest, call_static_method_by_name_void_combine_scenes_6)
{
    ani_class cls {};
<<<<<<< HEAD
    ASSERT_EQ(env_->FindClass("Lclass_call_static_method_by_name_void_test/A;", &cls), ANI_OK);
    ani_int value = 0;
    ASSERT_EQ(env_->Class_CallStaticMethodByName_Void(cls, "funcA", "II:V", VAL1, VAL2), ANI_OK);
=======
    ASSERT_EQ(env_->FindClass("class_call_static_method_by_name_void_test.A", &cls), ANI_OK);
    ani_int value = 0;
    ASSERT_EQ(env_->Class_CallStaticMethodByName_Void(cls, "funcA", "ii:", VAL1, VAL2), ANI_OK);
>>>>>>> a77d6327
    GetCount(cls, &value);
    ASSERT_EQ(value, VAL1 + VAL2);

    ani_value args[2U];
    args[0U].i = VAL1;
    args[1U].i = VAL2;
    ani_int valueA = 0;
<<<<<<< HEAD
    ASSERT_EQ(env_->Class_CallStaticMethodByName_Void_A(cls, "funcA", "II:V", args), ANI_OK);
=======
    ASSERT_EQ(env_->Class_CallStaticMethodByName_Void_A(cls, "funcA", "ii:", args), ANI_OK);
>>>>>>> a77d6327
    GetCount(cls, &valueA);
    ASSERT_EQ(valueA, VAL1 + VAL2);

    ani_short value2 = 0;
<<<<<<< HEAD
    ASSERT_EQ(env_->Class_CallStaticMethodByName_Short(cls, "funcA", "SS:S", &value2, VAL1, VAL2), ANI_OK);
=======
    ASSERT_EQ(env_->Class_CallStaticMethodByName_Short(cls, "funcA", "ss:s", &value2, VAL1, VAL2), ANI_OK);
>>>>>>> a77d6327
    ASSERT_EQ(value2, VAL2 - VAL1);
}

TEST_F(ClassCallStaticMethodByNameVoidTest, call_static_method_by_name_void_combine_scenes_7)
{
<<<<<<< HEAD
    TestCombineScene("Lclass_call_static_method_by_name_void_test/A;", "funcB", VAL1 + VAL2);
=======
    TestCombineScene("class_call_static_method_by_name_void_test.A", "funcB", VAL1 + VAL2);
>>>>>>> a77d6327
}

TEST_F(ClassCallStaticMethodByNameVoidTest, call_static_method_by_name_void_combine_scenes_8)
{
<<<<<<< HEAD
    TestCombineScene("Lclass_call_static_method_by_name_void_test/C;", "funcA", VAL1 + VAL2);
=======
    TestCombineScene("class_call_static_method_by_name_void_test.C", "funcA", VAL1 + VAL2);
>>>>>>> a77d6327
}

TEST_F(ClassCallStaticMethodByNameVoidTest, call_static_method_by_name_void_combine_scenes_9)
{
<<<<<<< HEAD
    TestCombineScene("Lclass_call_static_method_by_name_void_test/D;", "funcA", VAL2 - VAL1);
=======
    TestCombineScene("class_call_static_method_by_name_void_test.D", "funcA", VAL2 - VAL1);
>>>>>>> a77d6327
}

TEST_F(ClassCallStaticMethodByNameVoidTest, call_static_method_by_name_void_combine_scenes_10)
{
<<<<<<< HEAD
    TestCombineScene("Lclass_call_static_method_by_name_void_test/E;", "funcA", VAL1 + VAL2);
=======
    TestCombineScene("class_call_static_method_by_name_void_test.E", "funcA", VAL1 + VAL2);
>>>>>>> a77d6327
}

TEST_F(ClassCallStaticMethodByNameVoidTest, call_static_method_by_name_void_combine_scenes_11)
{
    ani_class cls {};
<<<<<<< HEAD
    ASSERT_EQ(env_->FindClass("Lclass_call_static_method_by_name_void_test/F;", &cls), ANI_OK);
=======
    ASSERT_EQ(env_->FindClass("class_call_static_method_by_name_void_test.F", &cls), ANI_OK);
>>>>>>> a77d6327
    ASSERT_EQ(env_->Class_CallStaticMethodByName_Void(cls, "increment", nullptr, VAL1, VAL2), ANI_OK);
    ani_int value = 0;
    GetCount(cls, &value);
    ASSERT_EQ(value, VAL1 + VAL2);

    ani_value args[2U];
    args[0U].i = VAL1;
    args[1U].i = VAL2;
    ASSERT_EQ(env_->Class_CallStaticMethodByName_Void_A(cls, "increment", nullptr, args), ANI_OK);
    ani_int valueA = 0;
    GetCount(cls, &valueA);
    ASSERT_EQ(valueA, VAL1 + VAL2);
}

TEST_F(ClassCallStaticMethodByNameVoidTest, call_static_method_by_name_void_combine_scenes_12)
{
    ani_class cls {};
<<<<<<< HEAD
    ASSERT_EQ(env_->FindClass("Lclass_call_static_method_by_name_void_test/G;", &cls), ANI_OK);
    ani_int value = 0;
    ASSERT_EQ(env_->Class_CallStaticMethodByName_Void(cls, "publicMethod", "II:V", VAL1, VAL2), ANI_OK);
    GetCount(cls, &value);
    ASSERT_EQ(value, VAL1 + VAL2);
    ASSERT_EQ(env_->Class_CallStaticMethodByName_Void(cls, "callPrivateMethod", "II:V", VAL1, VAL2), ANI_OK);
=======
    ASSERT_EQ(env_->FindClass("class_call_static_method_by_name_void_test.G", &cls), ANI_OK);
    ani_int value = 0;
    ASSERT_EQ(env_->Class_CallStaticMethodByName_Void(cls, "publicMethod", "ii:", VAL1, VAL2), ANI_OK);
    GetCount(cls, &value);
    ASSERT_EQ(value, VAL1 + VAL2);
    ASSERT_EQ(env_->Class_CallStaticMethodByName_Void(cls, "callPrivateMethod", "ii:", VAL1, VAL2), ANI_OK);
>>>>>>> a77d6327
    GetCount(cls, &value);
    ASSERT_EQ(value, VAL2 - VAL1);

    ani_value args[2U];
    args[0U].i = VAL1;
    args[1U].i = VAL2;
    ani_int valueA = 0;
<<<<<<< HEAD
    ASSERT_EQ(env_->Class_CallStaticMethodByName_Void_A(cls, "publicMethod", "II:V", args), ANI_OK);
    GetCount(cls, &valueA);
    ASSERT_EQ(valueA, VAL1 + VAL2);
    ASSERT_EQ(env_->Class_CallStaticMethodByName_Void_A(cls, "callPrivateMethod", "II:V", args), ANI_OK);
=======
    ASSERT_EQ(env_->Class_CallStaticMethodByName_Void_A(cls, "publicMethod", "ii:", args), ANI_OK);
    GetCount(cls, &valueA);
    ASSERT_EQ(valueA, VAL1 + VAL2);
    ASSERT_EQ(env_->Class_CallStaticMethodByName_Void_A(cls, "callPrivateMethod", "ii:", args), ANI_OK);
>>>>>>> a77d6327
    GetCount(cls, &valueA);
    ASSERT_EQ(valueA, VAL2 - VAL1);
}

TEST_F(ClassCallStaticMethodByNameVoidTest, check_initialization_void)
{
    ani_class cls {};
    ASSERT_EQ(env_->FindClass("class_call_static_method_by_name_void_test.G", &cls), ANI_OK);

    ASSERT_FALSE(IsRuntimeClassInitialized("class_call_static_method_by_name_void_test.G"));

    ASSERT_EQ(env_->Class_CallStaticMethodByName_Void(cls, "publicMethodx", "ii:", VAL1, VAL2), ANI_NOT_FOUND);
    ASSERT_FALSE(IsRuntimeClassInitialized("class_call_static_method_by_name_void_test.G"));

    ASSERT_EQ(env_->Class_CallStaticMethodByName_Void(cls, "publicMethod", "ii:", VAL1, VAL2), ANI_OK);
    ASSERT_TRUE(IsRuntimeClassInitialized("class_call_static_method_by_name_void_test.G"));
}

TEST_F(ClassCallStaticMethodByNameVoidTest, check_initialization_void_a)
{
    ani_class cls {};
    ASSERT_EQ(env_->FindClass("class_call_static_method_by_name_void_test.G", &cls), ANI_OK);

    ASSERT_FALSE(IsRuntimeClassInitialized("class_call_static_method_by_name_void_test.G"));
    ani_value args[2U];
    args[0U].i = VAL1;
    args[1U].i = VAL2;

    ASSERT_EQ(env_->Class_CallStaticMethodByName_Void_A(cls, "publicMethodx", "ii:", args), ANI_NOT_FOUND);
    ASSERT_FALSE(IsRuntimeClassInitialized("class_call_static_method_by_name_void_test.G"));

    ASSERT_EQ(env_->Class_CallStaticMethodByName_Void_A(cls, "publicMethod", "ii:", args), ANI_OK);
    ASSERT_TRUE(IsRuntimeClassInitialized("class_call_static_method_by_name_void_test.G"));
}

}  // namespace ark::ets::ani::testing

// NOLINTEND(cppcoreguidelines-pro-type-vararg, modernize-avoid-c-arrays, readability-magic-numbers)<|MERGE_RESOLUTION|>--- conflicted
+++ resolved
@@ -60,25 +60,6 @@
         GetCount(cls, &valueA);
         ASSERT_EQ(valueA, expectedValue);
     }
-
-    void TestCombineScene(const char *className, const char *methodName, ani_int expectedValue)
-    {
-        ani_class cls {};
-        ASSERT_EQ(env_->FindClass(className, &cls), ANI_OK);
-
-        ani_int value = 0;
-        ASSERT_EQ(env_->Class_CallStaticMethodByName_Void(cls, methodName, "II:V", VAL1, VAL2), ANI_OK);
-        GetCount(cls, &value);
-        ASSERT_EQ(value, expectedValue);
-
-        ani_value args[2U];
-        args[0U].i = VAL1;
-        args[1U].i = VAL2;
-        ani_int valueA = 0;
-        ASSERT_EQ(env_->Class_CallStaticMethodByName_Void_A(cls, methodName, "II:V", args), ANI_OK);
-        GetCount(cls, &valueA);
-        ASSERT_EQ(valueA, expectedValue);
-    }
 };
 
 TEST_F(ClassCallStaticMethodByNameVoidTest, call_static_method_by_name_void_a)
@@ -180,11 +161,7 @@
     ani_value args[2U];
     args[0U].i = VAL1;
     args[1U].i = VAL2;
-<<<<<<< HEAD
-    ASSERT_EQ(env_->Class_CallStaticMethodByName_Void_A(cls, "funcA", "II:V", args), ANI_OK);
-=======
     ASSERT_EQ(env_->Class_CallStaticMethodByName_Void_A(cls, "funcA", "ii:", args), ANI_OK);
->>>>>>> a77d6327
     ani_int valueA = 0;
     GetCount(cls, &valueA);
     ASSERT_EQ(valueA, value + VAL1 + VAL2);
@@ -212,11 +189,7 @@
     ani_value args[2U];
     args[0U].i = VAL1;
     args[1U].i = VAL2;
-<<<<<<< HEAD
-    ASSERT_EQ(env_->Class_CallStaticMethodByName_Void_A(cls, "funcA", "II:V", args), ANI_OK);
-=======
     ASSERT_EQ(env_->Class_CallStaticMethodByName_Void_A(cls, "funcA", "ii:", args), ANI_OK);
->>>>>>> a77d6327
     ani_int valueA = 0;
     GetCount(cls, &valueA);
     ASSERT_EQ(valueA, value + VAL1 + VAL2);
@@ -242,11 +215,7 @@
     ani_value args[2U];
     args[0U].i = VAL1;
     args[1U].i = VAL2;
-<<<<<<< HEAD
-    ASSERT_EQ(env_->Class_CallStaticMethodByName_Void_A(cls, "funcA", "II:V", args), ANI_OK);
-=======
     ASSERT_EQ(env_->Class_CallStaticMethodByName_Void_A(cls, "funcA", "ii:", args), ANI_OK);
->>>>>>> a77d6327
     ani_int valueA = 0;
     GetCount(cls, &valueA);
     ASSERT_EQ(valueA, value + VAL1 + VAL2);
@@ -278,11 +247,7 @@
     ani_value args[2U];
     args[0U].i = VAL1;
     args[1U].i = VAL2;
-<<<<<<< HEAD
-    ASSERT_EQ(env_->Class_CallStaticMethodByName_Void_A(cls, "funcA", "II:V", args), ANI_OK);
-=======
     ASSERT_EQ(env_->Class_CallStaticMethodByName_Void_A(cls, "funcA", "ii:", args), ANI_OK);
->>>>>>> a77d6327
     ani_int valueA = 0;
     GetCount(cls, &valueA);
     ASSERT_EQ(valueA, value + VAL2 - VAL1);
@@ -309,18 +274,6 @@
 TEST_F(ClassCallStaticMethodByNameVoidTest, call_static_method_by_name_void_combine_scenes_5)
 {
     ani_class clsA {};
-<<<<<<< HEAD
-    ASSERT_EQ(env_->FindClass("Lclass_call_static_method_by_name_void_test/A;", &clsA), ANI_OK);
-    ani_class clsB {};
-    ASSERT_EQ(env_->FindClass("Lclass_call_static_method_by_name_void_test/B;", &clsB), ANI_OK);
-
-    ani_int valueA = 0;
-    ASSERT_EQ(env_->Class_CallStaticMethodByName_Void(clsA, "funcA", "II:V", VAL1, VAL2), ANI_OK);
-    GetCount(clsA, &valueA);
-    ASSERT_EQ(valueA, VAL1 + VAL2);
-    ani_int valueB = 0;
-    ASSERT_EQ(env_->Class_CallStaticMethodByName_Void(clsB, "funcB", "II:V", VAL1, VAL2), ANI_OK);
-=======
     ASSERT_EQ(env_->FindClass("class_call_static_method_by_name_void_test.A", &clsA), ANI_OK);
     ani_class clsB {};
     ASSERT_EQ(env_->FindClass("class_call_static_method_by_name_void_test.B", &clsB), ANI_OK);
@@ -331,7 +284,6 @@
     ASSERT_EQ(valueA, VAL1 + VAL2);
     ani_int valueB = 0;
     ASSERT_EQ(env_->Class_CallStaticMethodByName_Void(clsB, "funcB", "ii:", VAL1, VAL2), ANI_OK);
->>>>>>> a77d6327
     GetCount(clsB, &valueB);
     ASSERT_EQ(valueB, VAL2 - VAL1);
 
@@ -339,19 +291,11 @@
     args[0U].i = VAL1;
     args[1U].i = VAL2;
     ani_int valueAA = 0;
-<<<<<<< HEAD
-    ASSERT_EQ(env_->Class_CallStaticMethodByName_Void_A(clsA, "funcA", "II:V", args), ANI_OK);
-    GetCount(clsA, &valueAA);
-    ASSERT_EQ(valueAA, VAL1 + VAL2);
-    ani_int valueBA = 0;
-    ASSERT_EQ(env_->Class_CallStaticMethodByName_Void_A(clsB, "funcB", "II:V", args), ANI_OK);
-=======
     ASSERT_EQ(env_->Class_CallStaticMethodByName_Void_A(clsA, "funcA", "ii:", args), ANI_OK);
     GetCount(clsA, &valueAA);
     ASSERT_EQ(valueAA, VAL1 + VAL2);
     ani_int valueBA = 0;
     ASSERT_EQ(env_->Class_CallStaticMethodByName_Void_A(clsB, "funcB", "ii:", args), ANI_OK);
->>>>>>> a77d6327
     GetCount(clsB, &valueBA);
     ASSERT_EQ(valueBA, VAL2 - VAL1);
 }
@@ -359,83 +303,49 @@
 TEST_F(ClassCallStaticMethodByNameVoidTest, call_static_method_by_name_void_combine_scenes_6)
 {
     ani_class cls {};
-<<<<<<< HEAD
-    ASSERT_EQ(env_->FindClass("Lclass_call_static_method_by_name_void_test/A;", &cls), ANI_OK);
-    ani_int value = 0;
-    ASSERT_EQ(env_->Class_CallStaticMethodByName_Void(cls, "funcA", "II:V", VAL1, VAL2), ANI_OK);
-=======
     ASSERT_EQ(env_->FindClass("class_call_static_method_by_name_void_test.A", &cls), ANI_OK);
     ani_int value = 0;
     ASSERT_EQ(env_->Class_CallStaticMethodByName_Void(cls, "funcA", "ii:", VAL1, VAL2), ANI_OK);
->>>>>>> a77d6327
-    GetCount(cls, &value);
-    ASSERT_EQ(value, VAL1 + VAL2);
-
-    ani_value args[2U];
-    args[0U].i = VAL1;
-    args[1U].i = VAL2;
-    ani_int valueA = 0;
-<<<<<<< HEAD
-    ASSERT_EQ(env_->Class_CallStaticMethodByName_Void_A(cls, "funcA", "II:V", args), ANI_OK);
-=======
+    GetCount(cls, &value);
+    ASSERT_EQ(value, VAL1 + VAL2);
+
+    ani_value args[2U];
+    args[0U].i = VAL1;
+    args[1U].i = VAL2;
+    ani_int valueA = 0;
     ASSERT_EQ(env_->Class_CallStaticMethodByName_Void_A(cls, "funcA", "ii:", args), ANI_OK);
->>>>>>> a77d6327
     GetCount(cls, &valueA);
     ASSERT_EQ(valueA, VAL1 + VAL2);
 
     ani_short value2 = 0;
-<<<<<<< HEAD
-    ASSERT_EQ(env_->Class_CallStaticMethodByName_Short(cls, "funcA", "SS:S", &value2, VAL1, VAL2), ANI_OK);
-=======
     ASSERT_EQ(env_->Class_CallStaticMethodByName_Short(cls, "funcA", "ss:s", &value2, VAL1, VAL2), ANI_OK);
->>>>>>> a77d6327
     ASSERT_EQ(value2, VAL2 - VAL1);
 }
 
 TEST_F(ClassCallStaticMethodByNameVoidTest, call_static_method_by_name_void_combine_scenes_7)
 {
-<<<<<<< HEAD
-    TestCombineScene("Lclass_call_static_method_by_name_void_test/A;", "funcB", VAL1 + VAL2);
-=======
     TestCombineScene("class_call_static_method_by_name_void_test.A", "funcB", VAL1 + VAL2);
->>>>>>> a77d6327
 }
 
 TEST_F(ClassCallStaticMethodByNameVoidTest, call_static_method_by_name_void_combine_scenes_8)
 {
-<<<<<<< HEAD
-    TestCombineScene("Lclass_call_static_method_by_name_void_test/C;", "funcA", VAL1 + VAL2);
-=======
     TestCombineScene("class_call_static_method_by_name_void_test.C", "funcA", VAL1 + VAL2);
->>>>>>> a77d6327
 }
 
 TEST_F(ClassCallStaticMethodByNameVoidTest, call_static_method_by_name_void_combine_scenes_9)
 {
-<<<<<<< HEAD
-    TestCombineScene("Lclass_call_static_method_by_name_void_test/D;", "funcA", VAL2 - VAL1);
-=======
     TestCombineScene("class_call_static_method_by_name_void_test.D", "funcA", VAL2 - VAL1);
->>>>>>> a77d6327
 }
 
 TEST_F(ClassCallStaticMethodByNameVoidTest, call_static_method_by_name_void_combine_scenes_10)
 {
-<<<<<<< HEAD
-    TestCombineScene("Lclass_call_static_method_by_name_void_test/E;", "funcA", VAL1 + VAL2);
-=======
     TestCombineScene("class_call_static_method_by_name_void_test.E", "funcA", VAL1 + VAL2);
->>>>>>> a77d6327
 }
 
 TEST_F(ClassCallStaticMethodByNameVoidTest, call_static_method_by_name_void_combine_scenes_11)
 {
     ani_class cls {};
-<<<<<<< HEAD
-    ASSERT_EQ(env_->FindClass("Lclass_call_static_method_by_name_void_test/F;", &cls), ANI_OK);
-=======
     ASSERT_EQ(env_->FindClass("class_call_static_method_by_name_void_test.F", &cls), ANI_OK);
->>>>>>> a77d6327
     ASSERT_EQ(env_->Class_CallStaticMethodByName_Void(cls, "increment", nullptr, VAL1, VAL2), ANI_OK);
     ani_int value = 0;
     GetCount(cls, &value);
@@ -453,21 +363,12 @@
 TEST_F(ClassCallStaticMethodByNameVoidTest, call_static_method_by_name_void_combine_scenes_12)
 {
     ani_class cls {};
-<<<<<<< HEAD
-    ASSERT_EQ(env_->FindClass("Lclass_call_static_method_by_name_void_test/G;", &cls), ANI_OK);
-    ani_int value = 0;
-    ASSERT_EQ(env_->Class_CallStaticMethodByName_Void(cls, "publicMethod", "II:V", VAL1, VAL2), ANI_OK);
-    GetCount(cls, &value);
-    ASSERT_EQ(value, VAL1 + VAL2);
-    ASSERT_EQ(env_->Class_CallStaticMethodByName_Void(cls, "callPrivateMethod", "II:V", VAL1, VAL2), ANI_OK);
-=======
     ASSERT_EQ(env_->FindClass("class_call_static_method_by_name_void_test.G", &cls), ANI_OK);
     ani_int value = 0;
     ASSERT_EQ(env_->Class_CallStaticMethodByName_Void(cls, "publicMethod", "ii:", VAL1, VAL2), ANI_OK);
     GetCount(cls, &value);
     ASSERT_EQ(value, VAL1 + VAL2);
     ASSERT_EQ(env_->Class_CallStaticMethodByName_Void(cls, "callPrivateMethod", "ii:", VAL1, VAL2), ANI_OK);
->>>>>>> a77d6327
     GetCount(cls, &value);
     ASSERT_EQ(value, VAL2 - VAL1);
 
@@ -475,17 +376,10 @@
     args[0U].i = VAL1;
     args[1U].i = VAL2;
     ani_int valueA = 0;
-<<<<<<< HEAD
-    ASSERT_EQ(env_->Class_CallStaticMethodByName_Void_A(cls, "publicMethod", "II:V", args), ANI_OK);
-    GetCount(cls, &valueA);
-    ASSERT_EQ(valueA, VAL1 + VAL2);
-    ASSERT_EQ(env_->Class_CallStaticMethodByName_Void_A(cls, "callPrivateMethod", "II:V", args), ANI_OK);
-=======
     ASSERT_EQ(env_->Class_CallStaticMethodByName_Void_A(cls, "publicMethod", "ii:", args), ANI_OK);
     GetCount(cls, &valueA);
     ASSERT_EQ(valueA, VAL1 + VAL2);
     ASSERT_EQ(env_->Class_CallStaticMethodByName_Void_A(cls, "callPrivateMethod", "ii:", args), ANI_OK);
->>>>>>> a77d6327
     GetCount(cls, &valueA);
     ASSERT_EQ(valueA, VAL2 - VAL1);
 }
