--- conflicted
+++ resolved
@@ -47,22 +47,14 @@
         ASSERT_EQ(env_->FindClass(className, &cls), ANI_OK);
 
         ani_long value = 0L;
-<<<<<<< HEAD
-        ASSERT_EQ(env_->Class_CallStaticMethodByName_Long(cls, methodName, "JJ:J", &value, VAL1, VAL2), ANI_OK);
-=======
         ASSERT_EQ(env_->Class_CallStaticMethodByName_Long(cls, methodName, "ll:l", &value, VAL1, VAL2), ANI_OK);
->>>>>>> a77d6327
         ASSERT_EQ(value, expectedValue);
 
         ani_value args[2U];
         args[0U].l = VAL1;
         args[1U].l = VAL2;
         ani_long valueA = 0L;
-<<<<<<< HEAD
-        ASSERT_EQ(env_->Class_CallStaticMethodByName_Long_A(cls, methodName, "JJ:J", &valueA, args), ANI_OK);
-=======
         ASSERT_EQ(env_->Class_CallStaticMethodByName_Long_A(cls, methodName, "ll:l", &valueA, args), ANI_OK);
->>>>>>> a77d6327
         ASSERT_EQ(valueA, expectedValue);
     }
 };
@@ -296,17 +288,6 @@
 TEST_F(ClassCallStaticMethodByNameLongTest, call_static_method_by_name_long_combine_scenes_5)
 {
     ani_class clsA {};
-<<<<<<< HEAD
-    ASSERT_EQ(env_->FindClass("Lclass_call_static_method_by_name_long_test/A;", &clsA), ANI_OK);
-    ani_class clsB {};
-    ASSERT_EQ(env_->FindClass("Lclass_call_static_method_by_name_long_test/B;", &clsB), ANI_OK);
-
-    ani_long valueA = 0L;
-    ASSERT_EQ(env_->Class_CallStaticMethodByName_Long(clsA, "funcA", "JJ:J", &valueA, VAL1, VAL2), ANI_OK);
-    ASSERT_EQ(valueA, VAL1 + VAL2);
-    ani_long valueB = 0L;
-    ASSERT_EQ(env_->Class_CallStaticMethodByName_Long(clsB, "funcB", "JJ:J", &valueB, VAL1, VAL2), ANI_OK);
-=======
     ASSERT_EQ(env_->FindClass("class_call_static_method_by_name_long_test.A", &clsA), ANI_OK);
     ani_class clsB {};
     ASSERT_EQ(env_->FindClass("class_call_static_method_by_name_long_test.B", &clsB), ANI_OK);
@@ -316,105 +297,63 @@
     ASSERT_EQ(valueA, VAL1 + VAL2);
     ani_long valueB = 0L;
     ASSERT_EQ(env_->Class_CallStaticMethodByName_Long(clsB, "funcB", "ll:l", &valueB, VAL1, VAL2), ANI_OK);
->>>>>>> a77d6327
     ASSERT_EQ(valueB, VAL2 - VAL1);
 
     ani_value args[2U];
     args[0U].l = VAL1;
     args[1U].l = VAL2;
     ani_long valueAA = 0L;
-<<<<<<< HEAD
-    ASSERT_EQ(env_->Class_CallStaticMethodByName_Long_A(clsA, "funcA", "JJ:J", &valueAA, args), ANI_OK);
-    ASSERT_EQ(valueAA, VAL1 + VAL2);
-    ani_long valueBA = 0L;
-    ASSERT_EQ(env_->Class_CallStaticMethodByName_Long_A(clsB, "funcB", "JJ:J", &valueBA, args), ANI_OK);
-=======
     ASSERT_EQ(env_->Class_CallStaticMethodByName_Long_A(clsA, "funcA", "ll:l", &valueAA, args), ANI_OK);
     ASSERT_EQ(valueAA, VAL1 + VAL2);
     ani_long valueBA = 0L;
     ASSERT_EQ(env_->Class_CallStaticMethodByName_Long_A(clsB, "funcB", "ll:l", &valueBA, args), ANI_OK);
->>>>>>> a77d6327
     ASSERT_EQ(valueBA, VAL2 - VAL1);
 }
 
 TEST_F(ClassCallStaticMethodByNameLongTest, call_static_method_by_name_long_combine_scenes_6)
 {
     ani_class cls {};
-<<<<<<< HEAD
-    ASSERT_EQ(env_->FindClass("Lclass_call_static_method_by_name_long_test/A;", &cls), ANI_OK);
-    ani_long value = 0L;
-    ASSERT_EQ(env_->Class_CallStaticMethodByName_Long(cls, "funcA", "JJ:J", &value, VAL1, VAL2), ANI_OK);
-=======
     ASSERT_EQ(env_->FindClass("class_call_static_method_by_name_long_test.A", &cls), ANI_OK);
     ani_long value = 0L;
     ASSERT_EQ(env_->Class_CallStaticMethodByName_Long(cls, "funcA", "ll:l", &value, VAL1, VAL2), ANI_OK);
->>>>>>> a77d6327
-    ASSERT_EQ(value, VAL1 + VAL2);
-
-    ani_value args[2U];
-    args[0U].l = VAL1;
-    args[1U].l = VAL2;
-    ani_long valueA = 0L;
-<<<<<<< HEAD
-    ASSERT_EQ(env_->Class_CallStaticMethodByName_Long_A(cls, "funcA", "JJ:J", &valueA, args), ANI_OK);
-    ASSERT_EQ(valueA, VAL1 + VAL2);
-
-    ani_int value2 = 0;
-    ASSERT_EQ(env_->Class_CallStaticMethodByName_Int(cls, "funcA", "II:I", &value2, VAL3, VAL4), ANI_OK);
-=======
+    ASSERT_EQ(value, VAL1 + VAL2);
+
+    ani_value args[2U];
+    args[0U].l = VAL1;
+    args[1U].l = VAL2;
+    ani_long valueA = 0L;
     ASSERT_EQ(env_->Class_CallStaticMethodByName_Long_A(cls, "funcA", "ll:l", &valueA, args), ANI_OK);
     ASSERT_EQ(valueA, VAL1 + VAL2);
 
     ani_int value2 = 0;
     ASSERT_EQ(env_->Class_CallStaticMethodByName_Int(cls, "funcA", "ii:i", &value2, VAL3, VAL4), ANI_OK);
->>>>>>> a77d6327
     ASSERT_EQ(value2, VAL3 + VAL4);
 }
 
 TEST_F(ClassCallStaticMethodByNameLongTest, call_static_method_by_name_long_combine_scenes_7)
 {
-<<<<<<< HEAD
-    TestCombineScene("Lclass_call_static_method_by_name_long_test/A;", "funcB", VAL1 + VAL2);
-=======
     TestCombineScene("class_call_static_method_by_name_long_test.A", "funcB", VAL1 + VAL2);
->>>>>>> a77d6327
 }
 
 TEST_F(ClassCallStaticMethodByNameLongTest, call_static_method_by_name_long_combine_scenes_8)
 {
-<<<<<<< HEAD
-    TestCombineScene("Lclass_call_static_method_by_name_long_test/C;", "funcA", VAL1 + VAL2);
-=======
     TestCombineScene("class_call_static_method_by_name_long_test.C", "funcA", VAL1 + VAL2);
->>>>>>> a77d6327
 }
 
 TEST_F(ClassCallStaticMethodByNameLongTest, call_static_method_by_name_long_combine_scenes_9)
 {
-<<<<<<< HEAD
-    TestCombineScene("Lclass_call_static_method_by_name_long_test/D;", "funcA", VAL2 - VAL1);
-=======
     TestCombineScene("class_call_static_method_by_name_long_test.D", "funcA", VAL2 - VAL1);
->>>>>>> a77d6327
 }
 
 TEST_F(ClassCallStaticMethodByNameLongTest, call_static_method_by_name_long_combine_scenes_10)
 {
-<<<<<<< HEAD
-    TestCombineScene("Lclass_call_static_method_by_name_long_test/E;", "funcA", VAL1 + VAL2);
-=======
     TestCombineScene("class_call_static_method_by_name_long_test.E", "funcA", VAL1 + VAL2);
->>>>>>> a77d6327
 }
 
 TEST_F(ClassCallStaticMethodByNameLongTest, call_static_method_by_name_long_combine_scenes_11)
 {
     ani_class cls {};
-<<<<<<< HEAD
-    ASSERT_EQ(env_->FindClass("Lclass_call_static_method_by_name_long_test/F;", &cls), ANI_OK);
-=======
     ASSERT_EQ(env_->FindClass("class_call_static_method_by_name_long_test.F", &cls), ANI_OK);
->>>>>>> a77d6327
     ASSERT_EQ(env_->Class_CallStaticMethodByName_Void(cls, "increment", nullptr, VAL1, VAL2), ANI_OK);
     ani_long value = 0L;
     ASSERT_EQ(env_->Class_CallStaticMethodByName_Long(cls, "getCount", nullptr, &value), ANI_OK);
@@ -431,34 +370,20 @@
 TEST_F(ClassCallStaticMethodByNameLongTest, call_static_method_by_name_long_combine_scenes_12)
 {
     ani_class cls {};
-<<<<<<< HEAD
-    ASSERT_EQ(env_->FindClass("Lclass_call_static_method_by_name_long_test/G;", &cls), ANI_OK);
-    ani_long value = 0L;
-    ASSERT_EQ(env_->Class_CallStaticMethodByName_Long(cls, "publicMethod", "JJ:J", &value, VAL1, VAL2), ANI_OK);
-    ASSERT_EQ(value, VAL1 + VAL2);
-    ASSERT_EQ(env_->Class_CallStaticMethodByName_Long(cls, "callPrivateMethod", "JJ:J", &value, VAL1, VAL2), ANI_OK);
-=======
     ASSERT_EQ(env_->FindClass("class_call_static_method_by_name_long_test.G", &cls), ANI_OK);
     ani_long value = 0L;
     ASSERT_EQ(env_->Class_CallStaticMethodByName_Long(cls, "publicMethod", "ll:l", &value, VAL1, VAL2), ANI_OK);
     ASSERT_EQ(value, VAL1 + VAL2);
     ASSERT_EQ(env_->Class_CallStaticMethodByName_Long(cls, "callPrivateMethod", "ll:l", &value, VAL1, VAL2), ANI_OK);
->>>>>>> a77d6327
     ASSERT_EQ(value, VAL2 - VAL1);
 
     ani_value args[2U];
     args[0U].l = VAL1;
     args[1U].l = VAL2;
     ani_long valueA = 0L;
-<<<<<<< HEAD
-    ASSERT_EQ(env_->Class_CallStaticMethodByName_Long_A(cls, "publicMethod", "JJ:J", &valueA, args), ANI_OK);
-    ASSERT_EQ(valueA, VAL1 + VAL2);
-    ASSERT_EQ(env_->Class_CallStaticMethodByName_Long_A(cls, "callPrivateMethod", "JJ:J", &valueA, args), ANI_OK);
-=======
     ASSERT_EQ(env_->Class_CallStaticMethodByName_Long_A(cls, "publicMethod", "ll:l", &valueA, args), ANI_OK);
     ASSERT_EQ(valueA, VAL1 + VAL2);
     ASSERT_EQ(env_->Class_CallStaticMethodByName_Long_A(cls, "callPrivateMethod", "ll:l", &valueA, args), ANI_OK);
->>>>>>> a77d6327
     ASSERT_EQ(valueA, VAL2 - VAL1);
 }
 
