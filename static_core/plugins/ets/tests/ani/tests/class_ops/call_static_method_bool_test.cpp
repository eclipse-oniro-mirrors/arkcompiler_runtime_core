--- conflicted
+++ resolved
@@ -40,11 +40,7 @@
         ani_class cls {};
         ASSERT_EQ(env_->FindClass(className, &cls), ANI_OK);
         ani_static_method method {};
-<<<<<<< HEAD
-        ASSERT_EQ(env_->Class_FindStaticMethod(cls, "funcA", "ZZ:Z", &method), ANI_OK);
-=======
         ASSERT_EQ(env_->Class_FindStaticMethod(cls, "funcA", "zz:z", &method), ANI_OK);
->>>>>>> a77d6327
 
         ani_boolean value = expectedValue == ANI_TRUE ? ANI_FALSE : ANI_TRUE;
         ASSERT_EQ(env_->Class_CallStaticMethod_Boolean(cls, method, &value, ANI_TRUE, ANI_FALSE), ANI_OK);
@@ -281,39 +277,23 @@
 
 TEST_F(CallStaticMethodTest, call_static_method_bool_combine_scenes_4)
 {
-<<<<<<< HEAD
-    TestCombineScene("Lcall_static_method_bool_test/C;", ANI_TRUE);
-=======
     TestCombineScene("call_static_method_bool_test.C", ANI_TRUE);
->>>>>>> a77d6327
 }
 
 TEST_F(CallStaticMethodTest, call_static_method_bool_combine_scenes_5)
 {
-<<<<<<< HEAD
-    TestCombineScene("Lcall_static_method_bool_test/D;", ANI_FALSE);
-=======
     TestCombineScene("call_static_method_bool_test.D", ANI_FALSE);
->>>>>>> a77d6327
 }
 
 TEST_F(CallStaticMethodTest, call_static_method_bool_combine_scenes_6)
 {
-<<<<<<< HEAD
-    TestCombineScene("Lcall_static_method_bool_test/E;", ANI_TRUE);
-=======
     TestCombineScene("call_static_method_bool_test.E", ANI_TRUE);
->>>>>>> a77d6327
 }
 
 TEST_F(CallStaticMethodTest, call_static_method_bool_combine_scenes_7)
 {
     ani_class cls {};
-<<<<<<< HEAD
-    ASSERT_EQ(env_->FindClass("Lcall_static_method_bool_test/F;", &cls), ANI_OK);
-=======
     ASSERT_EQ(env_->FindClass("call_static_method_bool_test.F", &cls), ANI_OK);
->>>>>>> a77d6327
     ani_static_method method1 {};
     ASSERT_EQ(env_->Class_FindStaticMethod(cls, "increment", nullptr, &method1), ANI_OK);
     ani_static_method method2 {};
@@ -334,19 +314,11 @@
 TEST_F(CallStaticMethodTest, call_static_method_bool_combine_scenes_8)
 {
     ani_class cls {};
-<<<<<<< HEAD
-    ASSERT_EQ(env_->FindClass("Lcall_static_method_bool_test/G;", &cls), ANI_OK);
-    ani_static_method method1 {};
-    ASSERT_EQ(env_->Class_FindStaticMethod(cls, "publicMethod", "ZZ:Z", &method1), ANI_OK);
-    ani_static_method method2 {};
-    ASSERT_EQ(env_->Class_FindStaticMethod(cls, "callPrivateMethod", "ZZ:Z", &method2), ANI_OK);
-=======
     ASSERT_EQ(env_->FindClass("call_static_method_bool_test.G", &cls), ANI_OK);
     ani_static_method method1 {};
     ASSERT_EQ(env_->Class_FindStaticMethod(cls, "publicMethod", "zz:z", &method1), ANI_OK);
     ani_static_method method2 {};
     ASSERT_EQ(env_->Class_FindStaticMethod(cls, "callPrivateMethod", "zz:z", &method2), ANI_OK);
->>>>>>> a77d6327
     ani_boolean value = ANI_FALSE;
     ASSERT_EQ(env_->Class_CallStaticMethod_Boolean(cls, method1, &value, ANI_TRUE, ANI_FALSE), ANI_OK);
     ASSERT_EQ(value, ANI_TRUE);
