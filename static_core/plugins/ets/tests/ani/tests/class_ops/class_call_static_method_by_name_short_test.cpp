--- conflicted
+++ resolved
@@ -43,22 +43,14 @@
         ASSERT_EQ(env_->FindClass(className, &cls), ANI_OK);
 
         ani_short value = 0;
-<<<<<<< HEAD
-        ASSERT_EQ(env_->Class_CallStaticMethodByName_Short(cls, methodName, "SS:S", &value, VAL1, VAL2), ANI_OK);
-=======
         ASSERT_EQ(env_->Class_CallStaticMethodByName_Short(cls, methodName, "ss:s", &value, VAL1, VAL2), ANI_OK);
->>>>>>> a77d6327
         ASSERT_EQ(value, expectedValue);
 
         ani_value args[2U];
         args[0U].s = VAL1;
         args[1U].s = VAL2;
         ani_short valueA = 0;
-<<<<<<< HEAD
-        ASSERT_EQ(env_->Class_CallStaticMethodByName_Short_A(cls, methodName, "SS:S", &valueA, args), ANI_OK);
-=======
         ASSERT_EQ(env_->Class_CallStaticMethodByName_Short_A(cls, methodName, "ss:s", &valueA, args), ANI_OK);
->>>>>>> a77d6327
         ASSERT_EQ(valueA, expectedValue);
     }
 };
@@ -340,17 +332,6 @@
 TEST_F(ClassCallStaticMethodByNameShortTest, call_static_method_by_name_short_combine_scenes_5)
 {
     ani_class clsA {};
-<<<<<<< HEAD
-    ASSERT_EQ(env_->FindClass("Lclass_call_static_method_by_name_short_test/A;", &clsA), ANI_OK);
-    ani_class clsB {};
-    ASSERT_EQ(env_->FindClass("Lclass_call_static_method_by_name_short_test/B;", &clsB), ANI_OK);
-
-    ani_short valueA = 0;
-    ASSERT_EQ(env_->Class_CallStaticMethodByName_Short(clsA, "funcA", "SS:S", &valueA, VAL1, VAL2), ANI_OK);
-    ASSERT_EQ(valueA, VAL1 + VAL2);
-    ani_short valueB = 0;
-    ASSERT_EQ(env_->Class_CallStaticMethodByName_Short(clsB, "funcB", "SS:S", &valueB, VAL1, VAL2), ANI_OK);
-=======
     ASSERT_EQ(env_->FindClass("class_call_static_method_by_name_short_test.A", &clsA), ANI_OK);
     ani_class clsB {};
     ASSERT_EQ(env_->FindClass("class_call_static_method_by_name_short_test.B", &clsB), ANI_OK);
@@ -360,105 +341,63 @@
     ASSERT_EQ(valueA, VAL1 + VAL2);
     ani_short valueB = 0;
     ASSERT_EQ(env_->Class_CallStaticMethodByName_Short(clsB, "funcB", "ss:s", &valueB, VAL1, VAL2), ANI_OK);
->>>>>>> a77d6327
     ASSERT_EQ(valueB, VAL2 - VAL1);
 
     ani_value args[2U];
     args[0U].s = VAL1;
     args[1U].s = VAL2;
     ani_short valueAA = 0;
-<<<<<<< HEAD
-    ASSERT_EQ(env_->Class_CallStaticMethodByName_Short_A(clsA, "funcA", "SS:S", &valueAA, args), ANI_OK);
-    ASSERT_EQ(valueAA, VAL1 + VAL2);
-    ani_short valueBA = 0;
-    ASSERT_EQ(env_->Class_CallStaticMethodByName_Short_A(clsB, "funcB", "SS:S", &valueBA, args), ANI_OK);
-=======
     ASSERT_EQ(env_->Class_CallStaticMethodByName_Short_A(clsA, "funcA", "ss:s", &valueAA, args), ANI_OK);
     ASSERT_EQ(valueAA, VAL1 + VAL2);
     ani_short valueBA = 0;
     ASSERT_EQ(env_->Class_CallStaticMethodByName_Short_A(clsB, "funcB", "ss:s", &valueBA, args), ANI_OK);
->>>>>>> a77d6327
     ASSERT_EQ(valueBA, VAL2 - VAL1);
 }
 
 TEST_F(ClassCallStaticMethodByNameShortTest, call_static_method_by_name_short_combine_scenes_6)
 {
     ani_class cls {};
-<<<<<<< HEAD
-    ASSERT_EQ(env_->FindClass("Lclass_call_static_method_by_name_short_test/A;", &cls), ANI_OK);
-    ani_short value = 0;
-    ASSERT_EQ(env_->Class_CallStaticMethodByName_Short(cls, "funcA", "SS:S", &value, VAL1, VAL2), ANI_OK);
-=======
     ASSERT_EQ(env_->FindClass("class_call_static_method_by_name_short_test.A", &cls), ANI_OK);
     ani_short value = 0;
     ASSERT_EQ(env_->Class_CallStaticMethodByName_Short(cls, "funcA", "ss:s", &value, VAL1, VAL2), ANI_OK);
->>>>>>> a77d6327
-    ASSERT_EQ(value, VAL1 + VAL2);
-
-    ani_value args[2U];
-    args[0U].s = VAL1;
-    args[1U].s = VAL2;
-    ani_short valueA = 0;
-<<<<<<< HEAD
-    ASSERT_EQ(env_->Class_CallStaticMethodByName_Short_A(cls, "funcA", "SS:S", &valueA, args), ANI_OK);
-    ASSERT_EQ(valueA, VAL1 + VAL2);
-
-    ani_int value2 = 0;
-    ASSERT_EQ(env_->Class_CallStaticMethodByName_Int(cls, "funcA", "II:I", &value2, VAL1, VAL2), ANI_OK);
-=======
+    ASSERT_EQ(value, VAL1 + VAL2);
+
+    ani_value args[2U];
+    args[0U].s = VAL1;
+    args[1U].s = VAL2;
+    ani_short valueA = 0;
     ASSERT_EQ(env_->Class_CallStaticMethodByName_Short_A(cls, "funcA", "ss:s", &valueA, args), ANI_OK);
     ASSERT_EQ(valueA, VAL1 + VAL2);
 
     ani_int value2 = 0;
     ASSERT_EQ(env_->Class_CallStaticMethodByName_Int(cls, "funcA", "ii:i", &value2, VAL1, VAL2), ANI_OK);
->>>>>>> a77d6327
     ASSERT_EQ(value2, VAL2 - VAL1);
 }
 
 TEST_F(ClassCallStaticMethodByNameShortTest, call_static_method_by_name_short_combine_scenes_7)
 {
-<<<<<<< HEAD
-    TestCombineScene("Lclass_call_static_method_by_name_short_test/A;", "funcB", VAL1 + VAL2);
-=======
     TestCombineScene("class_call_static_method_by_name_short_test.A", "funcB", VAL1 + VAL2);
->>>>>>> a77d6327
 }
 
 TEST_F(ClassCallStaticMethodByNameShortTest, call_static_method_by_name_short_combine_scenes_8)
 {
-<<<<<<< HEAD
-    TestCombineScene("Lclass_call_static_method_by_name_short_test/C;", "funcA", VAL1 + VAL2);
-=======
     TestCombineScene("class_call_static_method_by_name_short_test.C", "funcA", VAL1 + VAL2);
->>>>>>> a77d6327
 }
 
 TEST_F(ClassCallStaticMethodByNameShortTest, call_static_method_by_name_short_combine_scenes_9)
 {
-<<<<<<< HEAD
-    TestCombineScene("Lclass_call_static_method_by_name_short_test/D;", "funcA", VAL2 - VAL1);
-=======
     TestCombineScene("class_call_static_method_by_name_short_test.D", "funcA", VAL2 - VAL1);
->>>>>>> a77d6327
 }
 
 TEST_F(ClassCallStaticMethodByNameShortTest, call_static_method_by_name_short_combine_scenes_10)
 {
-<<<<<<< HEAD
-    TestCombineScene("Lclass_call_static_method_by_name_short_test/E;", "funcA", VAL1 + VAL2);
-=======
     TestCombineScene("class_call_static_method_by_name_short_test.E", "funcA", VAL1 + VAL2);
->>>>>>> a77d6327
 }
 
 TEST_F(ClassCallStaticMethodByNameShortTest, call_static_method_by_name_short_combine_scenes_11)
 {
     ani_class cls {};
-<<<<<<< HEAD
-    ASSERT_EQ(env_->FindClass("Lclass_call_static_method_by_name_short_test/F;", &cls), ANI_OK);
-=======
     ASSERT_EQ(env_->FindClass("class_call_static_method_by_name_short_test.F", &cls), ANI_OK);
->>>>>>> a77d6327
     ASSERT_EQ(env_->Class_CallStaticMethodByName_Void(cls, "increment", nullptr, VAL1, VAL2), ANI_OK);
     ani_short value = 0;
     ASSERT_EQ(env_->Class_CallStaticMethodByName_Short(cls, "getCount", nullptr, &value), ANI_OK);
@@ -475,34 +414,20 @@
 TEST_F(ClassCallStaticMethodByNameShortTest, call_static_method_by_name_short_combine_scenes_12)
 {
     ani_class cls {};
-<<<<<<< HEAD
-    ASSERT_EQ(env_->FindClass("Lclass_call_static_method_by_name_short_test/G;", &cls), ANI_OK);
-    ani_short value = 0;
-    ASSERT_EQ(env_->Class_CallStaticMethodByName_Short(cls, "publicMethod", "SS:S", &value, VAL1, VAL2), ANI_OK);
-    ASSERT_EQ(value, VAL1 + VAL2);
-    ASSERT_EQ(env_->Class_CallStaticMethodByName_Short(cls, "callPrivateMethod", "SS:S", &value, VAL1, VAL2), ANI_OK);
-=======
     ASSERT_EQ(env_->FindClass("class_call_static_method_by_name_short_test.G", &cls), ANI_OK);
     ani_short value = 0;
     ASSERT_EQ(env_->Class_CallStaticMethodByName_Short(cls, "publicMethod", "ss:s", &value, VAL1, VAL2), ANI_OK);
     ASSERT_EQ(value, VAL1 + VAL2);
     ASSERT_EQ(env_->Class_CallStaticMethodByName_Short(cls, "callPrivateMethod", "ss:s", &value, VAL1, VAL2), ANI_OK);
->>>>>>> a77d6327
     ASSERT_EQ(value, VAL2 - VAL1);
 
     ani_value args[2U];
     args[0U].s = VAL1;
     args[1U].s = VAL2;
     ani_short valueA = 0;
-<<<<<<< HEAD
-    ASSERT_EQ(env_->Class_CallStaticMethodByName_Short_A(cls, "publicMethod", "SS:S", &valueA, args), ANI_OK);
-    ASSERT_EQ(valueA, VAL1 + VAL2);
-    ASSERT_EQ(env_->Class_CallStaticMethodByName_Short_A(cls, "callPrivateMethod", "SS:S", &valueA, args), ANI_OK);
-=======
     ASSERT_EQ(env_->Class_CallStaticMethodByName_Short_A(cls, "publicMethod", "ss:s", &valueA, args), ANI_OK);
     ASSERT_EQ(valueA, VAL1 + VAL2);
     ASSERT_EQ(env_->Class_CallStaticMethodByName_Short_A(cls, "callPrivateMethod", "ss:s", &valueA, args), ANI_OK);
->>>>>>> a77d6327
     ASSERT_EQ(valueA, VAL2 - VAL1);
 }
 
