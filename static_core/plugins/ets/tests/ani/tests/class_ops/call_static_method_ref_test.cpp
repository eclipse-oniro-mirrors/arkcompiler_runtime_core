--- conflicted
+++ resolved
@@ -92,11 +92,7 @@
         ani_class cls {};
         ASSERT_EQ(env_->FindClass(className, &cls), ANI_OK);
         ani_static_method method {};
-<<<<<<< HEAD
-        ASSERT_EQ(env_->Class_FindStaticMethod(cls, "funcA", "II:Lstd/core/String;", &method), ANI_OK);
-=======
         ASSERT_EQ(env_->Class_FindStaticMethod(cls, "funcA", "ii:C{std.core.String}", &method), ANI_OK);
->>>>>>> a77d6327
 
         ani_ref value = nullptr;
         ASSERT_EQ(env_->Class_CallStaticMethod_Ref(cls, method, &value, val1, val2), ANI_OK);
@@ -402,15 +398,9 @@
 TEST_F(CallStaticMethodTest, call_static_method_ref_combine_scenes_4)
 {
     ani_class cls {};
-<<<<<<< HEAD
-    ASSERT_EQ(env_->FindClass("Lcall_static_method_ref_test/D;", &cls), ANI_OK);
-    ani_static_method method {};
-    ASSERT_EQ(env_->Class_FindStaticMethod(cls, "funcA", "II:Lstd/core/String;", &method), ANI_OK);
-=======
     ASSERT_EQ(env_->FindClass("call_static_method_ref_test.D", &cls), ANI_OK);
     ani_static_method method {};
     ASSERT_EQ(env_->Class_FindStaticMethod(cls, "funcA", "ii:C{std.core.String}", &method), ANI_OK);
->>>>>>> a77d6327
     ani_ref value = nullptr;
     ASSERT_EQ(env_->Class_CallStaticMethod_Ref(cls, method, &value, VAL1, VAL2), ANI_OK);
     CheckRefUp(value);
@@ -425,30 +415,18 @@
 
 TEST_F(CallStaticMethodTest, call_static_method_ref_combine_scenes_5)
 {
-<<<<<<< HEAD
-    TestCombineScene("Lcall_static_method_ref_test/C;", VAL1, VAL2);
-=======
     TestCombineScene("call_static_method_ref_test.C", VAL1, VAL2);
->>>>>>> a77d6327
 }
 
 TEST_F(CallStaticMethodTest, call_static_method_ref_combine_scenes_6)
 {
-<<<<<<< HEAD
-    TestCombineScene("Lcall_static_method_ref_test/E;", VAL1, VAL2);
-=======
     TestCombineScene("call_static_method_ref_test.E", VAL1, VAL2);
->>>>>>> a77d6327
 }
 
 TEST_F(CallStaticMethodTest, call_static_method_ref_combine_scenes_7)
 {
     ani_class cls {};
-<<<<<<< HEAD
-    ASSERT_EQ(env_->FindClass("Lcall_static_method_ref_test/F;", &cls), ANI_OK);
-=======
     ASSERT_EQ(env_->FindClass("call_static_method_ref_test.F", &cls), ANI_OK);
->>>>>>> a77d6327
     ani_static_method method1 {};
     ASSERT_EQ(env_->Class_FindStaticMethod(cls, "increment", nullptr, &method1), ANI_OK);
     ani_static_method method2 {};
@@ -469,19 +447,11 @@
 TEST_F(CallStaticMethodTest, call_static_method_ref_combine_scenes_8)
 {
     ani_class cls {};
-<<<<<<< HEAD
-    ASSERT_EQ(env_->FindClass("Lcall_static_method_ref_test/G;", &cls), ANI_OK);
-    ani_static_method method1 {};
-    ASSERT_EQ(env_->Class_FindStaticMethod(cls, "publicMethod", "II:Lstd/core/String;", &method1), ANI_OK);
-    ani_static_method method2 {};
-    ASSERT_EQ(env_->Class_FindStaticMethod(cls, "callPrivateMethod", "II:Lstd/core/String;", &method2), ANI_OK);
-=======
     ASSERT_EQ(env_->FindClass("call_static_method_ref_test.G", &cls), ANI_OK);
     ani_static_method method1 {};
     ASSERT_EQ(env_->Class_FindStaticMethod(cls, "publicMethod", "ii:C{std.core.String}", &method1), ANI_OK);
     ani_static_method method2 {};
     ASSERT_EQ(env_->Class_FindStaticMethod(cls, "callPrivateMethod", "ii:C{std.core.String}", &method2), ANI_OK);
->>>>>>> a77d6327
     ani_ref value = nullptr;
     ASSERT_EQ(env_->Class_CallStaticMethod_Ref(cls, method1, &value, VAL1, VAL2), ANI_OK);
     CheckRefNum(value);
