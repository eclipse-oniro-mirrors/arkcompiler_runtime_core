--- conflicted
+++ resolved
@@ -43,11 +43,7 @@
         ani_class cls {};
         ASSERT_EQ(env_->FindClass(className, &cls), ANI_OK);
         ani_static_method method {};
-<<<<<<< HEAD
-        ASSERT_EQ(env_->Class_FindStaticMethod(cls, "funcA", "JJ:J", &method), ANI_OK);
-=======
         ASSERT_EQ(env_->Class_FindStaticMethod(cls, "funcA", "ll:l", &method), ANI_OK);
->>>>>>> a77d6327
 
         ani_long value = 0L;
         ASSERT_EQ(env_->Class_CallStaticMethod_Long(cls, method, &value, val1, val2), ANI_OK);
@@ -275,39 +271,23 @@
 
 TEST_F(CallStaticMethodTest, call_static_method_long_combine_scenes_4)
 {
-<<<<<<< HEAD
-    TestCombineScene("Lcall_static_method_long_test/C;", VAL1, VAL2, VAL1 + VAL2);
-=======
     TestCombineScene("call_static_method_long_test.C", VAL1, VAL2, VAL1 + VAL2);
->>>>>>> a77d6327
 }
 
 TEST_F(CallStaticMethodTest, call_static_method_long_combine_scenes_5)
 {
-<<<<<<< HEAD
-    TestCombineScene("Lcall_static_method_long_test/D;", VAL1, VAL2, VAL2 - VAL1);
-=======
     TestCombineScene("call_static_method_long_test.D", VAL1, VAL2, VAL2 - VAL1);
->>>>>>> a77d6327
 }
 
 TEST_F(CallStaticMethodTest, call_static_method_long_combine_scenes_6)
 {
-<<<<<<< HEAD
-    TestCombineScene("Lcall_static_method_long_test/E;", VAL1, VAL2, VAL1 + VAL2);
-=======
     TestCombineScene("call_static_method_long_test.E", VAL1, VAL2, VAL1 + VAL2);
->>>>>>> a77d6327
 }
 
 TEST_F(CallStaticMethodTest, call_static_method_long_combine_scenes_7)
 {
     ani_class cls {};
-<<<<<<< HEAD
-    ASSERT_EQ(env_->FindClass("Lcall_static_method_long_test/F;", &cls), ANI_OK);
-=======
     ASSERT_EQ(env_->FindClass("call_static_method_long_test.F", &cls), ANI_OK);
->>>>>>> a77d6327
     ani_static_method method1 {};
     ASSERT_EQ(env_->Class_FindStaticMethod(cls, "increment", nullptr, &method1), ANI_OK);
     ani_static_method method2 {};
@@ -328,19 +308,11 @@
 TEST_F(CallStaticMethodTest, call_static_method_long_combine_scenes_8)
 {
     ani_class cls {};
-<<<<<<< HEAD
-    ASSERT_EQ(env_->FindClass("Lcall_static_method_long_test/G;", &cls), ANI_OK);
-    ani_static_method method1 {};
-    ASSERT_EQ(env_->Class_FindStaticMethod(cls, "publicMethod", "JJ:J", &method1), ANI_OK);
-    ani_static_method method2 {};
-    ASSERT_EQ(env_->Class_FindStaticMethod(cls, "callPrivateMethod", "JJ:J", &method2), ANI_OK);
-=======
     ASSERT_EQ(env_->FindClass("call_static_method_long_test.G", &cls), ANI_OK);
     ani_static_method method1 {};
     ASSERT_EQ(env_->Class_FindStaticMethod(cls, "publicMethod", "ll:l", &method1), ANI_OK);
     ani_static_method method2 {};
     ASSERT_EQ(env_->Class_FindStaticMethod(cls, "callPrivateMethod", "ll:l", &method2), ANI_OK);
->>>>>>> a77d6327
     ani_long value = 0L;
     ASSERT_EQ(env_->Class_CallStaticMethod_Long(cls, method1, &value, VAL1, VAL2), ANI_OK);
     ASSERT_EQ(value, VAL1 + VAL2);
