/**
 * Copyright (c) 2025 Huawei Device Co., Ltd.
 * Licensed under the Apache License, Version 2.0 (the "License");
 * you may not use this file except in compliance with the License.
 * You may obtain a copy of the License at
 *
 * http://www.apache.org/licenses/LICENSE-2.0
 *
 * Unless required by applicable law or agreed to in writing, software
 * distributed under the License is distributed on an "AS IS" BASIS,
 * WITHOUT WARRANTIES OR CONDITIONS OF ANY KIND, either express or implied.
 * See the License for the specific language governing permissions and
 * limitations under the License.
 */

#include "ani_gtest.h"

// NOLINTBEGIN(cppcoreguidelines-pro-type-vararg, modernize-avoid-c-arrays)
namespace ark::ets::ani::testing {

class CallStaticMethodTest : public AniTest {
public:
    static constexpr ani_int VAL1 = 5U;
    static constexpr ani_int VAL2 = 6U;
    static constexpr ani_double VAL3 = 4.5;
    static constexpr ani_double VAL4 = 7.5;
    static constexpr size_t ARG_COUNT = 2U;
    void GetMethodData(ani_class *clsResult, ani_static_method *voidMethodResult, ani_static_method *getMethodResult)
    {
        ani_class cls {};
        ASSERT_EQ(env_->FindClass("call_static_method_void_test.Operations", &cls), ANI_OK);
        ASSERT_NE(cls, nullptr);

        ani_static_method getMethod;
        ASSERT_EQ(env_->Class_FindStaticMethod(cls, "getCount", nullptr, &getMethod), ANI_OK);
        ASSERT_NE(getMethod, nullptr);

        ani_static_method voidMethod;
        ASSERT_EQ(env_->Class_FindStaticMethod(cls, "voidMethod", nullptr, &voidMethod), ANI_OK);
        ASSERT_NE(voidMethod, nullptr);

        *clsResult = cls;
        *voidMethodResult = voidMethod;
        *getMethodResult = getMethod;
    }
    void GetCount(ani_class cls, ani_static_method getMethod, ani_int *value)
    {
        ASSERT_EQ(env_->Class_CallStaticMethod_Int(cls, getMethod, value), ANI_OK);
    }

    void TestCombineScene(const char *className, ani_int val1, ani_int val2, ani_int expectedValue,
                          bool doubleForArray = true)
    {
        ani_class cls {};
        ASSERT_EQ(env_->FindClass(className, &cls), ANI_OK);
        ani_static_method method {};
<<<<<<< HEAD
        ASSERT_EQ(env_->Class_FindStaticMethod(cls, "funcA", "II:V", &method), ANI_OK);
=======
        ASSERT_EQ(env_->Class_FindStaticMethod(cls, "funcA", "ii:", &method), ANI_OK);
>>>>>>> a77d6327
        ani_static_method getMethod {};
        ASSERT_EQ(env_->Class_FindStaticMethod(cls, "getCount", nullptr, &getMethod), ANI_OK);

        ani_int value = 0;
        ASSERT_EQ(env_->Class_CallStaticMethod_Void(cls, method, val1, val2), ANI_OK);
        GetCount(cls, getMethod, &value);
        ASSERT_EQ(value, expectedValue);

        ani_value args[2U];
        args[0U].i = val1;
        args[1U].i = val2;
        ani_int valueA = 0;
        ASSERT_EQ(env_->Class_CallStaticMethod_Void_A(cls, method, args), ANI_OK);
        GetCount(cls, getMethod, &valueA);
        ASSERT_EQ(valueA, doubleForArray ? value + val1 + val2 : expectedValue);
    }
};

TEST_F(CallStaticMethodTest, call_static_method_void)
{
    ani_class cls {};
    ani_static_method voidMethod;
    ani_static_method getMethod;
    GetMethodData(&cls, &voidMethod, &getMethod);
    ani_int a = VAL1;
    ani_int b = VAL2;

    ani_int sum;
    ASSERT_EQ(env_->c_api->Class_CallStaticMethod_Void(env_, cls, voidMethod, a, b), ANI_OK);
    ASSERT_EQ(env_->Class_CallStaticMethod_Int(cls, getMethod, &sum), ANI_OK);
    ASSERT_EQ(sum, a + b);
}

TEST_F(CallStaticMethodTest, call_static_method_void_v)
{
    ani_class cls {};
    ani_static_method voidMethod;
    ani_static_method getMethod;
    GetMethodData(&cls, &voidMethod, &getMethod);
    ani_int a = VAL1;
    ani_int b = VAL2;

    ani_int sum;
    ASSERT_EQ(env_->Class_CallStaticMethod_Void(cls, voidMethod, a, b), ANI_OK);
    ASSERT_EQ(env_->Class_CallStaticMethod_Int(cls, getMethod, &sum), ANI_OK);
    ASSERT_EQ(sum, a + b);
}

TEST_F(CallStaticMethodTest, call_static_method_void_A)
{
    ani_class cls {};
    ani_static_method voidMethod;
    ani_static_method getMethod;
    GetMethodData(&cls, &voidMethod, &getMethod);
    ani_value args[ARG_COUNT];
    args[0U].i = VAL1;
    args[1U].i = VAL2;

    ani_int sum;
    ASSERT_EQ(env_->Class_CallStaticMethod_Void_A(cls, voidMethod, args), ANI_OK);
    ASSERT_EQ(env_->Class_CallStaticMethod_Int(cls, getMethod, &sum), ANI_OK);
    ASSERT_EQ(sum, args[0U].i + args[1U].i);
}

TEST_F(CallStaticMethodTest, call_static_method_void_null_class)
{
    ani_class cls {};
    ani_static_method voidMethod;
    ani_static_method getMethod;
    GetMethodData(&cls, &voidMethod, &getMethod);
    ani_int a = VAL1;
    ani_int b = VAL2;

    ASSERT_EQ(env_->c_api->Class_CallStaticMethod_Void(env_, nullptr, voidMethod, a, b), ANI_INVALID_ARGS);
}

TEST_F(CallStaticMethodTest, call_static_method_void_null_method)
{
    ani_class cls {};
    ani_static_method voidMethod;
    ani_static_method getMethod;
    GetMethodData(&cls, &voidMethod, &getMethod);
    ani_int a = VAL1;
    ani_int b = VAL2;

    ASSERT_EQ(env_->c_api->Class_CallStaticMethod_Void(env_, cls, nullptr, a, b), ANI_INVALID_ARGS);
}

TEST_F(CallStaticMethodTest, call_static_method_void_v_null_class)
{
    ani_class cls {};
    ani_static_method voidMethod;
    ani_static_method getMethod;
    GetMethodData(&cls, &voidMethod, &getMethod);
    ani_int a = VAL1;
    ani_int b = VAL2;

    ASSERT_EQ(env_->Class_CallStaticMethod_Void(nullptr, voidMethod, a, b), ANI_INVALID_ARGS);
}

TEST_F(CallStaticMethodTest, call_static_method_void_v_null_method)
{
    ani_class cls {};
    ani_static_method voidMethod;
    ani_static_method getMethod;
    GetMethodData(&cls, &voidMethod, &getMethod);
    ani_int a = VAL1;
    ani_int b = VAL2;

    ASSERT_EQ(env_->Class_CallStaticMethod_Void(cls, nullptr, a, b), ANI_INVALID_ARGS);
}

TEST_F(CallStaticMethodTest, call_static_method_void_A_null_class)
{
    ani_class cls {};
    ani_static_method voidMethod;
    ani_static_method getMethod;
    GetMethodData(&cls, &voidMethod, &getMethod);
    ani_value args[ARG_COUNT];
    args[0U].i = VAL1;
    args[1U].i = VAL2;

    ASSERT_EQ(env_->Class_CallStaticMethod_Void_A(nullptr, voidMethod, args), ANI_INVALID_ARGS);
}

TEST_F(CallStaticMethodTest, call_static_method_void_A_null_method)
{
    ani_class cls {};
    ani_static_method voidMethod;
    ani_static_method getMethod;
    GetMethodData(&cls, &voidMethod, &getMethod);
    ani_value args[ARG_COUNT];
    args[0U].i = VAL1;
    args[1U].i = VAL2;

    ASSERT_EQ(env_->Class_CallStaticMethod_Void_A(cls, nullptr, args), ANI_INVALID_ARGS);
}

TEST_F(CallStaticMethodTest, call_static_method_void_A_null_args)
{
    ani_class cls {};
    ani_static_method voidMethod;
    ani_static_method getMethod;
    GetMethodData(&cls, &voidMethod, &getMethod);

    ASSERT_EQ(env_->Class_CallStaticMethod_Void_A(cls, voidMethod, nullptr), ANI_INVALID_ARGS);
}

TEST_F(CallStaticMethodTest, call_static_method_void_combine_scenes_1)
{
    ani_class clsA {};
    ASSERT_EQ(env_->FindClass("call_static_method_void_test.A", &clsA), ANI_OK);
    ani_static_method methodA;
    ASSERT_EQ(env_->Class_FindStaticMethod(clsA, "funcA", "ii:", &methodA), ANI_OK);
    ani_static_method getMethodA;
    ASSERT_EQ(env_->Class_FindStaticMethod(clsA, "getCount", nullptr, &getMethodA), ANI_OK);
    ASSERT_NE(getMethodA, nullptr);

    ani_class clsB {};
    ASSERT_EQ(env_->FindClass("call_static_method_void_test.B", &clsB), ANI_OK);
    ani_static_method methodB;
    ASSERT_EQ(env_->Class_FindStaticMethod(clsB, "funcB", "ii:", &methodB), ANI_OK);
    ani_static_method getMethodB;
    ASSERT_EQ(env_->Class_FindStaticMethod(clsB, "getCount", nullptr, &getMethodB), ANI_OK);
    ASSERT_NE(getMethodB, nullptr);

    ani_int valueA;
    ASSERT_EQ(env_->Class_CallStaticMethod_Void(clsA, methodA, VAL1, VAL2), ANI_OK);
    GetCount(clsA, getMethodA, &valueA);
    ASSERT_EQ(valueA, VAL1 + VAL2);

    ani_int valueB;
    ASSERT_EQ(env_->Class_CallStaticMethod_Void(clsB, methodB, VAL1, VAL2), ANI_OK);
    GetCount(clsB, getMethodB, &valueB);
    ASSERT_EQ(valueB, VAL2 - VAL1);

    ani_value args[ARG_COUNT];
    args[0U].i = VAL1;
    args[1U].i = VAL2;
    ani_int valueAA;
    ASSERT_EQ(env_->Class_CallStaticMethod_Void_A(clsA, methodA, args), ANI_OK);
    GetCount(clsA, getMethodA, &valueAA);
    ASSERT_EQ(valueAA, valueA + VAL1 + VAL2);

    ani_int valueBA;
    ASSERT_EQ(env_->Class_CallStaticMethod_Void_A(clsB, methodB, args), ANI_OK);
    GetCount(clsB, getMethodB, &valueBA);
    ASSERT_EQ(valueBA, valueB + VAL2 - VAL1);
}

TEST_F(CallStaticMethodTest, call_static_method_void_combine_scenes_2)
{
    ani_class cls {};
    ASSERT_EQ(env_->FindClass("call_static_method_void_test.A", &cls), ANI_OK);
    ani_static_method methodA;
    ASSERT_EQ(env_->Class_FindStaticMethod(cls, "funcA", "ii:", &methodA), ANI_OK);
    ani_static_method methodB;
    ASSERT_EQ(env_->Class_FindStaticMethod(cls, "funcA", "dd:d", &methodB), ANI_OK);
    ani_static_method getMethod;
    ASSERT_EQ(env_->Class_FindStaticMethod(cls, "getCount", nullptr, &getMethod), ANI_OK);
    ASSERT_NE(getMethod, nullptr);

    ani_int value;
    ASSERT_EQ(env_->Class_CallStaticMethod_Void(cls, methodA, VAL1, VAL2), ANI_OK);
    GetCount(cls, getMethod, &value);
    ASSERT_EQ(value, VAL1 + VAL2);

    ani_value args[ARG_COUNT];
    args[0U].i = VAL1;
    args[1U].i = VAL2;
    ani_int valueA;
    ASSERT_EQ(env_->Class_CallStaticMethod_Void_A(cls, methodA, args), ANI_OK);
    GetCount(cls, getMethod, &valueA);
    ASSERT_EQ(valueA, value + VAL1 + VAL2);

    ani_double value2;
    ASSERT_EQ(env_->Class_CallStaticMethod_Double(cls, methodB, &value2, VAL3, VAL4), ANI_OK);
    ASSERT_EQ(value2, VAL3 + VAL4);
}

TEST_F(CallStaticMethodTest, call_static_method_void_combine_scenes_3)
{
    ani_class cls {};
    ASSERT_EQ(env_->FindClass("call_static_method_void_test.A", &cls), ANI_OK);
    ani_static_method method;
    ASSERT_EQ(env_->Class_FindStaticMethod(cls, "funcB", "ii:", &method), ANI_OK);
    ani_static_method getMethod;
    ASSERT_EQ(env_->Class_FindStaticMethod(cls, "getCount", nullptr, &getMethod), ANI_OK);
    ASSERT_NE(getMethod, nullptr);

    ani_int value;
    ASSERT_EQ(env_->Class_CallStaticMethod_Void(cls, method, VAL1, VAL2), ANI_OK);
    GetCount(cls, getMethod, &value);
    ASSERT_EQ(value, VAL1 + VAL2);

    ani_value args[ARG_COUNT];
    args[0U].i = VAL1;
    args[1U].i = VAL2;
    ani_int valueA;
    ASSERT_EQ(env_->Class_CallStaticMethod_Void_A(cls, method, args), ANI_OK);
    GetCount(cls, getMethod, &valueA);
    ASSERT_EQ(valueA, value + VAL1 + VAL2);
}

TEST_F(CallStaticMethodTest, call_static_method_void_null_env)
{
    ani_class cls {};
    ani_static_method voidMethod {};
    ani_static_method getMethod {};
    GetMethodData(&cls, &voidMethod, &getMethod);

    ASSERT_EQ(env_->c_api->Class_CallStaticMethod_Void(nullptr, cls, voidMethod, VAL1, VAL2), ANI_INVALID_ARGS);
    ani_value args[2U];
    args[0U].i = VAL1;
    args[1U].i = VAL2;
    ASSERT_EQ(env_->c_api->Class_CallStaticMethod_Void_A(nullptr, cls, getMethod, args), ANI_INVALID_ARGS);
}

TEST_F(CallStaticMethodTest, call_static_method_void_combine_scenes_4)
{
<<<<<<< HEAD
    TestCombineScene("Lcall_static_method_void_test/C;", VAL1, VAL2, VAL1 + VAL2);
=======
    TestCombineScene("call_static_method_void_test.C", VAL1, VAL2, VAL1 + VAL2);
>>>>>>> a77d6327
}

TEST_F(CallStaticMethodTest, call_static_method_void_combine_scenes_5)
{
<<<<<<< HEAD
    TestCombineScene("Lcall_static_method_void_test/D;", VAL1, VAL2, VAL2 - VAL1, false);
=======
    TestCombineScene("call_static_method_void_test.D", VAL1, VAL2, VAL2 - VAL1, false);
>>>>>>> a77d6327
}

TEST_F(CallStaticMethodTest, call_static_method_void_combine_scenes_6)
{
<<<<<<< HEAD
    TestCombineScene("Lcall_static_method_void_test/E;", VAL1, VAL2, VAL1 + VAL2);
=======
    TestCombineScene("call_static_method_void_test.E", VAL1, VAL2, VAL1 + VAL2);
>>>>>>> a77d6327
}

TEST_F(CallStaticMethodTest, call_static_method_void_combine_scenes_7)
{
    ani_class cls {};
<<<<<<< HEAD
    ASSERT_EQ(env_->FindClass("Lcall_static_method_void_test/F;", &cls), ANI_OK);
=======
    ASSERT_EQ(env_->FindClass("call_static_method_void_test.F", &cls), ANI_OK);
>>>>>>> a77d6327
    ani_static_method method {};
    ASSERT_EQ(env_->Class_FindStaticMethod(cls, "increment", nullptr, &method), ANI_OK);
    ani_static_method getMethod {};
    ASSERT_EQ(env_->Class_FindStaticMethod(cls, "getCount", nullptr, &getMethod), ANI_OK);
    ASSERT_EQ(env_->Class_CallStaticMethod_Void(cls, method, VAL1, VAL2), ANI_OK);
    ani_int value = 0;
    GetCount(cls, getMethod, &value);
    ASSERT_EQ(value, VAL1 + VAL2);

    ani_value args[2U];
    args[0U].i = VAL1;
    args[1U].i = VAL2;
    ASSERT_EQ(env_->Class_CallStaticMethod_Void_A(cls, method, args), ANI_OK);
    ani_int valueA = 0;
    GetCount(cls, getMethod, &valueA);
    ASSERT_EQ(valueA, VAL1 + VAL2);
}

TEST_F(CallStaticMethodTest, call_static_method_void_combine_scenes_8)
{
    ani_class cls {};
<<<<<<< HEAD
    ASSERT_EQ(env_->FindClass("Lcall_static_method_void_test/G;", &cls), ANI_OK);
    ani_static_method method1 {};
    ASSERT_EQ(env_->Class_FindStaticMethod(cls, "publicMethod", "II:V", &method1), ANI_OK);
    ani_static_method method2 {};
    ASSERT_EQ(env_->Class_FindStaticMethod(cls, "callPrivateMethod", "II:V", &method2), ANI_OK);
=======
    ASSERT_EQ(env_->FindClass("call_static_method_void_test.G", &cls), ANI_OK);
    ani_static_method method1 {};
    ASSERT_EQ(env_->Class_FindStaticMethod(cls, "publicMethod", "ii:", &method1), ANI_OK);
    ani_static_method method2 {};
    ASSERT_EQ(env_->Class_FindStaticMethod(cls, "callPrivateMethod", "ii:", &method2), ANI_OK);
>>>>>>> a77d6327
    ani_static_method getMethod {};
    ASSERT_EQ(env_->Class_FindStaticMethod(cls, "getCount", nullptr, &getMethod), ANI_OK);
    ani_int value = 0;
    ASSERT_EQ(env_->Class_CallStaticMethod_Void(cls, method1, VAL1, VAL2), ANI_OK);
    GetCount(cls, getMethod, &value);
    ASSERT_EQ(value, VAL1 + VAL2);
    ASSERT_EQ(env_->Class_CallStaticMethod_Void(cls, method2, VAL1, VAL2), ANI_OK);
    GetCount(cls, getMethod, &value);
    ASSERT_EQ(value, VAL2 - VAL1);

    ani_value args[2U];
    args[0U].i = VAL1;
    args[1U].i = VAL2;
    ani_int valueA = 0;
    ASSERT_EQ(env_->Class_CallStaticMethod_Void_A(cls, method1, args), ANI_OK);
    GetCount(cls, getMethod, &valueA);
    ASSERT_EQ(valueA, VAL1 + VAL2);
    ASSERT_EQ(env_->Class_CallStaticMethod_Void_A(cls, method2, args), ANI_OK);
    GetCount(cls, getMethod, &valueA);
    ASSERT_EQ(valueA, VAL2 - VAL1);
}

TEST_F(CallStaticMethodTest, check_initialization_void)
{
    ani_class cls {};
    ani_static_method voidMethod {};
    ani_static_method getMethod {};
    GetMethodData(&cls, &voidMethod, &getMethod);

    ASSERT_FALSE(IsRuntimeClassInitialized("call_static_method_void_test.Operations"));
    ASSERT_EQ(env_->Class_CallStaticMethod_Void(cls, voidMethod, VAL1, VAL2), ANI_OK);
    ASSERT_TRUE(IsRuntimeClassInitialized("call_static_method_void_test.Operations"));
}

TEST_F(CallStaticMethodTest, check_initialization_void_a)
{
    ani_class cls {};
    ani_static_method voidMethod {};
    ani_static_method getMethod {};
    GetMethodData(&cls, &voidMethod, &getMethod);

    ASSERT_FALSE(IsRuntimeClassInitialized("call_static_method_void_test.Operations"));
    ani_value args[2U];
    args[0U].i = VAL1;
    args[1U].i = VAL2;
    ASSERT_EQ(env_->Class_CallStaticMethod_Void_A(cls, voidMethod, args), ANI_OK);
    ASSERT_TRUE(IsRuntimeClassInitialized("call_static_method_void_test.Operations"));
}

}  // namespace ark::ets::ani::testing
   // NOLINTEND(cppcoreguidelines-pro-type-vararg, modernize-avoid-c-arrays)<|MERGE_RESOLUTION|>--- conflicted
+++ resolved
@@ -54,11 +54,7 @@
         ani_class cls {};
         ASSERT_EQ(env_->FindClass(className, &cls), ANI_OK);
         ani_static_method method {};
-<<<<<<< HEAD
-        ASSERT_EQ(env_->Class_FindStaticMethod(cls, "funcA", "II:V", &method), ANI_OK);
-=======
         ASSERT_EQ(env_->Class_FindStaticMethod(cls, "funcA", "ii:", &method), ANI_OK);
->>>>>>> a77d6327
         ani_static_method getMethod {};
         ASSERT_EQ(env_->Class_FindStaticMethod(cls, "getCount", nullptr, &getMethod), ANI_OK);
 
@@ -319,39 +315,23 @@
 
 TEST_F(CallStaticMethodTest, call_static_method_void_combine_scenes_4)
 {
-<<<<<<< HEAD
-    TestCombineScene("Lcall_static_method_void_test/C;", VAL1, VAL2, VAL1 + VAL2);
-=======
     TestCombineScene("call_static_method_void_test.C", VAL1, VAL2, VAL1 + VAL2);
->>>>>>> a77d6327
 }
 
 TEST_F(CallStaticMethodTest, call_static_method_void_combine_scenes_5)
 {
-<<<<<<< HEAD
-    TestCombineScene("Lcall_static_method_void_test/D;", VAL1, VAL2, VAL2 - VAL1, false);
-=======
     TestCombineScene("call_static_method_void_test.D", VAL1, VAL2, VAL2 - VAL1, false);
->>>>>>> a77d6327
 }
 
 TEST_F(CallStaticMethodTest, call_static_method_void_combine_scenes_6)
 {
-<<<<<<< HEAD
-    TestCombineScene("Lcall_static_method_void_test/E;", VAL1, VAL2, VAL1 + VAL2);
-=======
     TestCombineScene("call_static_method_void_test.E", VAL1, VAL2, VAL1 + VAL2);
->>>>>>> a77d6327
 }
 
 TEST_F(CallStaticMethodTest, call_static_method_void_combine_scenes_7)
 {
     ani_class cls {};
-<<<<<<< HEAD
-    ASSERT_EQ(env_->FindClass("Lcall_static_method_void_test/F;", &cls), ANI_OK);
-=======
     ASSERT_EQ(env_->FindClass("call_static_method_void_test.F", &cls), ANI_OK);
->>>>>>> a77d6327
     ani_static_method method {};
     ASSERT_EQ(env_->Class_FindStaticMethod(cls, "increment", nullptr, &method), ANI_OK);
     ani_static_method getMethod {};
@@ -373,19 +353,11 @@
 TEST_F(CallStaticMethodTest, call_static_method_void_combine_scenes_8)
 {
     ani_class cls {};
-<<<<<<< HEAD
-    ASSERT_EQ(env_->FindClass("Lcall_static_method_void_test/G;", &cls), ANI_OK);
-    ani_static_method method1 {};
-    ASSERT_EQ(env_->Class_FindStaticMethod(cls, "publicMethod", "II:V", &method1), ANI_OK);
-    ani_static_method method2 {};
-    ASSERT_EQ(env_->Class_FindStaticMethod(cls, "callPrivateMethod", "II:V", &method2), ANI_OK);
-=======
     ASSERT_EQ(env_->FindClass("call_static_method_void_test.G", &cls), ANI_OK);
     ani_static_method method1 {};
     ASSERT_EQ(env_->Class_FindStaticMethod(cls, "publicMethod", "ii:", &method1), ANI_OK);
     ani_static_method method2 {};
     ASSERT_EQ(env_->Class_FindStaticMethod(cls, "callPrivateMethod", "ii:", &method2), ANI_OK);
->>>>>>> a77d6327
     ani_static_method getMethod {};
     ASSERT_EQ(env_->Class_FindStaticMethod(cls, "getCount", nullptr, &getMethod), ANI_OK);
     ani_int value = 0;
