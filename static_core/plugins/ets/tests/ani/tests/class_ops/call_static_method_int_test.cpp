/**
 * Copyright (c) 2025 Huawei Device Co., Ltd.
 * Licensed under the Apache License, Version 2.0 (the "License");
 * you may not use this file except in compliance with the License.
 * You may obtain a copy of the License at
 *
 * http://www.apache.org/licenses/LICENSE-2.0
 *
 * Unless required by applicable law or agreed to in writing, software
 * distributed under the License is distributed on an "AS IS" BASIS,
 * WITHOUT WARRANTIES OR CONDITIONS OF ANY KIND, either express or implied.
 * See the License for the specific language governing permissions and
 * limitations under the License.
 */

#include "ani_gtest.h"

// NOLINTBEGIN(cppcoreguidelines-pro-type-vararg, modernize-avoid-c-arrays)
namespace ark::ets::ani::testing {

class CallStaticMethodTest : public AniTest {
public:
    static constexpr ani_int VAL1 = 5U;
    static constexpr ani_int VAL2 = 6U;
    static constexpr ani_double VAL3 = 1.5;
    static constexpr ani_double VAL4 = 2.5;
    static constexpr size_t ARG_COUNT = 2U;
    void GetMethodData(ani_class *clsResult, ani_static_method *methodResult)
    {
        ani_class cls {};
        ASSERT_EQ(env_->FindClass("call_static_method_int_test.Operations", &cls), ANI_OK);
        ASSERT_NE(cls, nullptr);

        ani_static_method method;
        ASSERT_EQ(env_->Class_FindStaticMethod(cls, "sum", "ii:i", &method), ANI_OK);
        ASSERT_NE(method, nullptr);

        *clsResult = cls;
        *methodResult = method;
    }

    void TestCombineScene(const char *className, ani_int val1, ani_int val2, ani_int expectedValue)
    {
        ani_class cls {};
        ASSERT_EQ(env_->FindClass(className, &cls), ANI_OK);
        ani_static_method method {};
<<<<<<< HEAD
        ASSERT_EQ(env_->Class_FindStaticMethod(cls, "funcA", "II:I", &method), ANI_OK);
=======
        ASSERT_EQ(env_->Class_FindStaticMethod(cls, "funcA", "ii:i", &method), ANI_OK);
>>>>>>> a77d6327

        ani_int value = 0;
        ASSERT_EQ(env_->Class_CallStaticMethod_Int(cls, method, &value, val1, val2), ANI_OK);
        ASSERT_EQ(value, expectedValue);

        ani_value args[2U];
        args[0U].i = val1;
        args[1U].i = val2;
        ani_int valueA = 0;
        ASSERT_EQ(env_->Class_CallStaticMethod_Int_A(cls, method, &valueA, args), ANI_OK);
        ASSERT_EQ(valueA, expectedValue);
    }
};

TEST_F(CallStaticMethodTest, call_static_method_int)
{
    ani_class cls {};
    ani_static_method method;
    GetMethodData(&cls, &method);

    ani_int sum;
    ASSERT_EQ(env_->c_api->Class_CallStaticMethod_Int(env_, cls, method, &sum, VAL1, VAL2), ANI_OK);
    ASSERT_EQ(sum, VAL1 + VAL2);
}

TEST_F(CallStaticMethodTest, call_static_method_int_v)
{
    ani_class cls {};
    ani_static_method method;
    GetMethodData(&cls, &method);

    ani_int sum;
    ASSERT_EQ(env_->Class_CallStaticMethod_Int(cls, method, &sum, VAL1, VAL2), ANI_OK);
    ASSERT_EQ(sum, VAL1 + VAL2);
}

TEST_F(CallStaticMethodTest, call_static_method_int_A)
{
    ani_class cls {};
    ani_static_method method;
    GetMethodData(&cls, &method);

    ani_value args[ARG_COUNT];
    args[0U].i = VAL1;
    args[1U].i = VAL2;

    ani_int sum;
    ASSERT_EQ(env_->Class_CallStaticMethod_Int_A(cls, method, &sum, args), ANI_OK);
    ASSERT_EQ(sum, VAL1 + VAL2);
}

TEST_F(CallStaticMethodTest, call_static_method_int_invalid_cls)
{
    ani_class cls {};
    ani_static_method method;
    GetMethodData(&cls, &method);

    ani_int sum;
    ASSERT_EQ(env_->c_api->Class_CallStaticMethod_Int(env_, nullptr, method, &sum, VAL1, VAL2), ANI_INVALID_ARGS);
}

TEST_F(CallStaticMethodTest, call_static_method_int_invalid_method)
{
    ani_class cls {};
    ani_static_method method;
    GetMethodData(&cls, &method);

    ani_int sum;
    ASSERT_EQ(env_->c_api->Class_CallStaticMethod_Int(env_, cls, nullptr, &sum, VAL1, VAL2), ANI_INVALID_ARGS);
}

TEST_F(CallStaticMethodTest, call_static_method_int_invalid_result)
{
    ani_class cls {};
    ani_static_method method;
    GetMethodData(&cls, &method);

    ASSERT_EQ(env_->c_api->Class_CallStaticMethod_Int(env_, cls, method, nullptr, VAL1, VAL2), ANI_INVALID_ARGS);
}

TEST_F(CallStaticMethodTest, call_static_method_int_v_invalid_cls)
{
    ani_class cls {};
    ani_static_method method;
    GetMethodData(&cls, &method);

    ani_int sum;
    ASSERT_EQ(env_->Class_CallStaticMethod_Int(nullptr, method, &sum, VAL1, VAL2), ANI_INVALID_ARGS);
}

TEST_F(CallStaticMethodTest, call_static_method_int_v_invalid_method)
{
    ani_class cls {};
    ani_static_method method;
    GetMethodData(&cls, &method);

    ani_int sum;
    ASSERT_EQ(env_->Class_CallStaticMethod_Int(cls, nullptr, &sum, VAL1, VAL2), ANI_INVALID_ARGS);
}

TEST_F(CallStaticMethodTest, call_static_method_int_v_invalid_result)
{
    ani_class cls {};
    ani_static_method method;
    GetMethodData(&cls, &method);

    ASSERT_EQ(env_->Class_CallStaticMethod_Int(cls, method, nullptr, VAL1, VAL2), ANI_INVALID_ARGS);
}

TEST_F(CallStaticMethodTest, call_static_method_int_a_invalid_cls)
{
    ani_class cls {};
    ani_static_method method;
    GetMethodData(&cls, &method);

    ani_value args[ARG_COUNT];
    args[0U].i = VAL1;
    args[1U].i = VAL2;
    ani_int sum;
    ASSERT_EQ(env_->Class_CallStaticMethod_Int_A(nullptr, method, &sum, args), ANI_INVALID_ARGS);
}

TEST_F(CallStaticMethodTest, call_static_method_int_a_invalid_method)
{
    ani_class cls {};
    ani_static_method method;
    GetMethodData(&cls, &method);

    ani_value args[ARG_COUNT];
    args[0U].i = VAL1;
    args[1U].i = VAL2;
    ani_int sum;
    ASSERT_EQ(env_->Class_CallStaticMethod_Int_A(cls, nullptr, &sum, args), ANI_INVALID_ARGS);
}

TEST_F(CallStaticMethodTest, call_static_method_int_a_invalid_result)
{
    ani_class cls {};
    ani_static_method method;
    GetMethodData(&cls, &method);

    ani_value args[ARG_COUNT];
    args[0U].i = VAL1;
    args[1U].i = VAL2;
    ASSERT_EQ(env_->Class_CallStaticMethod_Int_A(cls, method, nullptr, args), ANI_INVALID_ARGS);
}

TEST_F(CallStaticMethodTest, call_static_method_int_a_invalid_args)
{
    ani_class cls {};
    ani_static_method method;
    GetMethodData(&cls, &method);

    ani_int sum;
    ASSERT_EQ(env_->Class_CallStaticMethod_Int_A(nullptr, method, &sum, nullptr), ANI_INVALID_ARGS);
}

TEST_F(CallStaticMethodTest, call_static_method_int_combine_scenes_1)
{
    ani_class clsA {};
    ASSERT_EQ(env_->FindClass("call_static_method_int_test.A", &clsA), ANI_OK);
    ani_static_method methodA;
    ASSERT_EQ(env_->Class_FindStaticMethod(clsA, "funcA", "ii:i", &methodA), ANI_OK);

    ani_class clsB {};
    ASSERT_EQ(env_->FindClass("call_static_method_int_test.B", &clsB), ANI_OK);
    ani_static_method methodB;
    ASSERT_EQ(env_->Class_FindStaticMethod(clsB, "funcB", "ii:i", &methodB), ANI_OK);

    ani_int valueA;
    ASSERT_EQ(env_->Class_CallStaticMethod_Int(clsA, methodA, &valueA, VAL1, VAL2), ANI_OK);
    ASSERT_EQ(valueA, VAL1 + VAL2);

    ani_int valueB;
    ASSERT_EQ(env_->Class_CallStaticMethod_Int(clsB, methodB, &valueB, VAL1, VAL2), ANI_OK);
    ASSERT_EQ(valueB, VAL2 - VAL1);

    ani_value args[ARG_COUNT];
    args[0U].i = VAL1;
    args[1U].i = VAL2;
    ani_int valueAA;
    ASSERT_EQ(env_->Class_CallStaticMethod_Int_A(clsA, methodA, &valueAA, args), ANI_OK);
    ASSERT_EQ(valueAA, VAL1 + VAL2);

    ani_int valueBA;
    ASSERT_EQ(env_->Class_CallStaticMethod_Int_A(clsB, methodB, &valueBA, args), ANI_OK);
    ASSERT_EQ(valueBA, VAL2 - VAL1);
}

TEST_F(CallStaticMethodTest, call_static_method_int_combine_scenes_2)
{
    ani_class cls {};
    ASSERT_EQ(env_->FindClass("call_static_method_int_test.A", &cls), ANI_OK);
    ani_static_method methodA;
    ASSERT_EQ(env_->Class_FindStaticMethod(cls, "funcA", "ii:i", &methodA), ANI_OK);
    ani_static_method methodB;
    ASSERT_EQ(env_->Class_FindStaticMethod(cls, "funcA", "dd:d", &methodB), ANI_OK);

    ani_int value;
    ASSERT_EQ(env_->Class_CallStaticMethod_Int(cls, methodA, &value, VAL1, VAL2), ANI_OK);
    ASSERT_EQ(value, VAL1 + VAL2);

    ani_value args[ARG_COUNT];
    args[0U].i = VAL1;
    args[1U].i = VAL2;
    ani_int valueA;
    ASSERT_EQ(env_->Class_CallStaticMethod_Int_A(cls, methodA, &valueA, args), ANI_OK);
    ASSERT_EQ(valueA, VAL1 + VAL2);

    ani_double value2;
    ASSERT_EQ(env_->Class_CallStaticMethod_Double(cls, methodB, &value2, VAL3, VAL4), ANI_OK);
    ASSERT_EQ(value2, VAL3 + VAL4);
}

TEST_F(CallStaticMethodTest, call_static_method_int_combine_scenes_3)
{
    ani_class cls {};
    ASSERT_EQ(env_->FindClass("call_static_method_int_test.A", &cls), ANI_OK);
    ani_static_method method;
    ASSERT_EQ(env_->Class_FindStaticMethod(cls, "funcB", "ii:i", &method), ANI_OK);

    ani_int value;
    ASSERT_EQ(env_->Class_CallStaticMethod_Int(cls, method, &value, VAL1, VAL2), ANI_OK);
    ASSERT_EQ(value, VAL1 + VAL2);

    ani_value args[ARG_COUNT];
    args[0U].i = VAL1;
    args[1U].i = VAL2;
    ani_int valueA;
    ASSERT_EQ(env_->Class_CallStaticMethod_Int_A(cls, method, &valueA, args), ANI_OK);
    ASSERT_EQ(valueA, VAL1 + VAL2);
}

TEST_F(CallStaticMethodTest, call_static_method_int_null_env)
{
    ani_class cls {};
    ani_static_method method {};
    GetMethodData(&cls, &method);

    ani_int value = 0;
    ASSERT_EQ(env_->c_api->Class_CallStaticMethod_Int(nullptr, cls, method, &value, VAL3, VAL4), ANI_INVALID_ARGS);
    ani_value args[ARG_COUNT];
    args[0U].i = VAL1;
    args[1U].i = VAL2;
    ASSERT_EQ(env_->c_api->Class_CallStaticMethod_Int_A(nullptr, cls, method, &value, args), ANI_INVALID_ARGS);
}

TEST_F(CallStaticMethodTest, call_static_method_int_combine_scenes_4)
{
<<<<<<< HEAD
    TestCombineScene("Lcall_static_method_int_test/C;", VAL1, VAL2, VAL1 + VAL2);
=======
    TestCombineScene("call_static_method_int_test.C", VAL1, VAL2, VAL1 + VAL2);
>>>>>>> a77d6327
}

TEST_F(CallStaticMethodTest, call_static_method_int_combine_scenes_5)
{
<<<<<<< HEAD
    TestCombineScene("Lcall_static_method_int_test/D;", VAL1, VAL2, VAL2 - VAL1);
=======
    TestCombineScene("call_static_method_int_test.D", VAL1, VAL2, VAL2 - VAL1);
>>>>>>> a77d6327
}

TEST_F(CallStaticMethodTest, call_static_method_int_combine_scenes_6)
{
<<<<<<< HEAD
    TestCombineScene("Lcall_static_method_int_test/E;", VAL1, VAL2, VAL1 + VAL2);
=======
    TestCombineScene("call_static_method_int_test.E", VAL1, VAL2, VAL1 + VAL2);
>>>>>>> a77d6327
}

TEST_F(CallStaticMethodTest, call_static_method_int_combine_scenes_7)
{
    ani_class cls {};
<<<<<<< HEAD
    ASSERT_EQ(env_->FindClass("Lcall_static_method_int_test/F;", &cls), ANI_OK);
=======
    ASSERT_EQ(env_->FindClass("call_static_method_int_test.F", &cls), ANI_OK);
>>>>>>> a77d6327
    ani_static_method method1 {};
    ASSERT_EQ(env_->Class_FindStaticMethod(cls, "increment", nullptr, &method1), ANI_OK);
    ani_static_method method2 {};
    ASSERT_EQ(env_->Class_FindStaticMethod(cls, "getCount", nullptr, &method2), ANI_OK);
    ASSERT_EQ(env_->Class_CallStaticMethod_Void(cls, method1, VAL1, VAL2), ANI_OK);
    ani_int value = 0;
    ASSERT_EQ(env_->Class_CallStaticMethod_Int(cls, method2, &value), ANI_OK);
    ASSERT_EQ(value, VAL1 + VAL2);

    ani_value args[ARG_COUNT];
    args[0U].i = VAL1;
    args[1U].i = VAL2;
    ani_int valueA = 0;
    ASSERT_EQ(env_->Class_CallStaticMethod_Int_A(cls, method2, &valueA, args), ANI_OK);
    ASSERT_EQ(valueA, VAL1 + VAL2);
}

TEST_F(CallStaticMethodTest, call_static_method_int_combine_scenes_8)
{
    ani_class cls {};
<<<<<<< HEAD
    ASSERT_EQ(env_->FindClass("Lcall_static_method_int_test/G;", &cls), ANI_OK);
    ani_static_method method1 {};
    ASSERT_EQ(env_->Class_FindStaticMethod(cls, "publicMethod", "II:I", &method1), ANI_OK);
    ani_static_method method2 {};
    ASSERT_EQ(env_->Class_FindStaticMethod(cls, "callPrivateMethod", "II:I", &method2), ANI_OK);
=======
    ASSERT_EQ(env_->FindClass("call_static_method_int_test.G", &cls), ANI_OK);
    ani_static_method method1 {};
    ASSERT_EQ(env_->Class_FindStaticMethod(cls, "publicMethod", "ii:i", &method1), ANI_OK);
    ani_static_method method2 {};
    ASSERT_EQ(env_->Class_FindStaticMethod(cls, "callPrivateMethod", "ii:i", &method2), ANI_OK);
>>>>>>> a77d6327
    ani_int value = 0;
    ASSERT_EQ(env_->Class_CallStaticMethod_Int(cls, method1, &value, VAL1, VAL2), ANI_OK);
    ASSERT_EQ(value, VAL1 + VAL2);
    ASSERT_EQ(env_->Class_CallStaticMethod_Int(cls, method2, &value, VAL1, VAL2), ANI_OK);
    ASSERT_EQ(value, VAL2 - VAL1);

    ani_value args[ARG_COUNT];
    args[0U].i = VAL1;
    args[1U].i = VAL2;
    ani_int valueA = 0;
    ASSERT_EQ(env_->Class_CallStaticMethod_Int_A(cls, method1, &valueA, args), ANI_OK);
    ASSERT_EQ(valueA, VAL1 + VAL2);
    ASSERT_EQ(env_->Class_CallStaticMethod_Int_A(cls, method2, &valueA, args), ANI_OK);
    ASSERT_EQ(valueA, VAL2 - VAL1);
}

TEST_F(CallStaticMethodTest, check_initialization_int)
{
    ani_class cls {};
    ani_static_method method {};
    GetMethodData(&cls, &method);

    ASSERT_FALSE(IsRuntimeClassInitialized("call_static_method_int_test.Operations"));
    ani_int value {};
    ASSERT_EQ(env_->Class_CallStaticMethod_Int(cls, method, &value, VAL1, VAL2), ANI_OK);
    ASSERT_TRUE(IsRuntimeClassInitialized("call_static_method_int_test.Operations"));
}

TEST_F(CallStaticMethodTest, check_initialization_int_a)
{
    ani_class cls {};
    ani_static_method method {};
    GetMethodData(&cls, &method);

    ASSERT_FALSE(IsRuntimeClassInitialized("call_static_method_int_test.Operations"));
    ani_int value {};
    ani_value args[2U];
    args[0U].i = VAL1;
    args[1U].i = VAL2;
    ASSERT_EQ(env_->Class_CallStaticMethod_Int_A(cls, method, &value, args), ANI_OK);
    ASSERT_TRUE(IsRuntimeClassInitialized("call_static_method_int_test.Operations"));
}

}  // namespace ark::ets::ani::testing
// NOLINTEND(cppcoreguidelines-pro-type-vararg, modernize-avoid-c-arrays)<|MERGE_RESOLUTION|>--- conflicted
+++ resolved
@@ -44,11 +44,7 @@
         ani_class cls {};
         ASSERT_EQ(env_->FindClass(className, &cls), ANI_OK);
         ani_static_method method {};
-<<<<<<< HEAD
-        ASSERT_EQ(env_->Class_FindStaticMethod(cls, "funcA", "II:I", &method), ANI_OK);
-=======
         ASSERT_EQ(env_->Class_FindStaticMethod(cls, "funcA", "ii:i", &method), ANI_OK);
->>>>>>> a77d6327
 
         ani_int value = 0;
         ASSERT_EQ(env_->Class_CallStaticMethod_Int(cls, method, &value, val1, val2), ANI_OK);
@@ -298,39 +294,23 @@
 
 TEST_F(CallStaticMethodTest, call_static_method_int_combine_scenes_4)
 {
-<<<<<<< HEAD
-    TestCombineScene("Lcall_static_method_int_test/C;", VAL1, VAL2, VAL1 + VAL2);
-=======
     TestCombineScene("call_static_method_int_test.C", VAL1, VAL2, VAL1 + VAL2);
->>>>>>> a77d6327
 }
 
 TEST_F(CallStaticMethodTest, call_static_method_int_combine_scenes_5)
 {
-<<<<<<< HEAD
-    TestCombineScene("Lcall_static_method_int_test/D;", VAL1, VAL2, VAL2 - VAL1);
-=======
     TestCombineScene("call_static_method_int_test.D", VAL1, VAL2, VAL2 - VAL1);
->>>>>>> a77d6327
 }
 
 TEST_F(CallStaticMethodTest, call_static_method_int_combine_scenes_6)
 {
-<<<<<<< HEAD
-    TestCombineScene("Lcall_static_method_int_test/E;", VAL1, VAL2, VAL1 + VAL2);
-=======
     TestCombineScene("call_static_method_int_test.E", VAL1, VAL2, VAL1 + VAL2);
->>>>>>> a77d6327
 }
 
 TEST_F(CallStaticMethodTest, call_static_method_int_combine_scenes_7)
 {
     ani_class cls {};
-<<<<<<< HEAD
-    ASSERT_EQ(env_->FindClass("Lcall_static_method_int_test/F;", &cls), ANI_OK);
-=======
     ASSERT_EQ(env_->FindClass("call_static_method_int_test.F", &cls), ANI_OK);
->>>>>>> a77d6327
     ani_static_method method1 {};
     ASSERT_EQ(env_->Class_FindStaticMethod(cls, "increment", nullptr, &method1), ANI_OK);
     ani_static_method method2 {};
@@ -351,19 +331,11 @@
 TEST_F(CallStaticMethodTest, call_static_method_int_combine_scenes_8)
 {
     ani_class cls {};
-<<<<<<< HEAD
-    ASSERT_EQ(env_->FindClass("Lcall_static_method_int_test/G;", &cls), ANI_OK);
-    ani_static_method method1 {};
-    ASSERT_EQ(env_->Class_FindStaticMethod(cls, "publicMethod", "II:I", &method1), ANI_OK);
-    ani_static_method method2 {};
-    ASSERT_EQ(env_->Class_FindStaticMethod(cls, "callPrivateMethod", "II:I", &method2), ANI_OK);
-=======
     ASSERT_EQ(env_->FindClass("call_static_method_int_test.G", &cls), ANI_OK);
     ani_static_method method1 {};
     ASSERT_EQ(env_->Class_FindStaticMethod(cls, "publicMethod", "ii:i", &method1), ANI_OK);
     ani_static_method method2 {};
     ASSERT_EQ(env_->Class_FindStaticMethod(cls, "callPrivateMethod", "ii:i", &method2), ANI_OK);
->>>>>>> a77d6327
     ani_int value = 0;
     ASSERT_EQ(env_->Class_CallStaticMethod_Int(cls, method1, &value, VAL1, VAL2), ANI_OK);
     ASSERT_EQ(value, VAL1 + VAL2);
