--- conflicted
+++ resolved
@@ -65,8 +65,6 @@
         this.space = space;
     }
 }
-<<<<<<< HEAD
-=======
 
 class Parent {
     parentField: int;
@@ -77,5 +75,4 @@
 
     // NOTE: uncomment when issue #23050 is resolved
     // overridedField: int;
-}
->>>>>>> aad9f664
+}