/**
 * Copyright (c) 2025 Huawei Device Co., Ltd.
 * Licensed under the Apache License, Version 2.0 (the "License");
 * you may not use this file except in compliance with the License.
 * You may obtain a copy of the License at
 *
 * http://www.apache.org/licenses/LICENSE-2.0
 *
 * Unless required by applicable law or agreed to in writing, software
 * distributed under the License is distributed on an "AS IS" BASIS,
 * WITHOUT WARRANTIES OR CONDITIONS OF ANY KIND, either express or implied.
 * See the License for the specific language governing permissions and
 * limitations under the License.
 */

#include "ani_gtest.h"

// NOLINTBEGIN(cppcoreguidelines-pro-type-vararg, modernize-avoid-c-arrays)
namespace ark::ets::ani::testing {

class CallStaticMethodTest : public AniTest {
public:
    static constexpr size_t ARG_COUNT = 2U;
    void GetMethodData(ani_class *clsResult, ani_static_method *methodResult)
    {
        ani_class cls {};
        ASSERT_EQ(env_->FindClass("call_static_method_char_test.Operations", &cls), ANI_OK);
        ASSERT_NE(cls, nullptr);

        ani_static_method method;
        ASSERT_EQ(env_->Class_FindStaticMethod(cls, "sub", "cc:c", &method), ANI_OK);
        ASSERT_NE(method, nullptr);

        *clsResult = cls;
        *methodResult = method;
    }

    void TestCombineScene(const char *className, ani_char val1, ani_char val2, ani_char expectedValue)
    {
        ani_class cls {};
        ASSERT_EQ(env_->FindClass(className, &cls), ANI_OK);
        ani_static_method method {};
<<<<<<< HEAD
        ASSERT_EQ(env_->Class_FindStaticMethod(cls, "funcA", "CC:C", &method), ANI_OK);
=======
        ASSERT_EQ(env_->Class_FindStaticMethod(cls, "funcA", "cc:c", &method), ANI_OK);
>>>>>>> a77d6327

        ani_char value = '\0';
        ASSERT_EQ(env_->Class_CallStaticMethod_Char(cls, method, &value, val1, val2), ANI_OK);
        ASSERT_EQ(value, expectedValue);

        ani_value args[2U];
        args[0U].c = val1;
        args[1U].c = val2;
        ani_char valueA = '\0';
        ASSERT_EQ(env_->Class_CallStaticMethod_Char_A(cls, method, &valueA, args), ANI_OK);
        ASSERT_EQ(valueA, expectedValue);
    }
};

TEST_F(CallStaticMethodTest, call_static_method_char)
{
    ani_class cls {};
    ani_static_method method;
    GetMethodData(&cls, &method);

    ani_char value = '\0';
    char c = 'C' - 'A';
    ASSERT_EQ(env_->c_api->Class_CallStaticMethod_Char(env_, cls, method, &value, 'A', 'C'), ANI_OK);
    ASSERT_EQ(value, c);
}

TEST_F(CallStaticMethodTest, call_static_method_char_v)
{
    ani_class cls {};
    ani_static_method method;
    GetMethodData(&cls, &method);

    ani_char value = '\0';
    char c = 'C' - 'A';
    ASSERT_EQ(env_->Class_CallStaticMethod_Char(cls, method, &value, 'A', 'C'), ANI_OK);
    ASSERT_EQ(value, c);
}

TEST_F(CallStaticMethodTest, call_static_method_char_A)
{
    ani_class cls {};
    ani_static_method method;
    GetMethodData(&cls, &method);

    ani_value args[ARG_COUNT];
    args[0U].c = 'A';
    args[1U].c = 'C';

    ani_char value = '\0';
    ASSERT_EQ(env_->Class_CallStaticMethod_Char_A(cls, method, &value, args), ANI_OK);
    ASSERT_EQ(value, args[1U].c - args[0U].c);
}

TEST_F(CallStaticMethodTest, call_static_method_char_null_class)
{
    ani_class cls {};
    ani_static_method method;
    GetMethodData(&cls, &method);

    ani_char value = '\0';
    ASSERT_EQ(env_->c_api->Class_CallStaticMethod_Char(env_, nullptr, method, &value, 'A', 'C'), ANI_INVALID_ARGS);
}

TEST_F(CallStaticMethodTest, call_static_method_char_null_method)
{
    ani_class cls {};
    ani_static_method method;
    GetMethodData(&cls, &method);

    ani_char value = '\0';
    ASSERT_EQ(env_->c_api->Class_CallStaticMethod_Char(env_, cls, nullptr, &value, 'A', 'C'), ANI_INVALID_ARGS);
}

TEST_F(CallStaticMethodTest, call_static_method_char_null_result)
{
    ani_class cls {};
    ani_static_method method;
    GetMethodData(&cls, &method);

    ASSERT_EQ(env_->c_api->Class_CallStaticMethod_Char(env_, cls, method, nullptr, 'A', 'C'), ANI_INVALID_ARGS);
}

TEST_F(CallStaticMethodTest, call_static_method_char_V_null_class)
{
    ani_class cls {};
    ani_static_method method;
    GetMethodData(&cls, &method);

    ani_char value = '\0';
    ASSERT_EQ(env_->Class_CallStaticMethod_Char(nullptr, method, &value, 'A', 'C'), ANI_INVALID_ARGS);
}

TEST_F(CallStaticMethodTest, call_static_method_char_V_null_method)
{
    ani_class cls {};
    ani_static_method method;
    GetMethodData(&cls, &method);

    ani_char value = '\0';
    ASSERT_EQ(env_->Class_CallStaticMethod_Char(cls, nullptr, &value, 'A', 'C'), ANI_INVALID_ARGS);
}

TEST_F(CallStaticMethodTest, call_static_method_char_v_null_result)
{
    ani_class cls {};
    ani_static_method method;
    GetMethodData(&cls, &method);

    ASSERT_EQ(env_->Class_CallStaticMethod_Char(cls, method, nullptr, 'A', 'C'), ANI_INVALID_ARGS);
}

TEST_F(CallStaticMethodTest, call_static_method_char_A_null_class)
{
    ani_class cls {};
    ani_static_method method;
    GetMethodData(&cls, &method);

    ani_value args[ARG_COUNT];
    args[0U].c = 'A';
    args[1U].c = 'C';

    ani_char value = '\0';
    ASSERT_EQ(env_->Class_CallStaticMethod_Char_A(nullptr, method, &value, args), ANI_INVALID_ARGS);
}

TEST_F(CallStaticMethodTest, call_static_method_char_A_null_method)
{
    ani_class cls {};
    ani_static_method method;
    GetMethodData(&cls, &method);

    ani_value args[ARG_COUNT];
    args[0U].c = 'A';
    args[1U].c = 'C';

    ani_char value = '\0';
    ASSERT_EQ(env_->Class_CallStaticMethod_Char_A(cls, nullptr, &value, args), ANI_INVALID_ARGS);
}

TEST_F(CallStaticMethodTest, call_static_method_char_A_null_result)
{
    ani_class cls {};
    ani_static_method method;
    GetMethodData(&cls, &method);

    ani_value args[ARG_COUNT];
    args[0U].c = 'A';
    args[1U].c = 'C';

    ASSERT_EQ(env_->Class_CallStaticMethod_Char_A(cls, method, nullptr, args), ANI_INVALID_ARGS);
}

TEST_F(CallStaticMethodTest, call_static_method_char_A_null_args)
{
    ani_class cls {};
    ani_static_method method;
    GetMethodData(&cls, &method);

    ani_char value = '\0';
    ASSERT_EQ(env_->Class_CallStaticMethod_Char_A(cls, method, &value, nullptr), ANI_INVALID_ARGS);
}

TEST_F(CallStaticMethodTest, call_static_method_char_combine_scenes_1)
{
    ani_class clsA {};
    ASSERT_EQ(env_->FindClass("call_static_method_char_test.A", &clsA), ANI_OK);
    ani_static_method methodA;
    ASSERT_EQ(env_->Class_FindStaticMethod(clsA, "funcA", "cc:c", &methodA), ANI_OK);

    ani_class clsB {};
    ASSERT_EQ(env_->FindClass("call_static_method_char_test.B", &clsB), ANI_OK);
    ani_static_method methodB;
    ASSERT_EQ(env_->Class_FindStaticMethod(clsB, "funcB", "cc:c", &methodB), ANI_OK);

    ani_char valueA = '\0';
    ASSERT_EQ(env_->Class_CallStaticMethod_Char(clsA, methodA, &valueA, 'A', 'C'), ANI_OK);
    ASSERT_EQ(valueA, 'C' - 'A');

    ani_char valueB = '\0';
    ASSERT_EQ(env_->Class_CallStaticMethod_Char(clsB, methodB, &valueB, 'A', 'C'), ANI_OK);
    ASSERT_EQ(valueB, 'A' + 'C');

    ani_value args[ARG_COUNT];
    args[0U].c = 'A';
    args[1U].c = 'C';
    ani_char valueAA = '\0';
    ASSERT_EQ(env_->Class_CallStaticMethod_Char_A(clsA, methodA, &valueAA, args), ANI_OK);
    ASSERT_EQ(valueAA, 'C' - 'A');

    ani_char valueBA = '\0';
    ASSERT_EQ(env_->Class_CallStaticMethod_Char_A(clsB, methodB, &valueBA, args), ANI_OK);
    ASSERT_EQ(valueBA, 'A' + 'C');
}

TEST_F(CallStaticMethodTest, call_static_method_char_combine_scenes_2)
{
    ani_class cls {};
    ASSERT_EQ(env_->FindClass("call_static_method_char_test.A", &cls), ANI_OK);
    ani_static_method methodA;
    ASSERT_EQ(env_->Class_FindStaticMethod(cls, "funcA", "cc:c", &methodA), ANI_OK);
    ani_static_method methodB;
    ASSERT_EQ(env_->Class_FindStaticMethod(cls, "funcA", "ii:i", &methodB), ANI_OK);

    ani_char value = '\0';
    ASSERT_EQ(env_->Class_CallStaticMethod_Char(cls, methodA, &value, 'A', 'C'), ANI_OK);
    ASSERT_EQ(value, 'C' - 'A');

    ani_value args[ARG_COUNT];
    args[0U].c = 'A';
    args[1U].c = 'C';
    ani_char valueA = '\0';
    ASSERT_EQ(env_->Class_CallStaticMethod_Char_A(cls, methodA, &valueA, args), ANI_OK);
    ASSERT_EQ(valueA, 'C' - 'A');

    ani_int value2 = 0;
    ASSERT_EQ(env_->Class_CallStaticMethod_Int(cls, methodB, &value2, 6U, 6U), ANI_OK);
    ASSERT_EQ(value2, 6U + 6U);
}

TEST_F(CallStaticMethodTest, call_static_method_char_combine_scenes_3)
{
    ani_class cls {};
    ASSERT_EQ(env_->FindClass("call_static_method_char_test.A", &cls), ANI_OK);
    ani_static_method method;
    ASSERT_EQ(env_->Class_FindStaticMethod(cls, "funcB", "cc:c", &method), ANI_OK);

    ani_char value = '\0';
    ASSERT_EQ(env_->Class_CallStaticMethod_Char(cls, method, &value, 'A', 'C'), ANI_OK);
    ASSERT_EQ(value, 'C' - 'A');

    ani_value args[ARG_COUNT];
    args[0U].c = 'A';
    args[1U].c = 'C';
    ani_char valueA = '\0';
    ASSERT_EQ(env_->Class_CallStaticMethod_Char_A(cls, method, &valueA, args), ANI_OK);
    ASSERT_EQ(valueA, 'C' - 'A');
}

TEST_F(CallStaticMethodTest, call_static_method_char_null_env)
{
    ani_class cls {};
    ani_static_method method {};
    GetMethodData(&cls, &method);

    ani_char value = '\0';
    ASSERT_EQ(env_->c_api->Class_CallStaticMethod_Char(nullptr, cls, method, &value, 'A', 'C'), ANI_INVALID_ARGS);
    ani_value args[2U];
    args[0U].c = 'A';
    args[1U].c = 'C';
    ASSERT_EQ(env_->c_api->Class_CallStaticMethod_Char_A(nullptr, cls, method, &value, args), ANI_INVALID_ARGS);
}

TEST_F(CallStaticMethodTest, call_static_method_char_combine_scenes_4)
{
<<<<<<< HEAD
    TestCombineScene("Lcall_static_method_char_test/C;", 'A', 'C', 'C' - 'A');
=======
    TestCombineScene("call_static_method_char_test.C", 'A', 'C', 'C' - 'A');
>>>>>>> a77d6327
}

TEST_F(CallStaticMethodTest, call_static_method_char_combine_scenes_5)
{
<<<<<<< HEAD
    TestCombineScene("Lcall_static_method_char_test/D;", 'A', 'C', 'A' + 'C');
=======
    TestCombineScene("call_static_method_char_test.D", 'A', 'C', 'A' + 'C');
>>>>>>> a77d6327
}

TEST_F(CallStaticMethodTest, call_static_method_char_combine_scenes_6)
{
<<<<<<< HEAD
    TestCombineScene("Lcall_static_method_char_test/E;", 'A', 'C', 'C' - 'A');
=======
    TestCombineScene("call_static_method_char_test.E", 'A', 'C', 'C' - 'A');
>>>>>>> a77d6327
}

TEST_F(CallStaticMethodTest, call_static_method_char_combine_scenes_7)
{
    ani_class cls {};
<<<<<<< HEAD
    ASSERT_EQ(env_->FindClass("Lcall_static_method_char_test/F;", &cls), ANI_OK);
=======
    ASSERT_EQ(env_->FindClass("call_static_method_char_test.F", &cls), ANI_OK);
>>>>>>> a77d6327
    ani_static_method method1 {};
    ASSERT_EQ(env_->Class_FindStaticMethod(cls, "increment", nullptr, &method1), ANI_OK);
    ani_static_method method2 {};
    ASSERT_EQ(env_->Class_FindStaticMethod(cls, "getCount", nullptr, &method2), ANI_OK);
    ASSERT_EQ(env_->Class_CallStaticMethod_Void(cls, method1, 'A', 'C'), ANI_OK);
    ani_char value = '\0';
    ASSERT_EQ(env_->Class_CallStaticMethod_Char(cls, method2, &value), ANI_OK);
    ASSERT_EQ(value, 'A' + 'C');

    ani_value args[2U];
    args[0U].c = 'A';
    args[1U].c = 'C';
    ani_char valueA = '\0';
    ASSERT_EQ(env_->Class_CallStaticMethod_Char_A(cls, method2, &valueA, args), ANI_OK);
    ASSERT_EQ(valueA, 'A' + 'C');
}

TEST_F(CallStaticMethodTest, call_static_method_char_combine_scenes_8)
{
    ani_class cls {};
<<<<<<< HEAD
    ASSERT_EQ(env_->FindClass("Lcall_static_method_char_test/G;", &cls), ANI_OK);
    ani_static_method method1 {};
    ASSERT_EQ(env_->Class_FindStaticMethod(cls, "publicMethod", "CC:C", &method1), ANI_OK);
    ani_static_method method2 {};
    ASSERT_EQ(env_->Class_FindStaticMethod(cls, "callPrivateMethod", "CC:C", &method2), ANI_OK);
=======
    ASSERT_EQ(env_->FindClass("call_static_method_char_test.G", &cls), ANI_OK);
    ani_static_method method1 {};
    ASSERT_EQ(env_->Class_FindStaticMethod(cls, "publicMethod", "cc:c", &method1), ANI_OK);
    ani_static_method method2 {};
    ASSERT_EQ(env_->Class_FindStaticMethod(cls, "callPrivateMethod", "cc:c", &method2), ANI_OK);
>>>>>>> a77d6327
    ani_char value = '\0';
    ASSERT_EQ(env_->Class_CallStaticMethod_Char(cls, method1, &value, 'A', 'C'), ANI_OK);
    ASSERT_EQ(value, 'A' + 'C');
    ASSERT_EQ(env_->Class_CallStaticMethod_Char(cls, method2, &value, 'A', 'C'), ANI_OK);
    ASSERT_EQ(value, 'C' - 'A');

    ani_value args[2U];
    args[0U].c = 'A';
    args[1U].c = 'C';
    ani_char valueA = '\0';
    ASSERT_EQ(env_->Class_CallStaticMethod_Char_A(cls, method1, &valueA, args), ANI_OK);
    ASSERT_EQ(valueA, 'A' + 'C');
    ASSERT_EQ(env_->Class_CallStaticMethod_Char_A(cls, method2, &valueA, args), ANI_OK);
    ASSERT_EQ(valueA, 'C' - 'A');
}

TEST_F(CallStaticMethodTest, check_initialization_char)
{
    ani_class cls {};
    ani_static_method method {};
    GetMethodData(&cls, &method);

    ASSERT_FALSE(IsRuntimeClassInitialized("call_static_method_char_test.Operations"));
    ani_char value {};
    ASSERT_EQ(env_->Class_CallStaticMethod_Char(cls, method, &value, 'A', 'C'), ANI_OK);
    ASSERT_TRUE(IsRuntimeClassInitialized("call_static_method_char_test.Operations"));
}

TEST_F(CallStaticMethodTest, check_initialization_char_a)
{
    ani_class cls {};
    ani_static_method method {};
    GetMethodData(&cls, &method);

    ASSERT_FALSE(IsRuntimeClassInitialized("call_static_method_char_test.Operations"));
    ani_char value {};
    ani_value args[2U];
    args[0U].c = 'A';
    args[1U].c = 'B';
    ASSERT_EQ(env_->Class_CallStaticMethod_Char_A(cls, method, &value, args), ANI_OK);
    ASSERT_TRUE(IsRuntimeClassInitialized("call_static_method_char_test.Operations"));
}

}  // namespace ark::ets::ani::testing
   // NOLINTEND(cppcoreguidelines-pro-type-vararg, modernize-avoid-c-arrays)<|MERGE_RESOLUTION|>--- conflicted
+++ resolved
@@ -40,11 +40,7 @@
         ani_class cls {};
         ASSERT_EQ(env_->FindClass(className, &cls), ANI_OK);
         ani_static_method method {};
-<<<<<<< HEAD
-        ASSERT_EQ(env_->Class_FindStaticMethod(cls, "funcA", "CC:C", &method), ANI_OK);
-=======
         ASSERT_EQ(env_->Class_FindStaticMethod(cls, "funcA", "cc:c", &method), ANI_OK);
->>>>>>> a77d6327
 
         ani_char value = '\0';
         ASSERT_EQ(env_->Class_CallStaticMethod_Char(cls, method, &value, val1, val2), ANI_OK);
@@ -299,39 +295,23 @@
 
 TEST_F(CallStaticMethodTest, call_static_method_char_combine_scenes_4)
 {
-<<<<<<< HEAD
-    TestCombineScene("Lcall_static_method_char_test/C;", 'A', 'C', 'C' - 'A');
-=======
     TestCombineScene("call_static_method_char_test.C", 'A', 'C', 'C' - 'A');
->>>>>>> a77d6327
 }
 
 TEST_F(CallStaticMethodTest, call_static_method_char_combine_scenes_5)
 {
-<<<<<<< HEAD
-    TestCombineScene("Lcall_static_method_char_test/D;", 'A', 'C', 'A' + 'C');
-=======
     TestCombineScene("call_static_method_char_test.D", 'A', 'C', 'A' + 'C');
->>>>>>> a77d6327
 }
 
 TEST_F(CallStaticMethodTest, call_static_method_char_combine_scenes_6)
 {
-<<<<<<< HEAD
-    TestCombineScene("Lcall_static_method_char_test/E;", 'A', 'C', 'C' - 'A');
-=======
     TestCombineScene("call_static_method_char_test.E", 'A', 'C', 'C' - 'A');
->>>>>>> a77d6327
 }
 
 TEST_F(CallStaticMethodTest, call_static_method_char_combine_scenes_7)
 {
     ani_class cls {};
-<<<<<<< HEAD
-    ASSERT_EQ(env_->FindClass("Lcall_static_method_char_test/F;", &cls), ANI_OK);
-=======
     ASSERT_EQ(env_->FindClass("call_static_method_char_test.F", &cls), ANI_OK);
->>>>>>> a77d6327
     ani_static_method method1 {};
     ASSERT_EQ(env_->Class_FindStaticMethod(cls, "increment", nullptr, &method1), ANI_OK);
     ani_static_method method2 {};
@@ -352,19 +332,11 @@
 TEST_F(CallStaticMethodTest, call_static_method_char_combine_scenes_8)
 {
     ani_class cls {};
-<<<<<<< HEAD
-    ASSERT_EQ(env_->FindClass("Lcall_static_method_char_test/G;", &cls), ANI_OK);
-    ani_static_method method1 {};
-    ASSERT_EQ(env_->Class_FindStaticMethod(cls, "publicMethod", "CC:C", &method1), ANI_OK);
-    ani_static_method method2 {};
-    ASSERT_EQ(env_->Class_FindStaticMethod(cls, "callPrivateMethod", "CC:C", &method2), ANI_OK);
-=======
     ASSERT_EQ(env_->FindClass("call_static_method_char_test.G", &cls), ANI_OK);
     ani_static_method method1 {};
     ASSERT_EQ(env_->Class_FindStaticMethod(cls, "publicMethod", "cc:c", &method1), ANI_OK);
     ani_static_method method2 {};
     ASSERT_EQ(env_->Class_FindStaticMethod(cls, "callPrivateMethod", "cc:c", &method2), ANI_OK);
->>>>>>> a77d6327
     ani_char value = '\0';
     ASSERT_EQ(env_->Class_CallStaticMethod_Char(cls, method1, &value, 'A', 'C'), ANI_OK);
     ASSERT_EQ(value, 'A' + 'C');
