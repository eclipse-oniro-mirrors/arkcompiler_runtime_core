/*
 * Copyright (c) 2025 Huawei Device Co., Ltd.
 * Licensed under the Apache License, Version 2.0 (the "License");
 * you may not use this file except in compliance with the License.
 * You may obtain a copy of the License at
 *
 * http://www.apache.org/licenses/LICENSE-2.0
 *
 * Unless required by applicable law or agreed to in writing, software
 * distributed under the License is distributed on an "AS IS" BASIS,
 * WITHOUT WARRANTIES OR CONDITIONS OF ANY KIND, either express or implied.
 * See the License for the specific language governing permissions and
 * limitations under the License.
 */

class Operations {
    static sub(c0: char, c1: char): char {
        let c: Char = new Char(c'0');
        if (c0 > c1) {
            c = (c0 - c1).toChar();
        } else {
            c = (c1 - c0).toChar();
        }
        return c as char;
    }
}

namespace na {
class A {
    static funcA(c0: char, c1: char): char {
        let c: Char = new Char(c'0');
        if (c0 > c1) {
            c = (c0 - c1).toChar();
        } else {
            c = (c1 - c0).toChar();
        }
        return c as char;
    }
    static funcA(c0: int, c1: int): int {
        return c1 - c0 as int;
    }
}
}

namespace nb {
namespace nc {
class A {
    static funcA(c0: char, c1: char): char {
        let c: Char = new Char(c'0');
        if (c0 > c1) {
            c = (c0 - c1).toChar();
        } else {
            c = (c1 - c0).toChar();
        }
        return c as char;
    }
}
}
}

namespace nd {
class A {
    static funcA(c0: char, c1: char): char {
        let c: Char = new Char(c'0');
<<<<<<< HEAD
=======
        if (c0 > c1) {
            c = (c0 - c1).toChar();
        } else {
            c = (c1 - c0).toChar();
        }
        return c as char;
    }
}

class B extends A {
    static funcA(c0: char, c1: char): char {
        let c: Char = new Char(c'0');
        c = (c0 + c1).toChar();
        return c as char;
    }
}
}

class A {
    static funcA(c0: char, c1: char): char {
        let c: Char = new Char(c'0');
>>>>>>> a77d6327
        if (c0 > c1) {
            c = (c0 - c1).toChar();
        } else {
            c = (c1 - c0).toChar();
        }
        return c as char;
    }
<<<<<<< HEAD
}

class B extends A {
    static funcA(c0: char, c1: char): char {
        let c: Char = new Char(c'0');
        c = c0 + c1 as Char;
        return c as char;
    }
}
}

class A {
    static funcA(c0: char, c1: char): char {
        let c: Char = new Char(c'0');
        if (c0 > c1) {
            c = c0 - c1 as char;
        } else {
            c = c1 - c0 as char;
        }
        return c as char;
    }

    static funcA(a0: int, a1: int): int {
        return a1 + a0 as int;
    }

    static funcB(c0: char, c1: char): char {
        return A.funcA(c0, c1);
    }
}

class B extends A {
    static funcB(c0: char, c1: char): char {
        let c: Char = new Char(c'0');
        c = c0 + c1 as char;
        return c as char;
    }
}

class C extends A {
}

class D extends A {
    static funcA(c0: char, c1: char): char {
        let c: Char = new Char(c'0');
        c = c0 + c1 as char;
        return c as char;
    }
}

class E extends A {
    static funcA(c0: char, c1: char): char {
        return A.funcA(c0, c1);
    }
}

class F {
    static increment(c0: char, c1: char): void {
        F.count = F.count + c0 as char;
        F.count = F.count + c1 as char;
    }

    static getCount(): char {
        return F.count;
    }

    static count: char = c'\0';
}

class G {
    public static publicMethod(c0: char, c1: char): char {
        let c: Char = new Char(c'0');
        c = c0 + c1 as char;
        return c as char;
    }
=======

    static funcA(a0: int, a1: int): int {
        return a1 + a0 as int;
    }

    static funcB(c0: char, c1: char): char {
        return A.funcA(c0, c1);
    }
}

class B extends A {
    static funcB(c0: char, c1: char): char {
        let c: Char = new Char(c'0');
        c = (c0 + c1).toChar();
        return c as char;
    }
}

class C extends A {
}

class D extends A {
    static funcA(c0: char, c1: char): char {
        let c: Char = new Char(c'0');
        c = (c0 + c1).toChar();
        return c as char;
    }
}

class E extends A {
    static funcA(c0: char, c1: char): char {
        return A.funcA(c0, c1);
    }
}

class F {
    static increment(c0: char, c1: char): void {
        F.count = (F.count + c0).toChar();
        F.count = (F.count + c1).toChar();
    }

    static getCount(): char {
        return F.count;
    }

    static count: char = c'\0';
}

class G {
    public static publicMethod(c0: char, c1: char): char {
        let c: Char = new Char(c'0');
        c = (c0 + c1).toChar();
        return c as char;
    }
>>>>>>> a77d6327

    private static privateMethod(c0: char, c1: char): char {
        let c: Char = new Char(c'0');
        if (c0 > c1) {
<<<<<<< HEAD
            c = c0 - c1 as char;
        } else {
            c = c1 - c0 as char;
=======
            c = (c0 - c1).toChar();
        } else {
            c = (c1 - c0).toChar();
>>>>>>> a77d6327
        }
        return c as char;
    }

    static callPrivateMethod(c0: char, c1: char): char {
        return G.privateMethod(c0, c1);
    }
}<|MERGE_RESOLUTION|>--- conflicted
+++ resolved
@@ -62,8 +62,6 @@
 class A {
     static funcA(c0: char, c1: char): char {
         let c: Char = new Char(c'0');
-<<<<<<< HEAD
-=======
         if (c0 > c1) {
             c = (c0 - c1).toChar();
         } else {
@@ -85,7 +83,6 @@
 class A {
     static funcA(c0: char, c1: char): char {
         let c: Char = new Char(c'0');
->>>>>>> a77d6327
         if (c0 > c1) {
             c = (c0 - c1).toChar();
         } else {
@@ -93,83 +90,6 @@
         }
         return c as char;
     }
-<<<<<<< HEAD
-}
-
-class B extends A {
-    static funcA(c0: char, c1: char): char {
-        let c: Char = new Char(c'0');
-        c = c0 + c1 as Char;
-        return c as char;
-    }
-}
-}
-
-class A {
-    static funcA(c0: char, c1: char): char {
-        let c: Char = new Char(c'0');
-        if (c0 > c1) {
-            c = c0 - c1 as char;
-        } else {
-            c = c1 - c0 as char;
-        }
-        return c as char;
-    }
-
-    static funcA(a0: int, a1: int): int {
-        return a1 + a0 as int;
-    }
-
-    static funcB(c0: char, c1: char): char {
-        return A.funcA(c0, c1);
-    }
-}
-
-class B extends A {
-    static funcB(c0: char, c1: char): char {
-        let c: Char = new Char(c'0');
-        c = c0 + c1 as char;
-        return c as char;
-    }
-}
-
-class C extends A {
-}
-
-class D extends A {
-    static funcA(c0: char, c1: char): char {
-        let c: Char = new Char(c'0');
-        c = c0 + c1 as char;
-        return c as char;
-    }
-}
-
-class E extends A {
-    static funcA(c0: char, c1: char): char {
-        return A.funcA(c0, c1);
-    }
-}
-
-class F {
-    static increment(c0: char, c1: char): void {
-        F.count = F.count + c0 as char;
-        F.count = F.count + c1 as char;
-    }
-
-    static getCount(): char {
-        return F.count;
-    }
-
-    static count: char = c'\0';
-}
-
-class G {
-    public static publicMethod(c0: char, c1: char): char {
-        let c: Char = new Char(c'0');
-        c = c0 + c1 as char;
-        return c as char;
-    }
-=======
 
     static funcA(a0: int, a1: int): int {
         return a1 + a0 as int;
@@ -224,20 +144,13 @@
         c = (c0 + c1).toChar();
         return c as char;
     }
->>>>>>> a77d6327
 
     private static privateMethod(c0: char, c1: char): char {
         let c: Char = new Char(c'0');
         if (c0 > c1) {
-<<<<<<< HEAD
-            c = c0 - c1 as char;
-        } else {
-            c = c1 - c0 as char;
-=======
             c = (c0 - c1).toChar();
         } else {
             c = (c1 - c0).toChar();
->>>>>>> a77d6327
         }
         return c as char;
     }
