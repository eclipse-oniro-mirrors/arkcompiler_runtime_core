--- conflicted
+++ resolved
@@ -61,11 +61,7 @@
 TEST_F(ArraySetGetRegionShortTest, SetShortFixedArrayRegionErrorTests)
 {
     ani_array_short array = nullptr;
-<<<<<<< HEAD
-    ASSERT_EQ(env_->FixedArray_New_Short(LENGTH_5, &array), ANI_OK);
-=======
-    ASSERT_EQ(env_->FixedArray_New_Short(LENGTH_5, reinterpret_cast<ani_fixedarray_short *>(&array)), ANI_OK);
->>>>>>> a77d6327
+    ASSERT_EQ(env_->FixedArray_New_Short(LENGTH_5, reinterpret_cast<ani_fixedarray_short *>(&array)), ANI_OK);
     ani_short nativeBuffer[LENGTH_10] = {0};
     const ani_size offset1 = -1;
     ASSERT_EQ(env_->Array_SetRegion_Short(array, offset1, LENGTH_2, nativeBuffer), ANI_OUT_OF_RANGE);
@@ -76,11 +72,7 @@
 TEST_F(ArraySetGetRegionShortTest, GetShortFixedArrayRegionErrorTests)
 {
     ani_array_short array = nullptr;
-<<<<<<< HEAD
-    ASSERT_EQ(env_->FixedArray_New_Short(LENGTH_5, &array), ANI_OK);
-=======
-    ASSERT_EQ(env_->FixedArray_New_Short(LENGTH_5, reinterpret_cast<ani_fixedarray_short *>(&array)), ANI_OK);
->>>>>>> a77d6327
+    ASSERT_EQ(env_->FixedArray_New_Short(LENGTH_5, reinterpret_cast<ani_fixedarray_short *>(&array)), ANI_OK);
     ani_short nativeBuffer[LENGTH_10] = {0};
     ASSERT_EQ(env_->Array_GetRegion_Short(array, OFFSET_0, LENGTH_1, nullptr), ANI_INVALID_ARGS);
     ASSERT_EQ(env_->Array_GetRegion_Short(array, OFFSET_5, LENGTH_10, nativeBuffer), ANI_OUT_OF_RANGE);
@@ -173,11 +165,7 @@
 TEST_F(ArraySetGetRegionShortTest, SetSpecialValueToArrayTest)
 {
     ani_array_short array = nullptr;
-<<<<<<< HEAD
-    ASSERT_EQ(env_->FixedArray_New_Short(LENGTH_5, &array), ANI_OK);
-=======
-    ASSERT_EQ(env_->FixedArray_New_Short(LENGTH_5, reinterpret_cast<ani_fixedarray_short *>(&array)), ANI_OK);
->>>>>>> a77d6327
+    ASSERT_EQ(env_->FixedArray_New_Short(LENGTH_5, reinterpret_cast<ani_fixedarray_short *>(&array)), ANI_OK);
     const ani_short maxShortValue = 32767;
     const ani_short minShortValue = -32768;
     const std::array<ani_short, LENGTH_5> nativeBuffer = {minShortValue, maxShortValue, 0, -1, 1};
@@ -194,11 +182,7 @@
 TEST_F(ArraySetGetRegionShortTest, SetGetUnionToArrayTest)
 {
     ani_array_short array = nullptr;
-<<<<<<< HEAD
-    ASSERT_EQ(env_->FixedArray_New_Short(LENGTH_5, &array), ANI_OK);
-=======
-    ASSERT_EQ(env_->FixedArray_New_Short(LENGTH_5, reinterpret_cast<ani_fixedarray_short *>(&array)), ANI_OK);
->>>>>>> a77d6327
+    ASSERT_EQ(env_->FixedArray_New_Short(LENGTH_5, reinterpret_cast<ani_fixedarray_short *>(&array)), ANI_OK);
 
     std::array<ani_short, LENGTH_5> nativeBuffer = {TEST_VALUE1, TEST_VALUE2, TEST_VALUE3, TEST_VALUE4, TEST_VALUE5};
     ASSERT_EQ(env_->Array_SetRegion_Short(array, OFFSET_0, LENGTH_5, nativeBuffer.data()), ANI_OK);
@@ -232,11 +216,7 @@
 TEST_F(ArraySetGetRegionShortTest, SetGetStabilityToArrayTest)
 {
     ani_array_short array = nullptr;
-<<<<<<< HEAD
-    ASSERT_EQ(env_->FixedArray_New_Short(LENGTH_5, &array), ANI_OK);
-=======
-    ASSERT_EQ(env_->FixedArray_New_Short(LENGTH_5, reinterpret_cast<ani_fixedarray_short *>(&array)), ANI_OK);
->>>>>>> a77d6327
+    ASSERT_EQ(env_->FixedArray_New_Short(LENGTH_5, reinterpret_cast<ani_fixedarray_short *>(&array)), ANI_OK);
 
     std::array<ani_short, LENGTH_5> nativeBuffer = {TEST_VALUE1, TEST_VALUE2, TEST_VALUE3, TEST_VALUE4, TEST_VALUE5};
     std::array<ani_short, LENGTH_5> nativeBuffer2 = {};
