--- conflicted
+++ resolved
@@ -61,11 +61,7 @@
 TEST_F(ArraySetGetRegionIntTest, SetIntFixedArrayRegionErrorTests)
 {
     ani_array_int array = nullptr;
-<<<<<<< HEAD
-    ASSERT_EQ(env_->FixedArray_New_Int(LENGTH_5, &array), ANI_OK);
-=======
-    ASSERT_EQ(env_->FixedArray_New_Int(LENGTH_5, reinterpret_cast<ani_fixedarray_int *>(&array)), ANI_OK);
->>>>>>> a77d6327
+    ASSERT_EQ(env_->FixedArray_New_Int(LENGTH_5, reinterpret_cast<ani_fixedarray_int *>(&array)), ANI_OK);
     ani_int nativeBuffer[LENGTH_10] = {0};
     const ani_size offset1 = -1;
     ASSERT_EQ(env_->Array_SetRegion_Int(array, offset1, LENGTH_2, nativeBuffer), ANI_OUT_OF_RANGE);
@@ -76,11 +72,7 @@
 TEST_F(ArraySetGetRegionIntTest, GetIntFixedArrayRegionErrorTests)
 {
     ani_array_int array = nullptr;
-<<<<<<< HEAD
-    ASSERT_EQ(env_->FixedArray_New_Int(LENGTH_5, &array), ANI_OK);
-=======
-    ASSERT_EQ(env_->FixedArray_New_Int(LENGTH_5, reinterpret_cast<ani_fixedarray_int *>(&array)), ANI_OK);
->>>>>>> a77d6327
+    ASSERT_EQ(env_->FixedArray_New_Int(LENGTH_5, reinterpret_cast<ani_fixedarray_int *>(&array)), ANI_OK);
     ani_int nativeBuffer[LENGTH_10] = {0};
     ASSERT_EQ(env_->Array_GetRegion_Int(array, OFFSET_0, LENGTH_1, nullptr), ANI_INVALID_ARGS);
     ASSERT_EQ(env_->Array_GetRegion_Int(array, OFFSET_5, LENGTH_10, nativeBuffer), ANI_OUT_OF_RANGE);
@@ -173,11 +165,7 @@
 TEST_F(ArraySetGetRegionIntTest, SetSpecialValueToArrayTest)
 {
     ani_array_int array = nullptr;
-<<<<<<< HEAD
-    ASSERT_EQ(env_->FixedArray_New_Int(LENGTH_5, &array), ANI_OK);
-=======
-    ASSERT_EQ(env_->FixedArray_New_Int(LENGTH_5, reinterpret_cast<ani_fixedarray_int *>(&array)), ANI_OK);
->>>>>>> a77d6327
+    ASSERT_EQ(env_->FixedArray_New_Int(LENGTH_5, reinterpret_cast<ani_fixedarray_int *>(&array)), ANI_OK);
 
     const std::array<ani_int, LENGTH_5> nativeBuffer = {-2147483648, 2147483647, 0, -1, 1};
     ASSERT_EQ(env_->Array_SetRegion_Int(array, OFFSET_0, LENGTH_5, nativeBuffer.data()), ANI_OK);
@@ -196,11 +184,7 @@
 TEST_F(ArraySetGetRegionIntTest, SetGetUnionToArrayTest)
 {
     ani_array_int array = nullptr;
-<<<<<<< HEAD
-    ASSERT_EQ(env_->FixedArray_New_Int(LENGTH_5, &array), ANI_OK);
-=======
-    ASSERT_EQ(env_->FixedArray_New_Int(LENGTH_5, reinterpret_cast<ani_fixedarray_int *>(&array)), ANI_OK);
->>>>>>> a77d6327
+    ASSERT_EQ(env_->FixedArray_New_Int(LENGTH_5, reinterpret_cast<ani_fixedarray_int *>(&array)), ANI_OK);
 
     std::array<ani_int, LENGTH_5> nativeBuffer = {TEST_VALUE1, TEST_VALUE2, TEST_VALUE3, TEST_VALUE4, TEST_VALUE5};
     ASSERT_EQ(env_->Array_SetRegion_Int(array, OFFSET_0, LENGTH_5, nativeBuffer.data()), ANI_OK);
@@ -234,11 +218,7 @@
 TEST_F(ArraySetGetRegionIntTest, SetGetStabilityToArrayTest)
 {
     ani_array_int array = nullptr;
-<<<<<<< HEAD
-    ASSERT_EQ(env_->FixedArray_New_Int(LENGTH_5, &array), ANI_OK);
-=======
-    ASSERT_EQ(env_->FixedArray_New_Int(LENGTH_5, reinterpret_cast<ani_fixedarray_int *>(&array)), ANI_OK);
->>>>>>> a77d6327
+    ASSERT_EQ(env_->FixedArray_New_Int(LENGTH_5, reinterpret_cast<ani_fixedarray_int *>(&array)), ANI_OK);
 
     std::array<ani_int, LENGTH_5> nativeBuffer = {TEST_VALUE1, TEST_VALUE2, TEST_VALUE3, TEST_VALUE4, TEST_VALUE5};
     std::array<ani_int, LENGTH_5> nativeBuffer2 = {};
