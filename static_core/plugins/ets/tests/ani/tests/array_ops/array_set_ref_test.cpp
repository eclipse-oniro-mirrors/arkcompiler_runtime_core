/**
 * Copyright (c) 2025 Huawei Device Co., Ltd.
 * Licensed under the Apache License, Version 2.0 (the "License"
 * you may not use this file except in compliance with the License.
 * You may obtain a copy of the License at
 *
 * http://www.apache.org/licenses/LICENSE-2.0
 *
 * Unless required by applicable law or agreed to in writing, software
 * distributed under the License is distributed on an "AS IS" BASIS,
 * WITHOUT WARRANTIES OR CONDITIONS OF ANY KIND, either express or implied.
 * See the License for the specific language governing permissions and
 * limitations under the License.
 */

#include "ani.h"
#include "array_gtest_helper.h"
#include <iostream>

// NOLINTEND(cppcoreguidelines-pro-type-vararg, modernize-avoid-c-arrays)
namespace ark::ets::ani::testing {

class ArraySetRefTest : public ArrayHelperTest {};

// ninja ani_test_array_setref_gtests
TEST_F(ArraySetRefTest, SetRefErrorTests)
{
    ani_ref undefinedRef = nullptr;
    ASSERT_EQ(env_->GetUndefined(&undefinedRef), ANI_OK);
    ani_array_ref array = nullptr;
    ani_class cls = nullptr;
    ASSERT_EQ(env_->FindClass("std.core.String", &cls), ANI_OK);
    ASSERT_NE(cls, nullptr);
    ASSERT_EQ(env_->Array_New_Ref(cls, LENGTH_3, undefinedRef, &array), ANI_OK);
    const ani_size index = 0;
    const ani_size invalidIndex = 5;
    ASSERT_EQ(env_->Array_Set_Ref(nullptr, index, undefinedRef), ANI_INVALID_ARGS);
    ASSERT_EQ(env_->Array_Set_Ref(array, invalidIndex, undefinedRef), ANI_OUT_OF_RANGE);
    auto num = static_cast<ani_ref>(CallEtsFunction<ani_ref>("array_set_ref_test", "getObj"));
    // Can set any object as a type
    ASSERT_EQ(env_->Array_Set_Ref(array, 0, num), ANI_OK);
}

TEST_F(ArraySetRefTest, FixedSetRefErrorTests)
{
    ani_array_ref array = nullptr;
    ani_class cls = nullptr;
    ASSERT_EQ(env_->FindClass("std.core.String", &cls), ANI_OK);
    ASSERT_NE(cls, nullptr);
    ani_ref undef {};
    ASSERT_EQ(env_->GetUndefined(&undef), ANI_OK);
    ASSERT_EQ(env_->FixedArray_New_Ref(cls, LENGTH_3, undef, reinterpret_cast<ani_fixedarray_ref *>(&array)), ANI_OK);
    ani_ref ref = nullptr;
    ASSERT_EQ(env_->GetUndefined(&ref), ANI_OK);
    const ani_size index = 0;
    const ani_size invalidIndex = 5;
    ASSERT_EQ(env_->Array_Set_Ref(nullptr, index, ref), ANI_INVALID_ARGS);
    ASSERT_EQ(env_->Array_Set_Ref(array, invalidIndex, ref), ANI_OUT_OF_RANGE);
<<<<<<< HEAD
    auto num = static_cast<ani_ref>(CallEtsFunction<ani_ref>("array_set_ref_test", "GetNumber"));
    // Can set any object as a type
    ASSERT_EQ(env_->Array_Set_Ref(array, 0, num), ANI_OK);
}

TEST_F(ArraySetRefTest, FixedSetRefErrorTests)
{
    ani_array_ref array = nullptr;
    ani_class cls = nullptr;
    ASSERT_EQ(env_->FindClass("Lstd/core/String;", &cls), ANI_OK);
    ASSERT_NE(cls, nullptr);
    ASSERT_EQ(env_->FixedArray_New_Ref(cls, LENGTH_3, nullptr, &array), ANI_OK);
    ani_ref ref = nullptr;
    const ani_size index = 0;
    const ani_size invalidIndex = 5;
    ASSERT_EQ(env_->Array_Set_Ref(nullptr, index, ref), ANI_INVALID_ARGS);
    ASSERT_EQ(env_->Array_Set_Ref(array, invalidIndex, ref), ANI_OUT_OF_RANGE);
    auto num = static_cast<ani_ref>(CallEtsFunction<ani_ref>("array_set_ref_test", "GetNumber"));
=======
    auto num = static_cast<ani_ref>(CallEtsFunction<ani_ref>("array_set_ref_test", "getObj"));
>>>>>>> a77d6327
    ASSERT_EQ(env_->Array_Set_Ref(array, 0, num), ANI_INVALID_TYPE);
}

TEST_F(ArraySetRefTest, SetRefOkTests)
{
    auto array = static_cast<ani_array_ref>(CallEtsFunction<ani_ref>("array_set_ref_test", "getArray"));

    auto newValue1 = static_cast<ani_ref>(CallEtsFunction<ani_ref>("array_set_ref_test", "getNewString1"));
    const ani_size index1 = 0;
    ASSERT_EQ(env_->Array_Set_Ref(array, index1, newValue1), ANI_OK);

    auto newValue2 = static_cast<ani_ref>(CallEtsFunction<ani_ref>("array_set_ref_test", "getNewString2"));
    const ani_size index2 = 2;
    ASSERT_EQ(env_->Array_Set_Ref(array, index2, newValue2), ANI_OK);

    ani_boolean result =
        static_cast<ani_boolean>(CallEtsFunction<ani_boolean>("array_set_ref_test", "checkArray", array));
    ASSERT_EQ(result, ANI_TRUE);
}

TEST_F(ArraySetRefTest, SetRefErrorValueToArrayTest)
{
    ani_ref undef = nullptr;
    ASSERT_EQ(env_->GetUndefined(&undef), ANI_OK);
    ani_array_ref array = nullptr;
    ani_class cls = nullptr;
    ASSERT_EQ(env_->FindClass("std.core.String", &cls), ANI_OK);
    ASSERT_NE(cls, nullptr);
    ASSERT_EQ(env_->Array_New_Ref(cls, LENGTH_3, undef, &array), ANI_OK);

    const ani_size errorIndex = -1;
    ASSERT_EQ(env_->Array_Set_Ref(array, errorIndex, undef), ANI_OUT_OF_RANGE);
}

TEST_F(ArraySetRefTest, FixedSetRefErrorValueToArrayTest)
{
    ani_array_ref array = nullptr;
    ani_class cls = nullptr;
    ASSERT_EQ(env_->FindClass("std.core.String", &cls), ANI_OK);
    ASSERT_NE(cls, nullptr);
    ani_ref undef {};
    ASSERT_EQ(env_->GetUndefined(&undef), ANI_OK);
    ASSERT_EQ(env_->FixedArray_New_Ref(cls, LENGTH_3, undef, reinterpret_cast<ani_fixedarray_ref *>(&array)), ANI_OK);

    const ani_size errorIndex = -1;
    ASSERT_EQ(env_->Array_Set_Ref(array, errorIndex, undef), ANI_OUT_OF_RANGE);
}

TEST_F(ArraySetRefTest, FixedSetRefErrorValueToArrayTest)
{
    ani_array_ref array = nullptr;
    ani_class cls = nullptr;
    ASSERT_EQ(env_->FindClass("Lstd/core/String;", &cls), ANI_OK);
    ASSERT_NE(cls, nullptr);
    ASSERT_EQ(env_->FixedArray_New_Ref(cls, LENGTH_3, nullptr, &array), ANI_OK);

    const ani_size errorIndex = -1;
    ASSERT_EQ(env_->Array_Set_Ref(array, errorIndex, nullptr), ANI_OUT_OF_RANGE);
}

TEST_F(ArraySetRefTest, SetGetUnionToArrayTest)
{
    ani_ref undef = nullptr;
    ani_array_ref array = nullptr;
    ani_class cls = nullptr;
<<<<<<< HEAD
    ASSERT_EQ(env_->FindClass("Lstd/core/String;", &cls), ANI_OK);
    ASSERT_EQ(env_->FixedArray_New_Ref(cls, LENGTH_3, nullptr, &array), ANI_OK);
=======
    ASSERT_EQ(env_->GetUndefined(&undef), ANI_OK);
    ASSERT_EQ(env_->FindClass("std.core.String", &cls), ANI_OK);
    ASSERT_EQ(env_->FixedArray_New_Ref(cls, LENGTH_3, undef, reinterpret_cast<ani_fixedarray_ref *>(&array)), ANI_OK);
>>>>>>> a77d6327

    auto newValue1 = static_cast<ani_ref>(CallEtsFunction<ani_ref>("array_set_ref_test", "getNewString1"));
    const ani_size index1 = 1;
    ASSERT_EQ(env_->Array_Set_Ref(array, index1, newValue1), ANI_OK);
    ani_ref ref1 = nullptr;
    ASSERT_EQ(env_->Array_Get_Ref(array, index1, &ref1), ANI_OK);

    std::string result {};
    GetStdString(static_cast<ani_string>(ref1), result);
    ASSERT_STREQ(result.c_str(), "New String 1!");

    for (ani_size i = 0; i < LENGTH_5; i++) {
        ASSERT_EQ(env_->Array_Set_Ref(array, index1, newValue1), ANI_OK);
    }
    ASSERT_EQ(env_->Array_Get_Ref(array, index1, &ref1), ANI_OK);
    GetStdString(static_cast<ani_string>(ref1), result);
    ASSERT_STREQ(result.c_str(), "New String 1!");

    const ani_size index2 = 2;
    auto newValue2 = static_cast<ani_ref>(CallEtsFunction<ani_ref>("array_set_ref_test", "getNewString2"));
    ASSERT_EQ(env_->Array_Set_Ref(array, index1, newValue1), ANI_OK);
    ASSERT_EQ(env_->Array_Set_Ref(array, index2, newValue2), ANI_OK);
    for (ani_int i = 0; i < LOOP_COUNT; i++) {
        ASSERT_EQ(env_->Array_Set_Ref(array, index1, newValue2), ANI_OK);
        ASSERT_EQ(env_->Array_Set_Ref(array, index2, newValue1), ANI_OK);
    }
    ASSERT_EQ(env_->Array_Get_Ref(array, index1, &ref1), ANI_OK);
    ani_ref ref2 = nullptr;
    std::string result2 {};
    ASSERT_EQ(env_->Array_Get_Ref(array, index2, &ref2), ANI_OK);
    GetStdString(static_cast<ani_string>(ref1), result);
    GetStdString(static_cast<ani_string>(ref2), result2);
    ASSERT_STREQ(result.c_str(), "New String 2!");
    ASSERT_STREQ(result2.c_str(), "New String 1!");

    ASSERT_EQ(env_->Array_Set_Ref(array, index1, newValue1), ANI_OK);
    for (ani_size i = 0; i < LENGTH_5; i++) {
        ASSERT_EQ(env_->Array_Get_Ref(array, index1, &ref1), ANI_OK);
        GetStdString(static_cast<ani_string>(ref1), result);
        ASSERT_STREQ(result.c_str(), "New String 1!");
    }
}

TEST_F(ArraySetRefTest, SetGetStabilityToArrayTest)
{
    ani_ref undef = nullptr;
    ani_array_ref array = nullptr;
    ani_class cls = nullptr;
<<<<<<< HEAD
    ASSERT_EQ(env_->FindClass("Lstd/core/String;", &cls), ANI_OK);
    ASSERT_EQ(env_->FixedArray_New_Ref(cls, LENGTH_3, nullptr, &array), ANI_OK);
=======
    ASSERT_EQ(env_->GetUndefined(&undef), ANI_OK);
    ASSERT_EQ(env_->FindClass("std.core.String", &cls), ANI_OK);
    ASSERT_EQ(env_->FixedArray_New_Ref(cls, LENGTH_3, undef, reinterpret_cast<ani_fixedarray_ref *>(&array)), ANI_OK);
>>>>>>> a77d6327
    ani_ref ref1 = nullptr;
    auto newValue1 = static_cast<ani_ref>(CallEtsFunction<ani_ref>("array_set_ref_test", "getNewString1"));
    const ani_size index1 = 1;
    for (ani_int i = 0; i < LOOP_COUNT; i++) {
        ASSERT_EQ(env_->Array_Set_Ref(array, index1, newValue1), ANI_OK);
    }
    ASSERT_EQ(env_->Array_Get_Ref(array, index1, &ref1), ANI_OK);
    std::string result {};
    GetStdString(static_cast<ani_string>(ref1), result);
    ASSERT_STREQ(result.c_str(), "New String 1!");

    for (ani_int i = 0; i < LOOP_COUNT; i++) {
        ASSERT_EQ(env_->Array_Set_Ref(array, index1, newValue1), ANI_OK);
    }
    for (ani_int i = 0; i < LOOP_COUNT; i++) {
        ASSERT_EQ(env_->Array_Get_Ref(array, index1, &ref1), ANI_OK);
    }
    GetStdString(static_cast<ani_string>(ref1), result);
    ASSERT_STREQ(result.c_str(), "New String 1!");

    for (ani_int i = 0; i < LOOP_COUNT; i++) {
        ASSERT_EQ(env_->Array_Set_Ref(array, index1, newValue1), ANI_OK);
        ASSERT_EQ(env_->Array_Get_Ref(array, index1, &ref1), ANI_OK);
    }
    GetStdString(static_cast<ani_string>(ref1), result);
    ASSERT_STREQ(result.c_str(), "New String 1!");
}

TEST_F(ArraySetRefTest, EscompatGetRegionRefTest)
{
    auto array = static_cast<ani_array_ref>(CallEtsFunction<ani_ref>("array_set_ref_test", "getEscompatArray"));
    const ani_size index1 = 1;
    const ani_size index2 = 2;
    ani_ref ref1 = nullptr;
    ani_ref ref2 = nullptr;
    ani_boolean isNull;
    ASSERT_EQ(env_->Array_Get_Ref(array, index1, &ref1), ANI_OK);
    ASSERT_EQ(env_->Array_Get_Ref(array, index2, &ref2), ANI_OK);
    ASSERT_EQ(env_->Reference_IsNull(ref1, &isNull), ANI_OK);
    ASSERT_EQ(isNull, ANI_TRUE);
    ASSERT_EQ(env_->Reference_IsNull(ref2, &isNull), ANI_OK);
    ASSERT_EQ(isNull, ANI_FALSE);
}

TEST_F(ArraySetRefTest, EscompatSetRegionRefTest)
{
    auto array = static_cast<ani_array_ref>(CallEtsFunction<ani_ref>("array_set_ref_test", "getEscompatArray"));

    auto newValue1 = static_cast<ani_ref>(CallEtsFunction<ani_ref>("array_set_ref_test", "getNewString1"));
    const ani_size index1 = 0;
    ASSERT_EQ(env_->Array_Set_Ref(array, index1, newValue1), ANI_OK);

    auto newValue2 = static_cast<ani_ref>(CallEtsFunction<ani_ref>("array_set_ref_test", "getNewString2"));
    const ani_size index2 = 2;
    ASSERT_EQ(env_->Array_Set_Ref(array, index2, newValue2), ANI_OK);

    ani_boolean result =
        static_cast<ani_boolean>(CallEtsFunction<ani_boolean>("array_set_ref_test", "checkEscompatArray", array));
    ASSERT_EQ(result, ANI_TRUE);
}

TEST_F(ArraySetRefTest, EscompatInvalidRefTest)
{
    auto array = static_cast<ani_array_ref>(CallEtsFunction<ani_ref>("array_set_ref_test", "getEscompatArray"));

    auto newValue1 = static_cast<ani_ref>(CallEtsFunction<ani_ref>("array_set_ref_test", "getNewString1"));
    const ani_size index1 = 5;
    ASSERT_EQ(env_->Array_Set_Ref(array, index1, newValue1), ANI_OUT_OF_RANGE);
    ani_ref res;
    ASSERT_EQ(env_->Array_Get_Ref(array, index1, &res), ANI_OUT_OF_RANGE);
}
}  // namespace ark::ets::ani::testing

// NOLINTEND(cppcoreguidelines-pro-type-vararg, modernize-avoid-c-arrays)<|MERGE_RESOLUTION|>--- conflicted
+++ resolved
@@ -56,28 +56,7 @@
     const ani_size invalidIndex = 5;
     ASSERT_EQ(env_->Array_Set_Ref(nullptr, index, ref), ANI_INVALID_ARGS);
     ASSERT_EQ(env_->Array_Set_Ref(array, invalidIndex, ref), ANI_OUT_OF_RANGE);
-<<<<<<< HEAD
-    auto num = static_cast<ani_ref>(CallEtsFunction<ani_ref>("array_set_ref_test", "GetNumber"));
-    // Can set any object as a type
-    ASSERT_EQ(env_->Array_Set_Ref(array, 0, num), ANI_OK);
-}
-
-TEST_F(ArraySetRefTest, FixedSetRefErrorTests)
-{
-    ani_array_ref array = nullptr;
-    ani_class cls = nullptr;
-    ASSERT_EQ(env_->FindClass("Lstd/core/String;", &cls), ANI_OK);
-    ASSERT_NE(cls, nullptr);
-    ASSERT_EQ(env_->FixedArray_New_Ref(cls, LENGTH_3, nullptr, &array), ANI_OK);
-    ani_ref ref = nullptr;
-    const ani_size index = 0;
-    const ani_size invalidIndex = 5;
-    ASSERT_EQ(env_->Array_Set_Ref(nullptr, index, ref), ANI_INVALID_ARGS);
-    ASSERT_EQ(env_->Array_Set_Ref(array, invalidIndex, ref), ANI_OUT_OF_RANGE);
-    auto num = static_cast<ani_ref>(CallEtsFunction<ani_ref>("array_set_ref_test", "GetNumber"));
-=======
     auto num = static_cast<ani_ref>(CallEtsFunction<ani_ref>("array_set_ref_test", "getObj"));
->>>>>>> a77d6327
     ASSERT_EQ(env_->Array_Set_Ref(array, 0, num), ANI_INVALID_TYPE);
 }
 
@@ -126,31 +105,14 @@
     ASSERT_EQ(env_->Array_Set_Ref(array, errorIndex, undef), ANI_OUT_OF_RANGE);
 }
 
-TEST_F(ArraySetRefTest, FixedSetRefErrorValueToArrayTest)
-{
-    ani_array_ref array = nullptr;
-    ani_class cls = nullptr;
-    ASSERT_EQ(env_->FindClass("Lstd/core/String;", &cls), ANI_OK);
-    ASSERT_NE(cls, nullptr);
-    ASSERT_EQ(env_->FixedArray_New_Ref(cls, LENGTH_3, nullptr, &array), ANI_OK);
-
-    const ani_size errorIndex = -1;
-    ASSERT_EQ(env_->Array_Set_Ref(array, errorIndex, nullptr), ANI_OUT_OF_RANGE);
-}
-
 TEST_F(ArraySetRefTest, SetGetUnionToArrayTest)
 {
     ani_ref undef = nullptr;
     ani_array_ref array = nullptr;
     ani_class cls = nullptr;
-<<<<<<< HEAD
-    ASSERT_EQ(env_->FindClass("Lstd/core/String;", &cls), ANI_OK);
-    ASSERT_EQ(env_->FixedArray_New_Ref(cls, LENGTH_3, nullptr, &array), ANI_OK);
-=======
-    ASSERT_EQ(env_->GetUndefined(&undef), ANI_OK);
-    ASSERT_EQ(env_->FindClass("std.core.String", &cls), ANI_OK);
-    ASSERT_EQ(env_->FixedArray_New_Ref(cls, LENGTH_3, undef, reinterpret_cast<ani_fixedarray_ref *>(&array)), ANI_OK);
->>>>>>> a77d6327
+    ASSERT_EQ(env_->GetUndefined(&undef), ANI_OK);
+    ASSERT_EQ(env_->FindClass("std.core.String", &cls), ANI_OK);
+    ASSERT_EQ(env_->FixedArray_New_Ref(cls, LENGTH_3, undef, reinterpret_cast<ani_fixedarray_ref *>(&array)), ANI_OK);
 
     auto newValue1 = static_cast<ani_ref>(CallEtsFunction<ani_ref>("array_set_ref_test", "getNewString1"));
     const ani_size index1 = 1;
@@ -199,14 +161,9 @@
     ani_ref undef = nullptr;
     ani_array_ref array = nullptr;
     ani_class cls = nullptr;
-<<<<<<< HEAD
-    ASSERT_EQ(env_->FindClass("Lstd/core/String;", &cls), ANI_OK);
-    ASSERT_EQ(env_->FixedArray_New_Ref(cls, LENGTH_3, nullptr, &array), ANI_OK);
-=======
-    ASSERT_EQ(env_->GetUndefined(&undef), ANI_OK);
-    ASSERT_EQ(env_->FindClass("std.core.String", &cls), ANI_OK);
-    ASSERT_EQ(env_->FixedArray_New_Ref(cls, LENGTH_3, undef, reinterpret_cast<ani_fixedarray_ref *>(&array)), ANI_OK);
->>>>>>> a77d6327
+    ASSERT_EQ(env_->GetUndefined(&undef), ANI_OK);
+    ASSERT_EQ(env_->FindClass("std.core.String", &cls), ANI_OK);
+    ASSERT_EQ(env_->FixedArray_New_Ref(cls, LENGTH_3, undef, reinterpret_cast<ani_fixedarray_ref *>(&array)), ANI_OK);
     ani_ref ref1 = nullptr;
     auto newValue1 = static_cast<ani_ref>(CallEtsFunction<ani_ref>("array_set_ref_test", "getNewString1"));
     const ani_size index1 = 1;
