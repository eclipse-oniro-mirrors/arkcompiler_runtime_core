/**
 * Copyright (c) 2025 Huawei Device Co., Ltd.
 * Licensed under the Apache License, Version 2.0 (the "License"
 * you may not use this file except in compliance with the License.
 * You may obtain a copy of the License at
 *
 * http://www.apache.org/licenses/LICENSE-2.0
 *
 * Unless required by applicable law or agreed to in writing, software
 * distributed under the License is distributed on an "AS IS" BASIS,
 * WITHOUT WARRANTIES OR CONDITIONS OF ANY KIND, either express or implied.
 * See the License for the specific language governing permissions and
 * limitations under the License.
 */

#include "array_gtest_helper.h"
#include <iostream>

// NOLINTBEGIN(cppcoreguidelines-pro-type-vararg, modernize-avoid-c-arrays)
namespace ark::ets::ani::testing {

class ArraySetGetRegionFloatTest : public ArrayHelperTest {
protected:
    static constexpr float TEST_VALUE_1 = 1.0F;
    static constexpr float TEST_VALUE_2 = 2.0F;
    static constexpr float TEST_VALUE_3 = 3.0F;
    static constexpr float TEST_VALUE_4 = 4.0F;
    static constexpr float TEST_VALUE_5 = 5.0F;
    static constexpr float TEST_UPDATE_1 = 30.0F;
    static constexpr float TEST_UPDATE_2 = 40.0F;
    static constexpr float TEST_UPDATE_3 = 50.0F;

    static constexpr float TEST_UPDATE_4 = 22.0F;
    static constexpr float TEST_UPDATE_5 = 44.0F;
    static constexpr float TEST_UPDATE_6 = 33.0F;
};

TEST_F(ArraySetGetRegionFloatTest, SetFloatArrayRegionErrorTests)
{
    ani_array_float array = nullptr;
    ASSERT_EQ(env_->Array_New_Float(LENGTH_5, &array), ANI_OK);
    ani_float nativeBuffer[LENGTH_5] = {TEST_VALUE_1, TEST_VALUE_2, TEST_VALUE_3, TEST_VALUE_4, TEST_VALUE_5};
    const ani_size offset1 = -1;
    ASSERT_EQ(env_->Array_SetRegion_Float(array, offset1, LENGTH_2, nativeBuffer), ANI_OUT_OF_RANGE);
    ASSERT_EQ(env_->Array_SetRegion_Float(array, OFFSET_5, LENGTH_10, nativeBuffer), ANI_OUT_OF_RANGE);
    ASSERT_EQ(env_->Array_SetRegion_Float(array, OFFSET_0, LENGTH_5, nativeBuffer), ANI_OK);
}

TEST_F(ArraySetGetRegionFloatTest, GetFloatArrayRegionErrorTests)
{
    ani_array_float array = nullptr;
    ASSERT_EQ(env_->Array_New_Float(LENGTH_5, &array), ANI_OK);
    ani_float nativeBuffer[LENGTH_5] = {TEST_VALUE_1, TEST_VALUE_2, TEST_VALUE_3, TEST_VALUE_4, TEST_VALUE_5};
    ASSERT_EQ(env_->Array_GetRegion_Float(array, OFFSET_0, LENGTH_1, nullptr), ANI_INVALID_ARGS);
    ASSERT_EQ(env_->Array_GetRegion_Float(array, OFFSET_5, LENGTH_10, nativeBuffer), ANI_OUT_OF_RANGE);
    // Should change to ANI_OK when std lib array will work according to spec
    ASSERT_EQ(env_->Array_GetRegion_Float(array, OFFSET_0, LENGTH_1, nativeBuffer), ANI_ERROR);
}

TEST_F(ArraySetGetRegionFloatTest, SetFloatFixedArrayRegionErrorTests)
{
    ani_array_float array = nullptr;
<<<<<<< HEAD
    ASSERT_EQ(env_->FixedArray_New_Float(LENGTH_5, &array), ANI_OK);
=======
    ASSERT_EQ(env_->FixedArray_New_Float(LENGTH_5, reinterpret_cast<ani_fixedarray_float *>(&array)), ANI_OK);
>>>>>>> a77d6327
    ani_float nativeBuffer[LENGTH_5] = {TEST_VALUE_1, TEST_VALUE_2, TEST_VALUE_3, TEST_VALUE_4, TEST_VALUE_5};
    const ani_size offset1 = -1;
    ASSERT_EQ(env_->Array_SetRegion_Float(array, offset1, LENGTH_2, nativeBuffer), ANI_OUT_OF_RANGE);
    ASSERT_EQ(env_->Array_SetRegion_Float(array, OFFSET_5, LENGTH_10, nativeBuffer), ANI_OUT_OF_RANGE);
    ASSERT_EQ(env_->Array_SetRegion_Float(array, OFFSET_0, LENGTH_5, nativeBuffer), ANI_OK);
}

TEST_F(ArraySetGetRegionFloatTest, GetFloatFixedArrayRegionErrorTests)
{
    ani_array_float array = nullptr;
<<<<<<< HEAD
    ASSERT_EQ(env_->FixedArray_New_Float(LENGTH_5, &array), ANI_OK);
=======
    ASSERT_EQ(env_->FixedArray_New_Float(LENGTH_5, reinterpret_cast<ani_fixedarray_float *>(&array)), ANI_OK);
>>>>>>> a77d6327
    ani_float nativeBuffer[LENGTH_5] = {TEST_VALUE_1, TEST_VALUE_2, TEST_VALUE_3, TEST_VALUE_4, TEST_VALUE_5};
    ASSERT_EQ(env_->Array_GetRegion_Float(array, OFFSET_0, LENGTH_1, nullptr), ANI_INVALID_ARGS);
    ASSERT_EQ(env_->Array_GetRegion_Float(array, OFFSET_5, LENGTH_10, nativeBuffer), ANI_OUT_OF_RANGE);
    ASSERT_EQ(env_->Array_GetRegion_Float(array, OFFSET_0, LENGTH_1, nativeBuffer), ANI_OK);
}

TEST_F(ArraySetGetRegionFloatTest, GetRegionFloatTest)
{
    const auto array = static_cast<ani_array_float>(CallEtsFunction<ani_ref>("array_region_float_test", "getArray"));

    ani_float nativeBuffer[LENGTH_5] = {0.0F};
    const float epsilon = 1e-6;  // Define acceptable tolerance
    ASSERT_EQ(env_->Array_GetRegion_Float(array, OFFSET_0, LENGTH_5, nativeBuffer), ANI_OK);
    ASSERT_NEAR(nativeBuffer[0U], TEST_VALUE_1, epsilon);
    ASSERT_NEAR(nativeBuffer[1U], TEST_VALUE_2, epsilon);
    ASSERT_NEAR(nativeBuffer[2U], TEST_VALUE_3, epsilon);
    ASSERT_NEAR(nativeBuffer[3U], TEST_VALUE_4, epsilon);
    ASSERT_NEAR(nativeBuffer[4U], TEST_VALUE_5, epsilon);
}

TEST_F(ArraySetGetRegionFloatTest, SetRegionFloatTest)
{
    const auto array = static_cast<ani_array_float>(CallEtsFunction<ani_ref>("array_region_float_test", "getArray"));
    ani_float nativeBuffer1[LENGTH_5] = {TEST_UPDATE_1, TEST_UPDATE_2, TEST_UPDATE_3};
    ASSERT_EQ(env_->Array_SetRegion_Float(array, OFFSET_2, LENGTH_3, nativeBuffer1), ANI_OK);
    ASSERT_EQ(CallEtsFunction<ani_boolean>("array_region_float_test", "checkArray", array), ANI_TRUE);
}

TEST_F(ArraySetGetRegionFloatTest, CheckChangeFromManagedRegionFloatTest)
{
    ani_class cls {};
    ASSERT_EQ(env_->FindClass("array_region_float_test.ArrayClass", &cls), ANI_OK);
    ASSERT_NE(cls, nullptr);

    ani_ref ref = nullptr;
    ASSERT_EQ(env_->Class_GetStaticFieldByName_Ref(cls, "array", &ref), ANI_OK);
    ASSERT_NE(ref, nullptr);

    auto array = reinterpret_cast<ani_array_float>(ref);
    ani_float nativeBuffer[LENGTH_5] = {0.0};
    const double epsilon = 1e-6;  // Define acceptable tolerance

    ASSERT_EQ(env_->Array_GetRegion_Float(array, OFFSET_0, LENGTH_5, nativeBuffer), ANI_OK);
    ASSERT_NEAR(nativeBuffer[0U], TEST_VALUE_1, epsilon);
    ASSERT_NEAR(nativeBuffer[1U], TEST_VALUE_2, epsilon);
    ASSERT_NEAR(nativeBuffer[2U], TEST_VALUE_3, epsilon);
    ASSERT_NEAR(nativeBuffer[3U], TEST_VALUE_4, epsilon);
    ASSERT_NEAR(nativeBuffer[4U], TEST_VALUE_5, epsilon);

    ASSERT_EQ(env_->Class_CallStaticMethodByName_Void(cls, "changeStaticArray", nullptr), ANI_OK);
    ASSERT_EQ(env_->Array_GetRegion_Float(array, OFFSET_0, LENGTH_5, nativeBuffer), ANI_OK);
    ASSERT_NEAR(nativeBuffer[0U], TEST_VALUE_1, epsilon);
    ASSERT_NEAR(nativeBuffer[1U], TEST_VALUE_2, epsilon);
    ASSERT_NEAR(nativeBuffer[2U], TEST_UPDATE_4, epsilon);
    ASSERT_NEAR(nativeBuffer[3U], TEST_VALUE_4, epsilon);
    ASSERT_NEAR(nativeBuffer[4U], TEST_UPDATE_5, epsilon);
}

TEST_F(ArraySetGetRegionFloatTest, CheckChangeFromApiRegionFloatTest)
{
    ani_class cls {};
    ASSERT_EQ(env_->FindClass("array_region_float_test.ArrayClass", &cls), ANI_OK);
    ASSERT_NE(cls, nullptr);

    ani_ref ref = nullptr;
    ASSERT_EQ(env_->Class_GetStaticFieldByName_Ref(cls, "array", &ref), ANI_OK);
    ASSERT_NE(ref, nullptr);

    auto array = reinterpret_cast<ani_array_float>(ref);
    ani_float nativeBuffer[LENGTH_3] = {TEST_UPDATE_4, TEST_UPDATE_6, TEST_UPDATE_5};

    ASSERT_EQ(env_->Array_SetRegion_Float(array, OFFSET_2, LENGTH_3, nativeBuffer), ANI_OK);

    ani_boolean result = ANI_FALSE;
    ASSERT_EQ(env_->Class_CallStaticMethodByName_Boolean(cls, "checkStaticArray", nullptr, &result), ANI_OK);
    ASSERT_EQ(result, ANI_TRUE);
}

TEST_F(ArraySetGetRegionFloatTest, GetSpecialValueToArrayTest)
{
    const auto array =
        static_cast<ani_array_float>(CallEtsFunction<ani_ref>("array_region_float_test", "getSpecialArray"));

    std::array<ani_float, LENGTH_6> nativeBuffer = {};
    ASSERT_EQ(env_->Array_GetRegion_Float(array, OFFSET_0, LENGTH_6, nativeBuffer.data()), ANI_OK);
    const ani_float minFloatValue = 1.40129846432481707e-45;
    const ani_float maxFloatValue = 3.40282346638528860e+38;
    const ani_float minusFloatValue = -3.40282346638528860e+38;
    ASSERT_EQ(nativeBuffer[0U], minFloatValue);
    ASSERT_EQ(nativeBuffer[1U], maxFloatValue);
    ASSERT_EQ(nativeBuffer[2U], minusFloatValue);
    ASSERT_EQ(nativeBuffer[3U], 0.0F);
}

TEST_F(ArraySetGetRegionFloatTest, SetSpecialValueToArrayTest)
{
    ani_array_float array = nullptr;
<<<<<<< HEAD
    ASSERT_EQ(env_->FixedArray_New_Float(LENGTH_6, &array), ANI_OK);
=======
    ASSERT_EQ(env_->FixedArray_New_Float(LENGTH_6, reinterpret_cast<ani_fixedarray_float *>(&array)), ANI_OK);
>>>>>>> a77d6327
    ani_float max = std::numeric_limits<float>::max();
    ani_float minPositive = std::numeric_limits<float>::min();
    ani_float min = -std::numeric_limits<float>::max();
    const std::array<ani_float, LENGTH_6> nativeBuffer = {minPositive, max, min, 0.0F, -1.0F, 1.0F};
    ASSERT_EQ(env_->Array_SetRegion_Float(array, OFFSET_0, LENGTH_6, nativeBuffer.data()), ANI_OK);

    std::array<ani_float, LENGTH_6> nativeBuffer2 = {};
    ASSERT_EQ(env_->Array_GetRegion_Float(array, OFFSET_0, LENGTH_6, nativeBuffer2.data()), ANI_OK);
    ASSERT_EQ(nativeBuffer2[0U], minPositive);
    ASSERT_EQ(nativeBuffer2[1U], max);
    ASSERT_EQ(nativeBuffer2[2U], min);
    ASSERT_EQ(nativeBuffer2[3U], 0.0F);
    ASSERT_EQ(nativeBuffer2[4U], -1.0F);
}

TEST_F(ArraySetGetRegionFloatTest, SetGetUnionToArrayTest)
{
    ani_array_float array = nullptr;
<<<<<<< HEAD
    ASSERT_EQ(env_->FixedArray_New_Float(LENGTH_5, &array), ANI_OK);
=======
    ASSERT_EQ(env_->FixedArray_New_Float(LENGTH_5, reinterpret_cast<ani_fixedarray_float *>(&array)), ANI_OK);
>>>>>>> a77d6327

    std::array<ani_float, LENGTH_5> nativeBuffer = {TEST_VALUE_1, TEST_VALUE_2, TEST_VALUE_3, TEST_VALUE_4,
                                                    TEST_VALUE_5};
    ASSERT_EQ(env_->Array_SetRegion_Float(array, OFFSET_0, LENGTH_5, nativeBuffer.data()), ANI_OK);

    std::array<ani_float, LENGTH_5> nativeBuffer2 = {};
    ASSERT_EQ(env_->Array_GetRegion_Float(array, OFFSET_0, LENGTH_5, nativeBuffer2.data()), ANI_OK);
    CompareArray(nativeBuffer, nativeBuffer2);

    for (ani_size i = 0; i < LENGTH_5; i++) {
        ASSERT_EQ(env_->Array_SetRegion_Float(array, OFFSET_0, LENGTH_5, nativeBuffer.data()), ANI_OK);
    }
    ASSERT_EQ(env_->Array_GetRegion_Float(array, OFFSET_0, LENGTH_5, nativeBuffer2.data()), ANI_OK);
    CompareArray(nativeBuffer, nativeBuffer2);

    std::array<ani_float, LENGTH_5> nativeBuffer3 = {TEST_VALUE_1, TEST_VALUE_3, TEST_VALUE_5, TEST_VALUE_2,
                                                     TEST_VALUE_4};
    ASSERT_EQ(env_->Array_SetRegion_Float(array, OFFSET_0, LENGTH_5, nativeBuffer3.data()), ANI_OK);
    for (ani_int i = 0; i < LOOP_COUNT; i++) {
        ASSERT_EQ(env_->Array_SetRegion_Float(array, OFFSET_0, LENGTH_5, nativeBuffer.data()), ANI_OK);
    }
    ASSERT_EQ(env_->Array_SetRegion_Float(array, OFFSET_0, LENGTH_5, nativeBuffer3.data()), ANI_OK);
    ASSERT_EQ(env_->Array_GetRegion_Float(array, OFFSET_0, LENGTH_5, nativeBuffer2.data()), ANI_OK);
    CompareArray(nativeBuffer2, nativeBuffer3);

    ASSERT_EQ(env_->Array_SetRegion_Float(array, OFFSET_0, LENGTH_5, nativeBuffer.data()), ANI_OK);
    for (ani_size i = 0; i < LENGTH_5; i++) {
        ASSERT_EQ(env_->Array_GetRegion_Float(array, OFFSET_0, LENGTH_5, nativeBuffer2.data()), ANI_OK);
        CompareArray(nativeBuffer, nativeBuffer2);
    }
}

TEST_F(ArraySetGetRegionFloatTest, SetGetStabilityToArrayTest)
{
    ani_array_float array = nullptr;
<<<<<<< HEAD
    ASSERT_EQ(env_->FixedArray_New_Float(LENGTH_5, &array), ANI_OK);
=======
    ASSERT_EQ(env_->FixedArray_New_Float(LENGTH_5, reinterpret_cast<ani_fixedarray_float *>(&array)), ANI_OK);
>>>>>>> a77d6327

    std::array<ani_float, LENGTH_5> nativeBuffer = {TEST_VALUE_1, TEST_VALUE_2, TEST_VALUE_3, TEST_VALUE_4,
                                                    TEST_VALUE_5};
    std::array<ani_float, LENGTH_5> nativeBuffer2 = {};
    for (ani_int i = 0; i < LOOP_COUNT; i++) {
        ASSERT_EQ(env_->Array_SetRegion_Float(array, OFFSET_0, LENGTH_5, nativeBuffer.data()), ANI_OK);
    }
    ASSERT_EQ(env_->Array_GetRegion_Float(array, OFFSET_0, LENGTH_5, nativeBuffer2.data()), ANI_OK);
    CompareArray(nativeBuffer, nativeBuffer2);

    for (ani_int i = 0; i < LOOP_COUNT; i++) {
        ASSERT_EQ(env_->Array_SetRegion_Float(array, OFFSET_0, LENGTH_5, nativeBuffer.data()), ANI_OK);
    }
    for (ani_int i = 0; i < LOOP_COUNT; i++) {
        ASSERT_EQ(env_->Array_GetRegion_Float(array, OFFSET_0, LENGTH_5, nativeBuffer2.data()), ANI_OK);
        CompareArray(nativeBuffer, nativeBuffer2);
    }

    for (ani_int i = 0; i < LOOP_COUNT; i++) {
        ASSERT_EQ(env_->Array_SetRegion_Float(array, OFFSET_0, LENGTH_5, nativeBuffer.data()), ANI_OK);
        ASSERT_EQ(env_->Array_GetRegion_Float(array, OFFSET_0, LENGTH_5, nativeBuffer2.data()), ANI_OK);
        CompareArray(nativeBuffer, nativeBuffer2);
    }
}

TEST_F(ArraySetGetRegionFloatTest, EscompatGetRegionFloatTest)
{
    const auto array =
        static_cast<ani_array_float>(CallEtsFunction<ani_ref>("array_region_float_test", "getEscompatArray"));

    ani_float nativeBuffer[5U] = {0.0F};
    const ani_size offset3 = 0;
    const ani_size len3 = 5;
    const float epsilon = 1e-6;  // Define acceptable tolerance
    ASSERT_EQ(env_->Array_GetRegion_Float(array, offset3, len3, nativeBuffer), ANI_OK);
    ASSERT_NEAR(nativeBuffer[0U], TEST_VALUE_1, epsilon);
    ASSERT_NEAR(nativeBuffer[1U], TEST_VALUE_2, epsilon);
    ASSERT_NEAR(nativeBuffer[2U], TEST_VALUE_3, epsilon);
    ASSERT_NEAR(nativeBuffer[3U], TEST_VALUE_4, epsilon);
    ASSERT_NEAR(nativeBuffer[4U], TEST_VALUE_5, epsilon);
}

TEST_F(ArraySetGetRegionFloatTest, EscompatSetRegionFloatTest)
{
    const auto array =
        static_cast<ani_array_float>(CallEtsFunction<ani_ref>("array_region_float_test", "getEscompatArray"));
    ani_float nativeBuffer1[5U] = {TEST_UPDATE_1, TEST_UPDATE_2, TEST_UPDATE_3};
    const ani_size offset4 = 2;
    const ani_size len4 = 3;
    ASSERT_EQ(env_->Array_SetRegion_Float(array, offset4, len4, nativeBuffer1), ANI_OK);
    ASSERT_EQ(CallEtsFunction<ani_boolean>("array_region_float_test", "checkEscompatArray", array), ANI_TRUE);
}

TEST_F(ArraySetGetRegionFloatTest, EscompatInvalidFloatTest)
{
    const auto array =
        static_cast<ani_array_float>(CallEtsFunction<ani_ref>("array_region_float_test", "getEscompatArray"));
    ani_float nativeBuffer1[5U] = {TEST_UPDATE_1, TEST_UPDATE_2, TEST_UPDATE_3};
    const ani_size offset4 = 3;
    const ani_size len4 = 3;
    ASSERT_EQ(env_->Array_SetRegion_Float(array, offset4, len4, nativeBuffer1), ANI_OUT_OF_RANGE);
    ani_float nativeBuffer[5U] = {0};
    ASSERT_EQ(env_->Array_GetRegion_Float(array, offset4, len4, nativeBuffer), ANI_OUT_OF_RANGE);
}

}  // namespace ark::ets::ani::testing

// NOLINTEND(cppcoreguidelines-pro-type-vararg, modernize-avoid-c-arrays)<|MERGE_RESOLUTION|>--- conflicted
+++ resolved
@@ -60,11 +60,7 @@
 TEST_F(ArraySetGetRegionFloatTest, SetFloatFixedArrayRegionErrorTests)
 {
     ani_array_float array = nullptr;
-<<<<<<< HEAD
-    ASSERT_EQ(env_->FixedArray_New_Float(LENGTH_5, &array), ANI_OK);
-=======
-    ASSERT_EQ(env_->FixedArray_New_Float(LENGTH_5, reinterpret_cast<ani_fixedarray_float *>(&array)), ANI_OK);
->>>>>>> a77d6327
+    ASSERT_EQ(env_->FixedArray_New_Float(LENGTH_5, reinterpret_cast<ani_fixedarray_float *>(&array)), ANI_OK);
     ani_float nativeBuffer[LENGTH_5] = {TEST_VALUE_1, TEST_VALUE_2, TEST_VALUE_3, TEST_VALUE_4, TEST_VALUE_5};
     const ani_size offset1 = -1;
     ASSERT_EQ(env_->Array_SetRegion_Float(array, offset1, LENGTH_2, nativeBuffer), ANI_OUT_OF_RANGE);
@@ -75,11 +71,7 @@
 TEST_F(ArraySetGetRegionFloatTest, GetFloatFixedArrayRegionErrorTests)
 {
     ani_array_float array = nullptr;
-<<<<<<< HEAD
-    ASSERT_EQ(env_->FixedArray_New_Float(LENGTH_5, &array), ANI_OK);
-=======
-    ASSERT_EQ(env_->FixedArray_New_Float(LENGTH_5, reinterpret_cast<ani_fixedarray_float *>(&array)), ANI_OK);
->>>>>>> a77d6327
+    ASSERT_EQ(env_->FixedArray_New_Float(LENGTH_5, reinterpret_cast<ani_fixedarray_float *>(&array)), ANI_OK);
     ani_float nativeBuffer[LENGTH_5] = {TEST_VALUE_1, TEST_VALUE_2, TEST_VALUE_3, TEST_VALUE_4, TEST_VALUE_5};
     ASSERT_EQ(env_->Array_GetRegion_Float(array, OFFSET_0, LENGTH_1, nullptr), ANI_INVALID_ARGS);
     ASSERT_EQ(env_->Array_GetRegion_Float(array, OFFSET_5, LENGTH_10, nativeBuffer), ANI_OUT_OF_RANGE);
@@ -177,11 +169,7 @@
 TEST_F(ArraySetGetRegionFloatTest, SetSpecialValueToArrayTest)
 {
     ani_array_float array = nullptr;
-<<<<<<< HEAD
-    ASSERT_EQ(env_->FixedArray_New_Float(LENGTH_6, &array), ANI_OK);
-=======
     ASSERT_EQ(env_->FixedArray_New_Float(LENGTH_6, reinterpret_cast<ani_fixedarray_float *>(&array)), ANI_OK);
->>>>>>> a77d6327
     ani_float max = std::numeric_limits<float>::max();
     ani_float minPositive = std::numeric_limits<float>::min();
     ani_float min = -std::numeric_limits<float>::max();
@@ -200,11 +188,7 @@
 TEST_F(ArraySetGetRegionFloatTest, SetGetUnionToArrayTest)
 {
     ani_array_float array = nullptr;
-<<<<<<< HEAD
-    ASSERT_EQ(env_->FixedArray_New_Float(LENGTH_5, &array), ANI_OK);
-=======
-    ASSERT_EQ(env_->FixedArray_New_Float(LENGTH_5, reinterpret_cast<ani_fixedarray_float *>(&array)), ANI_OK);
->>>>>>> a77d6327
+    ASSERT_EQ(env_->FixedArray_New_Float(LENGTH_5, reinterpret_cast<ani_fixedarray_float *>(&array)), ANI_OK);
 
     std::array<ani_float, LENGTH_5> nativeBuffer = {TEST_VALUE_1, TEST_VALUE_2, TEST_VALUE_3, TEST_VALUE_4,
                                                     TEST_VALUE_5};
@@ -240,11 +224,7 @@
 TEST_F(ArraySetGetRegionFloatTest, SetGetStabilityToArrayTest)
 {
     ani_array_float array = nullptr;
-<<<<<<< HEAD
-    ASSERT_EQ(env_->FixedArray_New_Float(LENGTH_5, &array), ANI_OK);
-=======
-    ASSERT_EQ(env_->FixedArray_New_Float(LENGTH_5, reinterpret_cast<ani_fixedarray_float *>(&array)), ANI_OK);
->>>>>>> a77d6327
+    ASSERT_EQ(env_->FixedArray_New_Float(LENGTH_5, reinterpret_cast<ani_fixedarray_float *>(&array)), ANI_OK);
 
     std::array<ani_float, LENGTH_5> nativeBuffer = {TEST_VALUE_1, TEST_VALUE_2, TEST_VALUE_3, TEST_VALUE_4,
                                                     TEST_VALUE_5};
