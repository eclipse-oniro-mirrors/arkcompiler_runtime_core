/**
 * Copyright (c) 2025 Huawei Device Co., Ltd.
 * Licensed under the Apache License, Version 2.0 (the "License"
 * you may not use this file except in compliance with the License.
 * You may obtain a copy of the License at
 *
 * http://www.apache.org/licenses/LICENSE-2.0
 *
 * Unless required by applicable law or agreed to in writing, software
 * distributed under the License is distributed on an "AS IS" BASIS,
 * WITHOUT WARRANTIES OR CONDITIONS OF ANY KIND, either express or implied.
 * See the License for the specific language governing permissions and
 * limitations under the License.
 */

#include "ani.h"
<<<<<<< HEAD
#include "ani_gtest_array_ops.h"
=======
#include "array_gtest_helper.h"
>>>>>>> a77d6327
#include <iostream>

// NOLINTBEGIN(cppcoreguidelines-pro-type-vararg, modernize-avoid-c-arrays)
namespace ark::ets::ani::testing {

class ArraySetGetRegionDoubleTest : public ArrayHelperTest {
protected:
    static constexpr double TEST_VALUE_1 = 1.0;
    static constexpr double TEST_VALUE_2 = 2.0;
    static constexpr double TEST_VALUE_3 = 3.0;
    static constexpr double TEST_VALUE_4 = 4.0;
    static constexpr double TEST_VALUE_5 = 5.0;

    static constexpr double TEST_UPDATE_1 = 30.0;
    static constexpr double TEST_UPDATE_2 = 40.0;
    static constexpr double TEST_UPDATE_3 = 50.0;

    static constexpr double TEST_UPDATE_4 = 22.0;
    static constexpr double TEST_UPDATE_5 = 44.0;
    static constexpr double TEST_UPDATE_6 = 33.0;
};

TEST_F(ArraySetGetRegionDoubleTest, SetDoubleArrayRegionErrorTests)
{
    ani_array_double array = nullptr;
    ASSERT_EQ(env_->Array_New_Double(LENGTH_5, &array), ANI_OK);
    ani_double nativeBuffer[LENGTH_5] = {TEST_VALUE_1, TEST_VALUE_2, TEST_VALUE_3, TEST_VALUE_4, TEST_VALUE_5};
    const ani_size offset1 = -1;
    ASSERT_EQ(env_->Array_SetRegion_Double(array, offset1, LENGTH_2, nativeBuffer), ANI_OUT_OF_RANGE);
    ASSERT_EQ(env_->Array_SetRegion_Double(array, OFFSET_5, LENGTH_10, nativeBuffer), ANI_OUT_OF_RANGE);
    ASSERT_EQ(env_->Array_SetRegion_Double(array, OFFSET_0, LENGTH_5, nativeBuffer), ANI_OK);
}

TEST_F(ArraySetGetRegionDoubleTest, GetDoubleArrayRegionErrorTests)
{
    ani_array_double array = nullptr;
    ASSERT_EQ(env_->Array_New_Double(LENGTH_5, &array), ANI_OK);
    ani_double nativeBuffer[LENGTH_10] = {TEST_VALUE_1, TEST_VALUE_2, TEST_VALUE_3, TEST_VALUE_4, TEST_VALUE_5};
    ASSERT_EQ(env_->Array_GetRegion_Double(array, OFFSET_0, LENGTH_1, nullptr), ANI_INVALID_ARGS);
    ASSERT_EQ(env_->Array_GetRegion_Double(array, OFFSET_5, LENGTH_10, nativeBuffer), ANI_OUT_OF_RANGE);
    // Should change to ANI_OK when std lib array will work according to spec
    ASSERT_EQ(env_->Array_GetRegion_Double(array, OFFSET_0, LENGTH_1, nativeBuffer), ANI_ERROR);
}

TEST_F(ArraySetGetRegionDoubleTest, SetDoubleFixedArrayRegionErrorTests)
{
    ani_array_double array = nullptr;
<<<<<<< HEAD
    ASSERT_EQ(env_->FixedArray_New_Double(LENGTH_5, &array), ANI_OK);
=======
    ASSERT_EQ(env_->FixedArray_New_Double(LENGTH_5, reinterpret_cast<ani_fixedarray_double *>(&array)), ANI_OK);
>>>>>>> a77d6327
    ani_double nativeBuffer[LENGTH_5] = {TEST_VALUE_1, TEST_VALUE_2, TEST_VALUE_3, TEST_VALUE_4, TEST_VALUE_5};
    const ani_size offset1 = -1;
    ASSERT_EQ(env_->Array_SetRegion_Double(array, offset1, LENGTH_2, nativeBuffer), ANI_OUT_OF_RANGE);
    ASSERT_EQ(env_->Array_SetRegion_Double(array, OFFSET_5, LENGTH_10, nativeBuffer), ANI_OUT_OF_RANGE);
    ASSERT_EQ(env_->Array_SetRegion_Double(array, OFFSET_0, LENGTH_5, nativeBuffer), ANI_OK);
}

TEST_F(ArraySetGetRegionDoubleTest, GetDoubleFixedArrayRegionErrorTests)
{
    ani_array_double array = nullptr;
<<<<<<< HEAD
    ASSERT_EQ(env_->FixedArray_New_Double(LENGTH_5, &array), ANI_OK);
=======
    ASSERT_EQ(env_->FixedArray_New_Double(LENGTH_5, reinterpret_cast<ani_fixedarray_double *>(&array)), ANI_OK);
>>>>>>> a77d6327
    ani_double nativeBuffer[LENGTH_10] = {TEST_VALUE_1, TEST_VALUE_2, TEST_VALUE_3, TEST_VALUE_4, TEST_VALUE_5};
    ASSERT_EQ(env_->Array_GetRegion_Double(array, OFFSET_0, LENGTH_1, nullptr), ANI_INVALID_ARGS);
    ASSERT_EQ(env_->Array_GetRegion_Double(array, OFFSET_5, LENGTH_10, nativeBuffer), ANI_OUT_OF_RANGE);
    ASSERT_EQ(env_->Array_GetRegion_Double(array, OFFSET_0, LENGTH_1, nativeBuffer), ANI_OK);
}

TEST_F(ArraySetGetRegionDoubleTest, GetRegionDoubleTest)
{
    const auto array = static_cast<ani_array_double>(CallEtsFunction<ani_ref>("array_region_double_test", "getArray"));

    ani_double nativeBuffer[LENGTH_5] = {0.0};
    const double epsilon = 1e-6;  // Define acceptable tolerance

    ASSERT_EQ(env_->Array_GetRegion_Double(array, OFFSET_0, LENGTH_5, nativeBuffer), ANI_OK);
    ASSERT_NEAR(nativeBuffer[0U], TEST_VALUE_1, epsilon);
    ASSERT_NEAR(nativeBuffer[1U], TEST_VALUE_2, epsilon);
    ASSERT_NEAR(nativeBuffer[2U], TEST_VALUE_3, epsilon);
    ASSERT_NEAR(nativeBuffer[3U], TEST_VALUE_4, epsilon);
    ASSERT_NEAR(nativeBuffer[4U], TEST_VALUE_5, epsilon);
}

TEST_F(ArraySetGetRegionDoubleTest, SetRegionDoubleTest)
{
    const auto array = static_cast<ani_array_double>(CallEtsFunction<ani_ref>("array_region_double_test", "getArray"));
    ani_double nativeBuffer1[LENGTH_5] = {TEST_UPDATE_1, TEST_UPDATE_2, TEST_UPDATE_3};
    ASSERT_EQ(env_->Array_SetRegion_Double(array, OFFSET_2, LENGTH_3, nativeBuffer1), ANI_OK);
    ASSERT_EQ(CallEtsFunction<ani_boolean>("array_region_double_test", "checkArray", array), ANI_TRUE);
}

TEST_F(ArraySetGetRegionDoubleTest, CheckChangeFromManagedRegionDoubleTest)
{
    ani_class cls {};
    ASSERT_EQ(env_->FindClass("array_region_double_test.ArrayClass", &cls), ANI_OK);
    ASSERT_NE(cls, nullptr);

    ani_ref ref = nullptr;
    ASSERT_EQ(env_->Class_GetStaticFieldByName_Ref(cls, "array", &ref), ANI_OK);
    ASSERT_NE(ref, nullptr);

    auto array = reinterpret_cast<ani_array_double>(ref);
    ani_double nativeBuffer[LENGTH_5] = {0.0};
    const ani_size offset5 = 0;
    const ani_size len5 = 5;
    const double epsilon = 1e-6;  // Define acceptable tolerance

    ASSERT_EQ(env_->Array_GetRegion_Double(array, offset5, len5, nativeBuffer), ANI_OK);
    ASSERT_NEAR(nativeBuffer[0U], TEST_VALUE_1, epsilon);
    ASSERT_NEAR(nativeBuffer[1U], TEST_VALUE_2, epsilon);
    ASSERT_NEAR(nativeBuffer[2U], TEST_VALUE_3, epsilon);
    ASSERT_NEAR(nativeBuffer[3U], TEST_VALUE_4, epsilon);
    ASSERT_NEAR(nativeBuffer[4U], TEST_VALUE_5, epsilon);

    ASSERT_EQ(env_->Class_CallStaticMethodByName_Void(cls, "changeStaticArray", nullptr), ANI_OK);
    ASSERT_EQ(env_->Array_GetRegion_Double(array, offset5, len5, nativeBuffer), ANI_OK);
    ASSERT_NEAR(nativeBuffer[0U], TEST_VALUE_1, epsilon);
    ASSERT_NEAR(nativeBuffer[1U], TEST_VALUE_2, epsilon);
    ASSERT_NEAR(nativeBuffer[2U], TEST_UPDATE_4, epsilon);
    ASSERT_NEAR(nativeBuffer[3U], TEST_VALUE_4, epsilon);
    ASSERT_NEAR(nativeBuffer[4U], TEST_UPDATE_5, epsilon);
}

TEST_F(ArraySetGetRegionDoubleTest, CheckChangeFromApiRegionDoubleTest)
{
    ani_class cls {};
    ASSERT_EQ(env_->FindClass("array_region_double_test.ArrayClass", &cls), ANI_OK);
    ASSERT_NE(cls, nullptr);

    ani_ref ref = nullptr;
    ASSERT_EQ(env_->Class_GetStaticFieldByName_Ref(cls, "array", &ref), ANI_OK);
    ASSERT_NE(ref, nullptr);

    auto array = reinterpret_cast<ani_array_double>(ref);
    ani_double nativeBuffer[LENGTH_3] = {TEST_UPDATE_4, TEST_UPDATE_6, TEST_UPDATE_5};
    ASSERT_EQ(env_->Array_SetRegion_Double(array, OFFSET_2, LENGTH_3, nativeBuffer), ANI_OK);

    ani_boolean result = ANI_FALSE;
    ASSERT_EQ(env_->Class_CallStaticMethodByName_Boolean(cls, "checkStaticArray", nullptr, &result), ANI_OK);
    ASSERT_EQ(result, ANI_TRUE);
}

TEST_F(ArraySetGetRegionDoubleTest, GetSpecialValueToArrayTest)
{
    const auto array =
        static_cast<ani_array_double>(CallEtsFunction<ani_ref>("array_region_double_test", "getSpecialArray"));
    const ani_double max = 4.9406564584124654e-324;
    const ani_double min = 1.79769313486231570e+308;
    const ani_double minPositive = -1.79769313486231570e+308;
    std::array<ani_double, LENGTH_6> nativeBuffer = {};
    ASSERT_EQ(env_->Array_GetRegion_Double(array, OFFSET_0, LENGTH_6, nativeBuffer.data()), ANI_OK);
    ASSERT_EQ(nativeBuffer[0U], max);
    ASSERT_EQ(nativeBuffer[1U], min);
    ASSERT_EQ(nativeBuffer[2U], minPositive);
    ASSERT_EQ(nativeBuffer[3U], 0.0);
}

TEST_F(ArraySetGetRegionDoubleTest, SetSpecialValueToArrayTest)
{
    ani_array_double array = nullptr;
<<<<<<< HEAD
    ASSERT_EQ(env_->FixedArray_New_Double(LENGTH_6, &array), ANI_OK);
=======
    ASSERT_EQ(env_->FixedArray_New_Double(LENGTH_6, reinterpret_cast<ani_fixedarray_double *>(&array)), ANI_OK);
>>>>>>> a77d6327

    ani_double max = std::numeric_limits<double>::max();
    ani_double minPositive = std::numeric_limits<double>::min();
    ani_double min = -std::numeric_limits<double>::max();

    const std::array<ani_double, LENGTH_6> nativeBuffer = {minPositive, max, min, 0.0, -1.0, 1.0};
    ASSERT_EQ(env_->Array_SetRegion_Double(array, OFFSET_0, LENGTH_6, nativeBuffer.data()), ANI_OK);

    std::array<ani_double, LENGTH_6> nativeBuffer2 = {};
    ASSERT_EQ(env_->Array_GetRegion_Double(array, OFFSET_0, LENGTH_6, nativeBuffer2.data()), ANI_OK);
    ASSERT_EQ(nativeBuffer2[0U], minPositive);
    ASSERT_EQ(nativeBuffer2[1U], max);
    ASSERT_EQ(nativeBuffer2[2U], min);
    ASSERT_EQ(nativeBuffer2[3U], 0.0);
    ASSERT_EQ(nativeBuffer2[4U], -1.0);
}

TEST_F(ArraySetGetRegionDoubleTest, SetGetUnionToArrayTest)
{
    ani_array_double array = nullptr;
<<<<<<< HEAD
    ASSERT_EQ(env_->FixedArray_New_Double(LENGTH_5, &array), ANI_OK);
=======
    ASSERT_EQ(env_->FixedArray_New_Double(LENGTH_5, reinterpret_cast<ani_fixedarray_double *>(&array)), ANI_OK);
>>>>>>> a77d6327

    std::array<ani_double, LENGTH_5> nativeBuffer = {TEST_VALUE_1, TEST_VALUE_2, TEST_VALUE_3, TEST_VALUE_4,
                                                     TEST_VALUE_5};
    ASSERT_EQ(env_->Array_SetRegion_Double(array, OFFSET_0, LENGTH_5, nativeBuffer.data()), ANI_OK);
    std::array<ani_double, LENGTH_5> nativeBuffer2 = {};
    ASSERT_EQ(env_->Array_GetRegion_Double(array, OFFSET_0, LENGTH_5, nativeBuffer2.data()), ANI_OK);
    CompareArray(nativeBuffer, nativeBuffer2);

    for (ani_size i = 0; i < LENGTH_5; i++) {
        ASSERT_EQ(env_->Array_SetRegion_Double(array, OFFSET_0, LENGTH_5, nativeBuffer.data()), ANI_OK);
    }
    ASSERT_EQ(env_->Array_GetRegion_Double(array, OFFSET_0, LENGTH_5, nativeBuffer2.data()), ANI_OK);
    CompareArray(nativeBuffer, nativeBuffer2);

    std::array<ani_double, LENGTH_5> nativeBuffer3 = {TEST_VALUE_1, TEST_VALUE_3, TEST_VALUE_5, TEST_VALUE_2,
                                                      TEST_VALUE_4};
    ASSERT_EQ(env_->Array_SetRegion_Double(array, OFFSET_0, LENGTH_5, nativeBuffer3.data()), ANI_OK);
    for (ani_int i = 0; i < LOOP_COUNT; i++) {
        ASSERT_EQ(env_->Array_SetRegion_Double(array, OFFSET_0, LENGTH_5, nativeBuffer.data()), ANI_OK);
    }
    ASSERT_EQ(env_->Array_SetRegion_Double(array, OFFSET_0, LENGTH_5, nativeBuffer3.data()), ANI_OK);
    ASSERT_EQ(env_->Array_GetRegion_Double(array, OFFSET_0, LENGTH_5, nativeBuffer2.data()), ANI_OK);
    CompareArray(nativeBuffer2, nativeBuffer3);

    ASSERT_EQ(env_->Array_SetRegion_Double(array, OFFSET_0, LENGTH_5, nativeBuffer.data()), ANI_OK);
    for (ani_size i = 0; i < LENGTH_5; i++) {
        ASSERT_EQ(env_->Array_GetRegion_Double(array, OFFSET_0, LENGTH_5, nativeBuffer2.data()), ANI_OK);
        CompareArray(nativeBuffer, nativeBuffer2);
    }
}

TEST_F(ArraySetGetRegionDoubleTest, SetGetStabilityToArrayTest)
{
    ani_array_double array = nullptr;
<<<<<<< HEAD
    ASSERT_EQ(env_->FixedArray_New_Double(LENGTH_5, &array), ANI_OK);
=======
    ASSERT_EQ(env_->FixedArray_New_Double(LENGTH_5, reinterpret_cast<ani_fixedarray_double *>(&array)), ANI_OK);
>>>>>>> a77d6327

    std::array<ani_double, LENGTH_5> nativeBuffer = {TEST_VALUE_1, TEST_VALUE_2, TEST_VALUE_3, TEST_VALUE_4,
                                                     TEST_VALUE_5};
    std::array<ani_double, LENGTH_5> nativeBuffer2 = {};
    for (ani_int i = 0; i < LOOP_COUNT; i++) {
        ASSERT_EQ(env_->Array_SetRegion_Double(array, OFFSET_0, LENGTH_5, nativeBuffer.data()), ANI_OK);
    }
    ASSERT_EQ(env_->Array_GetRegion_Double(array, OFFSET_0, LENGTH_5, nativeBuffer2.data()), ANI_OK);
    CompareArray(nativeBuffer, nativeBuffer2);

    for (ani_int i = 0; i < LOOP_COUNT; i++) {
        ASSERT_EQ(env_->Array_SetRegion_Double(array, OFFSET_0, LENGTH_5, nativeBuffer.data()), ANI_OK);
    }
    for (ani_int i = 0; i < LOOP_COUNT; i++) {
        ASSERT_EQ(env_->Array_GetRegion_Double(array, OFFSET_0, LENGTH_5, nativeBuffer2.data()), ANI_OK);
        CompareArray(nativeBuffer, nativeBuffer2);
    }

    for (ani_int i = 0; i < LOOP_COUNT; i++) {
        ASSERT_EQ(env_->Array_SetRegion_Double(array, OFFSET_0, LENGTH_5, nativeBuffer.data()), ANI_OK);
        ASSERT_EQ(env_->Array_GetRegion_Double(array, OFFSET_0, LENGTH_5, nativeBuffer2.data()), ANI_OK);
        CompareArray(nativeBuffer, nativeBuffer2);
    }
}

TEST_F(ArraySetGetRegionDoubleTest, EscompatGetRegionDoubleTest)
{
    const auto array =
        static_cast<ani_array_double>(CallEtsFunction<ani_ref>("array_region_double_test", "getEscompatArray"));

    ani_double nativeBuffer[5U] = {0.0};
    const ani_size offset3 = 0;
    const ani_size len3 = 5;
    const double epsilon = 1e-6;  // Define acceptable tolerance

    ASSERT_EQ(env_->Array_GetRegion_Double(array, offset3, len3, nativeBuffer), ANI_OK);
    ASSERT_NEAR(nativeBuffer[0U], TEST_VALUE_1, epsilon);
    ASSERT_NEAR(nativeBuffer[1U], TEST_VALUE_2, epsilon);
    ASSERT_NEAR(nativeBuffer[2U], TEST_VALUE_3, epsilon);
    ASSERT_NEAR(nativeBuffer[3U], TEST_VALUE_4, epsilon);
    ASSERT_NEAR(nativeBuffer[4U], TEST_VALUE_5, epsilon);
}

TEST_F(ArraySetGetRegionDoubleTest, EscompatSetRegionDoubleTest)
{
    const auto array =
        static_cast<ani_array_double>(CallEtsFunction<ani_ref>("array_region_double_test", "getEscompatArray"));
    ani_double nativeBuffer1[5U] = {TEST_UPDATE_1, TEST_UPDATE_2, TEST_UPDATE_3};
    const ani_size offset4 = 2;
    const ani_size len4 = 3;
    ASSERT_EQ(env_->Array_SetRegion_Double(array, offset4, len4, nativeBuffer1), ANI_OK);
    ASSERT_EQ(CallEtsFunction<ani_boolean>("array_region_double_test", "checkEscompatArray", array), ANI_TRUE);
}

TEST_F(ArraySetGetRegionDoubleTest, EscompatInvalidDoubleTest)
{
    const auto array =
        static_cast<ani_array_double>(CallEtsFunction<ani_ref>("array_region_double_test", "getEscompatArray"));
    ani_double nativeBuffer1[5U] = {TEST_UPDATE_1, TEST_UPDATE_2, TEST_UPDATE_3};
    const ani_size offset4 = 3;
    const ani_size len4 = 3;
    ASSERT_EQ(env_->Array_SetRegion_Double(array, offset4, len4, nativeBuffer1), ANI_OUT_OF_RANGE);
    ani_double nativeBuffer[5U] = {0};
    ASSERT_EQ(env_->Array_GetRegion_Double(array, offset4, len4, nativeBuffer), ANI_OUT_OF_RANGE);
}

}  // namespace ark::ets::ani::testing

// NOLINTEND(cppcoreguidelines-pro-type-vararg, modernize-avoid-c-arrays)<|MERGE_RESOLUTION|>--- conflicted
+++ resolved
@@ -14,11 +14,7 @@
  */
 
 #include "ani.h"
-<<<<<<< HEAD
-#include "ani_gtest_array_ops.h"
-=======
 #include "array_gtest_helper.h"
->>>>>>> a77d6327
 #include <iostream>
 
 // NOLINTBEGIN(cppcoreguidelines-pro-type-vararg, modernize-avoid-c-arrays)
@@ -66,11 +62,7 @@
 TEST_F(ArraySetGetRegionDoubleTest, SetDoubleFixedArrayRegionErrorTests)
 {
     ani_array_double array = nullptr;
-<<<<<<< HEAD
-    ASSERT_EQ(env_->FixedArray_New_Double(LENGTH_5, &array), ANI_OK);
-=======
     ASSERT_EQ(env_->FixedArray_New_Double(LENGTH_5, reinterpret_cast<ani_fixedarray_double *>(&array)), ANI_OK);
->>>>>>> a77d6327
     ani_double nativeBuffer[LENGTH_5] = {TEST_VALUE_1, TEST_VALUE_2, TEST_VALUE_3, TEST_VALUE_4, TEST_VALUE_5};
     const ani_size offset1 = -1;
     ASSERT_EQ(env_->Array_SetRegion_Double(array, offset1, LENGTH_2, nativeBuffer), ANI_OUT_OF_RANGE);
@@ -81,11 +73,7 @@
 TEST_F(ArraySetGetRegionDoubleTest, GetDoubleFixedArrayRegionErrorTests)
 {
     ani_array_double array = nullptr;
-<<<<<<< HEAD
-    ASSERT_EQ(env_->FixedArray_New_Double(LENGTH_5, &array), ANI_OK);
-=======
     ASSERT_EQ(env_->FixedArray_New_Double(LENGTH_5, reinterpret_cast<ani_fixedarray_double *>(&array)), ANI_OK);
->>>>>>> a77d6327
     ani_double nativeBuffer[LENGTH_10] = {TEST_VALUE_1, TEST_VALUE_2, TEST_VALUE_3, TEST_VALUE_4, TEST_VALUE_5};
     ASSERT_EQ(env_->Array_GetRegion_Double(array, OFFSET_0, LENGTH_1, nullptr), ANI_INVALID_ARGS);
     ASSERT_EQ(env_->Array_GetRegion_Double(array, OFFSET_5, LENGTH_10, nativeBuffer), ANI_OUT_OF_RANGE);
@@ -184,11 +172,7 @@
 TEST_F(ArraySetGetRegionDoubleTest, SetSpecialValueToArrayTest)
 {
     ani_array_double array = nullptr;
-<<<<<<< HEAD
-    ASSERT_EQ(env_->FixedArray_New_Double(LENGTH_6, &array), ANI_OK);
-=======
     ASSERT_EQ(env_->FixedArray_New_Double(LENGTH_6, reinterpret_cast<ani_fixedarray_double *>(&array)), ANI_OK);
->>>>>>> a77d6327
 
     ani_double max = std::numeric_limits<double>::max();
     ani_double minPositive = std::numeric_limits<double>::min();
@@ -209,11 +193,7 @@
 TEST_F(ArraySetGetRegionDoubleTest, SetGetUnionToArrayTest)
 {
     ani_array_double array = nullptr;
-<<<<<<< HEAD
-    ASSERT_EQ(env_->FixedArray_New_Double(LENGTH_5, &array), ANI_OK);
-=======
     ASSERT_EQ(env_->FixedArray_New_Double(LENGTH_5, reinterpret_cast<ani_fixedarray_double *>(&array)), ANI_OK);
->>>>>>> a77d6327
 
     std::array<ani_double, LENGTH_5> nativeBuffer = {TEST_VALUE_1, TEST_VALUE_2, TEST_VALUE_3, TEST_VALUE_4,
                                                      TEST_VALUE_5};
@@ -248,11 +228,7 @@
 TEST_F(ArraySetGetRegionDoubleTest, SetGetStabilityToArrayTest)
 {
     ani_array_double array = nullptr;
-<<<<<<< HEAD
-    ASSERT_EQ(env_->FixedArray_New_Double(LENGTH_5, &array), ANI_OK);
-=======
     ASSERT_EQ(env_->FixedArray_New_Double(LENGTH_5, reinterpret_cast<ani_fixedarray_double *>(&array)), ANI_OK);
->>>>>>> a77d6327
 
     std::array<ani_double, LENGTH_5> nativeBuffer = {TEST_VALUE_1, TEST_VALUE_2, TEST_VALUE_3, TEST_VALUE_4,
                                                      TEST_VALUE_5};
