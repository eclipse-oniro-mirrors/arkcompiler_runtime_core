--- conflicted
+++ resolved
@@ -46,11 +46,7 @@
 TEST_F(ArraySetGetRegionCharTest, SetCharFixedArrayRegionErrorTests)
 {
     ani_array_char array = nullptr;
-<<<<<<< HEAD
-    ASSERT_EQ(env_->FixedArray_New_Char(LENGTH_5, &array), ANI_OK);
-=======
-    ASSERT_EQ(env_->FixedArray_New_Char(LENGTH_5, reinterpret_cast<ani_fixedarray_char *>(&array)), ANI_OK);
->>>>>>> a77d6327
+    ASSERT_EQ(env_->FixedArray_New_Char(LENGTH_5, reinterpret_cast<ani_fixedarray_char *>(&array)), ANI_OK);
     ani_char nativeBuffer[LENGTH_10] = {0};
     const ani_size offset1 = -1;
     ASSERT_EQ(env_->Array_SetRegion_Char(array, offset1, LENGTH_2, nativeBuffer), ANI_OUT_OF_RANGE);
@@ -61,11 +57,7 @@
 TEST_F(ArraySetGetRegionCharTest, GetCharFixedArrayRegionErrorTests)
 {
     ani_array_char array = nullptr;
-<<<<<<< HEAD
-    ASSERT_EQ(env_->FixedArray_New_Char(LENGTH_5, &array), ANI_OK);
-=======
-    ASSERT_EQ(env_->FixedArray_New_Char(LENGTH_5, reinterpret_cast<ani_fixedarray_char *>(&array)), ANI_OK);
->>>>>>> a77d6327
+    ASSERT_EQ(env_->FixedArray_New_Char(LENGTH_5, reinterpret_cast<ani_fixedarray_char *>(&array)), ANI_OK);
     ani_char nativeBuffer[LENGTH_5] = {0};
     ASSERT_EQ(env_->Array_GetRegion_Char(array, OFFSET_0, LENGTH_1, nullptr), ANI_INVALID_ARGS);
     ASSERT_EQ(env_->Array_GetRegion_Char(array, OFFSET_5, LENGTH_10, nativeBuffer), ANI_OUT_OF_RANGE);
@@ -96,11 +88,7 @@
 TEST_F(ArraySetGetRegionCharTest, SetRegionCharChangeTest)
 {
     ani_array_char array = nullptr;
-<<<<<<< HEAD
-    ASSERT_EQ(env_->FixedArray_New_Char(LENGTH_5, &array), ANI_OK);
-=======
-    ASSERT_EQ(env_->FixedArray_New_Char(LENGTH_5, reinterpret_cast<ani_fixedarray_char *>(&array)), ANI_OK);
->>>>>>> a77d6327
+    ASSERT_EQ(env_->FixedArray_New_Char(LENGTH_5, reinterpret_cast<ani_fixedarray_char *>(&array)), ANI_OK);
 
     const auto changedArray =
         static_cast<ani_array_char>(CallEtsFunction<ani_ref>("array_region_char_test", "changeArray", array));
@@ -135,11 +123,7 @@
 TEST_F(ArraySetGetRegionCharTest, SetSpecialValueToArrayTest)
 {
     ani_array_char array = nullptr;
-<<<<<<< HEAD
-    ASSERT_EQ(env_->FixedArray_New_Char(LENGTH_10, &array), ANI_OK);
-=======
     ASSERT_EQ(env_->FixedArray_New_Char(LENGTH_10, reinterpret_cast<ani_fixedarray_char *>(&array)), ANI_OK);
->>>>>>> a77d6327
 
     const std::array<ani_char, LENGTH_10> nativeBuffer = {'a', '0', '\n', '\r', '\t', '\b', '\a', '\v', '\f', '\0'};
     ASSERT_EQ(env_->Array_SetRegion_Char(array, OFFSET_0, LENGTH_10, nativeBuffer.data()), ANI_OK);
@@ -161,11 +145,7 @@
 TEST_F(ArraySetGetRegionCharTest, SetGetUnionToArrayTest)
 {
     ani_array_char array = nullptr;
-<<<<<<< HEAD
-    ASSERT_EQ(env_->FixedArray_New_Char(LENGTH_5, &array), ANI_OK);
-=======
-    ASSERT_EQ(env_->FixedArray_New_Char(LENGTH_5, reinterpret_cast<ani_fixedarray_char *>(&array)), ANI_OK);
->>>>>>> a77d6327
+    ASSERT_EQ(env_->FixedArray_New_Char(LENGTH_5, reinterpret_cast<ani_fixedarray_char *>(&array)), ANI_OK);
 
     std::array<ani_char, LENGTH_5> nativeBuffer = {'a', 'b', 'c', 'd', 'e'};
     ASSERT_EQ(env_->Array_SetRegion_Char(array, OFFSET_0, LENGTH_5, nativeBuffer.data()), ANI_OK);
@@ -198,11 +178,7 @@
 TEST_F(ArraySetGetRegionCharTest, SetGetStabilityToArrayTest)
 {
     ani_array_char array = nullptr;
-<<<<<<< HEAD
-    ASSERT_EQ(env_->FixedArray_New_Char(LENGTH_5, &array), ANI_OK);
-=======
-    ASSERT_EQ(env_->FixedArray_New_Char(LENGTH_5, reinterpret_cast<ani_fixedarray_char *>(&array)), ANI_OK);
->>>>>>> a77d6327
+    ASSERT_EQ(env_->FixedArray_New_Char(LENGTH_5, reinterpret_cast<ani_fixedarray_char *>(&array)), ANI_OK);
 
     std::array<ani_char, LENGTH_5> nativeBuffer = {'a', 'b', 'c', 'd', 'e'};
     std::array<ani_char, LENGTH_5> nativeBuffer2 = {};
