--- conflicted
+++ resolved
@@ -16,15 +16,9 @@
 class ArrayClass {
     public static array: short[] = [1, 2, 3, 4, 5]
 
-<<<<<<< HEAD
-    public static ChangeStaticArray() {
-        ArrayClass.array[2] = 222 as short;
-        ArrayClass.array[4] = 444 as short;
-=======
     public static changeStaticArray() {
         ArrayClass.array[2] = 222 as short
         ArrayClass.array[4] = 444 as short
->>>>>>> a77d6327
     }
 
     public static checkStaticArray(): boolean {
