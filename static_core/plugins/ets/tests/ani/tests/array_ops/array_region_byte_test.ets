--- conflicted
+++ resolved
@@ -16,15 +16,9 @@
 class ArrayClass {
     public static array: byte[] = [1, 2, 3, 4, 5]
 
-<<<<<<< HEAD
-    public static ChangeStaticArray() {
-        ArrayClass.array[2] = 22 as byte;
-        ArrayClass.array[4] = 44 as byte;
-=======
     public static changeStaticArray() {
         ArrayClass.array[2] = 22 as byte
         ArrayClass.array[4] = 44 as byte
->>>>>>> a77d6327
     }
 
     public static checkStaticArray(): boolean {
