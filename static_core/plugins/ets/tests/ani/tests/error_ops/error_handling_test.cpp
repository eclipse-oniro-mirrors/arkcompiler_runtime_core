/**
 * Copyright (c) 2025 Huawei Device Co., Ltd.
 * Licensed under the Apache License, Version 2.0 (the "License");
 * you may not use this file except in compliance with the License.
 * You may obtain a copy of the License at
 *
 * http://www.apache.org/licenses/LICENSE-2.0
 *
 * Unless required by applicable law or agreed to in writing, software
 * distributed under the License is distributed on an "AS IS" BASIS,
 * WITHOUT WARRANTIES OR CONDITIONS OF ANY KIND, either express or implied.
 * See the License for the specific language governing permissions and
 * limitations under the License.
 */

#include "ani_gtest.h"
#include <regex>

// NOLINTBEGIN(cppcoreguidelines-pro-type-vararg, modernize-avoid-c-arrays)
namespace ark::ets::ani::testing {

class ErrorHandlingTest : public AniTest {
public:
    // synchronized with `MAGIC_NUMBER` from ArkTS managed code
    static constexpr ani_int MAGIC_NUMBER = 5;
    static constexpr std::string_view MESSAGE_FROM_THROW_ERROR = "some error message from throwError";
    static constexpr std::string_view NAMESPACE_NAME = "testing";
    static const std::string NAMESPACE_DESCRIPTOR;
    static constexpr int32_t LOOP_COUNT = 3;

    static std::string GetTraceLine(std::string_view functionName)
    {
        std::stringstream ss;
        ss << "at error_handling_test." << NAMESPACE_NAME << '.' << functionName;
        return ss.str();
    }

public:
    ani_function GetThrowErrorFunction()
    {
        ani_namespace ns = nullptr;
        ani_function func = nullptr;
        GetFunctionFromModule(&ns, &func, "throwError", "i:i");
        return func;
    }

    ani_function GetThrowErrorNested()
    {
        ani_namespace ns = nullptr;
        ani_function func = nullptr;
        GetFunctionFromModule(&ns, &func, "throwErrorNested", "i:i");
        return func;
    }

    void GetThrowErrorThroughNative(ani_namespace *ns, ani_function *func)
    {
        GetFunctionFromModule(ns, func, "throwErrorThroughNative", "i:i");
    }

private:
    void GetFunctionFromModule(ani_namespace *ns, ani_function *func, const char *functionName, const char *signature)
    {
        ASSERT_NE(ns, nullptr);
        ASSERT_NE(func, nullptr);

        ASSERT_EQ(env_->FindNamespace(NAMESPACE_DESCRIPTOR.c_str(), ns), ANI_OK);
        ASSERT_EQ(env_->Namespace_FindFunction(*ns, functionName, signature, func), ANI_OK);
    }
};

// CC-OFFNXT(G.FMT.10-CPP) project code style
// NOLINTNEXTLINE(fuchsia-statically-constructed-objects)
const std::string ErrorHandlingTest::NAMESPACE_DESCRIPTOR = "error_handling_test." + std::string(NAMESPACE_NAME);

TEST_F(ErrorHandlingTest, exist_unhandled_error_test)
{
    auto func = GetThrowErrorFunction();

    ani_int errorResult = 0;
    ani_boolean result = ANI_TRUE;
    ASSERT_EQ(env_->ExistUnhandledError(&result), ANI_OK);
    ASSERT_EQ(result, ANI_FALSE);
    ASSERT_EQ(env_->Function_Call_Int(func, &errorResult, MAGIC_NUMBER), ANI_PENDING_ERROR);
    ASSERT_EQ(env_->ExistUnhandledError(&result), ANI_OK);
    ASSERT_EQ(result, ANI_TRUE);
}

TEST_F(ErrorHandlingTest, exist_unhandled_error_invalid_env_test)
{
    ani_boolean result = ANI_TRUE;
    ASSERT_EQ(env_->c_api->ExistUnhandledError(nullptr, &result), ANI_INVALID_ARGS);
}

TEST_F(ErrorHandlingTest, reset_error_test)
{
    auto func = GetThrowErrorFunction();

    ani_int errorResult = 0;
    ani_boolean result = ANI_TRUE;
    ASSERT_EQ(env_->ExistUnhandledError(&result), ANI_OK);
    ASSERT_EQ(result, ANI_FALSE);
    ASSERT_EQ(env_->Function_Call_Int(func, &errorResult, MAGIC_NUMBER), ANI_PENDING_ERROR);
    ASSERT_EQ(env_->ExistUnhandledError(&result), ANI_OK);
    ASSERT_EQ(result, ANI_TRUE);
    ASSERT_EQ(env_->ResetError(), ANI_OK);
    ASSERT_EQ(env_->ExistUnhandledError(&result), ANI_OK);
    ASSERT_EQ(result, ANI_FALSE);
}

TEST_F(ErrorHandlingTest, get_unhandled_error_test)
{
    auto func = GetThrowErrorFunction();

    ani_int errorResult = 0;
    ani_boolean result = ANI_TRUE;
    ASSERT_EQ(env_->ExistUnhandledError(&result), ANI_OK);
    ASSERT_EQ(result, ANI_FALSE);
    ASSERT_EQ(env_->Function_Call_Int(func, &errorResult, MAGIC_NUMBER), ANI_PENDING_ERROR);
    ASSERT_EQ(env_->ExistUnhandledError(&result), ANI_OK);
    ASSERT_EQ(result, ANI_TRUE);

    ani_error error {};
    ASSERT_EQ(env_->GetUnhandledError(&error), ANI_OK);
    ASSERT_NE(error, nullptr);
}

TEST_F(ErrorHandlingTest, throw_error_test)
{
    ani_int errorResult = 0;
    ani_boolean result = ANI_FALSE;

    auto func = GetThrowErrorFunction();
    ASSERT_EQ(env_->Function_Call_Int(func, &errorResult, MAGIC_NUMBER), ANI_PENDING_ERROR);
    ASSERT_EQ(env_->ExistUnhandledError(&result), ANI_OK);
    ASSERT_EQ(result, ANI_TRUE);

    ani_error error {};
    ASSERT_EQ(env_->GetUnhandledError(&error), ANI_OK);

    ASSERT_EQ(env_->ThrowError(error), ANI_OK);
    ASSERT_EQ(env_->ExistUnhandledError(&result), ANI_OK);
    ASSERT_EQ(result, ANI_TRUE);
    ASSERT_EQ(env_->ThrowError(nullptr), ANI_INVALID_ARGS);
    ASSERT_EQ(env_->c_api->ThrowError(nullptr, error), ANI_INVALID_ARGS);
}

static size_t CountSubstr(const std::string &str, const std::string &substr)
{
    if (substr.empty()) {
        return 0;
    }
    size_t count = 0;
    size_t pos = str.find(substr);
    while (pos != std::string::npos) {
        ++count;
        pos = str.find(substr, pos + substr.length());
    }
    return count;
}

static void GetErrorDescription(ani_env *env, std::string &output)
{
    std::ostringstream buffer;

    std::streambuf *oldStderr = std::cerr.rdbuf(buffer.rdbuf());
    ani_status status = env->DescribeError();
    std::cerr.rdbuf(oldStderr);

    ASSERT_EQ(status, ANI_OK);
    output = buffer.str();
}

static void CheckErrorDescription(const std::string &errorDescription, const std::string &errorMessage,
                                  const std::vector<std::string> &stackTrace)
{
    std::vector<size_t> stackTraceIndexes;
    stackTraceIndexes.reserve(stackTrace.size() + 1);
    stackTraceIndexes.push_back(errorDescription.find(errorMessage));
    for (const auto &traceLine : stackTrace) {
        stackTraceIndexes.push_back(errorDescription.find(traceLine));
    }

    for (size_t i = 0; i < stackTraceIndexes.size(); ++i) {
        ASSERT_NE(stackTraceIndexes[i], std::string::npos)
            << "not found in error message: " << ((i == 0) ? errorMessage : stackTrace[i - 1]);
    }
    for (size_t i = 0; i < stackTraceIndexes.size() - 1; ++i) {
        ASSERT_LT(stackTraceIndexes[i], stackTraceIndexes[i + 1]) << "wrong order at line " << i;
    }
    std::string stackTracePrefix = "at ";
    ASSERT_EQ(CountSubstr(errorDescription, stackTracePrefix), stackTrace.size());
}

static void TestDescribeError(ani_env *env, ani_function func, ani_int arg, std::string &output)
{
    ani_boolean errorExists = ANI_FALSE;
    ASSERT_EQ(env->ExistUnhandledError(&errorExists), ANI_OK);
    ASSERT_EQ(errorExists, ANI_FALSE);
    ani_int ignored = 0;
    ASSERT_EQ(env->Function_Call_Int(func, &ignored, arg), ANI_PENDING_ERROR);
    ASSERT_EQ(env->ExistUnhandledError(&errorExists), ANI_OK);
    ASSERT_EQ(errorExists, ANI_TRUE);

    GetErrorDescription(env, output);

    // Check that error still exists
    ASSERT_EQ(env->ExistUnhandledError(&errorExists), ANI_OK);
    ASSERT_EQ(errorExists, ANI_TRUE);
}

TEST_F(ErrorHandlingTest, describe_error_test_one_frame)
{
    auto func = GetThrowErrorFunction();

    std::string output;
    TestDescribeError(env_, func, MAGIC_NUMBER, output);

    CheckErrorDescription(output, std::string(MESSAGE_FROM_THROW_ERROR),
                          {"at escompat.Error.<ctor>", GetTraceLine("throwError")});
}

TEST_F(ErrorHandlingTest, describe_error_test_nested)
{
    auto func = GetThrowErrorNested();

    std::string output;
    TestDescribeError(env_, func, MAGIC_NUMBER, output);

    CheckErrorDescription(output, std::string(MESSAGE_FROM_THROW_ERROR),
                          {"at escompat.Error.<ctor>", GetTraceLine("throwError"), GetTraceLine("bar"),
                           GetTraceLine("baz"), GetTraceLine("throwErrorNested")});
}

// NOLINTNEXTLINE(readability-identifier-naming)
static ani_long callThroughNative([[maybe_unused]] ani_env *env, ani_int a)
{
    // NOLINTBEGIN(clang-analyzer-deadcode.DeadStores)
    ani_namespace ns = nullptr;
    [[maybe_unused]] auto status = env->FindNamespace(ErrorHandlingTest::NAMESPACE_DESCRIPTOR.data(), &ns);
    ASSERT(status == ANI_OK);

    std::string_view methodName = "throwToNativeCaller";
    ani_function func = nullptr;
    status = env->Namespace_FindFunction(ns, methodName.data(), "i:i", &func);
    ASSERT(status == ANI_OK);

    ani_int result = 0;
    status = env->Function_Call_Int(func, &result, a);
    if (status == ANI_PENDING_ERROR) {
        return 0;
    }

    ani_boolean errorExists = ANI_FALSE;
    status = env->ExistUnhandledError(&errorExists);
    ASSERT(status == ANI_OK);
    ASSERT(errorExists == ANI_FALSE);
    return a + result;
    // NOLINTEND(clang-analyzer-deadcode.DeadStores)
}

TEST_F(ErrorHandlingTest, describe_error_thrown_through_native)
{
    ani_namespace ns = nullptr;
    ani_function func = nullptr;
    GetThrowErrorThroughNative(&ns, &func);

    ani_native_function fn {"callThroughNative", "i:i", reinterpret_cast<void *>(callThroughNative)};
    ASSERT_EQ(env_->Namespace_BindNativeFunctions(ns, &fn, 1), ANI_OK);

    std::string output;
    TestDescribeError(env_, func, MAGIC_NUMBER, output);

    CheckErrorDescription(output, "Error",
                          {"at escompat.Error.<ctor>", GetTraceLine("throwToNativeCaller"),
                           GetTraceLine("callThroughNative"), GetTraceLine("throwErrorThroughNative")});
}

TEST_F(ErrorHandlingTest, exist_invalid_args_test)
{
    ASSERT_EQ(env_->ExistUnhandledError(nullptr), ANI_INVALID_ARGS);
}

TEST_F(ErrorHandlingTest, exist_multiple_call_test_1)
{
    for (int32_t i = 0; i < LOOP_COUNT; i++) {
        ani_boolean result = ANI_TRUE;
        ASSERT_EQ(env_->ExistUnhandledError(&result), ANI_OK);
        ASSERT_EQ(result, ANI_FALSE);
    }
}

TEST_F(ErrorHandlingTest, exist_multiple_call_test_2)
{
    auto func = GetThrowErrorFunction();

    for (int32_t i = 0; i < LOOP_COUNT; i++) {
        ani_int errorResult = 0;
        ASSERT_EQ(env_->Function_Call_Int(func, &errorResult, MAGIC_NUMBER), ANI_PENDING_ERROR);

        ani_boolean result = ANI_FALSE;
        ASSERT_EQ(env_->ExistUnhandledError(&result), ANI_OK);
        ASSERT_EQ(result, ANI_TRUE);
    }
}

TEST_F(ErrorHandlingTest, exist_multiple_call_test_3)
{
    auto func = GetThrowErrorFunction();

    for (int32_t i = 0; i < LOOP_COUNT; i++) {
        ani_int errorResult = 0;
        ASSERT_EQ(env_->Function_Call_Int(func, &errorResult, MAGIC_NUMBER), ANI_PENDING_ERROR);

        ani_boolean result = ANI_FALSE;
        ASSERT_EQ(env_->ExistUnhandledError(&result), ANI_OK);
        ASSERT_EQ(result, ANI_TRUE);

        ASSERT_EQ(env_->ResetError(), ANI_OK);
        ASSERT_EQ(env_->ExistUnhandledError(&result), ANI_OK);
        ASSERT_EQ(result, ANI_FALSE);
    }
}

TEST_F(ErrorHandlingTest, exist_multiple_call_test_4)
{
    for (int32_t i = 0; i < LOOP_COUNT; i++) {
        ani_boolean result = ANI_TRUE;
        ASSERT_EQ(env_->ExistUnhandledError(&result), ANI_OK);
        ASSERT_EQ(result, ANI_FALSE);
    }
}

TEST_F(ErrorHandlingTest, reset_multiple_call_test_1)
{
    auto func = GetThrowErrorFunction();

    for (int32_t i = 0; i < LOOP_COUNT; i++) {
        ani_int errorResult = 0;
        ASSERT_EQ(env_->Function_Call_Int(func, &errorResult, MAGIC_NUMBER), ANI_PENDING_ERROR);
        ASSERT_EQ(env_->ResetError(), ANI_OK);
    }
}

TEST_F(ErrorHandlingTest, reset_multiple_call_test_2)
{
    for (int32_t i = 0; i < LOOP_COUNT; i++) {
        ASSERT_EQ(env_->ResetError(), ANI_OK);
    }
}

TEST_F(ErrorHandlingTest, reset_multiple_call_test_3)
{
    auto func = GetThrowErrorFunction();

    for (int32_t i = 0; i < LOOP_COUNT; i++) {
        ani_int errorResult = 0;
        ASSERT_EQ(env_->Function_Call_Int(func, &errorResult, MAGIC_NUMBER), ANI_PENDING_ERROR);
        ASSERT_EQ(env_->ResetError(), ANI_OK);

        ASSERT_EQ(env_->Function_Call_Int(func, &errorResult, MAGIC_NUMBER), ANI_PENDING_ERROR);
        ASSERT_EQ(env_->ResetError(), ANI_OK);

        ani_boolean result = ANI_TRUE;
        ASSERT_EQ(env_->ExistUnhandledError(&result), ANI_OK);
        ASSERT_EQ(result, ANI_FALSE);
    }
}

TEST_F(ErrorHandlingTest, reset_multiple_call_test_4)
{
    for (int32_t i = 0; i < LOOP_COUNT; i++) {
        ASSERT_EQ(env_->ResetError(), ANI_OK);
    }
}

TEST_F(ErrorHandlingTest, reset_env_invalid_test)
{
    ASSERT_EQ(env_->c_api->ResetError(nullptr), ANI_INVALID_ARGS);
}

TEST_F(ErrorHandlingTest, describe_multiple_call_test_1)
{
    auto func = GetThrowErrorFunction();

    for (int32_t i = 0; i < LOOP_COUNT; i++) {
        ani_int errorResult = 0;
        ASSERT_EQ(env_->Function_Call_Int(func, &errorResult, MAGIC_NUMBER), ANI_PENDING_ERROR);
        ASSERT_EQ(env_->DescribeError(), ANI_OK);
    }
}

TEST_F(ErrorHandlingTest, describe_multiple_call_test_2)
{
    for (int32_t i = 0; i < LOOP_COUNT; i++) {
        ASSERT_EQ(env_->DescribeError(), ANI_OK);
    }
}

TEST_F(ErrorHandlingTest, describe_multiple_call_test_3)
{
    auto func = GetThrowErrorFunction();

    for (int32_t i = 0; i < LOOP_COUNT; i++) {
        ani_int errorResult = 0;
        ASSERT_EQ(env_->Function_Call_Int(func, &errorResult, MAGIC_NUMBER), ANI_PENDING_ERROR);
        ASSERT_EQ(env_->DescribeError(), ANI_OK);

        ASSERT_EQ(env_->ResetError(), ANI_OK);
        ASSERT_EQ(env_->DescribeError(), ANI_OK);
    }
}

TEST_F(ErrorHandlingTest, describe_multiple_call_test_4)
{
    auto func = GetThrowErrorFunction();

    for (int32_t i = 0; i < LOOP_COUNT; i++) {
        ani_int errorResult = 0;
        ASSERT_EQ(env_->Function_Call_Int(func, &errorResult, MAGIC_NUMBER), ANI_PENDING_ERROR);
        ASSERT_EQ(env_->DescribeError(), ANI_OK);

        ASSERT_EQ(env_->Function_Call_Int(func, &errorResult, MAGIC_NUMBER), ANI_PENDING_ERROR);
        ASSERT_EQ(env_->DescribeError(), ANI_OK);
    }
}

TEST_F(ErrorHandlingTest, describe_multiple_call_test_5)
{
    for (int i = 0; i < LOOP_COUNT; i++) {
        ASSERT_EQ(env_->DescribeError(), ANI_OK);
    }
}

TEST_F(ErrorHandlingTest, describe_env_invalid_test)
{
    ASSERT_EQ(env_->c_api->DescribeError(nullptr), ANI_INVALID_ARGS);
}

TEST_F(ErrorHandlingTest, throw_multiple_call_test)
{
    auto func = GetThrowErrorFunction();

    ani_int errorResult = 0;
    ani_boolean result = ANI_FALSE;
    ani_error error {};
    ASSERT_EQ(env_->Function_Call_Int(func, &errorResult, MAGIC_NUMBER), ANI_PENDING_ERROR);
    ASSERT_EQ(env_->ExistUnhandledError(&result), ANI_OK);
    ASSERT_EQ(result, ANI_TRUE);
    ASSERT_EQ(env_->GetUnhandledError(&error), ANI_OK);
    for (int32_t i = 0; i < LOOP_COUNT; i++) {
        ASSERT_EQ(env_->ThrowError(error), ANI_OK);
    }
}

TEST_F(ErrorHandlingTest, manual_create_and_throw_error_test)
{
    ani_class errorClass {};
<<<<<<< HEAD
    ASSERT_EQ(env_->FindClass("Lescompat/Error;", &errorClass), ANI_OK);
    ASSERT_NE(errorClass, nullptr);

    ani_method constructor {};
    ASSERT_EQ(env_->Class_FindMethod(errorClass, "<ctor>", "Lstd/core/String;:V", &constructor), ANI_OK);
=======
    ASSERT_EQ(env_->FindClass("escompat.Error", &errorClass), ANI_OK);
    ASSERT_NE(errorClass, nullptr);

    ani_method constructor {};
    ASSERT_EQ(env_->Class_FindMethod(errorClass, "<ctor>", "C{std.core.String}:", &constructor), ANI_OK);
>>>>>>> a77d6327
    ASSERT_NE(constructor, nullptr);

    ani_string errorMessage {};
    ASSERT_EQ(env_->String_NewUTF8(MESSAGE_FROM_THROW_ERROR.data(), MESSAGE_FROM_THROW_ERROR.size(), &errorMessage),
              ANI_OK);
    ASSERT_NE(errorMessage, nullptr);

    ani_object errorObject {};
    ASSERT_EQ(env_->Object_New(errorClass, constructor, &errorObject, errorMessage), ANI_OK);
    ASSERT_NE(errorObject, nullptr);

    ani_boolean hasError = ANI_TRUE;
    ASSERT_EQ(env_->ExistUnhandledError(&hasError), ANI_OK);
    ASSERT_EQ(hasError, ANI_FALSE);

    ASSERT_EQ(env_->ThrowError(static_cast<ani_error>(errorObject)), ANI_OK);
    ASSERT_EQ(env_->ExistUnhandledError(&hasError), ANI_OK);
    ASSERT_EQ(hasError, ANI_TRUE);

    ani_error thrownError {};
    ASSERT_EQ(env_->GetUnhandledError(&thrownError), ANI_OK);
    ASSERT_NE(thrownError, nullptr);

    std::string errorDescription {};
    GetErrorDescription(env_, errorDescription);
    CheckErrorDescription(errorDescription, std::string(MESSAGE_FROM_THROW_ERROR), {"at escompat.Error.<ctor>"});

    ASSERT_EQ(env_->ResetError(), ANI_OK);
    ASSERT_EQ(env_->ExistUnhandledError(&hasError), ANI_OK);
    ASSERT_EQ(hasError, ANI_FALSE);
}

TEST_F(ErrorHandlingTest, throw_combined_scenes_test_1)
{
    auto func = GetThrowErrorFunction();

    ani_int errorResult = 0;
    ani_error error {};
    ani_boolean result = ANI_FALSE;
    ASSERT_EQ(env_->Function_Call_Int(func, &errorResult, MAGIC_NUMBER), ANI_PENDING_ERROR);
    ASSERT_EQ(env_->GetUnhandledError(&error), ANI_OK);
    ASSERT_EQ(env_->ThrowError(error), ANI_OK);
    ASSERT_EQ(env_->ExistUnhandledError(&result), ANI_OK);
    ASSERT_EQ(result, ANI_TRUE);

    ASSERT_EQ(env_->DescribeError(), ANI_OK);
    ASSERT_EQ(env_->ResetError(), ANI_OK);
    ASSERT_EQ(env_->ExistUnhandledError(&result), ANI_OK);
    ASSERT_EQ(result, ANI_FALSE);
}

TEST_F(ErrorHandlingTest, get_unhandled_invalid_args_test)
{
    ani_error error {};
    ASSERT_EQ(env_->GetUnhandledError(nullptr), ANI_INVALID_ARGS);
    ASSERT_EQ(env_->c_api->GetUnhandledError(nullptr, &error), ANI_INVALID_ARGS);
}

TEST_F(ErrorHandlingTest, get_unhandled_multiple_call_test_1)
{
    auto func = GetThrowErrorFunction();

    ani_int errorResult = 0;
    ani_error error {};
    for (int32_t i = 0; i < LOOP_COUNT; i++) {
        ASSERT_EQ(env_->Function_Call_Int(func, &errorResult, MAGIC_NUMBER), ANI_PENDING_ERROR);
        ASSERT_EQ(env_->GetUnhandledError(&error), ANI_OK);
    }
}

TEST_F(ErrorHandlingTest, get_unhandled_multiple_call_test_2)
{
    ani_error error {};
    for (int32_t i = 0; i < LOOP_COUNT; i++) {
        ASSERT_EQ(env_->GetUnhandledError(&error), ANI_ERROR);
    }
}

TEST_F(ErrorHandlingTest, get_unhandled_multiple_call_test_3)
{
    auto func = GetThrowErrorFunction();

    ani_int errorResult = 0;
    ani_error error {};
    for (int32_t i = 0; i < LOOP_COUNT; i++) {
        ASSERT_EQ(env_->Function_Call_Int(func, &errorResult, MAGIC_NUMBER), ANI_PENDING_ERROR);
        ASSERT_EQ(env_->GetUnhandledError(&error), ANI_OK);

        ASSERT_EQ(env_->ResetError(), ANI_OK);
        ASSERT_EQ(env_->GetUnhandledError(&error), ANI_ERROR);
    }
}

TEST_F(ErrorHandlingTest, get_unhandled_multiple_call_test_4)
{
    auto func = GetThrowErrorFunction();

    ani_int errorResult = 0;
    ani_error error {};
    for (int32_t i = 0; i < LOOP_COUNT; i++) {
        ASSERT_EQ(env_->Function_Call_Int(func, &errorResult, MAGIC_NUMBER), ANI_PENDING_ERROR);
        ASSERT_EQ(env_->GetUnhandledError(&error), ANI_OK);

        ASSERT_EQ(env_->Function_Call_Int(func, &errorResult, MAGIC_NUMBER), ANI_PENDING_ERROR);
        ASSERT_EQ(env_->GetUnhandledError(&error), ANI_OK);
    }
}

TEST_F(ErrorHandlingTest, get_unhandled_multiple_call_test_5)
{
    ani_error error {};
    for (int32_t i = 0; i < LOOP_COUNT; i++) {
        ASSERT_EQ(env_->GetUnhandledError(&error), ANI_ERROR);
    }
}

TEST_F(ErrorHandlingTest, combined_scenes_test_1)
{
    auto func = GetThrowErrorFunction();

    ani_int errorResult = 0;
    ani_error error {};
    ani_boolean result = ANI_FALSE;
    ASSERT_EQ(env_->Function_Call_Int(func, &errorResult, MAGIC_NUMBER), ANI_PENDING_ERROR);
    ASSERT_EQ(env_->ExistUnhandledError(&result), ANI_OK);
    ASSERT_EQ(result, ANI_TRUE);
    ASSERT_EQ(env_->GetUnhandledError(&error), ANI_OK);
    ASSERT_EQ(env_->DescribeError(), ANI_OK);
    ASSERT_EQ(env_->ResetError(), ANI_OK);
    ASSERT_EQ(env_->ExistUnhandledError(&result), ANI_OK);
    ASSERT_EQ(result, ANI_FALSE);
}

TEST_F(ErrorHandlingTest, combined_scenes_test_2)
{
    auto func = GetThrowErrorFunction();

    ani_int errorResult = 0;
    ani_error error {};
    ani_boolean result = ANI_TRUE;
    ASSERT_EQ(env_->Function_Call_Int(func, &errorResult, MAGIC_NUMBER), ANI_PENDING_ERROR);
    ASSERT_EQ(env_->GetUnhandledError(&error), ANI_OK);
    ASSERT_EQ(env_->ThrowError(error), ANI_OK);
    ASSERT_EQ(env_->ResetError(), ANI_OK);
    ASSERT_EQ(env_->ExistUnhandledError(&result), ANI_OK);
    ASSERT_EQ(result, ANI_FALSE);
}

TEST_F(ErrorHandlingTest, combined_scenes_test_3)
{
    auto func = GetThrowErrorFunction();

    ani_int errorResult = 0;
    ani_error error {};
    ASSERT_EQ(env_->Function_Call_Int(func, &errorResult, MAGIC_NUMBER), ANI_PENDING_ERROR);
    ASSERT_EQ(env_->GetUnhandledError(&error), ANI_OK);
    ASSERT_EQ(env_->ThrowError(error), ANI_OK);
}

static std::string GetErrorProperty(ani_env *aniEnv, ani_error aniError, const char *property)
{
    std::string propertyValue;
    ani_type errorType = nullptr;
    if ((aniEnv->Object_GetType(aniError, &errorType)) != ANI_OK) {
        return propertyValue;
    }
    ani_method getterMethod = nullptr;
    if ((aniEnv->Class_FindGetter(static_cast<ani_class>(errorType), property, &getterMethod)) != ANI_OK) {
        return propertyValue;
    }
    ani_ref aniRef = nullptr;
    if ((aniEnv->Object_CallMethod_Ref(aniError, getterMethod, &aniRef)) != ANI_OK) {
        return propertyValue;
    }
    auto aniString = reinterpret_cast<ani_string>(aniRef);
    ani_size sz {};
    if ((aniEnv->String_GetUTF8Size(aniString, &sz)) != ANI_OK) {
        return propertyValue;
    }
    propertyValue.resize(sz + 1);
    if ((aniEnv->String_GetUTF8SubString(aniString, 0, sz, propertyValue.data(), propertyValue.size(), &sz)) !=
        ANI_OK) {
        return propertyValue;
    }
    propertyValue.resize(sz);
    return propertyValue;
}

TEST_F(ErrorHandlingTest, call_error_stack)
{
    auto func = GetThrowErrorFunction();

    ani_int errorResult = 0;
    ani_error error {};
    ASSERT_EQ(env_->Function_Call_Int(func, &errorResult, MAGIC_NUMBER), ANI_PENDING_ERROR);
    ASSERT_EQ(env_->GetUnhandledError(&error), ANI_OK);
    ASSERT_EQ(env_->ResetError(), ANI_OK);

    std::string stack = GetErrorProperty(env_, error, "stack");
    std::stringstream ss(stack);
    std::regex pattern(R"(\s*at .*(\d+):(\d+)\))");
    std::string token;

    while (std::getline(ss, token, '\n')) {
        ASSERT_TRUE(std::regex_match(token, pattern));
    }
}

}  // namespace ark::ets::ani::testing
// NOLINTEND(cppcoreguidelines-pro-type-vararg, modernize-avoid-c-arrays)<|MERGE_RESOLUTION|>--- conflicted
+++ resolved
@@ -455,19 +455,11 @@
 TEST_F(ErrorHandlingTest, manual_create_and_throw_error_test)
 {
     ani_class errorClass {};
-<<<<<<< HEAD
-    ASSERT_EQ(env_->FindClass("Lescompat/Error;", &errorClass), ANI_OK);
-    ASSERT_NE(errorClass, nullptr);
-
-    ani_method constructor {};
-    ASSERT_EQ(env_->Class_FindMethod(errorClass, "<ctor>", "Lstd/core/String;:V", &constructor), ANI_OK);
-=======
     ASSERT_EQ(env_->FindClass("escompat.Error", &errorClass), ANI_OK);
     ASSERT_NE(errorClass, nullptr);
 
     ani_method constructor {};
     ASSERT_EQ(env_->Class_FindMethod(errorClass, "<ctor>", "C{std.core.String}:", &constructor), ANI_OK);
->>>>>>> a77d6327
     ASSERT_NE(constructor, nullptr);
 
     ani_string errorMessage {};
