/*
 * Copyright (c) 2025 Huawei Device Co., Ltd.
 * Licensed under the Apache License, Version 2.0 (the "License");
 * you may not use this file except in compliance with the License.
 * You may obtain a copy of the License at
 *
 * http://www.apache.org/licenses/LICENSE-2.0
 *
 * Unless required by applicable law or agreed to in writing, software
 * distributed under the License is distributed on an "AS IS" BASIS,
 * WITHOUT WARRANTIES OR CONDITIONS OF ANY KIND, either express or implied.
 * See the License for the specific language governing permissions and
 * limitations under the License.
 */

namespace Fnns {
    function getInitialIntValue(): int {
        return 0;
    }
    function getInitialStringValue(): String {
        return '';
    }
    // Note: replace it to new overload once FE #ICIITH is solved
    function overloaded(i: int): int {
        return 0
    }
    function overloaded(): int {
        return 1
    }
    function getInitialDoubleValue(): double {
        return 1.00;
    }

    abstract class B {
        abstract getInitialDoubleValue(): double;
    }

    class A extends B {
<<<<<<< HEAD
        constructor(){};
=======
        constructor() {};
>>>>>>> a77d6327
        static B(): double {
            return 1.00;
        };
        getInitialDoubleValue(): double {
            return 1.00;
        }

        getInitialIntValue(): int {
            return 0;
        }
        getInitialIntValue(a: int, b: int): int {
            return a + b;
        }
    }

    async function c(a: int): Promise<int> {
        return a;
    };

}

namespace TestA {
    namespace A {
        function b(): int {
            return 1;
        }
    }
}<|MERGE_RESOLUTION|>--- conflicted
+++ resolved
@@ -36,11 +36,7 @@
     }
 
     class A extends B {
-<<<<<<< HEAD
-        constructor(){};
-=======
         constructor() {};
->>>>>>> a77d6327
         static B(): double {
             return 1.00;
         };
