/**
 * Copyright (c) 2025 Huawei Device Co., Ltd.
 * Licensed under the Apache License, Version 2.0 (the "License");
 * you may not use this file except in compliance with the License.
 * You may obtain a copy of the License at
 *
 * http://www.apache.org/licenses/LICENSE-2.0
 *
 * Unless required by applicable law or agreed to in writing, software
 * distributed under the License is distributed on an "AS IS" BASIS,
 * WITHOUT WARRANTIES OR CONDITIONS OF ANY KIND, either express or implied.
 * See the License for the specific language governing permissions and
 * limitations under the License.
 */

#include "ani_gtest.h"

namespace ark::ets::ani::testing {

class NamespaceFindVariableTest : public AniTest {};

TEST_F(NamespaceFindVariableTest, get_int_variable_1)
{
    ani_namespace ns {};
    ASSERT_EQ(env_->FindNamespace("namespace_find_variable_test.anyns", &ns), ANI_OK);
    ASSERT_NE(ns, nullptr);

    ani_variable variable {};
    ASSERT_EQ(env_->Namespace_FindVariable(ns, "x", &variable), ANI_OK);
    ASSERT_NE(variable, nullptr);
}

TEST_F(NamespaceFindVariableTest, variable_env)
{
    ani_namespace ns {};
    ASSERT_EQ(env_->FindNamespace("namespace_find_variable_test.anyns", &ns), ANI_OK);
    ASSERT_NE(ns, nullptr);

    ani_variable variable {};
    ASSERT_EQ(env_->c_api->Namespace_FindVariable(nullptr, ns, "x", &variable), ANI_INVALID_ARGS);
}

TEST_F(NamespaceFindVariableTest, get_ref_variable)
{
    ani_namespace ns {};
    ASSERT_EQ(env_->FindNamespace("namespace_find_variable_test.anyns", &ns), ANI_OK);
    ASSERT_NE(ns, nullptr);

    ani_variable variable {};
    ASSERT_EQ(env_->Namespace_FindVariable(ns, "s", &variable), ANI_OK);
    ASSERT_NE(variable, nullptr);
}

TEST_F(NamespaceFindVariableTest, invalid_nev)
{
    ani_namespace ns {};
    ASSERT_EQ(env_->FindNamespace("namespace_find_variable_test.anyns", &ns), ANI_OK);
    ASSERT_NE(ns, nullptr);

    ani_variable variable {};
    ASSERT_EQ(env_->c_api->Namespace_FindVariable(nullptr, ns, "s", &variable), ANI_INVALID_ARGS);
}

TEST_F(NamespaceFindVariableTest, invalid_namespace)
{
    ani_variable variable {};
    ASSERT_EQ(env_->Namespace_FindVariable(nullptr, "s", &variable), ANI_INVALID_ARGS);
}

TEST_F(NamespaceFindVariableTest, invalid_variable_name_1)
{
    ani_namespace ns {};
    ASSERT_EQ(env_->FindNamespace("namespace_find_variable_test.anyns", &ns), ANI_OK);
    ASSERT_NE(ns, nullptr);

    ani_variable variable {};
    ASSERT_EQ(env_->Namespace_FindVariable(ns, nullptr, &variable), ANI_INVALID_ARGS);
}

TEST_F(NamespaceFindVariableTest, invalid_variable_name_2)
{
    ani_namespace ns {};
<<<<<<< HEAD
    ASSERT_EQ(env_->FindNamespace("Lnamespace_find_variable_test/anyns;", &ns), ANI_OK);
=======
    ASSERT_EQ(env_->FindNamespace("namespace_find_variable_test.anyns", &ns), ANI_OK);
>>>>>>> a77d6327
    ASSERT_NE(ns, nullptr);

    ani_variable variable {};
    ASSERT_EQ(env_->Namespace_FindVariable(ns, "", &variable), ANI_NOT_FOUND);
}

TEST_F(NamespaceFindVariableTest, invalid_variable_name_3)
{
    ani_namespace ns {};
<<<<<<< HEAD
    ASSERT_EQ(env_->FindNamespace("Lnamespace_find_variable_test/anyns;", &ns), ANI_OK);
=======
    ASSERT_EQ(env_->FindNamespace("namespace_find_variable_test.anyns", &ns), ANI_OK);
>>>>>>> a77d6327
    ASSERT_NE(ns, nullptr);

    ani_variable variable {};
    ASSERT_EQ(env_->Namespace_FindVariable(ns, "sss", &variable), ANI_NOT_FOUND);
}

TEST_F(NamespaceFindVariableTest, invalid_variable_name_4)
{
    ani_namespace ns {};
<<<<<<< HEAD
    ASSERT_EQ(env_->FindNamespace("Lnamespace_find_variable_test/anyns;", &ns), ANI_OK);
=======
    ASSERT_EQ(env_->FindNamespace("namespace_find_variable_test.anyns", &ns), ANI_OK);
>>>>>>> a77d6327
    ASSERT_NE(ns, nullptr);

    ani_variable variable {};
    ASSERT_EQ(env_->Namespace_FindVariable(ns, "测试emoji🙂🙂", &variable), ANI_NOT_FOUND);
}

TEST_F(NamespaceFindVariableTest, invalid_args_result)
{
    ani_namespace ns {};
    ASSERT_EQ(env_->FindNamespace("namespace_find_variable_test.anyns", &ns), ANI_OK);
    ASSERT_NE(ns, nullptr);

    ASSERT_EQ(env_->Namespace_FindVariable(ns, "s", nullptr), ANI_INVALID_ARGS);
}

TEST_F(NamespaceFindVariableTest, check_initialization)
{
    ani_namespace ns {};
    ASSERT_EQ(env_->FindNamespace("namespace_find_variable_test.anyns", &ns), ANI_OK);

    ASSERT_FALSE(IsRuntimeClassInitialized("namespace_find_variable_test.anyns"));
    ani_variable variable {};
    ASSERT_EQ(env_->Namespace_FindVariable(ns, "x", &variable), ANI_OK);
    ASSERT_FALSE(IsRuntimeClassInitialized("namespace_find_variable_test.anyns"));
}

}  // namespace ark::ets::ani::testing<|MERGE_RESOLUTION|>--- conflicted
+++ resolved
@@ -80,11 +80,7 @@
 TEST_F(NamespaceFindVariableTest, invalid_variable_name_2)
 {
     ani_namespace ns {};
-<<<<<<< HEAD
-    ASSERT_EQ(env_->FindNamespace("Lnamespace_find_variable_test/anyns;", &ns), ANI_OK);
-=======
     ASSERT_EQ(env_->FindNamespace("namespace_find_variable_test.anyns", &ns), ANI_OK);
->>>>>>> a77d6327
     ASSERT_NE(ns, nullptr);
 
     ani_variable variable {};
@@ -94,11 +90,7 @@
 TEST_F(NamespaceFindVariableTest, invalid_variable_name_3)
 {
     ani_namespace ns {};
-<<<<<<< HEAD
-    ASSERT_EQ(env_->FindNamespace("Lnamespace_find_variable_test/anyns;", &ns), ANI_OK);
-=======
     ASSERT_EQ(env_->FindNamespace("namespace_find_variable_test.anyns", &ns), ANI_OK);
->>>>>>> a77d6327
     ASSERT_NE(ns, nullptr);
 
     ani_variable variable {};
@@ -108,11 +100,7 @@
 TEST_F(NamespaceFindVariableTest, invalid_variable_name_4)
 {
     ani_namespace ns {};
-<<<<<<< HEAD
-    ASSERT_EQ(env_->FindNamespace("Lnamespace_find_variable_test/anyns;", &ns), ANI_OK);
-=======
     ASSERT_EQ(env_->FindNamespace("namespace_find_variable_test.anyns", &ns), ANI_OK);
->>>>>>> a77d6327
     ASSERT_NE(ns, nullptr);
 
     ani_variable variable {};
