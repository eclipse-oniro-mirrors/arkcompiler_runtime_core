--- conflicted
+++ resolved
@@ -480,18 +480,6 @@
     args[1U].l = VAL2;
 
     ani_long res = 0;
-<<<<<<< HEAD
-    ASSERT_EQ(env_->c_api->Object_CallMethodByName_Long(nullptr, object, "longMethod", "JJ:J", &res, VAL1, VAL2),
-              ANI_INVALID_ARGS);
-    ASSERT_EQ(env_->c_api->Object_CallMethodByName_Long_A(nullptr, object, "longMethod", "JJ:J", &res, args),
-              ANI_INVALID_ARGS);
-
-    ASSERT_EQ(env_->Object_CallMethodByName_Long(nullptr, "longMethod", "JJ:J", &res, VAL1, VAL2), ANI_INVALID_ARGS);
-    ASSERT_EQ(env_->Object_CallMethodByName_Long_A(nullptr, "longMethod", "JJ:J", &res, args), ANI_INVALID_ARGS);
-
-    ASSERT_EQ(env_->Object_CallMethodByName_Long(object, nullptr, "JJ:J", &res, VAL1, VAL2), ANI_INVALID_ARGS);
-    ASSERT_EQ(env_->Object_CallMethodByName_Long_A(object, nullptr, "JJ:J", &res, args), ANI_INVALID_ARGS);
-=======
     ASSERT_EQ(env_->c_api->Object_CallMethodByName_Long(nullptr, object, "longMethod", "ll:l", &res, VAL1, VAL2),
               ANI_INVALID_ARGS);
     ASSERT_EQ(env_->c_api->Object_CallMethodByName_Long_A(nullptr, object, "longMethod", "ll:l", &res, args),
@@ -502,18 +490,12 @@
 
     ASSERT_EQ(env_->Object_CallMethodByName_Long(object, nullptr, "ll:l", &res, VAL1, VAL2), ANI_INVALID_ARGS);
     ASSERT_EQ(env_->Object_CallMethodByName_Long_A(object, nullptr, "ll:l", &res, args), ANI_INVALID_ARGS);
->>>>>>> a77d6327
 
     ASSERT_EQ(env_->Object_CallMethodByName_Long(object, "longMethod", nullptr, &res, VAL1, VAL2), ANI_OK);
     ASSERT_EQ(env_->Object_CallMethodByName_Long_A(object, "longMethod", nullptr, &res, args), ANI_OK);
 
-<<<<<<< HEAD
-    ASSERT_EQ(env_->Object_CallMethodByName_Long(object, "longMethod", "JJ:J", nullptr, VAL1, VAL2), ANI_INVALID_ARGS);
-    ASSERT_EQ(env_->Object_CallMethodByName_Long_A(object, "longMethod", "JJ:J", nullptr, args), ANI_INVALID_ARGS);
-=======
     ASSERT_EQ(env_->Object_CallMethodByName_Long(object, "longMethod", "ll:l", nullptr, VAL1, VAL2), ANI_INVALID_ARGS);
     ASSERT_EQ(env_->Object_CallMethodByName_Long_A(object, "longMethod", "ll:l", nullptr, args), ANI_INVALID_ARGS);
->>>>>>> a77d6327
 }
 
 TEST_F(CallObjectMethodByNamelongTest, object_call_method_by_name_long_013)
@@ -529,15 +511,9 @@
     const std::array<std::string_view, 4U> invalidMethodNames = {{"", "测试emoji🙂🙂", "\n\r\t", "\x01\x02\x03"}};
 
     for (const auto &methodName : invalidMethodNames) {
-<<<<<<< HEAD
-        ASSERT_EQ(env_->Object_CallMethodByName_Long(object, methodName.data(), "JJ:J", &res, VAL1, VAL2),
-                  ANI_NOT_FOUND);
-        ASSERT_EQ(env_->Object_CallMethodByName_Long_A(object, methodName.data(), "JJ:J", &res, args), ANI_NOT_FOUND);
-=======
         ASSERT_EQ(env_->Object_CallMethodByName_Long(object, methodName.data(), "ll:l", &res, VAL1, VAL2),
                   ANI_NOT_FOUND);
         ASSERT_EQ(env_->Object_CallMethodByName_Long_A(object, methodName.data(), "ll:l", &res, args), ANI_NOT_FOUND);
->>>>>>> a77d6327
     }
 }
 
