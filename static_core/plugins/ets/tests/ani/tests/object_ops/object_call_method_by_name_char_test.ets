/**
 * Copyright (c) 2025 Huawei Device Co., Ltd.
 * Licensed under the Apache License, Version 2.0 (the "License");
 * you may not use this file except in compliance with the License.
 * You may obtain a copy of the License at
 *
 * http://www.apache.org/licenses/LICENSE-2.0
 *
 * Unless required by applicable law or agreed to in writing, software
 * distributed under the License is distributed on an "AS IS" BASIS,
 * WITHOUT WARRANTIES OR CONDITIONS OF ANY KIND, either express or implied.
 * See the License for the specific language governing permissions and
 * limitations under the License.
 */

 class A {
    public static new_A(): A {
        return new A();
    }

	public charByNameMethod(value1: char, value2: char): char {
        return value1.compareTo(value2) > 0 ? value1 : value2;
    }
}

interface ji {
    jf(value: char): char;
}

class B implements ji {
    constructor(data: char) {
        this.data = data;
    }

    data: char;

    public charMethod(value1: char, value2: char): char {
        return value1.compareTo(value2) > 0 ? value1 : value2;
    }

    public charMethod(value: char): char {
        if (this.data.compareTo(value) > 0) {
            return this.data;
        } else {
            return value;
        }
    }

    protected protectedMethod(value: char): char {
        if (this.data.compareTo(value) > 0) {
            return this.data;
        } else {
            return value;
        }
    }

    private privateMethod(value1: char, value2: char): char {
        return value1.compareTo(value2) > 0 ? value1 : value2;
    }

    public nestedMethod(value: char): char {
        let lambdaMethod: (p1: char, p2: char) => char =
            (param1: char, param2: char): char => {
                return param1.compareTo(param2) > 0 ? param1 : param2;
        };
        return lambdaMethod(this.data, value);
    }

    public recursiveMethod(value: int): char {
        if (value <= 0) {
            return c'A';
        }
        if (value === 1) {
            return c'Z';
        }
        return this.recursiveMethod(value - 1);
    }

    calculateSum(value1: char, value2: char, value3: double, value4: int): char {
        if (value3 === 1.0) {
            return this.data;
        }
        if (value4 === 1) {
            return value1;
        }
        return value2;
    }

    public jf(value: char): char {
        return this.data.compareTo(value) > 0 ? this.data : value;
    }
}

final class C extends B {
    constructor(data1: char) {
        super(data1);
        this.data1 = data1;
    }

    data1: char;

    public charComparisonMethod(value1: char, value2: char): char {
        return value1.compareTo(value2) > 0 ? value1 : value2;
    }

    public override charMethod(value1: char, value2: char): char {
        return value1.compareTo(value2) > 0 ? value2 : value1;
    }

    public callProtected(value: char): char {
        return this.protectedMethod(value) as char;
    }

    public jf(value: char): char {
        return this.data.compareTo(value) > 0 ? value : this.data;
<<<<<<< HEAD
=======
    }
}

class CheckWrongSignature {
    public method(a: String): char {
        return c'a';
>>>>>>> aad9f664
    }
}<|MERGE_RESOLUTION|>--- conflicted
+++ resolved
@@ -113,14 +113,11 @@
 
     public jf(value: char): char {
         return this.data.compareTo(value) > 0 ? value : this.data;
-<<<<<<< HEAD
-=======
     }
 }
 
 class CheckWrongSignature {
     public method(a: String): char {
         return c'a';
->>>>>>> aad9f664
     }
 }