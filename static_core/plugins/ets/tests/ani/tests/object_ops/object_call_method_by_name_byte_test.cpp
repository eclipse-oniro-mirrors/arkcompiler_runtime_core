/**
 * Copyright (c) 2025 Huawei Device Co., Ltd.
 * Licensed under the Apache License, Version 2.0 (the "License");
 * you may not use this file except in compliance with the License.
 * You may obtain a copy of the License at
 *
 * http://www.apache.org/licenses/LICENSE-2.0
 *
 * Unless required by applicable law or agreed to in writing, software
 * distributed under the License is distributed on an "AS IS" BASIS,
 * WITHOUT WARRANTIES OR CONDITIONS OF ANY KIND, either express or implied.
 * See the License for the specific language governing permissions and
 * limitations under the License.
 */

#include "ani_gtest.h"

// NOLINTBEGIN(cppcoreguidelines-pro-type-vararg, modernize-avoid-c-arrays, readability-magic-numbers)
namespace ark::ets::ani::testing {

class CallObjectMethodByteByNameTest : public AniTest {
public:
    static constexpr ani_byte VAL1 = 5U;
    static constexpr ani_byte VAL2 = 6U;

    void GetMethodData(ani_object *objectResult)
    {
        ani_class cls {};
        // Locate the class "A" in the environment.
        ASSERT_EQ(env_->FindClass("object_call_method_by_name_byte_test.A", &cls), ANI_OK);
        ASSERT_NE(cls, nullptr);

        ani_static_method newMethod {};
        ASSERT_EQ(env_->Class_FindStaticMethod(cls, "new_A", ":C{object_call_method_by_name_byte_test.A}", &newMethod),
                  ANI_OK);
        ani_ref ref {};
        ASSERT_EQ(env_->Class_CallStaticMethod_Ref(cls, newMethod, &ref), ANI_OK);
        *objectResult = static_cast<ani_object>(ref);
    }
};

TEST_F(CallObjectMethodByteByNameTest, object_call_method_byte_a)
{
    ani_object object {};
    GetMethodData(&object);

    ani_value args[2U];
    args[0U].b = VAL1;
    args[1U].b = VAL2;

    ani_byte res {};
    ASSERT_EQ(env_->Object_CallMethodByName_Byte_A(object, "byteByNameMethod", "bb:b", &res, args), ANI_OK);
    ASSERT_EQ(res, VAL1 + VAL2);
}

TEST_F(CallObjectMethodByteByNameTest, object_call_method_byte_v)
{
    ani_object object {};
    GetMethodData(&object);

    ani_byte res {};
    ASSERT_EQ(env_->Object_CallMethodByName_Byte(object, "byteByNameMethod", "bb:b", &res, VAL1, VAL2), ANI_OK);
    ASSERT_EQ(res, VAL1 + VAL2);
}

TEST_F(CallObjectMethodByteByNameTest, object_call_method_byte)
{
    ani_object object {};
    GetMethodData(&object);

    ani_byte res {};
    ASSERT_EQ(env_->c_api->Object_CallMethodByName_Byte(env_, object, "byteByNameMethod", "bb:b", &res, VAL1, VAL2),
              ANI_OK);
    ASSERT_EQ(res, VAL1 + VAL2);
}

TEST_F(CallObjectMethodByteByNameTest, object_call_method_byte_v_abnormal)
{
    ani_object object {};
    GetMethodData(&object);

    ani_byte res {};
    ASSERT_EQ(env_->Object_CallMethodByName_Byte(object, "byteByNameMethod", "bb:x", &res, VAL1, VAL2), ANI_NOT_FOUND);
    ASSERT_EQ(env_->Object_CallMethodByName_Byte(object, "unknown_function", "bb:b", &res, VAL1, VAL2), ANI_NOT_FOUND);
}

TEST_F(CallObjectMethodByteByNameTest, object_call_method_byte_v_invalid_method)
{
    ani_object object {};
    GetMethodData(&object);

    ani_byte res {};
    ASSERT_EQ(env_->Object_CallMethodByName_Byte(object, nullptr, "bb:b", &res, VAL1, VAL2), ANI_INVALID_ARGS);
}

TEST_F(CallObjectMethodByteByNameTest, object_call_method_byte_v_invalid_result)
{
    ani_object object {};
    GetMethodData(&object);

    ASSERT_EQ(env_->Object_CallMethodByName_Byte(object, "byteByNameMethod", "bb:b", nullptr, VAL1, VAL2),
              ANI_INVALID_ARGS);
}

TEST_F(CallObjectMethodByteByNameTest, object_call_method_byte_v_invalid_object)
{
    ani_object object {};
    GetMethodData(&object);

    ani_byte res {};
    ASSERT_EQ(env_->Object_CallMethodByName_Byte(nullptr, "byteByNameMethod", "bb:b", &res, VAL1, VAL2),
              ANI_INVALID_ARGS);
}

TEST_F(CallObjectMethodByteByNameTest, object_call_method_byte_a_invalid_args)
{
    ani_object object {};
    GetMethodData(&object);

    ani_byte res {};
    ASSERT_EQ(env_->Object_CallMethodByName_Byte(nullptr, "byteByNameMethod", "bb:b", &res, nullptr), ANI_INVALID_ARGS);
}

TEST_F(CallObjectMethodByteByNameTest, object_call_method_by_name_byte_001)
{
    ani_class cls {};
    ASSERT_EQ(env_->FindClass("object_call_method_by_name_byte_test.B", &cls), ANI_OK);
    ASSERT_NE(cls, nullptr);

    ani_method method {};
    ASSERT_EQ(env_->Class_FindMethod(cls, "<ctor>", "b:", &method), ANI_OK);

    ani_object obj {};
    const ani_byte arg = 100U;
    ASSERT_EQ(env_->Object_New(cls, method, &obj, arg), ANI_OK);

    ani_byte sum {};
    ASSERT_EQ(env_->Object_CallMethodByName_Byte(obj, "byteMethod", "bb:b", &sum, VAL1, VAL2), ANI_OK);
    ASSERT_EQ(sum, arg);

    ani_value args[2U];
    args[0U].b = VAL1;
    args[1U].b = VAL2;
    ASSERT_EQ(env_->Object_CallMethodByName_Byte_A(obj, "byteMethod", "bb:b", &sum, args), ANI_OK);
    ASSERT_EQ(sum, arg);
}

TEST_F(CallObjectMethodByteByNameTest, object_call_method_by_name_byte_002)
{
    ani_class cls {};
    ASSERT_EQ(env_->FindClass("object_call_method_by_name_byte_test.B", &cls), ANI_OK);
    ASSERT_NE(cls, nullptr);

    ani_method method {};
    ASSERT_EQ(env_->Class_FindMethod(cls, "<ctor>", "b:", &method), ANI_OK);

    ani_object obj {};
    const ani_byte arg = 100U;
    ASSERT_EQ(env_->Object_New(cls, method, &obj, arg), ANI_OK);

    ani_byte sum {};
    const ani_byte value = 5U;
    ASSERT_EQ(env_->Object_CallMethodByName_Byte(obj, "byteMethod", "b:b", &sum, value), ANI_OK);
    ASSERT_EQ(sum, arg);

    ani_value args[1U];
    args[0U].b = value;
    ASSERT_EQ(env_->Object_CallMethodByName_Byte_A(obj, "byteMethod", "b:b", &sum, args), ANI_OK);
    ASSERT_EQ(sum, arg);
}

TEST_F(CallObjectMethodByteByNameTest, object_call_method_by_name_byte_003)
{
    ani_class cls {};
    ASSERT_EQ(env_->FindClass("object_call_method_by_name_byte_test.C", &cls), ANI_OK);
    ASSERT_NE(cls, nullptr);

    ani_method method {};
    ASSERT_EQ(env_->Class_FindMethod(cls, "<ctor>", "b:", &method), ANI_OK);

    ani_object obj {};
    const ani_byte arg = 100U;
    ASSERT_EQ(env_->Object_New(cls, method, &obj, arg), ANI_OK);

    ani_byte sum {};
    ASSERT_EQ(env_->Object_CallMethodByName_Byte(obj, "byteAddMethod", "bb:b", &sum, VAL1, VAL2), ANI_OK);
    ASSERT_EQ(sum, arg + VAL1 + VAL2);

    ani_value args[2U];
    args[0U].b = VAL1;
    args[1U].b = VAL2;
    ASSERT_EQ(env_->Object_CallMethodByName_Byte_A(obj, "byteAddMethod", "bb:b", &sum, args), ANI_OK);
    ASSERT_EQ(sum, arg + VAL1 + VAL2);
}

TEST_F(CallObjectMethodByteByNameTest, object_call_method_by_name_byte_004)
{
    ani_class cls {};
    ASSERT_EQ(env_->FindClass("object_call_method_by_name_byte_test.C", &cls), ANI_OK);
    ASSERT_NE(cls, nullptr);

    ani_method method {};
    ASSERT_EQ(env_->Class_FindMethod(cls, "<ctor>", "b:", &method), ANI_OK);

    ani_object obj {};
    const ani_byte arg = 100U;
    ASSERT_EQ(env_->Object_New(cls, method, &obj, arg), ANI_OK);

    ani_byte sum {};
    ASSERT_EQ(env_->Object_CallMethodByName_Byte(obj, "byteMethod", "bb:b", &sum, VAL1, VAL2), ANI_OK);
    ASSERT_EQ(sum, arg - VAL1 - VAL2);

    ani_value args[2U];
    args[0U].b = VAL1;
    args[1U].b = VAL2;
    ASSERT_EQ(env_->Object_CallMethodByName_Byte_A(obj, "byteMethod", "bb:b", &sum, args), ANI_OK);
    ASSERT_EQ(sum, arg - VAL1 - VAL2);
}

TEST_F(CallObjectMethodByteByNameTest, object_call_method_by_name_byte_005)
{
    ani_class cls {};
    ASSERT_EQ(env_->FindClass("object_call_method_by_name_byte_test.B", &cls), ANI_OK);
    ASSERT_NE(cls, nullptr);

    ani_method method {};
    ASSERT_EQ(env_->Class_FindMethod(cls, "<ctor>", "b:", &method), ANI_OK);

    ani_object obj {};
    const ani_byte arg = 100U;
    ASSERT_EQ(env_->Object_New(cls, method, &obj, arg), ANI_OK);

    ani_byte num {};
    ani_value args[1U];
    args[0U].b = VAL1;
    ASSERT_EQ(env_->Object_CallMethodByName_Byte(obj, "protectedMethod", "b:b", &num, VAL1), ANI_OK);
    ASSERT_EQ(num, arg + VAL1);
    ASSERT_EQ(env_->Object_CallMethodByName_Byte_A(obj, "protectedMethod", "b:b", &num, args), ANI_OK);
    ASSERT_EQ(num, arg + VAL1);

    ASSERT_EQ(env_->Object_CallMethodByName_Byte(obj, "privateMethod", "b:b", &num, VAL1), ANI_OK);
    ASSERT_EQ(num, arg - VAL1);
    ASSERT_EQ(env_->Object_CallMethodByName_Byte_A(obj, "privateMethod", "b:b", &num, args), ANI_OK);
    ASSERT_EQ(num, arg - VAL1);

    ASSERT_EQ(env_->FindClass("object_call_method_by_name_byte_test.C", &cls), ANI_OK);
    ASSERT_NE(cls, nullptr);
    ASSERT_EQ(env_->Class_FindMethod(cls, "<ctor>", "b:", &method), ANI_OK);
    ASSERT_EQ(env_->Object_New(cls, method, &obj, arg), ANI_OK);
    ASSERT_EQ(env_->Object_CallMethodByName_Byte(obj, "callProtected", "b:b", &num, VAL1), ANI_OK);
    ASSERT_EQ(num, arg + VAL1);
    ASSERT_EQ(env_->Object_CallMethodByName_Byte_A(obj, "callProtected", "b:b", &num, args), ANI_OK);
    ASSERT_EQ(num, arg + VAL1);
}

TEST_F(CallObjectMethodByteByNameTest, object_call_method_by_name_byte_006)
{
    ani_class cls {};
    ASSERT_EQ(env_->FindClass("object_call_method_by_name_byte_test.B", &cls), ANI_OK);
    ASSERT_NE(cls, nullptr);

    ani_method method {};
    ASSERT_EQ(env_->Class_FindMethod(cls, "<ctor>", "b:", &method), ANI_OK);

    ani_object obj {};
    const ani_byte arg = 6U;
    ASSERT_EQ(env_->Object_New(cls, method, &obj, arg), ANI_OK);

    ani_byte sum {};
    ASSERT_EQ(env_->Object_CallMethodByName_Byte(obj, "nestedMethod", "b:b", &sum, VAL1), ANI_OK);
    ASSERT_EQ(sum, arg + VAL1);

    ani_value args[1U];
    args[0U].b = VAL1;
    ASSERT_EQ(env_->Object_CallMethodByName_Byte_A(obj, "nestedMethod", "b:b", &sum, args), ANI_OK);
    ASSERT_EQ(sum, arg + VAL1);
}

TEST_F(CallObjectMethodByteByNameTest, object_call_method_by_name_byte_007)
{
    ani_class cls {};
    ASSERT_EQ(env_->FindClass("object_call_method_by_name_byte_test.B", &cls), ANI_OK);
    ASSERT_NE(cls, nullptr);

    ani_method method {};
    ASSERT_EQ(env_->Class_FindMethod(cls, "<ctor>", "b:", &method), ANI_OK);

    ani_object obj {};
    const ani_byte arg = 6U;
    ASSERT_EQ(env_->Object_New(cls, method, &obj, arg), ANI_OK);

    ani_byte sum {};
    const ani_int value1 = 5;
    const ani_byte result = 120;
    ASSERT_EQ(env_->Object_CallMethodByName_Byte(obj, "recursiveMethod", "i:b", &sum, value1), ANI_OK);
    ASSERT_EQ(sum, result);

    ani_value args[1U];
    args[0U].i = value1;
    ASSERT_EQ(env_->Object_CallMethodByName_Byte_A(obj, "recursiveMethod", "i:b", &sum, args), ANI_OK);
    ASSERT_EQ(sum, result);
}

TEST_F(CallObjectMethodByteByNameTest, object_call_method_by_name_byte_008)
{
    ani_class cls {};
    ASSERT_EQ(env_->FindClass("object_call_method_by_name_byte_test.B", &cls), ANI_OK);
    ASSERT_NE(cls, nullptr);

    ani_method method {};
    ASSERT_EQ(env_->Class_FindMethod(cls, "<ctor>", "b:", &method), ANI_OK);

    ani_object obj {};
    const ani_byte arg = 6U;
    ASSERT_EQ(env_->Object_New(cls, method, &obj, arg), ANI_OK);

    ani_byte sum {};
    const ani_byte value = 1U;
    const ani_char cValue1 = 'A';
    const ani_int iValue1 = 1;
    ASSERT_EQ(env_->Object_CallMethodByName_Byte(obj, "calculateSum", "bci:b", &sum, value, cValue1, iValue1), ANI_OK);
    ASSERT_EQ(sum, arg - value);

    const ani_char cValue2 = 'B';
    ani_value args[3U];
    args[0U].b = value;
    args[1U].c = cValue2;
    args[2U].i = iValue1;
    ASSERT_EQ(env_->Object_CallMethodByName_Byte_A(obj, "calculateSum", "bci:b", &sum, args), ANI_OK);
    ASSERT_EQ(sum, value);

    const ani_int iValue2 = 2U;
    ASSERT_EQ(env_->Object_CallMethodByName_Byte(obj, "calculateSum", "bci:b", &sum, value, cValue2, iValue2), ANI_OK);
    ASSERT_EQ(sum, arg + value);
}

TEST_F(CallObjectMethodByteByNameTest, object_call_method_by_name_byte_009)
{
    ani_class cls {};
    ASSERT_EQ(env_->FindClass("object_call_method_by_name_byte_test.B", &cls), ANI_OK);
    ASSERT_NE(cls, nullptr);

    ani_method method {};
    ASSERT_EQ(env_->Class_FindMethod(cls, "<ctor>", "b:", &method), ANI_OK);

    ani_object obj {};
    const ani_byte arg = 15U;
    ASSERT_EQ(env_->Object_New(cls, method, &obj, arg), ANI_OK);

    ani_byte sum {};
    const ani_byte value1 = 5U;
    const ani_byte value2 = 6U;
    ASSERT_EQ(env_->Object_CallMethodByName_Byte(obj, "byteMethod", "bb:b", &sum, value1, value2), ANI_OK);
    ASSERT_EQ(sum, arg);

    const ani_byte value3 = 7U;
    ASSERT_EQ(env_->Object_CallMethodByName_Byte(obj, "byteMethod", "bb:b", &sum, value1, value3), ANI_OK);
    ASSERT_EQ(sum, arg);

    const ani_byte value4 = 3U;
    ani_value args[2U];
    args[0U].b = value1;
    args[1U].b = value4;
    ASSERT_EQ(env_->Object_CallMethodByName_Byte_A(obj, "byteMethod", "bb:b", &sum, args), ANI_OK);
    ASSERT_EQ(sum, arg);

    const ani_byte value5 = 10U;
    ASSERT_EQ(env_->Object_CallMethodByName_Byte(obj, "byteMethod", "bb:b", &sum, value1, value5), ANI_OK);
    ASSERT_EQ(sum, value1 + value5);

    const ani_byte value6 = 12U;
    ASSERT_EQ(env_->Object_CallMethodByName_Byte(obj, "byteMethod", "bb:b", &sum, value1, value6), ANI_OK);
    ASSERT_EQ(sum, value1 + value6);
}

TEST_F(CallObjectMethodByteByNameTest, object_call_method_by_name_byte_010)
{
    ani_class cls {};
    ASSERT_EQ(env_->FindClass("object_call_method_by_name_byte_test.C", &cls), ANI_OK);
    ASSERT_NE(cls, nullptr);

    ani_method method {};
    ASSERT_EQ(env_->Class_FindMethod(cls, "<ctor>", "b:", &method), ANI_OK);

    ani_object obj {};
    const ani_byte arg = 10U;
    ASSERT_EQ(env_->Object_New(cls, method, &obj, arg), ANI_OK);

    ani_byte sum {};
    const ani_byte value = 2U;
    ASSERT_EQ(env_->Object_CallMethodByName_Byte(obj, "jf", "b:b", &sum, value), ANI_OK);
    ASSERT_EQ(sum, arg + value);

    ani_value args[1U];
    args[0U].b = value;
    ASSERT_EQ(env_->Object_CallMethodByName_Byte_A(obj, "jf", "b:b", &sum, args), ANI_OK);
    ASSERT_EQ(sum, arg + value);
}

TEST_F(CallObjectMethodByteByNameTest, object_call_method_by_name_byte_011)
{
    ani_object object {};
    GetMethodData(&object);

    ani_value args[2U];
    args[0U].b = VAL1;
    args[1U].b = VAL2;

    ani_byte res = 0U;
<<<<<<< HEAD
    ASSERT_EQ(env_->c_api->Object_CallMethodByName_Byte(nullptr, object, "byteByNameMethod", "BB:B", &res, VAL1, VAL2),
              ANI_INVALID_ARGS);
    ASSERT_EQ(env_->c_api->Object_CallMethodByName_Byte_A(nullptr, object, "byteByNameMethod", "BB:B", &res, args),
              ANI_INVALID_ARGS);

    ASSERT_EQ(env_->Object_CallMethodByName_Byte(nullptr, "byteByNameMethod", "BB:B", &res, VAL1, VAL2),
              ANI_INVALID_ARGS);
    ASSERT_EQ(env_->Object_CallMethodByName_Byte_A(nullptr, "byteByNameMethod", "BB:B", &res, args), ANI_INVALID_ARGS);

    ASSERT_EQ(env_->Object_CallMethodByName_Byte(object, nullptr, "BB:B", &res, VAL1, VAL2), ANI_INVALID_ARGS);
    ASSERT_EQ(env_->Object_CallMethodByName_Byte_A(object, nullptr, "BB:B", &res, args), ANI_INVALID_ARGS);
=======
    ASSERT_EQ(env_->c_api->Object_CallMethodByName_Byte(nullptr, object, "byteByNameMethod", "bb:b", &res, VAL1, VAL2),
              ANI_INVALID_ARGS);
    ASSERT_EQ(env_->c_api->Object_CallMethodByName_Byte_A(nullptr, object, "byteByNameMethod", "bb:b", &res, args),
              ANI_INVALID_ARGS);

    ASSERT_EQ(env_->Object_CallMethodByName_Byte(nullptr, "byteByNameMethod", "bb:b", &res, VAL1, VAL2),
              ANI_INVALID_ARGS);
    ASSERT_EQ(env_->Object_CallMethodByName_Byte_A(nullptr, "byteByNameMethod", "bb:b", &res, args), ANI_INVALID_ARGS);

    ASSERT_EQ(env_->Object_CallMethodByName_Byte(object, nullptr, "bb:b", &res, VAL1, VAL2), ANI_INVALID_ARGS);
    ASSERT_EQ(env_->Object_CallMethodByName_Byte_A(object, nullptr, "bb:b", &res, args), ANI_INVALID_ARGS);
>>>>>>> a77d6327

    ASSERT_EQ(env_->Object_CallMethodByName_Byte(object, "byteByNameMethod", nullptr, &res, VAL1, VAL2), ANI_OK);
    ASSERT_EQ(env_->Object_CallMethodByName_Byte_A(object, "byteByNameMethod", nullptr, &res, args), ANI_OK);

<<<<<<< HEAD
    ASSERT_EQ(env_->Object_CallMethodByName_Byte(object, "byteByNameMethod", "BB:B", nullptr, VAL1, VAL2),
              ANI_INVALID_ARGS);
    ASSERT_EQ(env_->Object_CallMethodByName_Byte_A(object, "byteByNameMethod", "BB:B", nullptr, args),
=======
    ASSERT_EQ(env_->Object_CallMethodByName_Byte(object, "byteByNameMethod", "bb:b", nullptr, VAL1, VAL2),
              ANI_INVALID_ARGS);
    ASSERT_EQ(env_->Object_CallMethodByName_Byte_A(object, "byteByNameMethod", "bb:b", nullptr, args),
>>>>>>> a77d6327
              ANI_INVALID_ARGS);
}

TEST_F(CallObjectMethodByteByNameTest, object_call_method_by_name_byte_012)
{
    ani_object object {};
    GetMethodData(&object);

    ani_value args[2U];
    args[0U].b = VAL1;
    args[1U].b = VAL2;

    const std::array<std::string_view, 4U> invalidMethodNames = {{"", "测试emoji🙂🙂", "\n\r\t", "\x01\x02\x03"}};

    ani_byte res = 0U;
    for (const auto &methodName : invalidMethodNames) {
<<<<<<< HEAD
        ASSERT_EQ(env_->Object_CallMethodByName_Byte(object, methodName.data(), "BB:B", &res, VAL1, VAL2),
                  ANI_NOT_FOUND);
        ASSERT_EQ(env_->Object_CallMethodByName_Byte_A(object, methodName.data(), "BB:B", &res, args), ANI_NOT_FOUND);
=======
        ASSERT_EQ(env_->Object_CallMethodByName_Byte(object, methodName.data(), "bb:b", &res, VAL1, VAL2),
                  ANI_NOT_FOUND);
        ASSERT_EQ(env_->Object_CallMethodByName_Byte_A(object, methodName.data(), "bb:b", &res, args), ANI_NOT_FOUND);
>>>>>>> a77d6327
    }
}

TEST_F(CallObjectMethodByteByNameTest, object_call_method_by_name_byte_013)
{
    ani_object object {};
    GetMethodData(&object);

    ani_value args[2U];
    args[0U].b = VAL1;
    args[1U].b = VAL2;

    const std::array<std::string_view, 4U> invalidMethodNames = {{"", "测试emoji🙂🙂", "\n\r\t", "\x01\x02\x03"}};

    ani_byte res = 0U;
    for (const auto &methodName : invalidMethodNames) {
        ASSERT_EQ(env_->Object_CallMethodByName_Byte(object, "byteByNameMethod", methodName.data(), &res, VAL1, VAL2),
                  ANI_NOT_FOUND);
        ASSERT_EQ(env_->Object_CallMethodByName_Byte_A(object, "byteByNameMethod", methodName.data(), &res, args),
                  ANI_NOT_FOUND);
    }
}
}  // namespace ark::ets::ani::testing

// NOLINTEND(cppcoreguidelines-pro-type-vararg, modernize-avoid-c-arrays, readability-magic-numbers)<|MERGE_RESOLUTION|>--- conflicted
+++ resolved
@@ -407,19 +407,6 @@
     args[1U].b = VAL2;
 
     ani_byte res = 0U;
-<<<<<<< HEAD
-    ASSERT_EQ(env_->c_api->Object_CallMethodByName_Byte(nullptr, object, "byteByNameMethod", "BB:B", &res, VAL1, VAL2),
-              ANI_INVALID_ARGS);
-    ASSERT_EQ(env_->c_api->Object_CallMethodByName_Byte_A(nullptr, object, "byteByNameMethod", "BB:B", &res, args),
-              ANI_INVALID_ARGS);
-
-    ASSERT_EQ(env_->Object_CallMethodByName_Byte(nullptr, "byteByNameMethod", "BB:B", &res, VAL1, VAL2),
-              ANI_INVALID_ARGS);
-    ASSERT_EQ(env_->Object_CallMethodByName_Byte_A(nullptr, "byteByNameMethod", "BB:B", &res, args), ANI_INVALID_ARGS);
-
-    ASSERT_EQ(env_->Object_CallMethodByName_Byte(object, nullptr, "BB:B", &res, VAL1, VAL2), ANI_INVALID_ARGS);
-    ASSERT_EQ(env_->Object_CallMethodByName_Byte_A(object, nullptr, "BB:B", &res, args), ANI_INVALID_ARGS);
-=======
     ASSERT_EQ(env_->c_api->Object_CallMethodByName_Byte(nullptr, object, "byteByNameMethod", "bb:b", &res, VAL1, VAL2),
               ANI_INVALID_ARGS);
     ASSERT_EQ(env_->c_api->Object_CallMethodByName_Byte_A(nullptr, object, "byteByNameMethod", "bb:b", &res, args),
@@ -431,20 +418,13 @@
 
     ASSERT_EQ(env_->Object_CallMethodByName_Byte(object, nullptr, "bb:b", &res, VAL1, VAL2), ANI_INVALID_ARGS);
     ASSERT_EQ(env_->Object_CallMethodByName_Byte_A(object, nullptr, "bb:b", &res, args), ANI_INVALID_ARGS);
->>>>>>> a77d6327
 
     ASSERT_EQ(env_->Object_CallMethodByName_Byte(object, "byteByNameMethod", nullptr, &res, VAL1, VAL2), ANI_OK);
     ASSERT_EQ(env_->Object_CallMethodByName_Byte_A(object, "byteByNameMethod", nullptr, &res, args), ANI_OK);
 
-<<<<<<< HEAD
-    ASSERT_EQ(env_->Object_CallMethodByName_Byte(object, "byteByNameMethod", "BB:B", nullptr, VAL1, VAL2),
-              ANI_INVALID_ARGS);
-    ASSERT_EQ(env_->Object_CallMethodByName_Byte_A(object, "byteByNameMethod", "BB:B", nullptr, args),
-=======
     ASSERT_EQ(env_->Object_CallMethodByName_Byte(object, "byteByNameMethod", "bb:b", nullptr, VAL1, VAL2),
               ANI_INVALID_ARGS);
     ASSERT_EQ(env_->Object_CallMethodByName_Byte_A(object, "byteByNameMethod", "bb:b", nullptr, args),
->>>>>>> a77d6327
               ANI_INVALID_ARGS);
 }
 
@@ -461,15 +441,9 @@
 
     ani_byte res = 0U;
     for (const auto &methodName : invalidMethodNames) {
-<<<<<<< HEAD
-        ASSERT_EQ(env_->Object_CallMethodByName_Byte(object, methodName.data(), "BB:B", &res, VAL1, VAL2),
-                  ANI_NOT_FOUND);
-        ASSERT_EQ(env_->Object_CallMethodByName_Byte_A(object, methodName.data(), "BB:B", &res, args), ANI_NOT_FOUND);
-=======
         ASSERT_EQ(env_->Object_CallMethodByName_Byte(object, methodName.data(), "bb:b", &res, VAL1, VAL2),
                   ANI_NOT_FOUND);
         ASSERT_EQ(env_->Object_CallMethodByName_Byte_A(object, methodName.data(), "bb:b", &res, args), ANI_NOT_FOUND);
->>>>>>> a77d6327
     }
 }
 
