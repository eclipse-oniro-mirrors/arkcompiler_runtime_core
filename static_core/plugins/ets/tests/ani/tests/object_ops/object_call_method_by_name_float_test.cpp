/**
 * Copyright (c) 2025 Huawei Device Co., Ltd.
 * Licensed under the Apache License, Version 2.0 (the "License");
 * you may not use this file except in compliance with the License.
 * You may obtain a copy of the License at
 *
 * http://www.apache.org/licenses/LICENSE-2.0
 *
 * Unless required by applicable law or agreed to in writing, software
 * distributed under the License is distributed on an "AS IS" BASIS,
 * WITHOUT WARRANTIES OR CONDITIONS OF ANY KIND, either express or implied.
 * See the License for the specific language governing permissions and
 * limitations under the License.
 */

#include "ani_gtest.h"

// NOLINTBEGIN(cppcoreguidelines-pro-type-vararg, modernize-avoid-c-arrays, readability-magic-numbers)
namespace ark::ets::ani::testing {

class CallObjectMethodByNamefloatTest : public AniTest {
public:
    static constexpr ani_float VAL1 = 2.0F;
    static constexpr ani_float VAL2 = 3.0F;

    void GetMethodData(ani_object *objectResult)
    {
        ani_class cls {};
        ASSERT_EQ(env_->FindClass("object_call_method_by_name_float_test.A", &cls), ANI_OK);
        ASSERT_NE(cls, nullptr);

        ani_static_method newMethod {};
        ASSERT_EQ(env_->Class_FindStaticMethod(cls, "new_A", ":C{object_call_method_by_name_float_test.A}", &newMethod),
                  ANI_OK);
        ani_ref ref {};
        ASSERT_EQ(env_->Class_CallStaticMethod_Ref(cls, newMethod, &ref), ANI_OK);

        *objectResult = static_cast<ani_object>(ref);
    }
};

TEST_F(CallObjectMethodByNamefloatTest, object_call_method_by_name_float_a_normal)
{
    ani_object object {};
    GetMethodData(&object);

    ani_value args[2U];
    args[0U].f = VAL1;
    args[1U].f = VAL2;
    ani_float sum = 0.0F;
    ASSERT_EQ(env_->Object_CallMethodByName_Float_A(object, "floatMethod", "ff:f", &sum, args), ANI_OK);
    ASSERT_EQ(sum, VAL1 + VAL2);
}

TEST_F(CallObjectMethodByNamefloatTest, object_call_method_by_name_float_a_normal_1)
{
    ani_object object {};
    GetMethodData(&object);

    ani_value args[2U];
    args[0U].f = VAL1;
    args[1U].f = VAL2;
    ani_float sum = 0.0F;
    ASSERT_EQ(env_->Object_CallMethodByName_Float_A(object, "floatMethod", nullptr, &sum, args), ANI_OK);
    ASSERT_EQ(sum, VAL1 + VAL2);
}

TEST_F(CallObjectMethodByNamefloatTest, object_call_method_by_name_float_a_abnormal)
{
    ani_object object {};
    GetMethodData(&object);

    ani_value args[2U];
    args[0U].f = VAL1;
    args[1U].f = VAL2;
    ani_float sum = 0.0F;
    ASSERT_EQ(env_->Object_CallMethodByName_Float_A(object, "xxxxxxxxx", "ff:f", &sum, args), ANI_NOT_FOUND);
    ASSERT_EQ(env_->Object_CallMethodByName_Float_A(object, "floatMethod", "ff:i", &sum, args), ANI_NOT_FOUND);
}

TEST_F(CallObjectMethodByNamefloatTest, object_call_method_by_name_float_a_invalid_object)
{
    ani_value args[2U];
    args[0U].f = VAL1;
    args[1U].f = VAL2;
    ani_float sum = 0.0F;
    ASSERT_EQ(env_->Object_CallMethodByName_Float_A(nullptr, "floatMethod", "ff:f", &sum, args), ANI_INVALID_ARGS);
}

TEST_F(CallObjectMethodByNamefloatTest, object_call_method_by_name_float_a_invalid_method)
{
    ani_object object {};
    GetMethodData(&object);

    ani_value args[2U];
    args[0U].f = VAL1;
    args[1U].f = VAL2;
    ani_float sum = 0.0F;
    ASSERT_EQ(env_->Object_CallMethodByName_Float_A(object, nullptr, "ff:f", &sum, args), ANI_INVALID_ARGS);
}

TEST_F(CallObjectMethodByNamefloatTest, object_call_method_by_name_float_a_invalid_result)
{
    ani_object object {};
    GetMethodData(&object);

    ani_value args[2U];
    args[0U].f = VAL1;
    args[1U].f = VAL2;
    ASSERT_EQ(env_->Object_CallMethodByName_Float_A(object, "floatMethod", "ff:f", nullptr, args), ANI_INVALID_ARGS);
}

TEST_F(CallObjectMethodByNamefloatTest, cobject_call_method_by_name_float_a_invalid_args)
{
    ani_object object {};
    GetMethodData(&object);

    ani_float sum = 0.0F;
    ASSERT_EQ(env_->Object_CallMethodByName_Float_A(object, "floatMethod", "ff:f", &sum, nullptr), ANI_INVALID_ARGS);
}

TEST_F(CallObjectMethodByNamefloatTest, object_call_method_by_name_float_normal)
{
    ani_object object {};
    GetMethodData(&object);

    ani_float sum = 0.0F;
    ASSERT_EQ(env_->Object_CallMethodByName_Float(object, "floatMethod", "ff:f", &sum, VAL1, VAL2), ANI_OK);
    ASSERT_EQ(sum, VAL1 + VAL2);
}

TEST_F(CallObjectMethodByNamefloatTest, object_call_method_by_name_float_normal_1)
{
    ani_object object {};
    GetMethodData(&object);

    ani_float sum = 0.0F;
    ASSERT_EQ(env_->Object_CallMethodByName_Float(object, "floatMethod", nullptr, &sum, VAL1, VAL2), ANI_OK);
    ASSERT_EQ(sum, VAL1 + VAL2);
}

TEST_F(CallObjectMethodByNamefloatTest, object_call_method_by_name_float_abnormal)
{
    ani_object object {};
    GetMethodData(&object);

    ani_float sum = 0.0F;
    ASSERT_EQ(env_->Object_CallMethodByName_Float(object, "xxxxxxxxxx", "ff:f", &sum, VAL1, VAL2), ANI_NOT_FOUND);
    ASSERT_EQ(env_->Object_CallMethodByName_Float(object, "floatMethod", "ff:i", &sum, VAL1, VAL2), ANI_NOT_FOUND);
}

TEST_F(CallObjectMethodByNamefloatTest, object_call_method_by_name_float_invalid_object)
{
    ani_float sum = 0.0F;
    ASSERT_EQ(env_->Object_CallMethodByName_Float(nullptr, "floatMethod", "ff:f", &sum, VAL1, VAL2), ANI_INVALID_ARGS);
}

TEST_F(CallObjectMethodByNamefloatTest, object_call_method_by_name_float_invalid_method)
{
    ani_object object {};
    GetMethodData(&object);

    ani_float sum = 0.0F;
    ASSERT_EQ(env_->Object_CallMethodByName_Float(object, nullptr, "ff:f", &sum, VAL1, VAL2), ANI_INVALID_ARGS);
}

TEST_F(CallObjectMethodByNamefloatTest, object_call_method_by_name_float_invalid_result)
{
    ani_object object {};
    GetMethodData(&object);

    ASSERT_EQ(env_->Object_CallMethodByName_Float(object, "floatMethod", "ff:f", nullptr, VAL1, VAL2),
              ANI_INVALID_ARGS);
}

TEST_F(CallObjectMethodByNamefloatTest, object_call_method_by_name_float_001)
{
    ani_class cls {};
    ASSERT_EQ(env_->FindClass("object_call_method_by_name_float_test.B", &cls), ANI_OK);
    ASSERT_NE(cls, nullptr);

    ani_method method {};
    ASSERT_EQ(env_->Class_FindMethod(cls, "<ctor>", "f:", &method), ANI_OK);

    ani_object obj {};
    const ani_float arg = 100.0F;
    ASSERT_EQ(env_->Object_New(cls, method, &obj, arg), ANI_OK);

    ani_float sum = 0.0F;
    ASSERT_EQ(env_->Object_CallMethodByName_Float(obj, "floatMethod", "ff:f", &sum, VAL1, VAL2), ANI_OK);
    ASSERT_EQ(sum, arg);

    ani_value args[2U];
    args[0U].f = VAL1;
    args[1U].f = VAL2;
    ASSERT_EQ(env_->Object_CallMethodByName_Float_A(obj, "floatMethod", "ff:f", &sum, args), ANI_OK);
    ASSERT_EQ(sum, arg);
}

TEST_F(CallObjectMethodByNamefloatTest, object_call_method_by_name_float_002)
{
    ani_class cls {};
    ASSERT_EQ(env_->FindClass("object_call_method_by_name_float_test.B", &cls), ANI_OK);
    ASSERT_NE(cls, nullptr);

    ani_method method {};
    ASSERT_EQ(env_->Class_FindMethod(cls, "<ctor>", "f:", &method), ANI_OK);

    ani_object obj {};
    const ani_float arg = 100.0F;
    ASSERT_EQ(env_->Object_New(cls, method, &obj, arg), ANI_OK);

    ani_float sum = 0.0F;
    const ani_float value = 5.0F;
    ASSERT_EQ(env_->Object_CallMethodByName_Float(obj, "floatMethod", "f:f", &sum, value), ANI_OK);
    ASSERT_EQ(sum, arg);

    ani_value args[1U];
    args[0U].f = value;
    ASSERT_EQ(env_->Object_CallMethodByName_Float_A(obj, "floatMethod", "f:f", &sum, args), ANI_OK);
    ASSERT_EQ(sum, arg);
}

TEST_F(CallObjectMethodByNamefloatTest, object_call_method_by_name_float_003)
{
    ani_class cls {};
    ASSERT_EQ(env_->FindClass("object_call_method_by_name_float_test.C", &cls), ANI_OK);
    ASSERT_NE(cls, nullptr);

    ani_method method {};
    ASSERT_EQ(env_->Class_FindMethod(cls, "<ctor>", "f:", &method), ANI_OK);

    ani_object obj {};
    const ani_float arg = 100.0F;
    ASSERT_EQ(env_->Object_New(cls, method, &obj, arg), ANI_OK);

    ani_float sum = 0.0F;
    const ani_float value1 = 5.0F;
    const ani_float value2 = 8.0F;
    ASSERT_EQ(env_->Object_CallMethodByName_Float(obj, "floatAddMethod", "ff:f", &sum, value1, value2), ANI_OK);
    ASSERT_EQ(sum, arg + value1 + value2);

    ani_value args[2U];
    args[0U].f = value1;
    args[1U].f = value2;
    ASSERT_EQ(env_->Object_CallMethodByName_Float_A(obj, "floatAddMethod", "ff:f", &sum, args), ANI_OK);
    ASSERT_EQ(sum, arg + value1 + value2);
}

TEST_F(CallObjectMethodByNamefloatTest, object_call_method_by_name_float_004)
{
    ani_class cls {};
    ASSERT_EQ(env_->FindClass("object_call_method_by_name_float_test.C", &cls), ANI_OK);
    ASSERT_NE(cls, nullptr);

    ani_method method {};
    ASSERT_EQ(env_->Class_FindMethod(cls, "<ctor>", "f:", &method), ANI_OK);

    ani_object obj {};
    const ani_float arg = 100.0F;
    ASSERT_EQ(env_->Object_New(cls, method, &obj, arg), ANI_OK);

    ani_float sum = 0.0F;
    const ani_float value1 = 5.0F;
    const ani_float value2 = 8.0F;
    ASSERT_EQ(env_->Object_CallMethodByName_Float(obj, "floatMethod", "ff:f", &sum, value1, value2), ANI_OK);
    ASSERT_EQ(sum, arg - value1 - value2);

    ani_value args[2U];
    args[0U].f = value1;
    args[1U].f = value2;
    ASSERT_EQ(env_->Object_CallMethodByName_Float_A(obj, "floatMethod", "ff:f", &sum, args), ANI_OK);
    ASSERT_EQ(sum, arg - value1 - value2);
}

TEST_F(CallObjectMethodByNamefloatTest, object_call_method_by_name_float_005)
{
    ani_class cls {};
    ASSERT_EQ(env_->FindClass("object_call_method_by_name_float_test.B", &cls), ANI_OK);
    ASSERT_NE(cls, nullptr);

    ani_method method {};
    ASSERT_EQ(env_->Class_FindMethod(cls, "<ctor>", "f:", &method), ANI_OK);

    ani_object obj {};
    const ani_float arg = 100.0F;
    ASSERT_EQ(env_->Object_New(cls, method, &obj, arg), ANI_OK);

    ani_float num = 0.0F;
    const ani_float value = 5.0F;
    ani_value args[1U];
    args[0U].f = value;
    ASSERT_EQ(env_->Object_CallMethodByName_Float(obj, "protectedMethod", "f:f", &num, value), ANI_OK);
    ASSERT_EQ(num, arg + value);
    ASSERT_EQ(env_->Object_CallMethodByName_Float_A(obj, "protectedMethod", "f:f", &num, args), ANI_OK);
    ASSERT_EQ(num, arg + value);

    ASSERT_EQ(env_->Object_CallMethodByName_Float(obj, "privateMethod", "f:f", &num, value), ANI_OK);
    ASSERT_EQ(num, arg - value);
    ASSERT_EQ(env_->Object_CallMethodByName_Float_A(obj, "privateMethod", "f:f", &num, args), ANI_OK);
    ASSERT_EQ(num, arg - value);

    ASSERT_EQ(env_->FindClass("object_call_method_by_name_float_test.C", &cls), ANI_OK);
    ASSERT_NE(cls, nullptr);
    ASSERT_EQ(env_->Class_FindMethod(cls, "<ctor>", "f:", &method), ANI_OK);
    ASSERT_EQ(env_->Object_New(cls, method, &obj, arg), ANI_OK);
    ASSERT_EQ(env_->Object_CallMethodByName_Float(obj, "callProtected", "f:f", &num, value), ANI_OK);
    ASSERT_EQ(num, arg + value);
    ASSERT_EQ(env_->Object_CallMethodByName_Float_A(obj, "callProtected", "f:f", &num, args), ANI_OK);
    ASSERT_EQ(num, arg + value);
}

TEST_F(CallObjectMethodByNamefloatTest, object_call_method_by_name_float_006)
{
    ani_class cls {};
    ASSERT_EQ(env_->FindClass("object_call_method_by_name_float_test.B", &cls), ANI_OK);
    ASSERT_NE(cls, nullptr);

    ani_method method {};
    ASSERT_EQ(env_->Class_FindMethod(cls, "<ctor>", "f:", &method), ANI_OK);

    ani_object obj {};
    const ani_float arg = 6.0F;
    ASSERT_EQ(env_->Object_New(cls, method, &obj, arg), ANI_OK);

    ani_float sum = 0.0F;
    const ani_float value = 5.0F;
    ASSERT_EQ(env_->Object_CallMethodByName_Float(obj, "nestedMethod", "f:f", &sum, value), ANI_OK);
    ASSERT_EQ(sum, arg + value);

    ani_value args[1U];
    args[0U].f = value;
    ASSERT_EQ(env_->Object_CallMethodByName_Float_A(obj, "nestedMethod", "f:f", &sum, args), ANI_OK);
    ASSERT_EQ(sum, arg + value);
}

TEST_F(CallObjectMethodByNamefloatTest, object_call_method_by_name_float_007)
{
    ani_class cls {};
    ASSERT_EQ(env_->FindClass("object_call_method_by_name_float_test.B", &cls), ANI_OK);
    ASSERT_NE(cls, nullptr);

    ani_method method {};
    ASSERT_EQ(env_->Class_FindMethod(cls, "<ctor>", "f:", &method), ANI_OK);

    ani_object obj {};
    const ani_float arg = 6.0F;
    ASSERT_EQ(env_->Object_New(cls, method, &obj, arg), ANI_OK);

    ani_float sum = 0.0F;
    const ani_int value1 = 5;
    const ani_float result = 120.0F;
    ASSERT_EQ(env_->Object_CallMethodByName_Float(obj, "recursiveMethod", "i:f", &sum, value1), ANI_OK);
    ASSERT_EQ(sum, result);

    ani_value args[1U];
    args[0U].i = value1;
    ASSERT_EQ(env_->Object_CallMethodByName_Float_A(obj, "recursiveMethod", "i:f", &sum, args), ANI_OK);
    ASSERT_EQ(sum, result);
}

TEST_F(CallObjectMethodByNamefloatTest, object_call_method_by_name_float_008)
{
    ani_class cls {};
    ASSERT_EQ(env_->FindClass("object_call_method_by_name_float_test.B", &cls), ANI_OK);
    ASSERT_NE(cls, nullptr);

    ani_method method {};
    ASSERT_EQ(env_->Class_FindMethod(cls, "<ctor>", "f:", &method), ANI_OK);

    ani_object obj {};
    const ani_float arg = 60.0F;
    ASSERT_EQ(env_->Object_New(cls, method, &obj, arg), ANI_OK);

    ani_float sum = 0.0F;
    const ani_float value1 = 10.0F;
    const ani_char value2 = 'A';
    const ani_int value3 = 1;
    ASSERT_EQ(env_->Object_CallMethodByName_Float(obj, "calculateSum", "fci:f", &sum, value1, value2, value3), ANI_OK);
    ASSERT_EQ(sum, arg - value1);

    const ani_char value4 = 'B';
    ani_value args[3U];
    args[0U].f = value1;
    args[1U].c = value4;
    args[2U].i = value3;
    ASSERT_EQ(env_->Object_CallMethodByName_Float_A(obj, "calculateSum", "fci:f", &sum, args), ANI_OK);
    ASSERT_EQ(sum, value1);

    const ani_int value5 = 2U;
    ASSERT_EQ(env_->Object_CallMethodByName_Float(obj, "calculateSum", "fci:f", &sum, value1, value4, value5), ANI_OK);
    ASSERT_EQ(sum, arg + value1);
}

TEST_F(CallObjectMethodByNamefloatTest, object_call_method_by_name_float_009)
{
    ani_class cls {};
    ASSERT_EQ(env_->FindClass("object_call_method_by_name_float_test.B", &cls), ANI_OK);
    ASSERT_NE(cls, nullptr);

    ani_method method {};
    ASSERT_EQ(env_->Class_FindMethod(cls, "<ctor>", "f:", &method), ANI_OK);

    ani_object obj {};
    const ani_float arg = 15.0F;
    ASSERT_EQ(env_->Object_New(cls, method, &obj, arg), ANI_OK);

    ani_float sum = 0.0F;
    const ani_float value1 = 5.0F;
    const ani_float value2 = 6.0F;
    ASSERT_EQ(env_->Object_CallMethodByName_Float(obj, "floatMethod", "ff:f", &sum, value1, value2), ANI_OK);
    ASSERT_EQ(sum, arg);

    const ani_float value3 = 7.0F;
    ASSERT_EQ(env_->Object_CallMethodByName_Float(obj, "floatMethod", "ff:f", &sum, value1, value3), ANI_OK);
    ASSERT_EQ(sum, arg);

    const ani_float value4 = 3.0F;
    ani_value args[2U];
    args[0U].f = value1;
    args[1U].f = value4;
    ASSERT_EQ(env_->Object_CallMethodByName_Float_A(obj, "floatMethod", "ff:f", &sum, args), ANI_OK);
    ASSERT_EQ(sum, arg);

    const ani_float value5 = 10.0F;
    ASSERT_EQ(env_->Object_CallMethodByName_Float(obj, "floatMethod", "ff:f", &sum, value1, value5), ANI_OK);
    ASSERT_EQ(sum, value1 + value5);

    const ani_float value6 = 12.0F;
    ASSERT_EQ(env_->Object_CallMethodByName_Float(obj, "floatMethod", "ff:f", &sum, value1, value6), ANI_OK);
    ASSERT_EQ(sum, value1 + value6);
}

TEST_F(CallObjectMethodByNamefloatTest, object_call_method_by_name_float_010)
{
    ani_class cls {};
    ASSERT_EQ(env_->FindClass("object_call_method_by_name_float_test.C", &cls), ANI_OK);
    ASSERT_NE(cls, nullptr);

    ani_method method {};
    ASSERT_EQ(env_->Class_FindMethod(cls, "<ctor>", "f:", &method), ANI_OK);

    ani_object obj {};
    const ani_float arg = 10.0F;
    ASSERT_EQ(env_->Object_New(cls, method, &obj, arg), ANI_OK);

    ani_float sum = 0.0F;
    const ani_float value = 2.0F;
    ASSERT_EQ(env_->Object_CallMethodByName_Float(obj, "jf", "f:f", &sum, value), ANI_OK);
    ASSERT_EQ(sum, arg + value);

    ani_value args[1U];
    args[0U].f = value;
    ASSERT_EQ(env_->Object_CallMethodByName_Float_A(obj, "jf", "f:f", &sum, args), ANI_OK);
    ASSERT_EQ(sum, arg + value);
}

TEST_F(CallObjectMethodByNamefloatTest, object_call_method_by_name_float_011)
{
    ani_object obj {};
    GetMethodData(&obj);

    ani_float sum = 0.0F;
    const ani_float value1 = std::numeric_limits<ani_float>::max();
    const ani_float value2 = 0.0F;
    ani_value args1[2U];
    args1[0U].f = value1;
    args1[1U].f = value2;
    ASSERT_EQ(env_->Object_CallMethodByName_Float(obj, "floatMethod", "ff:f", &sum, value1, value2), ANI_OK);
    ASSERT_EQ(sum, value1 + value2);
    ASSERT_EQ(env_->Object_CallMethodByName_Float_A(obj, "floatMethod", "ff:f", &sum, args1), ANI_OK);
    ASSERT_EQ(sum, value1 + value2);

    const ani_float value3 = std::numeric_limits<ani_float>::min();
    ani_value args2[2U];
    args2[0U].f = value3;
    args2[1U].f = value2;
    ASSERT_EQ(env_->Object_CallMethodByName_Float(obj, "floatMethod", "ff:f", &sum, value3, value2), ANI_OK);
    ASSERT_EQ(sum, value3 + value2);
    ASSERT_EQ(env_->Object_CallMethodByName_Float_A(obj, "floatMethod", "ff:f", &sum, args2), ANI_OK);
    ASSERT_EQ(sum, value3 + value2);
}

TEST_F(CallObjectMethodByNamefloatTest, object_call_method_by_name_float_012)
{
    ani_object object {};
    GetMethodData(&object);

    ani_value args[2U];
    args[0U].f = VAL1;
    args[1U].f = VAL2;

    ani_float res = 0.0F;
<<<<<<< HEAD
    ASSERT_EQ(env_->c_api->Object_CallMethodByName_Float(nullptr, object, "floatMethod", "FF:F", &res, VAL1, VAL2),
              ANI_INVALID_ARGS);
    ASSERT_EQ(env_->c_api->Object_CallMethodByName_Float_A(nullptr, object, "floatMethod", "FF:F", &res, args),
              ANI_INVALID_ARGS);

    ASSERT_EQ(env_->Object_CallMethodByName_Float(nullptr, "floatMethod", "FF:F", &res, VAL1, VAL2), ANI_INVALID_ARGS);
    ASSERT_EQ(env_->Object_CallMethodByName_Float_A(nullptr, "floatMethod", "FF:F", &res, args), ANI_INVALID_ARGS);

    ASSERT_EQ(env_->Object_CallMethodByName_Float(object, nullptr, "FF:F", &res, VAL1, VAL2), ANI_INVALID_ARGS);
    ASSERT_EQ(env_->Object_CallMethodByName_Float_A(object, nullptr, "FF:F", &res, args), ANI_INVALID_ARGS);
=======
    ASSERT_EQ(env_->c_api->Object_CallMethodByName_Float(nullptr, object, "floatMethod", "ff:f", &res, VAL1, VAL2),
              ANI_INVALID_ARGS);
    ASSERT_EQ(env_->c_api->Object_CallMethodByName_Float_A(nullptr, object, "floatMethod", "ff:f", &res, args),
              ANI_INVALID_ARGS);

    ASSERT_EQ(env_->Object_CallMethodByName_Float(nullptr, "floatMethod", "ff:f", &res, VAL1, VAL2), ANI_INVALID_ARGS);
    ASSERT_EQ(env_->Object_CallMethodByName_Float_A(nullptr, "floatMethod", "ff:f", &res, args), ANI_INVALID_ARGS);

    ASSERT_EQ(env_->Object_CallMethodByName_Float(object, nullptr, "ff:f", &res, VAL1, VAL2), ANI_INVALID_ARGS);
    ASSERT_EQ(env_->Object_CallMethodByName_Float_A(object, nullptr, "ff:f", &res, args), ANI_INVALID_ARGS);
>>>>>>> a77d6327

    ASSERT_EQ(env_->Object_CallMethodByName_Float(object, "floatMethod", nullptr, &res, VAL1, VAL2), ANI_OK);
    ASSERT_EQ(env_->Object_CallMethodByName_Float_A(object, "floatMethod", nullptr, &res, args), ANI_OK);

<<<<<<< HEAD
    ASSERT_EQ(env_->Object_CallMethodByName_Float(object, "floatMethod", "FF:F", nullptr, VAL1, VAL2),
              ANI_INVALID_ARGS);
    ASSERT_EQ(env_->Object_CallMethodByName_Float_A(object, "floatMethod", "FF:F", nullptr, args), ANI_INVALID_ARGS);
=======
    ASSERT_EQ(env_->Object_CallMethodByName_Float(object, "floatMethod", "ff:f", nullptr, VAL1, VAL2),
              ANI_INVALID_ARGS);
    ASSERT_EQ(env_->Object_CallMethodByName_Float_A(object, "floatMethod", "ff:f", nullptr, args), ANI_INVALID_ARGS);
>>>>>>> a77d6327
}

TEST_F(CallObjectMethodByNamefloatTest, object_call_method_by_name_float_013)
{
    ani_object object {};
    GetMethodData(&object);

    ani_value args[2U];
    args[0U].f = VAL1;
    args[1U].f = VAL2;

    ani_float res = 0.0F;
    const std::array<std::string_view, 4U> invalidMethodNames = {{"", "测试emoji🙂🙂", "\n\r\t", "\x01\x02\x03"}};

    for (const auto &methodName : invalidMethodNames) {
<<<<<<< HEAD
        ASSERT_EQ(env_->Object_CallMethodByName_Float(object, methodName.data(), "FF:F", &res, VAL1, VAL2),
                  ANI_NOT_FOUND);
        ASSERT_EQ(env_->Object_CallMethodByName_Float_A(object, methodName.data(), "FF:F", &res, args), ANI_NOT_FOUND);
=======
        ASSERT_EQ(env_->Object_CallMethodByName_Float(object, methodName.data(), "ff:f", &res, VAL1, VAL2),
                  ANI_NOT_FOUND);
        ASSERT_EQ(env_->Object_CallMethodByName_Float_A(object, methodName.data(), "ff:f", &res, args), ANI_NOT_FOUND);
>>>>>>> a77d6327
    }
}

TEST_F(CallObjectMethodByNamefloatTest, object_call_method_by_name_float_014)
{
    ani_object object {};
    GetMethodData(&object);

    ani_value args[2U];
    args[0U].f = VAL1;
    args[1U].f = VAL2;

    ani_float res = 0.0F;
    const std::array<std::string_view, 4U> invalidMethodNames = {{"", "测试emoji🙂🙂", "\n\r\t", "\x01\x02\x03"}};

    for (const auto &methodName : invalidMethodNames) {
        ASSERT_EQ(env_->Object_CallMethodByName_Float(object, "floatMethod", methodName.data(), &res, VAL1, VAL2),
                  ANI_NOT_FOUND);
        ASSERT_EQ(env_->Object_CallMethodByName_Float_A(object, "floatMethod", methodName.data(), &res, args),
                  ANI_NOT_FOUND);
    }
}
}  // namespace ark::ets::ani::testing

// NOLINTEND(cppcoreguidelines-pro-type-vararg, modernize-avoid-c-arrays, readability-magic-numbers)<|MERGE_RESOLUTION|>--- conflicted
+++ resolved
@@ -491,18 +491,6 @@
     args[1U].f = VAL2;
 
     ani_float res = 0.0F;
-<<<<<<< HEAD
-    ASSERT_EQ(env_->c_api->Object_CallMethodByName_Float(nullptr, object, "floatMethod", "FF:F", &res, VAL1, VAL2),
-              ANI_INVALID_ARGS);
-    ASSERT_EQ(env_->c_api->Object_CallMethodByName_Float_A(nullptr, object, "floatMethod", "FF:F", &res, args),
-              ANI_INVALID_ARGS);
-
-    ASSERT_EQ(env_->Object_CallMethodByName_Float(nullptr, "floatMethod", "FF:F", &res, VAL1, VAL2), ANI_INVALID_ARGS);
-    ASSERT_EQ(env_->Object_CallMethodByName_Float_A(nullptr, "floatMethod", "FF:F", &res, args), ANI_INVALID_ARGS);
-
-    ASSERT_EQ(env_->Object_CallMethodByName_Float(object, nullptr, "FF:F", &res, VAL1, VAL2), ANI_INVALID_ARGS);
-    ASSERT_EQ(env_->Object_CallMethodByName_Float_A(object, nullptr, "FF:F", &res, args), ANI_INVALID_ARGS);
-=======
     ASSERT_EQ(env_->c_api->Object_CallMethodByName_Float(nullptr, object, "floatMethod", "ff:f", &res, VAL1, VAL2),
               ANI_INVALID_ARGS);
     ASSERT_EQ(env_->c_api->Object_CallMethodByName_Float_A(nullptr, object, "floatMethod", "ff:f", &res, args),
@@ -513,20 +501,13 @@
 
     ASSERT_EQ(env_->Object_CallMethodByName_Float(object, nullptr, "ff:f", &res, VAL1, VAL2), ANI_INVALID_ARGS);
     ASSERT_EQ(env_->Object_CallMethodByName_Float_A(object, nullptr, "ff:f", &res, args), ANI_INVALID_ARGS);
->>>>>>> a77d6327
 
     ASSERT_EQ(env_->Object_CallMethodByName_Float(object, "floatMethod", nullptr, &res, VAL1, VAL2), ANI_OK);
     ASSERT_EQ(env_->Object_CallMethodByName_Float_A(object, "floatMethod", nullptr, &res, args), ANI_OK);
 
-<<<<<<< HEAD
-    ASSERT_EQ(env_->Object_CallMethodByName_Float(object, "floatMethod", "FF:F", nullptr, VAL1, VAL2),
-              ANI_INVALID_ARGS);
-    ASSERT_EQ(env_->Object_CallMethodByName_Float_A(object, "floatMethod", "FF:F", nullptr, args), ANI_INVALID_ARGS);
-=======
     ASSERT_EQ(env_->Object_CallMethodByName_Float(object, "floatMethod", "ff:f", nullptr, VAL1, VAL2),
               ANI_INVALID_ARGS);
     ASSERT_EQ(env_->Object_CallMethodByName_Float_A(object, "floatMethod", "ff:f", nullptr, args), ANI_INVALID_ARGS);
->>>>>>> a77d6327
 }
 
 TEST_F(CallObjectMethodByNamefloatTest, object_call_method_by_name_float_013)
@@ -542,15 +523,9 @@
     const std::array<std::string_view, 4U> invalidMethodNames = {{"", "测试emoji🙂🙂", "\n\r\t", "\x01\x02\x03"}};
 
     for (const auto &methodName : invalidMethodNames) {
-<<<<<<< HEAD
-        ASSERT_EQ(env_->Object_CallMethodByName_Float(object, methodName.data(), "FF:F", &res, VAL1, VAL2),
-                  ANI_NOT_FOUND);
-        ASSERT_EQ(env_->Object_CallMethodByName_Float_A(object, methodName.data(), "FF:F", &res, args), ANI_NOT_FOUND);
-=======
         ASSERT_EQ(env_->Object_CallMethodByName_Float(object, methodName.data(), "ff:f", &res, VAL1, VAL2),
                   ANI_NOT_FOUND);
         ASSERT_EQ(env_->Object_CallMethodByName_Float_A(object, methodName.data(), "ff:f", &res, args), ANI_NOT_FOUND);
->>>>>>> a77d6327
     }
 }
 
