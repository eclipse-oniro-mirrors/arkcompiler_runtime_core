--- conflicted
+++ resolved
@@ -428,20 +428,6 @@
 
     ani_short res {};
     ASSERT_EQ(
-<<<<<<< HEAD
-        env_->c_api->Object_CallMethodByName_Short(nullptr, object, "shortByNameMethod", "SS:S", &res, VAL1, VAL2),
-        ANI_INVALID_ARGS);
-    ASSERT_EQ(env_->c_api->Object_CallMethodByName_Short_A(nullptr, object, "shortByNameMethod", "SS:S", &res, args),
-              ANI_INVALID_ARGS);
-
-    ASSERT_EQ(env_->Object_CallMethodByName_Short(nullptr, "shortByNameMethod", "SS:S", &res, VAL1, VAL2),
-              ANI_INVALID_ARGS);
-    ASSERT_EQ(env_->Object_CallMethodByName_Short_A(nullptr, "shortByNameMethod", "SS:S", &res, args),
-              ANI_INVALID_ARGS);
-
-    ASSERT_EQ(env_->Object_CallMethodByName_Short(object, nullptr, "SS:S", &res, VAL1, VAL2), ANI_INVALID_ARGS);
-    ASSERT_EQ(env_->Object_CallMethodByName_Short_A(object, nullptr, "SS:S", &res, args), ANI_INVALID_ARGS);
-=======
         env_->c_api->Object_CallMethodByName_Short(nullptr, object, "shortByNameMethod", "ss:s", &res, VAL1, VAL2),
         ANI_INVALID_ARGS);
     ASSERT_EQ(env_->c_api->Object_CallMethodByName_Short_A(nullptr, object, "shortByNameMethod", "ss:s", &res, args),
@@ -454,20 +440,13 @@
 
     ASSERT_EQ(env_->Object_CallMethodByName_Short(object, nullptr, "ss:s", &res, VAL1, VAL2), ANI_INVALID_ARGS);
     ASSERT_EQ(env_->Object_CallMethodByName_Short_A(object, nullptr, "ss:s", &res, args), ANI_INVALID_ARGS);
->>>>>>> a77d6327
 
     ASSERT_EQ(env_->Object_CallMethodByName_Short(object, "shortByNameMethod", nullptr, &res, VAL1, VAL2), ANI_OK);
     ASSERT_EQ(env_->Object_CallMethodByName_Short_A(object, "shortByNameMethod", nullptr, &res, args), ANI_OK);
 
-<<<<<<< HEAD
-    ASSERT_EQ(env_->Object_CallMethodByName_Short(object, "shortByNameMethod", "SS:S", nullptr, VAL1, VAL2),
-              ANI_INVALID_ARGS);
-    ASSERT_EQ(env_->Object_CallMethodByName_Short_A(object, "shortByNameMethod", "SS:S", nullptr, args),
-=======
     ASSERT_EQ(env_->Object_CallMethodByName_Short(object, "shortByNameMethod", "ss:s", nullptr, VAL1, VAL2),
               ANI_INVALID_ARGS);
     ASSERT_EQ(env_->Object_CallMethodByName_Short_A(object, "shortByNameMethod", "ss:s", nullptr, args),
->>>>>>> a77d6327
               ANI_INVALID_ARGS);
 }
 
@@ -484,15 +463,9 @@
     const std::array<std::string_view, 4U> invalidMethodNames = {{"", "测试emoji🙂🙂", "\n\r\t", "\x01\x02\x03"}};
 
     for (const auto &methodName : invalidMethodNames) {
-<<<<<<< HEAD
-        ASSERT_EQ(env_->Object_CallMethodByName_Short(object, methodName.data(), "SS:S", &res, VAL1, VAL2),
-                  ANI_NOT_FOUND);
-        ASSERT_EQ(env_->Object_CallMethodByName_Short_A(object, methodName.data(), "SS:S", &res, args), ANI_NOT_FOUND);
-=======
         ASSERT_EQ(env_->Object_CallMethodByName_Short(object, methodName.data(), "ss:s", &res, VAL1, VAL2),
                   ANI_NOT_FOUND);
         ASSERT_EQ(env_->Object_CallMethodByName_Short_A(object, methodName.data(), "ss:s", &res, args), ANI_NOT_FOUND);
->>>>>>> a77d6327
     }
 }
 
