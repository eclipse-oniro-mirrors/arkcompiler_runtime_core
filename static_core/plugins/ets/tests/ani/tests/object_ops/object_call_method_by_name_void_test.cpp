/**
 * Copyright (c) 2025 Huawei Device Co., Ltd.
 * Licensed under the Apache License, Version 2.0 (the "License");
 * you may not use this file except in compliance with the License.
 * You may obtain a copy of the License at
 *
 * http://www.apache.org/licenses/LICENSE-2.0
 *
 * Unless required by applicable law or agreed to in writing, software
 * distributed under the License is distributed on an "AS IS" BASIS,
 * WITHOUT WARRANTIES OR CONDITIONS OF ANY KIND, either express or implied.
 * See the License for the specific language governing permissions and
 * limitations under the License.
 */

#include "ani_gtest.h"

// NOLINTBEGIN(cppcoreguidelines-pro-type-vararg, modernize-avoid-c-arrays, readability-magic-numbers)
namespace ark::ets::ani::testing {

class CallObjectMethodByNameVoidTest : public AniTest {
public:
    static constexpr ani_long VAL1 = 1000000;
    static constexpr ani_long VAL2 = 2000000;

    void GetMethodData(ani_object *objectResult)
    {
        ani_class cls {};
        ASSERT_EQ(env_->FindClass("object_call_method_by_name_void_test.A", &cls), ANI_OK);
        ASSERT_NE(cls, nullptr);

        ani_static_method newMethod {};
        ASSERT_EQ(env_->Class_FindStaticMethod(cls, "new_A", ":C{object_call_method_by_name_void_test.A}", &newMethod),
                  ANI_OK);
        ani_ref ref {};
        ASSERT_EQ(env_->Class_CallStaticMethod_Ref(cls, newMethod, &ref), ANI_OK);
        *objectResult = static_cast<ani_object>(ref);
    }
};

TEST_F(CallObjectMethodByNameVoidTest, object_call_method_by_name_void_a_normal)
{
    ani_object object {};
    GetMethodData(&object);

    ani_value args[2U];
    args[0U].l = VAL1;
    args[1U].l = VAL2;
    ani_long value {};

    ASSERT_EQ(env_->Object_CallMethodByName_Void_A(object, "voidMethod", "ll:", args), ANI_OK);
    ASSERT_EQ(env_->Object_CallMethodByName_Long(object, "getValue", nullptr, &value), ANI_OK);
    ASSERT_EQ(value, VAL1 + VAL2);
}

TEST_F(CallObjectMethodByNameVoidTest, object_call_method_by_name_void_a_normal_1)
{
    ani_object object {};
    GetMethodData(&object);

    ani_value args[2U];
    args[0U].l = VAL1;
    args[1U].l = VAL2;
    ani_long value {};

    ASSERT_EQ(env_->Object_CallMethodByName_Void_A(object, "voidMethod", nullptr, args), ANI_OK);
    ASSERT_EQ(env_->Object_CallMethodByName_Long(object, "getValue", nullptr, &value), ANI_OK);
    ASSERT_EQ(value, VAL1 + VAL2);
}

TEST_F(CallObjectMethodByNameVoidTest, object_call_method_by_name_void_a_abnormal)
{
    ani_object object {};
    GetMethodData(&object);

    ani_value args[2U];
    args[0U].l = VAL1;
    args[1U].l = VAL2;
    ani_long value {};

    ASSERT_EQ(env_->Object_CallMethodByName_Void_A(object, "xxxxxxx", "ll:", args), ANI_NOT_FOUND);
    ASSERT_EQ(env_->Object_CallMethodByName_Long(object, "getValue", "ll:l", &value), ANI_NOT_FOUND);
}

TEST_F(CallObjectMethodByNameVoidTest, object_call_method_by_name_void_a_invalid_object)
{
    ani_value args[2U];
    args[0U].l = VAL1;
    args[1U].l = VAL2;
    ASSERT_EQ(env_->Object_CallMethodByName_Void_A(nullptr, "voidMethod", "ll:", args), ANI_INVALID_ARGS);
}

TEST_F(CallObjectMethodByNameVoidTest, object_call_method_by_name_void_a_invalid_method)
{
    ani_object object {};
    GetMethodData(&object);

    ani_value args[2U];
    args[0U].l = VAL1;
    args[1U].l = VAL2;

    ASSERT_EQ(env_->Object_CallMethodByName_Void_A(object, nullptr, "ll:", args), ANI_INVALID_ARGS);
}

TEST_F(CallObjectMethodByNameVoidTest, object_call_method_by_name_void_a_invalid_args)
{
    ani_object object {};
    GetMethodData(&object);

    ASSERT_EQ(env_->Object_CallMethodByName_Void_A(object, "voidMethod", "ll:", nullptr), ANI_INVALID_ARGS);
}

TEST_F(CallObjectMethodByNameVoidTest, object_call_method_by_name_void_normal)
{
    ani_object object {};
    GetMethodData(&object);

    ani_long value {};
    ASSERT_EQ(env_->Object_CallMethodByName_Void(object, "voidMethod", "ll:", VAL1, VAL2), ANI_OK);
    ASSERT_EQ(env_->Object_CallMethodByName_Long(object, "getValue", nullptr, &value), ANI_OK);
    ASSERT_EQ(value, VAL1 + VAL2);
}

TEST_F(CallObjectMethodByNameVoidTest, object_call_method_by_name_void_normal_1)
{
    ani_object object {};
    GetMethodData(&object);

    ani_long value {};
    ASSERT_EQ(env_->Object_CallMethodByName_Void(object, "voidMethod", nullptr, VAL1, VAL2), ANI_OK);
    ASSERT_EQ(env_->Object_CallMethodByName_Long(object, "getValue", nullptr, &value), ANI_OK);
    ASSERT_EQ(value, VAL1 + VAL2);
}

TEST_F(CallObjectMethodByNameVoidTest, object_call_method_by_name_void_abnormal)
{
    ani_object object {};
    GetMethodData(&object);

    ani_long value {};
    ASSERT_EQ(env_->Object_CallMethodByName_Void(object, "xxxxxxxxx", "ll:", VAL1, VAL2), ANI_NOT_FOUND);
    ASSERT_EQ(env_->Object_CallMethodByName_Long(object, "getValue", "ll:l", &value), ANI_NOT_FOUND);
}
TEST_F(CallObjectMethodByNameVoidTest, object_call_method_by_name_void_invalid_object)
{
    ASSERT_EQ(env_->Object_CallMethodByName_Void(nullptr, "voidMethod", "ll:", VAL1, VAL2), ANI_INVALID_ARGS);
}

TEST_F(CallObjectMethodByNameVoidTest, object_call_method_by_name_void_invalid_method)
{
    ani_object object {};
    GetMethodData(&object);

    ASSERT_EQ(env_->Object_CallMethodByName_Void(object, nullptr, "ll:", VAL1, VAL2), ANI_INVALID_ARGS);
}

TEST_F(CallObjectMethodByNameVoidTest, object_call_method_by_name_void_001)
{
    ani_class cls {};
    ASSERT_EQ(env_->FindClass("object_call_method_by_name_void_test.B", &cls), ANI_OK);
    ASSERT_NE(cls, nullptr);

    ani_method method {};
    ASSERT_EQ(env_->Class_FindMethod(cls, "<ctor>", "i:", &method), ANI_OK);

    ani_object obj {};
    const ani_int arg = 100;
    ASSERT_EQ(env_->Object_New(cls, method, &obj, arg), ANI_OK);

    const ani_int value1 = 5;
    const ani_int value2 = 6;
    ani_int res = 0;
    ASSERT_EQ(env_->Object_CallMethodByName_Void(obj, "voidMethod", "ii:", value1, value2), ANI_OK);
    ASSERT_EQ(env_->Object_CallMethodByName_Int(obj, "getIntValue", ":i", &res), ANI_OK);
    ASSERT_EQ(res, value1 + value2);

    ani_value args[2U];
    args[0U].i = value1;
    args[1U].i = value2;
    ASSERT_EQ(env_->Object_CallMethodByName_Void_A(obj, "voidMethod", "ii:", args), ANI_OK);
    ASSERT_EQ(env_->Object_CallMethodByName_Int(obj, "getIntValue", ":i", &res), ANI_OK);
    ASSERT_EQ(res, value1 + value2);
}

TEST_F(CallObjectMethodByNameVoidTest, object_call_method_by_name_void_002)
{
    ani_class cls {};
    ASSERT_EQ(env_->FindClass("object_call_method_by_name_void_test.B", &cls), ANI_OK);
    ASSERT_NE(cls, nullptr);

    ani_method method {};
    ASSERT_EQ(env_->Class_FindMethod(cls, "<ctor>", "i:", &method), ANI_OK);

    ani_object obj {};
    const ani_int arg = 100;
    ASSERT_EQ(env_->Object_New(cls, method, &obj, arg), ANI_OK);

    ani_char res = 'a';
    const ani_char value = 'D';
    ASSERT_EQ(env_->Object_CallMethodByName_Void(obj, "voidMethod", "c:", value), ANI_OK);
    ASSERT_EQ(env_->Object_CallMethodByName_Char(obj, "getCharValue", ":c", &res), ANI_OK);
    ASSERT_EQ(res, value);

    ani_value args[1U];
    args[0U].c = value;
    ASSERT_EQ(env_->Object_CallMethodByName_Void_A(obj, "voidMethod", "c:", args), ANI_OK);
    ASSERT_EQ(env_->Object_CallMethodByName_Char(obj, "getCharValue", ":c", &res), ANI_OK);
    ASSERT_EQ(res, value);
}

TEST_F(CallObjectMethodByNameVoidTest, object_call_method_by_name_void_003)
{
    ani_class cls {};
    ASSERT_EQ(env_->FindClass("object_call_method_by_name_void_test.C", &cls), ANI_OK);
    ASSERT_NE(cls, nullptr);

    ani_method method {};
    ASSERT_EQ(env_->Class_FindMethod(cls, "<ctor>", "i:", &method), ANI_OK);

    ani_object obj {};
    ani_int arg = 100;
    ASSERT_EQ(env_->Object_New(cls, method, &obj, arg), ANI_OK);

    ani_int res = 0;
    const ani_int value1 = 5;
    const ani_int value2 = 8;
    ASSERT_EQ(env_->Object_CallMethodByName_Void(obj, "voidSunMethod", "ii:", value1, value2), ANI_OK);
    ASSERT_EQ(env_->Object_CallMethodByName_Int(obj, "getIntValue", ":i", &res), ANI_OK);
    ASSERT_EQ(res, value1 + value2);

    ani_value args[2U];
    args[0U].i = value1;
    args[1U].i = value2;
    ASSERT_EQ(env_->Object_CallMethodByName_Void_A(obj, "voidSunMethod", "ii:", args), ANI_OK);
    ASSERT_EQ(env_->Object_CallMethodByName_Int(obj, "getIntValue", ":i", &res), ANI_OK);
    ASSERT_EQ(res, value1 + value2);
}

TEST_F(CallObjectMethodByNameVoidTest, object_call_method_by_name_void_004)
{
    ani_class cls {};
    ASSERT_EQ(env_->FindClass("object_call_method_by_name_void_test.C", &cls), ANI_OK);
    ASSERT_NE(cls, nullptr);

    ani_method method {};
    ASSERT_EQ(env_->Class_FindMethod(cls, "<ctor>", "i:", &method), ANI_OK);

    ani_object obj {};
    const ani_int arg = 10;
    ASSERT_EQ(env_->Object_New(cls, method, &obj, arg), ANI_OK);

    ani_int res = 0;
    const ani_int value1 = 5;
    const ani_int value2 = 5;
    ASSERT_EQ(env_->Object_CallMethodByName_Void(obj, "voidMethod", "ii:", value1, value2), ANI_OK);
    ASSERT_EQ(env_->Object_CallMethodByName_Int(obj, "getIntValue", ":i", &res), ANI_OK);
    ASSERT_EQ(res, arg + value1 + value2);

    ani_value args[2U];
    args[0U].i = value1;
    args[1U].i = value2;
    ASSERT_EQ(env_->Object_CallMethodByName_Void_A(obj, "voidMethod", "ii:", args), ANI_OK);
    ASSERT_EQ(env_->Object_CallMethodByName_Int(obj, "getIntValue", ":i", &res), ANI_OK);
    ASSERT_EQ(res, arg + value1 + value2);
}

TEST_F(CallObjectMethodByNameVoidTest, object_call_method_by_name_void_005)
{
    ani_class cls {};
    ASSERT_EQ(env_->FindClass("object_call_method_by_name_void_test.B", &cls), ANI_OK);
    ASSERT_NE(cls, nullptr);

    ani_method method {};
    ASSERT_EQ(env_->Class_FindMethod(cls, "<ctor>", "i:", &method), ANI_OK);

    ani_object obj {};
    const ani_int arg = 5;
    ASSERT_EQ(env_->Object_New(cls, method, &obj, arg), ANI_OK);

    ani_int res = 0;
    const ani_int value = 5;
    ani_value argsA[1U];
    argsA[0U].i = value;
    ASSERT_EQ(env_->Object_CallMethodByName_Void(obj, "protectedMethod", "i:", value), ANI_OK);
    ASSERT_EQ(env_->Object_CallMethodByName_Int(obj, "getIntValue", ":i", &res), ANI_OK);
    ASSERT_EQ(res, value);
    ASSERT_EQ(env_->Object_CallMethodByName_Void_A(obj, "protectedMethod", "i:", argsA), ANI_OK);
    ASSERT_EQ(env_->Object_CallMethodByName_Int(obj, "getIntValue", ":i", &res), ANI_OK);
    ASSERT_EQ(res, value);

    ani_double res1 = 0.0;
    const ani_double value1 = 5.0;
    ASSERT_EQ(env_->Object_CallMethodByName_Void(obj, "privateMethod", "d:", value1), ANI_OK);
    ASSERT_EQ(env_->Object_CallMethodByName_Double(obj, "getDoubleValue", ":d", &res1), ANI_OK);
    ASSERT_EQ(res1, value1);
    ani_value argsB[1U];
    argsB[0U].d = value1;
    ASSERT_EQ(env_->Object_CallMethodByName_Void_A(obj, "privateMethod", "d:", argsB), ANI_OK);
    ASSERT_EQ(env_->Object_CallMethodByName_Double(obj, "getDoubleValue", ":d", &res1), ANI_OK);
    ASSERT_EQ(res1, value1);

    const ani_int value2 = 5;
    ASSERT_EQ(env_->FindClass("object_call_method_by_name_void_test.C", &cls), ANI_OK);
    ASSERT_NE(cls, nullptr);
    ASSERT_EQ(env_->Class_FindMethod(cls, "<ctor>", nullptr, &method), ANI_OK);
    ASSERT_EQ(env_->Object_New(cls, method, &obj, arg), ANI_OK);
    ASSERT_EQ(env_->Object_CallMethodByName_Void(obj, "callProtected", "ii:", value, value2), ANI_OK);
    ASSERT_EQ(env_->Object_CallMethodByName_Int(obj, "getIntValue", ":i", &res), ANI_OK);
    ASSERT_EQ(res, value + value2);
    ani_value argsC[2U];
    argsC[0U].i = value;
    argsC[1U].i = value2;
    ASSERT_EQ(env_->Object_CallMethodByName_Void_A(obj, "callProtected", "ii:", argsC), ANI_OK);
    ASSERT_EQ(env_->Object_CallMethodByName_Int(obj, "getIntValue", ":i", &res), ANI_OK);
    ASSERT_EQ(res, value + value2);
}

TEST_F(CallObjectMethodByNameVoidTest, object_call_method_by_name_void_006)
{
    ani_class cls {};
    ASSERT_EQ(env_->FindClass("object_call_method_by_name_void_test.B", &cls), ANI_OK);
    ASSERT_NE(cls, nullptr);

    ani_method method {};
    ASSERT_EQ(env_->Class_FindMethod(cls, "<ctor>", "i:", &method), ANI_OK);

    ani_object obj {};
    const ani_int arg = 6;
    ASSERT_EQ(env_->Object_New(cls, method, &obj, arg), ANI_OK);

    ani_int res = 0;
    const ani_int value = 10;
    ASSERT_EQ(env_->Object_CallMethodByName_Void(obj, "nestedMethod", "i:", value), ANI_OK);
    ASSERT_EQ(env_->Object_CallMethodByName_Int(obj, "getIntValue", ":i", &res), ANI_OK);
    ASSERT_EQ(res, arg + value);

    ani_value args[1U];
    args[0U].i = value;
    ASSERT_EQ(env_->Object_CallMethodByName_Void_A(obj, "nestedMethod", "i:", args), ANI_OK);
    ASSERT_EQ(env_->Object_CallMethodByName_Int(obj, "getIntValue", ":i", &res), ANI_OK);
    ASSERT_EQ(res, arg + value);
}

TEST_F(CallObjectMethodByNameVoidTest, object_call_method_by_name_void_007)
{
    ani_class cls {};
    ASSERT_EQ(env_->FindClass("object_call_method_by_name_void_test.B", &cls), ANI_OK);
    ASSERT_NE(cls, nullptr);

    ani_method method {};
    ASSERT_EQ(env_->Class_FindMethod(cls, "<ctor>", "i:", &method), ANI_OK);

    ani_object obj {};
    const ani_int arg = 6;
    ASSERT_EQ(env_->Object_New(cls, method, &obj, arg), ANI_OK);

    ani_int res = 0;
    const ani_int value1 = 5;
    const ani_int value2 = 15;
    ASSERT_EQ(env_->Object_CallMethodByName_Void(obj, "recursiveMethod", "i:", value1), ANI_OK);
    ASSERT_EQ(env_->Object_CallMethodByName_Int(obj, "getIntValue", ":i", &res), ANI_OK);
    ASSERT_EQ(res, value2);

    ani_value args[1U];
    args[0U].i = value1;
    ASSERT_EQ(env_->Object_CallMethodByName_Void_A(obj, "recursiveMethod", "i:", args), ANI_OK);
    ASSERT_EQ(env_->Object_CallMethodByName_Int(obj, "getIntValue", ":i", &res), ANI_OK);
    ASSERT_EQ(res, value2 + value2);
}

TEST_F(CallObjectMethodByNameVoidTest, object_call_method_by_name_void_008)
{
    ani_class cls {};
    ASSERT_EQ(env_->FindClass("object_call_method_by_name_void_test.B", &cls), ANI_OK);
    ASSERT_NE(cls, nullptr);

    ani_method method {};
    ASSERT_EQ(env_->Class_FindMethod(cls, "<ctor>", "i:", &method), ANI_OK);

    ani_object obj {};
    const ani_int arg = 6;
    ASSERT_EQ(env_->Object_New(cls, method, &obj, arg), ANI_OK);

    ani_int res1 = 0;
    ani_char res2 = 'a';
    ani_double res3 = 0.0;
    const ani_int value1 = 1;
    const ani_char value2 = 'A';
    const ani_double value3 = 1.0;
    ASSERT_EQ(env_->Object_CallMethodByName_Void(obj, "calculateSum", "icd:", value1, value2, value3), ANI_OK);
    ASSERT_EQ(env_->Object_CallMethodByName_Int(obj, "getIntValue", ":i", &res1), ANI_OK);
    ASSERT_EQ(res1, value1);
    ASSERT_EQ(env_->Object_CallMethodByName_Char(obj, "getCharValue", ":c", &res2), ANI_OK);
    ASSERT_EQ(res2, value2);
    ASSERT_EQ(env_->Object_CallMethodByName_Double(obj, "getDoubleValue", ":d", &res3), ANI_OK);
    ASSERT_EQ(res1, value3);

    ani_value args[3U];
    args[0U].i = value1;
    args[1U].c = value2;
    args[2U].c = value3;
    ASSERT_EQ(env_->Object_CallMethodByName_Void_A(obj, "calculateSum", "icd:", args), ANI_OK);
    ASSERT_EQ(env_->Object_CallMethodByName_Int(obj, "getIntValue", ":i", &res1), ANI_OK);
    ASSERT_EQ(res1, value1);
    ASSERT_EQ(env_->Object_CallMethodByName_Char(obj, "getCharValue", ":c", &res2), ANI_OK);
    ASSERT_EQ(res2, value2);
    ASSERT_EQ(env_->Object_CallMethodByName_Double(obj, "getDoubleValue", ":d", &res3), ANI_OK);
    ASSERT_EQ(res1, value3);
}

TEST_F(CallObjectMethodByNameVoidTest, object_call_method_by_name_void_009)
{
    ani_class cls {};
    ASSERT_EQ(env_->FindClass("object_call_method_by_name_void_test.B", &cls), ANI_OK);
    ASSERT_NE(cls, nullptr);

    ani_method method {};
    ASSERT_EQ(env_->Class_FindMethod(cls, "<ctor>", "i:", &method), ANI_OK);

    ani_object obj {};
    ani_int arg = 15;
    ASSERT_EQ(env_->Object_New(cls, method, &obj, arg), ANI_OK);

    ani_int res = 0;
    const ani_int value1 = 5;
    const ani_int value2 = 6;
    ASSERT_EQ(env_->Object_CallMethodByName_Void(obj, "voidMethod", "ii:", value1, value2), ANI_OK);
    ASSERT_EQ(env_->Object_CallMethodByName_Int(obj, "getIntValue", ":i", &res), ANI_OK);
    ASSERT_EQ(res, value1 + value2);

    const ani_int value3 = 7;
    ASSERT_EQ(env_->Object_CallMethodByName_Void(obj, "voidMethod", "ii:", value1, value3), ANI_OK);
    ASSERT_EQ(env_->Object_CallMethodByName_Int(obj, "getIntValue", ":i", &res), ANI_OK);
    ASSERT_EQ(res, value1 + value3);

    const ani_int value4 = 3;
    ani_value args[2U];
    args[0U].i = value1;
    args[1U].i = value4;
    ASSERT_EQ(env_->Object_CallMethodByName_Void_A(obj, "voidMethod", "ii:", args), ANI_OK);
    ASSERT_EQ(env_->Object_CallMethodByName_Int(obj, "getIntValue", ":i", &res), ANI_OK);
    ASSERT_EQ(res, value1 + value4);

    const ani_int value5 = 5;
    ASSERT_EQ(env_->Object_CallMethodByName_Void(obj, "voidMethod", "ii:", value1, value5), ANI_OK);
    ASSERT_EQ(env_->Object_CallMethodByName_Int(obj, "getIntValue", ":i", &res), ANI_OK);
    ASSERT_EQ(res, value1 + value5);

    const ani_int value6 = 12;
    ASSERT_EQ(env_->Object_CallMethodByName_Void(obj, "voidMethod", "ii:", value1, value6), ANI_OK);
    ASSERT_EQ(env_->Object_CallMethodByName_Int(obj, "getIntValue", ":i", &res), ANI_OK);
    ASSERT_EQ(res, value1 + value6);
}

TEST_F(CallObjectMethodByNameVoidTest, object_call_method_by_name_void_010)
{
    ani_class cls {};
    ASSERT_EQ(env_->FindClass("object_call_method_by_name_void_test.C", &cls), ANI_OK);
    ASSERT_NE(cls, nullptr);

    ani_method method {};
    ASSERT_EQ(env_->Class_FindMethod(cls, "<ctor>", "i:", &method), ANI_OK);

    ani_object obj {};
    const ani_int arg = 10;
    ASSERT_EQ(env_->Object_New(cls, method, &obj, arg), ANI_OK);

    ani_int res = 0;
    const ani_int value = 10;
    ASSERT_EQ(env_->Object_CallMethodByName_Void(obj, "jf", "i:", value), ANI_OK);
    ASSERT_EQ(env_->Object_CallMethodByName_Int(obj, "getIntValue", ":i", &res), ANI_OK);
    ASSERT_EQ(res, arg + value);

    ani_value args[1U];
    args[0U].i = value;
    ASSERT_EQ(env_->Object_CallMethodByName_Void_A(obj, "jf", "i:", args), ANI_OK);
    ASSERT_EQ(env_->Object_CallMethodByName_Int(obj, "getIntValue", ":i", &res), ANI_OK);
    ASSERT_EQ(res, arg + value);
}

TEST_F(CallObjectMethodByNameVoidTest, object_call_method_by_name_void_011)
{
    ani_object object {};
    GetMethodData(&object);

    ani_value args[2U];
    args[0U].l = VAL1;
    args[1U].l = VAL2;

<<<<<<< HEAD
    ASSERT_EQ(env_->c_api->Object_CallMethodByName_Void(nullptr, object, "voidMethod", "JJ:V", VAL1, VAL2),
              ANI_INVALID_ARGS);
    ASSERT_EQ(env_->c_api->Object_CallMethodByName_Void_A(nullptr, object, "voidMethod", "JJ:V", args),
              ANI_INVALID_ARGS);

    ASSERT_EQ(env_->Object_CallMethodByName_Void(nullptr, "voidMethod", "JJ:V", VAL1, VAL2), ANI_INVALID_ARGS);
    ASSERT_EQ(env_->Object_CallMethodByName_Void_A(nullptr, "voidMethod", "JJ:V", args), ANI_INVALID_ARGS);

    ASSERT_EQ(env_->Object_CallMethodByName_Void(object, nullptr, "JJ:V", VAL1, VAL2), ANI_INVALID_ARGS);
    ASSERT_EQ(env_->Object_CallMethodByName_Void_A(object, nullptr, "JJ:V", args), ANI_INVALID_ARGS);
=======
    ASSERT_EQ(env_->c_api->Object_CallMethodByName_Void(nullptr, object, "voidMethod", "ll:", VAL1, VAL2),
              ANI_INVALID_ARGS);
    ASSERT_EQ(env_->c_api->Object_CallMethodByName_Void_A(nullptr, object, "voidMethod", "ll:", args),
              ANI_INVALID_ARGS);

    ASSERT_EQ(env_->Object_CallMethodByName_Void(nullptr, "voidMethod", "ll:", VAL1, VAL2), ANI_INVALID_ARGS);
    ASSERT_EQ(env_->Object_CallMethodByName_Void_A(nullptr, "voidMethod", "ll:", args), ANI_INVALID_ARGS);

    ASSERT_EQ(env_->Object_CallMethodByName_Void(object, nullptr, "ll:", VAL1, VAL2), ANI_INVALID_ARGS);
    ASSERT_EQ(env_->Object_CallMethodByName_Void_A(object, nullptr, "ll:", args), ANI_INVALID_ARGS);
>>>>>>> a77d6327

    ASSERT_EQ(env_->Object_CallMethodByName_Void(object, "voidMethod", nullptr, VAL1, VAL2), ANI_OK);
    ASSERT_EQ(env_->Object_CallMethodByName_Void_A(object, "voidMethod", nullptr, args), ANI_OK);
}

TEST_F(CallObjectMethodByNameVoidTest, object_call_method_by_name_void_012)
{
    ani_object object {};
    GetMethodData(&object);

    ani_value args[2U];
    args[0U].l = VAL1;
    args[1U].l = VAL2;

    const std::array<std::string_view, 4U> invalidMethodNames = {{"", "测试emoji🙂🙂", "\n\r\t", "\x01\x02\x03"}};

    for (const auto &methodName : invalidMethodNames) {
<<<<<<< HEAD
        ASSERT_EQ(env_->Object_CallMethodByName_Void(object, methodName.data(), "JJ:V", VAL1, VAL2), ANI_NOT_FOUND);
        ASSERT_EQ(env_->Object_CallMethodByName_Void_A(object, methodName.data(), "JJ:V", args), ANI_NOT_FOUND);
=======
        ASSERT_EQ(env_->Object_CallMethodByName_Void(object, methodName.data(), "ll:", VAL1, VAL2), ANI_NOT_FOUND);
        ASSERT_EQ(env_->Object_CallMethodByName_Void_A(object, methodName.data(), "ll:", args), ANI_NOT_FOUND);
>>>>>>> a77d6327
    }
}

TEST_F(CallObjectMethodByNameVoidTest, object_call_method_by_name_void_013)
{
    ani_object object {};
    GetMethodData(&object);

    ani_value args[2U];
    args[0U].l = VAL1;
    args[1U].l = VAL2;

    const std::array<std::string_view, 4U> invalidMethodNames = {{"", "测试emoji🙂🙂", "\n\r\t", "\x01\x02\x03"}};

    for (const auto &methodName : invalidMethodNames) {
        ASSERT_EQ(env_->Object_CallMethodByName_Void(object, methodName.data(), "", VAL1, VAL2), ANI_NOT_FOUND);
        ASSERT_EQ(env_->Object_CallMethodByName_Void_A(object, methodName.data(), "", args), ANI_NOT_FOUND);
    }
}
}  // namespace ark::ets::ani::testing

// NOLINTEND(cppcoreguidelines-pro-type-vararg, modernize-avoid-c-arrays, readability-magic-numbers)<|MERGE_RESOLUTION|>--- conflicted
+++ resolved
@@ -487,18 +487,6 @@
     args[0U].l = VAL1;
     args[1U].l = VAL2;
 
-<<<<<<< HEAD
-    ASSERT_EQ(env_->c_api->Object_CallMethodByName_Void(nullptr, object, "voidMethod", "JJ:V", VAL1, VAL2),
-              ANI_INVALID_ARGS);
-    ASSERT_EQ(env_->c_api->Object_CallMethodByName_Void_A(nullptr, object, "voidMethod", "JJ:V", args),
-              ANI_INVALID_ARGS);
-
-    ASSERT_EQ(env_->Object_CallMethodByName_Void(nullptr, "voidMethod", "JJ:V", VAL1, VAL2), ANI_INVALID_ARGS);
-    ASSERT_EQ(env_->Object_CallMethodByName_Void_A(nullptr, "voidMethod", "JJ:V", args), ANI_INVALID_ARGS);
-
-    ASSERT_EQ(env_->Object_CallMethodByName_Void(object, nullptr, "JJ:V", VAL1, VAL2), ANI_INVALID_ARGS);
-    ASSERT_EQ(env_->Object_CallMethodByName_Void_A(object, nullptr, "JJ:V", args), ANI_INVALID_ARGS);
-=======
     ASSERT_EQ(env_->c_api->Object_CallMethodByName_Void(nullptr, object, "voidMethod", "ll:", VAL1, VAL2),
               ANI_INVALID_ARGS);
     ASSERT_EQ(env_->c_api->Object_CallMethodByName_Void_A(nullptr, object, "voidMethod", "ll:", args),
@@ -509,7 +497,6 @@
 
     ASSERT_EQ(env_->Object_CallMethodByName_Void(object, nullptr, "ll:", VAL1, VAL2), ANI_INVALID_ARGS);
     ASSERT_EQ(env_->Object_CallMethodByName_Void_A(object, nullptr, "ll:", args), ANI_INVALID_ARGS);
->>>>>>> a77d6327
 
     ASSERT_EQ(env_->Object_CallMethodByName_Void(object, "voidMethod", nullptr, VAL1, VAL2), ANI_OK);
     ASSERT_EQ(env_->Object_CallMethodByName_Void_A(object, "voidMethod", nullptr, args), ANI_OK);
@@ -527,13 +514,8 @@
     const std::array<std::string_view, 4U> invalidMethodNames = {{"", "测试emoji🙂🙂", "\n\r\t", "\x01\x02\x03"}};
 
     for (const auto &methodName : invalidMethodNames) {
-<<<<<<< HEAD
-        ASSERT_EQ(env_->Object_CallMethodByName_Void(object, methodName.data(), "JJ:V", VAL1, VAL2), ANI_NOT_FOUND);
-        ASSERT_EQ(env_->Object_CallMethodByName_Void_A(object, methodName.data(), "JJ:V", args), ANI_NOT_FOUND);
-=======
         ASSERT_EQ(env_->Object_CallMethodByName_Void(object, methodName.data(), "ll:", VAL1, VAL2), ANI_NOT_FOUND);
         ASSERT_EQ(env_->Object_CallMethodByName_Void_A(object, methodName.data(), "ll:", args), ANI_NOT_FOUND);
->>>>>>> a77d6327
     }
 }
 
