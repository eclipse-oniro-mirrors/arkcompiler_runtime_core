/*
 * Copyright (c) 2025 Huawei Device Co., Ltd.
 * Licensed under the Apache License, Version 2.0 (the "License");
 * you may not use this file except in compliance with the License.
 * You may obtain a copy of the License at
 *
 * http://www.apache.org/licenses/LICENSE-2.0
 *
 * Unless required by applicable law or agreed to in writing, software
 * distributed under the License is distributed on an "AS IS" BASIS,
 * WITHOUT WARRANTIES OR CONDITIONS OF ANY KIND, either express or implied.
 * See the License for the specific language governing permissions and
 * limitations under the License.
 */

function getCharTuple(): [char, char, char, char, char] {
<<<<<<< HEAD
    return [c'H', c'e', c'l', c'l', c'o'];
}

function getReferenceTuple(): [String, double[], String] {
    return [new String("Hello"), [1, 2, 3, 4, 5], "world"];
}

function getTestPrimitiveTuple(): [boolean, char, byte, short, int, long, float, double] {
    return [true, c'x', 127, 300, 500, 600, 100.0, 400.0];
=======
    return [c'H', c'e', c'l', c'l', c'o']
}

function getReferenceTuple(): [string, double[], string] {
    return ["Hello", [1, 2, 3, 4, 5], "world"]
}

function getTestPrimitiveTuple(): [boolean, char, byte, short, int, long, float, double] {
    return [true, c'x', 127, 300, 500, 600, 100.0f, 400.0]
>>>>>>> a77d6327
}<|MERGE_RESOLUTION|>--- conflicted
+++ resolved
@@ -14,17 +14,6 @@
  */
 
 function getCharTuple(): [char, char, char, char, char] {
-<<<<<<< HEAD
-    return [c'H', c'e', c'l', c'l', c'o'];
-}
-
-function getReferenceTuple(): [String, double[], String] {
-    return [new String("Hello"), [1, 2, 3, 4, 5], "world"];
-}
-
-function getTestPrimitiveTuple(): [boolean, char, byte, short, int, long, float, double] {
-    return [true, c'x', 127, 300, 500, 600, 100.0, 400.0];
-=======
     return [c'H', c'e', c'l', c'l', c'o']
 }
 
@@ -34,5 +23,4 @@
 
 function getTestPrimitiveTuple(): [boolean, char, byte, short, int, long, float, double] {
     return [true, c'x', 127, 300, 500, 600, 100.0f, 400.0]
->>>>>>> a77d6327
 }