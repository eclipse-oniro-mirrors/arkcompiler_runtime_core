/*
 * Copyright (c) 2025 Huawei Device Co., Ltd.
 * Licensed under the Apache License, Version 2.0 (the "License");
 * you may not use this file except in compliance with the License.
 * You may obtain a copy of the License at
 *
 * http://www.apache.org/licenses/LICENSE-2.0
 *
 * Unless required by applicable law or agreed to in writing, software
 * distributed under the License is distributed on an "AS IS" BASIS,
 * WITHOUT WARRANTIES OR CONDITIONS OF ANY KIND, either express or implied.
 * See the License for the specific language governing permissions and
 * limitations under the License.
 */

<<<<<<< HEAD
function getReferenceTuple(): [String, double[], String] {
    return [new String("Hello"), [1, 2, 3, 4, 5], "world"];
}

function getArray(): double[] {
    let a : double[] = [100.1, 200.2, 300.3, 400.4, 500.5]
=======
function getReferenceTuple(): [string, double[], string] {
    return ["Hello", [1, 2, 3, 4, 5], "world"]
}

function getArray(): double[] {
    let a: double[] = [100.1, 200.2, 300.3, 400.4, 500.5]
>>>>>>> a77d6327
    return a
}<|MERGE_RESOLUTION|>--- conflicted
+++ resolved
@@ -13,20 +13,11 @@
  * limitations under the License.
  */
 
-<<<<<<< HEAD
-function getReferenceTuple(): [String, double[], String] {
-    return [new String("Hello"), [1, 2, 3, 4, 5], "world"];
-}
-
-function getArray(): double[] {
-    let a : double[] = [100.1, 200.2, 300.3, 400.4, 500.5]
-=======
 function getReferenceTuple(): [string, double[], string] {
     return ["Hello", [1, 2, 3, 4, 5], "world"]
 }
 
 function getArray(): double[] {
     let a: double[] = [100.1, 200.2, 300.3, 400.4, 500.5]
->>>>>>> a77d6327
     return a
 }