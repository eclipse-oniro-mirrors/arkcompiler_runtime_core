/*
 * Copyright (c) 2025 Huawei Device Co., Ltd.
 * Licensed under the Apache License, Version 2.0 (the "License");
 * you may not use this file except in compliance with the License.
 * You may obtain a copy of the License at
 *
 * http://www.apache.org/licenses/LICENSE-2.0
 *
 * Unless required by applicable law or agreed to in writing, software
 * distributed under the License is distributed on an "AS IS" BASIS,
 * WITHOUT WARRANTIES OR CONDITIONS OF ANY KIND, either express or implied.
 * See the License for the specific language governing permissions and
 * limitations under the License.
 */

#include "ani.h"
#include "ani_gtest_tuple_ops.h"

namespace ark::ets::ani::testing {

class TupleValueGetItemRefTest : public AniGTestTupleOps {
public:
    static constexpr ani_size ARRAY_SIZE = 5;
    static constexpr ani_double EXPECTED_RESULT_1 = 1.0;
    static constexpr ani_double EXPECTED_RESULT_2 = 2.0;
    static constexpr ani_double EXPECTED_RESULT_3 = 3.0;
    static constexpr ani_double EXPECTED_RESULT_4 = 4.0;
    static constexpr ani_double EXPECTED_RESULT_5 = 5.0;
    static constexpr ani_size STRING_SIZE = 6;

protected:
    void CompareStringWithRef(std::string_view expectedElem, ani_ref result)
    {
        auto internalStr = reinterpret_cast<ani_string>(result);
        std::array<char, ARRAY_SIZE + 1> elem {};
        ani_size copiedSize = 0;
        ASSERT_EQ(
            env_->String_GetUTF8SubString(internalStr, 0U, elem.size() - 1, elem.data(), elem.size(), &copiedSize),
            ANI_OK);
        ASSERT_EQ(copiedSize, expectedElem.size());
        ASSERT_STREQ(elem.data(), expectedElem.data());
    }

    void CheckStringValue(ani_tuple_value tupleValue, const ani_size index, const std::string_view &expectedStrView)
    {
        ani_ref result {};
        ASSERT_EQ(env_->TupleValue_GetItem_Ref(tupleValue, index, &result), ANI_OK);
        auto internalStr = reinterpret_cast<ani_string>(result);
        std::string stdString {};
        GetStdString(internalStr, stdString);
        ASSERT_STREQ(stdString.c_str(), expectedStrView.data());
    }

    void CheckDoubleValue(ani_tuple_value tupleValue, const ani_size index, const std::array<double, 5U> &array)
    {
<<<<<<< HEAD
        ani_ref result {};
        ASSERT_EQ(env_->TupleValue_GetItem_Ref(tupleValue, index, &result), ANI_OK);
        auto internalArr = reinterpret_cast<ani_array_double>(result);

        std::vector<double> elem(array.size());
        ASSERT_EQ(env_->Array_GetRegion_Double(internalArr, 0, elem.size(), elem.data()), ANI_OK);

        for (size_t idx = 0; idx < array.size(); ++idx) {
            ASSERT_EQ(elem[idx], array[idx]);
=======
        ani_class doubleClass;
        ASSERT_EQ(env_->FindClass("std.core.Double", &doubleClass), ANI_OK);
        ASSERT(doubleClass != nullptr);
        ani_method doubleUnbox;
        env_->Class_FindMethod(doubleClass, "unboxed", ":d", &doubleUnbox);
        ASSERT(doubleClass != nullptr);

        ani_ref result {};
        ASSERT_EQ(env_->TupleValue_GetItem_Ref(tupleValue, index, &result), ANI_OK);
        auto internalArr = reinterpret_cast<ani_array>(result);

        std::vector<ani_ref> elem(array.size());

        for (size_t idx = 0; idx < array.size(); ++idx) {
            ASSERT_EQ(env_->Array_Get(internalArr, idx, &elem[idx]), ANI_OK);
            ani_double unboxedDouble = -1;
            ASSERT_EQ(
                // NOLINTNEXTLINE(cppcoreguidelines-pro-type-vararg)
                env_->Object_CallMethod_Double(reinterpret_cast<ani_object>(elem[idx]), doubleUnbox, &unboxedDouble),
                ANI_OK);
            ASSERT_EQ(unboxedDouble, array[idx]);
>>>>>>> a77d6327
        }
    }
};

TEST_F(TupleValueGetItemRefTest, tupleValueGetItemRef)
{
    auto tuple = GetTupleWithCheck("tuplevalue_getitem_ref_test", "getReferenceTuple");
    ani_ref result {};
    ASSERT_EQ(env_->TupleValue_GetItem_Ref(tuple, 0U, &result), ANI_OK);
    constexpr std::string_view EXPECTED_ELEM("Hello");
    auto internalStr = reinterpret_cast<ani_string>(result);
    std::array<char, EXPECTED_ELEM.size() + 1> elem {};
    ani_size copiedSize = 0;
    ASSERT_EQ(env_->String_GetUTF8SubString(internalStr, 0U, elem.size() - 1, elem.data(), elem.size(), &copiedSize),
              ANI_OK);
    ASSERT_EQ(copiedSize, EXPECTED_ELEM.size());
    ASSERT_STREQ(elem.data(), EXPECTED_ELEM.data());
}

TEST_F(TupleValueGetItemRefTest, tupleValueGetItemRefNullEnv)
{
    auto tuple = GetTupleWithCheck("tuplevalue_getitem_ref_test", "getReferenceTuple");
    ani_ref result {};
    ASSERT_EQ(env_->c_api->TupleValue_GetItem_Ref(nullptr, tuple, 0U, &result), ANI_INVALID_ARGS);
}

TEST_F(TupleValueGetItemRefTest, tupleValueGetItemRefNullTuple)
{
    ani_ref result {};
    ASSERT_EQ(env_->TupleValue_GetItem_Ref(nullptr, 0U, &result), ANI_INVALID_ARGS);
}

TEST_F(TupleValueGetItemRefTest, tupleValueGetItemRefIndexOutOfRange1)
{
    auto tuple = GetTupleWithCheck("tuplevalue_getitem_ref_test", "getReferenceTuple");
    ani_ref result {};
    ASSERT_EQ(env_->TupleValue_GetItem_Ref(tuple, 4U, &result), ANI_OUT_OF_RANGE);
}

TEST_F(TupleValueGetItemRefTest, tupleValueGetItemRefIndexOutOfRange2)
{
    auto tuple = GetTupleWithCheck("tuplevalue_getitem_ref_test", "getReferenceTuple");
    ani_ref result {};
    ASSERT_EQ(env_->TupleValue_GetItem_Ref(tuple, -1U, &result), ANI_OUT_OF_RANGE);
}

TEST_F(TupleValueGetItemRefTest, tupleValueGetItemRefNullResult)
{
    auto tuple = GetTupleWithCheck("tuplevalue_getitem_ref_test", "getReferenceTuple");
    ASSERT_EQ(env_->TupleValue_GetItem_Ref(tuple, 0U, nullptr), ANI_INVALID_ARGS);
}

TEST_F(TupleValueGetItemRefTest, tupleValueGetItemIntIndexOutOfRange3)
{
    const ani_size maxNum = std::numeric_limits<ani_size>::max();
    auto tuple = GetTupleWithCheck("tuplevalue_getitem_ref_test", "getReferenceTuple");
    ani_ref result {};
    ASSERT_EQ(env_->TupleValue_GetItem_Ref(tuple, maxNum, &result), ANI_OUT_OF_RANGE);
}

TEST_F(TupleValueGetItemRefTest, tupleValueGetItemIntCompositeScene)
{
    auto tuple = GetTupleWithCheck("tuplevalue_getitem_ref_test", "getReferenceTuple");

    const std::array<ani_double, 5U> expectedArrayValues = {EXPECTED_RESULT_1, EXPECTED_RESULT_2, EXPECTED_RESULT_3,
                                                            EXPECTED_RESULT_4, EXPECTED_RESULT_5};

    ani_ref result {};
    ASSERT_EQ(env_->TupleValue_GetItem_Ref(tuple, 0U, &result), ANI_OK);
    CompareStringWithRef("Hello", result);

<<<<<<< HEAD
    ASSERT_EQ(env_->TupleValue_GetItem_Ref(tuple, 1U, &result), ANI_OK);
    auto internalArray = reinterpret_cast<ani_array_double>(result);
    std::array<ani_double, 5U> nativeBuffer = {0.0};
    ASSERT_EQ(env_->Array_GetRegion_Double(internalArray, 0, 5U, nativeBuffer.data()), ANI_OK);
    for (size_t i = 0; i < expectedArrayValues.size(); ++i) {
        ASSERT_EQ(nativeBuffer[i], expectedArrayValues[i]);
=======
    ani_class doubleClass;
    ASSERT_EQ(env_->FindClass("std.core.Double", &doubleClass), ANI_OK);
    ASSERT(doubleClass != nullptr);
    ani_method doubleUnbox;
    env_->Class_FindMethod(doubleClass, "unboxed", ":d", &doubleUnbox);
    ASSERT(doubleClass != nullptr);

    ASSERT_EQ(env_->TupleValue_GetItem_Ref(tuple, 1U, &result), ANI_OK);
    auto internalArray = reinterpret_cast<ani_array>(result);
    std::array<ani_ref, 5U> nativeBuffer {};
    for (size_t i = 0; i < expectedArrayValues.size(); ++i) {
        ASSERT_EQ(env_->Array_Get(internalArray, i, &nativeBuffer[i]), ANI_OK);
        ani_double unboxedDouble = -1;
        ASSERT_EQ(
            // NOLINTNEXTLINE(cppcoreguidelines-pro-type-vararg)
            env_->Object_CallMethod_Double(reinterpret_cast<ani_object>(nativeBuffer[i]), doubleUnbox, &unboxedDouble),
            ANI_OK);
        ASSERT_EQ(unboxedDouble, expectedArrayValues[i]);
>>>>>>> a77d6327
    }

    ASSERT_EQ(env_->TupleValue_GetItem_Ref(tuple, 2U, &result), ANI_OK);
    CompareStringWithRef("world", result);
}

TEST_F(TupleValueGetItemRefTest, tupleValueGetItemRefRepeat)
{
    auto tuple = GetTupleWithCheck("tuplevalue_getitem_ref_test", "getReferenceTuple");
    for (int32_t i = 0; i < LOOP_COUNT; i++) {
        ani_ref result {};
        ASSERT_EQ(env_->TupleValue_GetItem_Ref(tuple, 0U, &result), ANI_OK);
        constexpr std::string_view EXPECTED_ELEM("Hello");
        auto internalStr = reinterpret_cast<ani_string>(result);
        std::array<char, EXPECTED_ELEM.size() + 1> elem {};
        ani_size copiedSize = 0;
        ASSERT_EQ(
            env_->String_GetUTF8SubString(internalStr, 0U, elem.size() - 1, elem.data(), elem.size(), &copiedSize),
            ANI_OK);
        ASSERT_EQ(copiedSize, EXPECTED_ELEM.size());
        ASSERT_STREQ(elem.data(), EXPECTED_ELEM.data());
    }
}

TEST_F(TupleValueGetItemRefTest, referenceTuple)
{
    auto tuple = GetTupleWithCheck("tuplevalue_getitem_ref_test", "getReferenceTuple");
    constexpr std::string_view EXPECTED_STR_VIEW1("Hello");
    constexpr std::string_view EXPECTED_STR_VIEW2("world");
    constexpr std::array<double, 5U> EXPECTED_ARRAY = {1, 2, 3, 4, 5};

    CheckStringValue(tuple, 0U, EXPECTED_STR_VIEW1);
    CheckDoubleValue(tuple, 1U, EXPECTED_ARRAY);
    CheckStringValue(tuple, 2U, EXPECTED_STR_VIEW2);

    ani_ref result {};
    ASSERT_EQ(env_->TupleValue_GetItem_Ref(tuple, 0U, &result), ANI_OK);
    auto internalStr = reinterpret_cast<ani_string>(result);
    const ani_size maxNum = std::numeric_limits<ani_size>::max();
    ASSERT_EQ(env_->TupleValue_SetItem_Ref(tuple, maxNum, internalStr), ANI_OUT_OF_RANGE);

    ani_string string {};
    constexpr std::string_view STR_VIEW1("study");
    ASSERT_EQ(env_->String_NewUTF8(STR_VIEW1.data(), STRING_SIZE, &string), ANI_OK);
    ASSERT_EQ(env_->TupleValue_SetItem_Ref(tuple, 0U, string), ANI_OK);
    CheckStringValue(tuple, 0U, STR_VIEW1);

<<<<<<< HEAD
    const auto array =
        static_cast<ani_array_double>(CallEtsFunction<ani_ref>("tuplevalue_getitem_ref_test", "getArray"));
=======
    const auto array = static_cast<ani_array>(CallEtsFunction<ani_ref>("tuplevalue_getitem_ref_test", "getArray"));
>>>>>>> a77d6327
    ASSERT_EQ(env_->TupleValue_SetItem_Ref(tuple, 1U, array), ANI_OK);

    constexpr std::array<double, 5U> EXPECTED_DOUBLE_ARRAY = {100.1, 200.2, 300.3, 400.4, 500.5};
    CheckDoubleValue(tuple, 1U, EXPECTED_DOUBLE_ARRAY);

    ani_string string2 {};
    constexpr std::string_view STR_VIEW2("power");
    ASSERT_EQ(env_->String_NewUTF8(STR_VIEW2.data(), STRING_SIZE, &string2), ANI_OK);
    ASSERT_EQ(env_->TupleValue_SetItem_Ref(tuple, 2U, string2), ANI_OK);
    CheckStringValue(tuple, 2U, STR_VIEW2);
}
}  // namespace ark::ets::ani::testing<|MERGE_RESOLUTION|>--- conflicted
+++ resolved
@@ -53,17 +53,6 @@
 
     void CheckDoubleValue(ani_tuple_value tupleValue, const ani_size index, const std::array<double, 5U> &array)
     {
-<<<<<<< HEAD
-        ani_ref result {};
-        ASSERT_EQ(env_->TupleValue_GetItem_Ref(tupleValue, index, &result), ANI_OK);
-        auto internalArr = reinterpret_cast<ani_array_double>(result);
-
-        std::vector<double> elem(array.size());
-        ASSERT_EQ(env_->Array_GetRegion_Double(internalArr, 0, elem.size(), elem.data()), ANI_OK);
-
-        for (size_t idx = 0; idx < array.size(); ++idx) {
-            ASSERT_EQ(elem[idx], array[idx]);
-=======
         ani_class doubleClass;
         ASSERT_EQ(env_->FindClass("std.core.Double", &doubleClass), ANI_OK);
         ASSERT(doubleClass != nullptr);
@@ -85,7 +74,6 @@
                 env_->Object_CallMethod_Double(reinterpret_cast<ani_object>(elem[idx]), doubleUnbox, &unboxedDouble),
                 ANI_OK);
             ASSERT_EQ(unboxedDouble, array[idx]);
->>>>>>> a77d6327
         }
     }
 };
@@ -157,14 +145,6 @@
     ASSERT_EQ(env_->TupleValue_GetItem_Ref(tuple, 0U, &result), ANI_OK);
     CompareStringWithRef("Hello", result);
 
-<<<<<<< HEAD
-    ASSERT_EQ(env_->TupleValue_GetItem_Ref(tuple, 1U, &result), ANI_OK);
-    auto internalArray = reinterpret_cast<ani_array_double>(result);
-    std::array<ani_double, 5U> nativeBuffer = {0.0};
-    ASSERT_EQ(env_->Array_GetRegion_Double(internalArray, 0, 5U, nativeBuffer.data()), ANI_OK);
-    for (size_t i = 0; i < expectedArrayValues.size(); ++i) {
-        ASSERT_EQ(nativeBuffer[i], expectedArrayValues[i]);
-=======
     ani_class doubleClass;
     ASSERT_EQ(env_->FindClass("std.core.Double", &doubleClass), ANI_OK);
     ASSERT(doubleClass != nullptr);
@@ -183,7 +163,6 @@
             env_->Object_CallMethod_Double(reinterpret_cast<ani_object>(nativeBuffer[i]), doubleUnbox, &unboxedDouble),
             ANI_OK);
         ASSERT_EQ(unboxedDouble, expectedArrayValues[i]);
->>>>>>> a77d6327
     }
 
     ASSERT_EQ(env_->TupleValue_GetItem_Ref(tuple, 2U, &result), ANI_OK);
@@ -231,12 +210,7 @@
     ASSERT_EQ(env_->TupleValue_SetItem_Ref(tuple, 0U, string), ANI_OK);
     CheckStringValue(tuple, 0U, STR_VIEW1);
 
-<<<<<<< HEAD
-    const auto array =
-        static_cast<ani_array_double>(CallEtsFunction<ani_ref>("tuplevalue_getitem_ref_test", "getArray"));
-=======
     const auto array = static_cast<ani_array>(CallEtsFunction<ani_ref>("tuplevalue_getitem_ref_test", "getArray"));
->>>>>>> a77d6327
     ASSERT_EQ(env_->TupleValue_SetItem_Ref(tuple, 1U, array), ANI_OK);
 
     constexpr std::array<double, 5U> EXPECTED_DOUBLE_ARRAY = {100.1, 200.2, 300.3, 400.4, 500.5};
