/**
 * Copyright (c) 2025 Huawei Device Co., Ltd.
 * Licensed under the Apache License, Version 2.0 (the "License");
 * you may not use this file except in compliance with the License.
 * You may obtain a copy of the License at
 *
 * http://www.apache.org/licenses/LICENSE-2.0
 *
 * Unless required by applicable law or agreed to in writing, software
 * distributed under the License is distributed on an "AS IS" BASIS,
 * WITHOUT WARRANTIES OR CONDITIONS OF ANY KIND, either express or implied.
 * See the License for the specific language governing permissions and
 * limitations under the License.
 */

#include "ani_gtest.h"

namespace ark::ets::ani::testing {

class EnumItemGetNameTest : public AniTest {};

TEST_F(EnumItemGetNameTest, get_enum_item_name_1)
{
    std::string itemName;

    ani_enum aniEnum {};
<<<<<<< HEAD
    ASSERT_EQ(env_->FindEnum("Lenum_item_get_name_test/Color;", &aniEnum), ANI_OK);
=======
    ASSERT_EQ(env_->FindEnum("enum_item_get_name_test.Color", &aniEnum), ANI_OK);
>>>>>>> a77d6327
    ASSERT_NE(aniEnum, nullptr);
    ani_enum_item red {};
    ASSERT_EQ(env_->Enum_GetEnumItemByName(aniEnum, "RED", &red), ANI_OK);
    ani_enum_item green {};
    ASSERT_EQ(env_->Enum_GetEnumItemByName(aniEnum, "GREEN", &green), ANI_OK);
    ani_enum_item blue {};
    ASSERT_EQ(env_->Enum_GetEnumItemByName(aniEnum, "BLUE", &blue), ANI_OK);

    ani_string redName {};
    ASSERT_EQ(env_->EnumItem_GetName(red, &redName), ANI_OK);
    GetStdString(redName, itemName);
    ASSERT_STREQ(itemName.data(), "RED");
    ani_string greenName {};
    ASSERT_EQ(env_->EnumItem_GetName(green, &greenName), ANI_OK);
    GetStdString(greenName, itemName);
    ASSERT_STREQ(itemName.data(), "GREEN");
    ani_string blueName {};
    ASSERT_EQ(env_->EnumItem_GetName(blue, &blueName), ANI_OK);
    GetStdString(blueName, itemName);
    ASSERT_STREQ(itemName.data(), "BLUE");

    ani_enum aniEnumInt {};
<<<<<<< HEAD
    ASSERT_EQ(env_->FindEnum("Lenum_item_get_name_test/ColorInt;", &aniEnumInt), ANI_OK);
=======
    ASSERT_EQ(env_->FindEnum("enum_item_get_name_test.ColorInt", &aniEnumInt), ANI_OK);
>>>>>>> a77d6327
    ASSERT_NE(aniEnumInt, nullptr);
    ani_enum_item redInt {};
    ASSERT_EQ(env_->Enum_GetEnumItemByName(aniEnumInt, "REDINT", &redInt), ANI_OK);
    ani_enum_item greenInt {};
    ASSERT_EQ(env_->Enum_GetEnumItemByName(aniEnumInt, "GREENINT", &greenInt), ANI_OK);
    ani_enum_item blueInt {};
    ASSERT_EQ(env_->Enum_GetEnumItemByName(aniEnumInt, "BLUEINT", &blueInt), ANI_OK);

    ani_string redIntName {};
    ASSERT_EQ(env_->EnumItem_GetName(redInt, &redIntName), ANI_OK);
    GetStdString(redIntName, itemName);
    ASSERT_STREQ(itemName.data(), "REDINT");
    ani_string greenIntName {};
    ASSERT_EQ(env_->EnumItem_GetName(greenInt, &greenIntName), ANI_OK);
    GetStdString(greenIntName, itemName);
    ASSERT_STREQ(itemName.data(), "GREENINT");
    ani_string blueIntName {};
    ASSERT_EQ(env_->EnumItem_GetName(blueInt, &blueIntName), ANI_OK);
    GetStdString(blueIntName, itemName);
    ASSERT_STREQ(itemName.data(), "BLUEINT");
}

TEST_F(EnumItemGetNameTest, get_enum_item_name_2)
{
    std::string itemName;

    ani_enum aniEnumStr {};
<<<<<<< HEAD
    ASSERT_EQ(env_->FindEnum("Lenum_item_get_name_test/ColorString;", &aniEnumStr), ANI_OK);
=======
    ASSERT_EQ(env_->FindEnum("enum_item_get_name_test.ColorString", &aniEnumStr), ANI_OK);
>>>>>>> a77d6327
    ASSERT_NE(aniEnumStr, nullptr);
    ani_enum_item redStr {};
    ASSERT_EQ(env_->Enum_GetEnumItemByName(aniEnumStr, "REDSTR", &redStr), ANI_OK);
    ani_enum_item greenStr {};
    ASSERT_EQ(env_->Enum_GetEnumItemByName(aniEnumStr, "GREENSTR", &greenStr), ANI_OK);
    ani_enum_item blueStr {};
    ASSERT_EQ(env_->Enum_GetEnumItemByName(aniEnumStr, "BLUESTR", &blueStr), ANI_OK);

    ani_string redStrName {};
    ASSERT_EQ(env_->EnumItem_GetName(redStr, &redStrName), ANI_OK);
    GetStdString(redStrName, itemName);
    ASSERT_STREQ(itemName.data(), "REDSTR");
    ani_string greenStrName {};
    ASSERT_EQ(env_->EnumItem_GetName(greenStr, &greenStrName), ANI_OK);
    GetStdString(greenStrName, itemName);
    ASSERT_STREQ(itemName.data(), "GREENSTR");
    ani_string blueStrName {};
    ASSERT_EQ(env_->EnumItem_GetName(blueStr, &blueStrName), ANI_OK);
    GetStdString(blueStrName, itemName);
    ASSERT_STREQ(itemName.data(), "BLUESTR");
}

TEST_F(EnumItemGetNameTest, invalid_arg_enum)
{
    ani_enum aniEnum {};
<<<<<<< HEAD
    ASSERT_EQ(env_->FindEnum("Lenum_item_get_name_test/Color;", &aniEnum), ANI_OK);
=======
    ASSERT_EQ(env_->FindEnum("enum_item_get_name_test.Color", &aniEnum), ANI_OK);
>>>>>>> a77d6327
    ASSERT_NE(aniEnum, nullptr);

    ani_enum_item red {};
    ASSERT_EQ(env_->Enum_GetEnumItemByName(aniEnum, "RED", &red), ANI_OK);

    ani_string res {};
    ASSERT_EQ(env_->EnumItem_GetName(nullptr, &res), ANI_INVALID_ARGS);
    ASSERT_EQ(env_->EnumItem_GetName(red, nullptr), ANI_INVALID_ARGS);
    ASSERT_EQ(env_->c_api->EnumItem_GetName(nullptr, red, &res), ANI_INVALID_ARGS);
}

TEST_F(EnumItemGetNameTest, get_enum_item_name_combine_scenes)
{
    ani_enum aniEnum {};
<<<<<<< HEAD
    ASSERT_EQ(env_->FindEnum("Lenum_item_get_name_test/Color;", &aniEnum), ANI_OK);
=======
    ASSERT_EQ(env_->FindEnum("enum_item_get_name_test.Color", &aniEnum), ANI_OK);
>>>>>>> a77d6327
    ASSERT_NE(aniEnum, nullptr);

    ani_enum_item red {};
    ASSERT_EQ(env_->Enum_GetEnumItemByName(aniEnum, "RED", &red), ANI_OK);

    ani_size redIndex {};
    ASSERT_EQ(env_->EnumItem_GetIndex(red, &redIndex), ANI_OK);
    ASSERT_EQ(redIndex, 0U);

    ani_enum_item red2 {};
    ASSERT_EQ(env_->Enum_GetEnumItemByIndex(aniEnum, redIndex, &red2), ANI_OK);

    ani_boolean isRedEqual = ANI_FALSE;
    ASSERT_EQ(env_->Reference_Equals(red, red2, &isRedEqual), ANI_OK);
    ASSERT_EQ(isRedEqual, ANI_TRUE);
}

TEST_F(EnumItemGetNameTest, enum_get_name_test_one_item)
{
    ani_enum aniEnum {};
<<<<<<< HEAD
    ASSERT_EQ(env_->FindEnum("Lenum_item_get_name_test/OneItem;", &aniEnum), ANI_OK);
=======
    ASSERT_EQ(env_->FindEnum("enum_item_get_name_test.OneItem", &aniEnum), ANI_OK);
>>>>>>> a77d6327
    ASSERT_NE(aniEnum, nullptr);

    ani_enum_item one {};
    ASSERT_EQ(env_->Enum_GetEnumItemByName(aniEnum, "ONE", &one), ANI_OK);

    ani_string fromone {};
    std::string itemName {};
    ASSERT_EQ(env_->EnumItem_GetName(one, &fromone), ANI_OK);
    GetStdString(fromone, itemName);
    ASSERT_STREQ(itemName.data(), "ONE");
}

TEST_F(EnumItemGetNameTest, check_initialization)
{
    ani_enum aniEnum {};
    ASSERT_EQ(env_->FindEnum("enum_item_get_name_test.OneItem", &aniEnum), ANI_OK);

    ASSERT_FALSE(IsRuntimeClassInitialized("enum_item_get_name_test.OneItem"));
    ani_enum_item one {};
    ASSERT_EQ(env_->Enum_GetEnumItemByName(aniEnum, "ONE", &one), ANI_OK);
    ASSERT_TRUE(IsRuntimeClassInitialized("enum_item_get_name_test.OneItem"));
}

}  // namespace ark::ets::ani::testing<|MERGE_RESOLUTION|>--- conflicted
+++ resolved
@@ -24,11 +24,7 @@
     std::string itemName;
 
     ani_enum aniEnum {};
-<<<<<<< HEAD
-    ASSERT_EQ(env_->FindEnum("Lenum_item_get_name_test/Color;", &aniEnum), ANI_OK);
-=======
     ASSERT_EQ(env_->FindEnum("enum_item_get_name_test.Color", &aniEnum), ANI_OK);
->>>>>>> a77d6327
     ASSERT_NE(aniEnum, nullptr);
     ani_enum_item red {};
     ASSERT_EQ(env_->Enum_GetEnumItemByName(aniEnum, "RED", &red), ANI_OK);
@@ -51,11 +47,7 @@
     ASSERT_STREQ(itemName.data(), "BLUE");
 
     ani_enum aniEnumInt {};
-<<<<<<< HEAD
-    ASSERT_EQ(env_->FindEnum("Lenum_item_get_name_test/ColorInt;", &aniEnumInt), ANI_OK);
-=======
     ASSERT_EQ(env_->FindEnum("enum_item_get_name_test.ColorInt", &aniEnumInt), ANI_OK);
->>>>>>> a77d6327
     ASSERT_NE(aniEnumInt, nullptr);
     ani_enum_item redInt {};
     ASSERT_EQ(env_->Enum_GetEnumItemByName(aniEnumInt, "REDINT", &redInt), ANI_OK);
@@ -83,11 +75,7 @@
     std::string itemName;
 
     ani_enum aniEnumStr {};
-<<<<<<< HEAD
-    ASSERT_EQ(env_->FindEnum("Lenum_item_get_name_test/ColorString;", &aniEnumStr), ANI_OK);
-=======
     ASSERT_EQ(env_->FindEnum("enum_item_get_name_test.ColorString", &aniEnumStr), ANI_OK);
->>>>>>> a77d6327
     ASSERT_NE(aniEnumStr, nullptr);
     ani_enum_item redStr {};
     ASSERT_EQ(env_->Enum_GetEnumItemByName(aniEnumStr, "REDSTR", &redStr), ANI_OK);
@@ -113,11 +101,7 @@
 TEST_F(EnumItemGetNameTest, invalid_arg_enum)
 {
     ani_enum aniEnum {};
-<<<<<<< HEAD
-    ASSERT_EQ(env_->FindEnum("Lenum_item_get_name_test/Color;", &aniEnum), ANI_OK);
-=======
     ASSERT_EQ(env_->FindEnum("enum_item_get_name_test.Color", &aniEnum), ANI_OK);
->>>>>>> a77d6327
     ASSERT_NE(aniEnum, nullptr);
 
     ani_enum_item red {};
@@ -132,11 +116,7 @@
 TEST_F(EnumItemGetNameTest, get_enum_item_name_combine_scenes)
 {
     ani_enum aniEnum {};
-<<<<<<< HEAD
-    ASSERT_EQ(env_->FindEnum("Lenum_item_get_name_test/Color;", &aniEnum), ANI_OK);
-=======
     ASSERT_EQ(env_->FindEnum("enum_item_get_name_test.Color", &aniEnum), ANI_OK);
->>>>>>> a77d6327
     ASSERT_NE(aniEnum, nullptr);
 
     ani_enum_item red {};
@@ -157,11 +137,7 @@
 TEST_F(EnumItemGetNameTest, enum_get_name_test_one_item)
 {
     ani_enum aniEnum {};
-<<<<<<< HEAD
-    ASSERT_EQ(env_->FindEnum("Lenum_item_get_name_test/OneItem;", &aniEnum), ANI_OK);
-=======
     ASSERT_EQ(env_->FindEnum("enum_item_get_name_test.OneItem", &aniEnum), ANI_OK);
->>>>>>> a77d6327
     ASSERT_NE(aniEnum, nullptr);
 
     ani_enum_item one {};
