/**
 * Copyright (c) 2025 Huawei Device Co., Ltd.
 * Licensed under the Apache License, Version 2.0 (the "License"
 * you may not use this file except in compliance with the License.
 * You may obtain a copy of the License at
 *
 * http://www.apache.org/licenses/LICENSE-2.0
 *
 * Unless required by applicable law or agreed to in writing, software
 * distributed under the License is distributed on an "AS IS" BASIS,
 * WITHOUT WARRANTIES OR CONDITIONS OF ANY KIND, either express or implied.
 * See the License for the specific language governing permissions and
 * limitations under the License.
 */

#include "ani_gtest.h"

namespace ark::ets::ani::testing {

class EnumItemGetIndexTest : public AniTest {
public:
    static constexpr int32_t LOOP_COUNT = 3;
};

TEST_F(EnumItemGetIndexTest, get_enum_item_index)
{
    std::string itemName;

    ani_enum aniEnum {};
<<<<<<< HEAD
    ASSERT_EQ(env_->FindEnum("Lenum_item_get_index_test/Color;", &aniEnum), ANI_OK);
=======
    ASSERT_EQ(env_->FindEnum("enum_item_get_index_test.Color", &aniEnum), ANI_OK);
>>>>>>> a77d6327
    ASSERT_NE(aniEnum, nullptr);
    ani_enum_item red {};
    ASSERT_EQ(env_->Enum_GetEnumItemByName(aniEnum, "RED", &red), ANI_OK);
    ani_enum_item green {};
    ASSERT_EQ(env_->Enum_GetEnumItemByName(aniEnum, "GREEN", &green), ANI_OK);
    ani_enum_item blue {};
    ASSERT_EQ(env_->Enum_GetEnumItemByName(aniEnum, "BLUE", &blue), ANI_OK);

    ani_size redIndex {};
    ASSERT_EQ(env_->EnumItem_GetIndex(red, &redIndex), ANI_OK);
    ASSERT_EQ(redIndex, 0U);
    ani_size greenIndex {};
    ASSERT_EQ(env_->EnumItem_GetIndex(green, &greenIndex), ANI_OK);
    ASSERT_EQ(greenIndex, 1U);
    ani_size blueIndex {};
    ASSERT_EQ(env_->EnumItem_GetIndex(blue, &blueIndex), ANI_OK);
    ASSERT_EQ(blueIndex, 2U);
}

TEST_F(EnumItemGetIndexTest, invalid_arg_enum)
{
    ani_enum aniEnum {};
<<<<<<< HEAD
    ASSERT_EQ(env_->FindEnum("Lenum_item_get_index_test/Color;", &aniEnum), ANI_OK);
=======
    ASSERT_EQ(env_->FindEnum("enum_item_get_index_test.Color", &aniEnum), ANI_OK);
>>>>>>> a77d6327
    ASSERT_NE(aniEnum, nullptr);

    ani_enum_item red {};
    ASSERT_EQ(env_->Enum_GetEnumItemByName(aniEnum, "RED", &red), ANI_OK);

    ani_size res {};
    ASSERT_EQ(env_->EnumItem_GetIndex(nullptr, &res), ANI_INVALID_ARGS);
    ASSERT_EQ(env_->EnumItem_GetIndex(red, nullptr), ANI_INVALID_ARGS);
    ASSERT_EQ(env_->c_api->EnumItem_GetIndex(nullptr, red, &res), ANI_INVALID_ARGS);
}

TEST_F(EnumItemGetIndexTest, enum_get_item_by_index_1)
{
    ani_enum aniEnum {};
<<<<<<< HEAD
    ASSERT_EQ(env_->FindEnum("Lenum_item_get_index_test/Color;", &aniEnum), ANI_OK);
=======
    ASSERT_EQ(env_->FindEnum("enum_item_get_index_test.Color", &aniEnum), ANI_OK);
>>>>>>> a77d6327
    ASSERT_NE(aniEnum, nullptr);

    ani_enum_item red2 {};
    std::string itemName {};
    ani_string redName {};
    ani_enum_item red {};
    ani_boolean isRedEqual = ANI_FALSE;

    for (int32_t times = 0; times < LOOP_COUNT; times++) {
        ASSERT_EQ(env_->Enum_GetEnumItemByIndex(aniEnum, 0U, &red2), ANI_OK);
        ASSERT_EQ(env_->EnumItem_GetName(red2, &redName), ANI_OK);
        GetStdString(redName, itemName);
        ASSERT_STREQ(itemName.data(), "RED");
        ASSERT_EQ(env_->Enum_GetEnumItemByName(aniEnum, itemName.c_str(), &red), ANI_OK);
        ASSERT_EQ(env_->Reference_Equals(red, red2, &isRedEqual), ANI_OK);
        ASSERT_EQ(isRedEqual, ANI_TRUE);
    }
}

TEST_F(EnumItemGetIndexTest, enum_get_item_by_index_2)
{
    ani_enum aniEnum {};
<<<<<<< HEAD
    ASSERT_EQ(env_->FindEnum("Lenum_item_get_index_test/Color;", &aniEnum), ANI_OK);
=======
    ASSERT_EQ(env_->FindEnum("enum_item_get_index_test.Color", &aniEnum), ANI_OK);
>>>>>>> a77d6327
    ASSERT_NE(aniEnum, nullptr);

    ani_enum_item red {};
    ani_enum fromRed {};
    ani_size redIndex = 5U;
    ani_enum_item red2 {};
    ani_boolean isRedEqual = ANI_FALSE;

    for (int32_t times = 0; times < LOOP_COUNT; times++) {
        ASSERT_EQ(env_->Enum_GetEnumItemByIndex(aniEnum, 0U, &red), ANI_OK);
        ASSERT_EQ(env_->EnumItem_GetEnum(red, &fromRed), ANI_OK);
        ASSERT_EQ(env_->EnumItem_GetIndex(red, &redIndex), ANI_OK);
        ASSERT_EQ(redIndex, 0U);
        ASSERT_EQ(env_->Enum_GetEnumItemByIndex(fromRed, redIndex, &red2), ANI_OK);
        ASSERT_EQ(env_->Reference_Equals(red, red2, &isRedEqual), ANI_OK);
        ASSERT_EQ(isRedEqual, ANI_TRUE);
        ASSERT_EQ(env_->Reference_Equals(aniEnum, fromRed, &isRedEqual), ANI_OK);
        ASSERT_EQ(isRedEqual, ANI_TRUE);
    }
}

TEST_F(EnumItemGetIndexTest, enum_get_item_by_index_3)
{
    ani_enum aniEnum {};
<<<<<<< HEAD
    ASSERT_EQ(env_->FindEnum("Lenum_item_get_index_test/Color;", &aniEnum), ANI_OK);
=======
    ASSERT_EQ(env_->FindEnum("enum_item_get_index_test.Color", &aniEnum), ANI_OK);
>>>>>>> a77d6327
    ASSERT_NE(aniEnum, nullptr);

    ani_enum_item red {};
    ani_enum_item green {};
    ani_enum_item blue {};
    for (int32_t times = 0; times < LOOP_COUNT; times++) {
        ASSERT_EQ(env_->Enum_GetEnumItemByIndex(aniEnum, 0U, &red), ANI_OK);
        ASSERT_EQ(env_->Enum_GetEnumItemByIndex(aniEnum, 1U, &green), ANI_OK);
        ASSERT_EQ(env_->Enum_GetEnumItemByIndex(aniEnum, 2U, &blue), ANI_OK);
    }
}

TEST_F(EnumItemGetIndexTest, enum_get_item_by_index_one_item)
{
    ani_enum aniEnum {};
<<<<<<< HEAD
    ASSERT_EQ(env_->FindEnum("Lenum_item_get_index_test/OneItem;", &aniEnum), ANI_OK);
=======
    ASSERT_EQ(env_->FindEnum("enum_item_get_index_test.OneItem", &aniEnum), ANI_OK);
>>>>>>> a77d6327
    ASSERT_NE(aniEnum, nullptr);

    ani_enum_item oneItem {};
    ASSERT_EQ(env_->Enum_GetEnumItemByIndex(aniEnum, 0U, &oneItem), ANI_OK);
}

TEST_F(EnumItemGetIndexTest, enum_get_index_test_one_item)
{
    ani_enum aniEnum {};
<<<<<<< HEAD
    ASSERT_EQ(env_->FindEnum("Lenum_item_get_index_test/OneItem;", &aniEnum), ANI_OK);
=======
    ASSERT_EQ(env_->FindEnum("enum_item_get_index_test.OneItem", &aniEnum), ANI_OK);
>>>>>>> a77d6327
    ASSERT_NE(aniEnum, nullptr);

    ani_enum_item one {};
    ASSERT_EQ(env_->Enum_GetEnumItemByName(aniEnum, "ONE", &one), ANI_OK);

    ani_size oneIndex = 5U;
    ASSERT_EQ(env_->EnumItem_GetIndex(one, &oneIndex), ANI_OK);
    ASSERT_EQ(oneIndex, 0U);
}

TEST_F(EnumItemGetIndexTest, enum_get_item_by_index_combine_scenes_001)
{
    ani_enum aniEnum {};
<<<<<<< HEAD
    ASSERT_EQ(env_->FindEnum("Lenum_item_get_index_test/Color;", &aniEnum), ANI_OK);
=======
    ASSERT_EQ(env_->FindEnum("enum_item_get_index_test.Color", &aniEnum), ANI_OK);
>>>>>>> a77d6327
    ASSERT_NE(aniEnum, nullptr);

    ani_enum_item red {};
    ASSERT_EQ(env_->Enum_GetEnumItemByIndex(aniEnum, 0U, &red), ANI_OK);
    ani_enum_item green {};
    ASSERT_EQ(env_->Enum_GetEnumItemByIndex(aniEnum, 1U, &green), ANI_OK);
    ani_enum_item blue {};
    ASSERT_EQ(env_->Enum_GetEnumItemByIndex(aniEnum, 2U, &blue), ANI_OK);

    ani_enum fromRed {};
    ASSERT_EQ(env_->EnumItem_GetEnum(red, &fromRed), ANI_OK);
    ani_enum fromGreen {};
    ASSERT_EQ(env_->EnumItem_GetEnum(red, &fromGreen), ANI_OK);
    ani_enum fromBlue {};
    ASSERT_EQ(env_->EnumItem_GetEnum(red, &fromBlue), ANI_OK);

    ani_int redValInt = 0U;
    ASSERT_EQ(env_->EnumItem_GetValue_Int(red, &redValInt), ANI_OK);
    ASSERT_EQ(redValInt, 0U);
    ani_int greenValInt = 0U;
    ASSERT_EQ(env_->EnumItem_GetValue_Int(green, &greenValInt), ANI_OK);
    ASSERT_EQ(greenValInt, 1U);
    ani_int blueValInt = 0U;
    ASSERT_EQ(env_->EnumItem_GetValue_Int(blue, &blueValInt), ANI_OK);
    ASSERT_EQ(blueValInt, 2U);

    std::string itemName {};
    ani_string redName {};
    ASSERT_EQ(env_->EnumItem_GetName(red, &redName), ANI_OK);
    GetStdString(redName, itemName);
    ASSERT_STREQ(itemName.data(), "RED");
    ani_string greenName {};
    ASSERT_EQ(env_->EnumItem_GetName(green, &greenName), ANI_OK);
    GetStdString(greenName, itemName);
    ASSERT_STREQ(itemName.data(), "GREEN");
    ani_string blueName {};
    ASSERT_EQ(env_->EnumItem_GetName(blue, &blueName), ANI_OK);
    GetStdString(blueName, itemName);
    ASSERT_STREQ(itemName.data(), "BLUE");

    ani_size redIndex {};
    ASSERT_EQ(env_->EnumItem_GetIndex(red, &redIndex), ANI_OK);
    ASSERT_EQ(redIndex, 0U);
    ani_size greenIndex {};
    ASSERT_EQ(env_->EnumItem_GetIndex(green, &greenIndex), ANI_OK);
    ASSERT_EQ(greenIndex, 1U);
    ani_size blueIndex {};
    ASSERT_EQ(env_->EnumItem_GetIndex(blue, &blueIndex), ANI_OK);
    ASSERT_EQ(blueIndex, 2U);
}

TEST_F(EnumItemGetIndexTest, check_initialization)
{
    ani_enum aniEnum {};
    ASSERT_EQ(env_->FindEnum("enum_item_get_index_test.Color", &aniEnum), ANI_OK);

    ASSERT_FALSE(IsRuntimeClassInitialized("enum_item_get_index_test.Color"));
    ani_enum_item red {};
    ASSERT_EQ(env_->Enum_GetEnumItemByIndex(aniEnum, 0U, &red), ANI_OK);
    ASSERT_TRUE(IsRuntimeClassInitialized("enum_item_get_index_test.Color"));
}

}  // namespace ark::ets::ani::testing<|MERGE_RESOLUTION|>--- conflicted
+++ resolved
@@ -27,11 +27,7 @@
     std::string itemName;
 
     ani_enum aniEnum {};
-<<<<<<< HEAD
-    ASSERT_EQ(env_->FindEnum("Lenum_item_get_index_test/Color;", &aniEnum), ANI_OK);
-=======
-    ASSERT_EQ(env_->FindEnum("enum_item_get_index_test.Color", &aniEnum), ANI_OK);
->>>>>>> a77d6327
+    ASSERT_EQ(env_->FindEnum("enum_item_get_index_test.Color", &aniEnum), ANI_OK);
     ASSERT_NE(aniEnum, nullptr);
     ani_enum_item red {};
     ASSERT_EQ(env_->Enum_GetEnumItemByName(aniEnum, "RED", &red), ANI_OK);
@@ -54,11 +50,7 @@
 TEST_F(EnumItemGetIndexTest, invalid_arg_enum)
 {
     ani_enum aniEnum {};
-<<<<<<< HEAD
-    ASSERT_EQ(env_->FindEnum("Lenum_item_get_index_test/Color;", &aniEnum), ANI_OK);
-=======
-    ASSERT_EQ(env_->FindEnum("enum_item_get_index_test.Color", &aniEnum), ANI_OK);
->>>>>>> a77d6327
+    ASSERT_EQ(env_->FindEnum("enum_item_get_index_test.Color", &aniEnum), ANI_OK);
     ASSERT_NE(aniEnum, nullptr);
 
     ani_enum_item red {};
@@ -73,11 +65,7 @@
 TEST_F(EnumItemGetIndexTest, enum_get_item_by_index_1)
 {
     ani_enum aniEnum {};
-<<<<<<< HEAD
-    ASSERT_EQ(env_->FindEnum("Lenum_item_get_index_test/Color;", &aniEnum), ANI_OK);
-=======
-    ASSERT_EQ(env_->FindEnum("enum_item_get_index_test.Color", &aniEnum), ANI_OK);
->>>>>>> a77d6327
+    ASSERT_EQ(env_->FindEnum("enum_item_get_index_test.Color", &aniEnum), ANI_OK);
     ASSERT_NE(aniEnum, nullptr);
 
     ani_enum_item red2 {};
@@ -100,11 +88,7 @@
 TEST_F(EnumItemGetIndexTest, enum_get_item_by_index_2)
 {
     ani_enum aniEnum {};
-<<<<<<< HEAD
-    ASSERT_EQ(env_->FindEnum("Lenum_item_get_index_test/Color;", &aniEnum), ANI_OK);
-=======
-    ASSERT_EQ(env_->FindEnum("enum_item_get_index_test.Color", &aniEnum), ANI_OK);
->>>>>>> a77d6327
+    ASSERT_EQ(env_->FindEnum("enum_item_get_index_test.Color", &aniEnum), ANI_OK);
     ASSERT_NE(aniEnum, nullptr);
 
     ani_enum_item red {};
@@ -129,11 +113,7 @@
 TEST_F(EnumItemGetIndexTest, enum_get_item_by_index_3)
 {
     ani_enum aniEnum {};
-<<<<<<< HEAD
-    ASSERT_EQ(env_->FindEnum("Lenum_item_get_index_test/Color;", &aniEnum), ANI_OK);
-=======
-    ASSERT_EQ(env_->FindEnum("enum_item_get_index_test.Color", &aniEnum), ANI_OK);
->>>>>>> a77d6327
+    ASSERT_EQ(env_->FindEnum("enum_item_get_index_test.Color", &aniEnum), ANI_OK);
     ASSERT_NE(aniEnum, nullptr);
 
     ani_enum_item red {};
@@ -149,11 +129,7 @@
 TEST_F(EnumItemGetIndexTest, enum_get_item_by_index_one_item)
 {
     ani_enum aniEnum {};
-<<<<<<< HEAD
-    ASSERT_EQ(env_->FindEnum("Lenum_item_get_index_test/OneItem;", &aniEnum), ANI_OK);
-=======
     ASSERT_EQ(env_->FindEnum("enum_item_get_index_test.OneItem", &aniEnum), ANI_OK);
->>>>>>> a77d6327
     ASSERT_NE(aniEnum, nullptr);
 
     ani_enum_item oneItem {};
@@ -163,11 +139,7 @@
 TEST_F(EnumItemGetIndexTest, enum_get_index_test_one_item)
 {
     ani_enum aniEnum {};
-<<<<<<< HEAD
-    ASSERT_EQ(env_->FindEnum("Lenum_item_get_index_test/OneItem;", &aniEnum), ANI_OK);
-=======
     ASSERT_EQ(env_->FindEnum("enum_item_get_index_test.OneItem", &aniEnum), ANI_OK);
->>>>>>> a77d6327
     ASSERT_NE(aniEnum, nullptr);
 
     ani_enum_item one {};
@@ -181,11 +153,7 @@
 TEST_F(EnumItemGetIndexTest, enum_get_item_by_index_combine_scenes_001)
 {
     ani_enum aniEnum {};
-<<<<<<< HEAD
-    ASSERT_EQ(env_->FindEnum("Lenum_item_get_index_test/Color;", &aniEnum), ANI_OK);
-=======
-    ASSERT_EQ(env_->FindEnum("enum_item_get_index_test.Color", &aniEnum), ANI_OK);
->>>>>>> a77d6327
+    ASSERT_EQ(env_->FindEnum("enum_item_get_index_test.Color", &aniEnum), ANI_OK);
     ASSERT_NE(aniEnum, nullptr);
 
     ani_enum_item red {};
