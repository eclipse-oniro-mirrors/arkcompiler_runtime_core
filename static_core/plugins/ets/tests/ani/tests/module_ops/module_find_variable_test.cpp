/**
 * Copyright (c) 2025 Huawei Device Co., Ltd.
 * Licensed under the Apache License, Version 2.0 (the "License");
 * you may not use this file except in compliance with the License.
 * You may obtain a copy of the License at
 *
 * http://www.apache.org/licenses/LICENSE-2.0
 *
 * Unless required by applicable law or agreed to in writing, software
 * distributed under the License is distributed on an "AS IS" BASIS,
 * WITHOUT WARRANTIES OR CONDITIONS OF ANY KIND, either express or implied.
 * See the License for the specific language governing permissions and
 * limitations under the License.
 */

#include "ani_gtest.h"

// NOLINTBEGIN(cppcoreguidelines-pro-type-vararg, modernize-avoid-c-arrays, readability-magic-numbers)
namespace ark::ets::ani::testing {

class ModuleFindVariableTest : public AniTest {};

TEST_F(ModuleFindVariableTest, get_int_variable)
{
    ani_module module {};
    ASSERT_EQ(env_->FindModule("@abcModule.module_find_variable_test", &module), ANI_OK);
    ASSERT_NE(module, nullptr);

    ani_variable variable {};
    ASSERT_EQ(env_->Module_FindVariable(module, "moduleX", &variable), ANI_OK);
    ASSERT_NE(variable, nullptr);
    const ani_int y = 0;
    ani_int x = 1;
    ASSERT_EQ(env_->Variable_SetValue_Int(variable, y), ANI_OK);
    ASSERT_EQ(env_->Variable_GetValue_Int(variable, &x), ANI_OK);
    ASSERT_EQ(x, y);
    ASSERT_EQ(env_->Module_FindVariable(module, "moduleS", &variable), ANI_OK);
    ASSERT_NE(variable, nullptr);
}

TEST_F(ModuleFindVariableTest, get_ref_variable)
{
    ani_module module {};
    ASSERT_EQ(env_->FindModule("@abcModule.module_find_variable_test", &module), ANI_OK);
    ASSERT_NE(module, nullptr);

    ani_variable variable {};
    ASSERT_EQ(env_->Module_FindVariable(module, "moduleXS", &variable), ANI_OK);
    ASSERT_NE(variable, nullptr);
}

TEST_F(ModuleFindVariableTest, get_invalid_variable_name)
{
    ani_module module {};
    ASSERT_EQ(env_->FindModule("@abcModule.module_find_variable_test", &module), ANI_OK);
    ASSERT_NE(module, nullptr);
    ani_variable variable {};
    ASSERT_EQ(env_->Module_FindVariable(module, "sss", &variable), ANI_NOT_FOUND);
    ASSERT_EQ(env_->Module_FindVariable(module, "", &variable), ANI_NOT_FOUND);
    ASSERT_EQ(env_->Module_FindVariable(module, nullptr, &variable), ANI_INVALID_ARGS);
}

TEST_F(ModuleFindVariableTest, invalid_args_result)
{
    ani_module module {};
    ASSERT_EQ(env_->FindModule("@abcModule.module_find_variable_test", &module), ANI_OK);
    ASSERT_NE(module, nullptr);
    ASSERT_EQ(env_->Module_FindVariable(module, "moduleXS", nullptr), ANI_INVALID_ARGS);
}

TEST_F(ModuleFindVariableTest, invalid_env)
{
    ani_module module {};
    ASSERT_EQ(env_->FindModule("@abcModule.module_find_variable_test", &module), ANI_OK);
    ASSERT_NE(module, nullptr);
    ani_variable variable {};
    ASSERT_EQ(env_->c_api->Module_FindVariable(nullptr, module, "moduleXS", &variable), ANI_INVALID_ARGS);
}

TEST_F(ModuleFindVariableTest, invalid_module)
{
    ani_variable variable {};
    ASSERT_EQ(env_->Module_FindVariable(nullptr, "moduleXS", &variable), ANI_INVALID_ARGS);
}

TEST_F(ModuleFindVariableTest, find_int_variable)
{
    ani_module module {};
    ASSERT_EQ(env_->FindModule("@abcModule.module_find_variable_test", &module), ANI_OK);
    ASSERT_NE(module, nullptr);

    ani_variable variable {};
    ani_variable variable1 {};
    ASSERT_EQ(env_->Module_FindVariable(module, "moduleX", &variable), ANI_OK);
    ASSERT_NE(variable, nullptr);
    variable1 = variable;
    ASSERT_EQ(env_->Module_FindVariable(module, "moduleSSSSSS", &variable), ANI_NOT_FOUND);
    ASSERT_EQ(variable, variable1);
}

TEST_F(ModuleFindVariableTest, many_descriptor)
{
    ani_module module {};
    ASSERT_EQ(env_->FindModule("@abcModule.module_find_variable_test", &module), ANI_OK);
    ASSERT_NE(module, nullptr);
    ani_variable variable {};
    char end = 'J';
    const int32_t loopCount = 3;
    for (int32_t i = 0; i < loopCount; i++) {
        std::string str = "module";
        str += static_cast<char>(random() % (end - 'A') + 'A');
        ASSERT_EQ(env_->Module_FindVariable(module, str.c_str(), &variable), ANI_OK);
    }
}

TEST_F(ModuleFindVariableTest, find_variable_B_in_namespace_A)
{
    ani_module module {};
    ASSERT_EQ(env_->FindModule("@abcModule.module_find_variable_test", &module), ANI_OK);
    ASSERT_NE(module, nullptr);

    ani_variable variable {};
    ASSERT_EQ(env_->Module_FindVariable(module, "moduleT", &variable), ANI_NOT_FOUND);

    ani_namespace ns {};
    ASSERT_EQ(env_->Module_FindNamespace(module, "ops", &ns), ANI_OK);
    ASSERT_NE(ns, nullptr);
    ASSERT_EQ(env_->Namespace_FindVariable(ns, "moduleT", &variable), ANI_OK);
    ASSERT_NE(variable, nullptr);
}

TEST_F(ModuleFindVariableTest, find_const_variable)
{
    ani_module module {};
    ASSERT_EQ(env_->FindModule("@abcModule.module_find_variable_test", &module), ANI_OK);
    ASSERT_NE(module, nullptr);

    ani_variable variable {};
    ASSERT_EQ(env_->Module_FindVariable(module, "moduleXB", &variable), ANI_OK);
    ASSERT_NE(variable, nullptr);

    const ani_int y = 0;
    ani_int x = 1;
    ASSERT_EQ(env_->Variable_SetValue_Int(variable, y), ANI_OK);
    ASSERT_EQ(env_->Variable_GetValue_Int(variable, &x), ANI_OK);
    ASSERT_EQ(x, y);
}

TEST_F(ModuleFindVariableTest, combine_test_boolean)
{
    ani_module module;
<<<<<<< HEAD
    ASSERT_EQ(env_->FindModule("L@abcModule/module_find_variable_test;", &module), ANI_OK);
=======
    ASSERT_EQ(env_->FindModule("@abcModule.module_find_variable_test", &module), ANI_OK);
>>>>>>> a77d6327
    ASSERT_NE(module, nullptr);

    ani_variable variable {};
    ASSERT_EQ(env_->Module_FindVariable(module, "moduleK", &variable), ANI_OK);

    ani_boolean result = ANI_TRUE;
    ASSERT_EQ(env_->Variable_GetValue_Boolean(variable, &result), ANI_OK);
    ASSERT_EQ(result, ANI_FALSE);
    ani_boolean value = ANI_TRUE;
    ASSERT_EQ(env_->Variable_SetValue_Boolean(variable, value), ANI_OK);
    ASSERT_EQ(env_->Variable_GetValue_Boolean(variable, &result), ANI_OK);
    ASSERT_EQ(result, value);
}

TEST_F(ModuleFindVariableTest, combine_test_char)
{
    ani_module module;
<<<<<<< HEAD
    ASSERT_EQ(env_->FindModule("L@abcModule/module_find_variable_test;", &module), ANI_OK);
=======
    ASSERT_EQ(env_->FindModule("@abcModule.module_find_variable_test", &module), ANI_OK);
>>>>>>> a77d6327
    ASSERT_NE(module, nullptr);

    ani_variable variable {};
    ASSERT_EQ(env_->Module_FindVariable(module, "moduleL", &variable), ANI_OK);

    ani_char result = '\0';
    ASSERT_EQ(env_->Variable_GetValue_Char(variable, &result), ANI_OK);
    ASSERT_EQ(result, 'G');
    ani_char value = 'w';
    ASSERT_EQ(env_->Variable_SetValue_Char(variable, value), ANI_OK);
    ASSERT_EQ(env_->Variable_GetValue_Char(variable, &result), ANI_OK);
    ASSERT_EQ(result, value);
}

TEST_F(ModuleFindVariableTest, combine_test_byte)
{
    ani_module module;
<<<<<<< HEAD
    ASSERT_EQ(env_->FindModule("L@abcModule/module_find_variable_test;", &module), ANI_OK);
=======
    ASSERT_EQ(env_->FindModule("@abcModule.module_find_variable_test", &module), ANI_OK);
>>>>>>> a77d6327
    ASSERT_NE(module, nullptr);

    ani_variable variable {};
    ASSERT_EQ(env_->Module_FindVariable(module, "moduleM", &variable), ANI_OK);

    ani_byte result = 0;
    ASSERT_EQ(env_->Variable_GetValue_Byte(variable, &result), ANI_OK);
    ASSERT_EQ(result, 2U);
    ani_byte value = 8U;
    ASSERT_EQ(env_->Variable_SetValue_Byte(variable, value), ANI_OK);
    ASSERT_EQ(env_->Variable_GetValue_Byte(variable, &result), ANI_OK);
    ASSERT_EQ(result, value);
}

TEST_F(ModuleFindVariableTest, combine_test_short)
{
    ani_module module;
<<<<<<< HEAD
    ASSERT_EQ(env_->FindModule("L@abcModule/module_find_variable_test;", &module), ANI_OK);
=======
    ASSERT_EQ(env_->FindModule("@abcModule.module_find_variable_test", &module), ANI_OK);
>>>>>>> a77d6327
    ASSERT_NE(module, nullptr);

    ani_variable variable {};
    ASSERT_EQ(env_->Module_FindVariable(module, "moduleN", &variable), ANI_OK);

    ani_short result = 0;
    ASSERT_EQ(env_->Variable_GetValue_Short(variable, &result), ANI_OK);
    ASSERT_EQ(result, 10U);
    ani_short value = 20U;
    ASSERT_EQ(env_->Variable_SetValue_Short(variable, value), ANI_OK);
    ASSERT_EQ(env_->Variable_GetValue_Short(variable, &result), ANI_OK);
    ASSERT_EQ(result, value);
}

TEST_F(ModuleFindVariableTest, combine_test_long)
{
    ani_module module;
<<<<<<< HEAD
    ASSERT_EQ(env_->FindModule("L@abcModule/module_find_variable_test;", &module), ANI_OK);
=======
    ASSERT_EQ(env_->FindModule("@abcModule.module_find_variable_test", &module), ANI_OK);
>>>>>>> a77d6327
    ASSERT_NE(module, nullptr);

    ani_variable variable {};
    ASSERT_EQ(env_->Module_FindVariable(module, "moduleO", &variable), ANI_OK);

    ani_long result = 0;
    ASSERT_EQ(env_->Variable_GetValue_Long(variable, &result), ANI_OK);
    ASSERT_EQ(result, 100U);
    ani_long value = 200U;
    ASSERT_EQ(env_->Variable_SetValue_Long(variable, value), ANI_OK);
    ASSERT_EQ(env_->Variable_GetValue_Long(variable, &result), ANI_OK);
    ASSERT_EQ(result, value);
}

TEST_F(ModuleFindVariableTest, combine_test_float)
{
    ani_module module;
<<<<<<< HEAD
    ASSERT_EQ(env_->FindModule("L@abcModule/module_find_variable_test;", &module), ANI_OK);
=======
    ASSERT_EQ(env_->FindModule("@abcModule.module_find_variable_test", &module), ANI_OK);
>>>>>>> a77d6327
    ASSERT_NE(module, nullptr);

    ani_variable variable {};
    ASSERT_EQ(env_->Module_FindVariable(module, "moduleP", &variable), ANI_OK);

    ani_float result = 0.0F;
    ASSERT_EQ(env_->Variable_GetValue_Float(variable, &result), ANI_OK);
    ASSERT_EQ(result, 3.14F);
    ani_float value = 6.28F;
    ASSERT_EQ(env_->Variable_SetValue_Float(variable, value), ANI_OK);
    ASSERT_EQ(env_->Variable_GetValue_Float(variable, &result), ANI_OK);
    ASSERT_EQ(result, value);
}

TEST_F(ModuleFindVariableTest, combine_test_double)
{
    ani_module module;
<<<<<<< HEAD
    ASSERT_EQ(env_->FindModule("L@abcModule/module_find_variable_test;", &module), ANI_OK);
=======
    ASSERT_EQ(env_->FindModule("@abcModule.module_find_variable_test", &module), ANI_OK);
>>>>>>> a77d6327
    ASSERT_NE(module, nullptr);

    ani_variable variable {};
    ASSERT_EQ(env_->Module_FindVariable(module, "moduleQ", &variable), ANI_OK);

    ani_double result = 0.0;
    ani_double value = 6.28;  // 6.28 is the test value
    ASSERT_EQ(env_->Variable_GetValue_Double(variable, &result), ANI_OK);
    ASSERT_EQ(result, value);
    value = 3.14;  // 3.14 is the test value
    ASSERT_EQ(env_->Variable_SetValue_Double(variable, value), ANI_OK);
    ASSERT_EQ(env_->Variable_GetValue_Double(variable, &result), ANI_OK);
    ASSERT_EQ(result, value);
}

TEST_F(ModuleFindVariableTest, combine_test_int)
{
    ani_module module;
<<<<<<< HEAD
    ASSERT_EQ(env_->FindModule("L@abcModule/module_find_variable_test;", &module), ANI_OK);
=======
    ASSERT_EQ(env_->FindModule("@abcModule.module_find_variable_test", &module), ANI_OK);
>>>>>>> a77d6327
    ASSERT_NE(module, nullptr);

    ani_variable variable {};
    ASSERT_EQ(env_->Module_FindVariable(module, "moduleX", &variable), ANI_OK);

    ani_int result = 0U;
    ASSERT_EQ(env_->Variable_GetValue_Int(variable, &result), ANI_OK);
    ASSERT_EQ(result, 3U);
    ani_int value = 6U;
    ASSERT_EQ(env_->Variable_SetValue_Int(variable, value), ANI_OK);
    ASSERT_EQ(env_->Variable_GetValue_Int(variable, &result), ANI_OK);
    ASSERT_EQ(result, value);
}

TEST_F(ModuleFindVariableTest, combine_test_ref)
{
    ani_module module;
<<<<<<< HEAD
    ASSERT_EQ(env_->FindModule("L@abcModule/module_find_variable_test;", &module), ANI_OK);
=======
    ASSERT_EQ(env_->FindModule("@abcModule.module_find_variable_test", &module), ANI_OK);
>>>>>>> a77d6327
    ASSERT_NE(module, nullptr);

    ani_variable variable {};
    ASSERT_EQ(env_->Module_FindVariable(module, "moduleXS", &variable), ANI_OK);

    ani_ref result = nullptr;
    ASSERT_EQ(env_->Variable_GetValue_Ref(variable, &result), ANI_OK);

    std::string str {};
    GetStdString(static_cast<ani_string>(result), str);
    ASSERT_STREQ(str.c_str(), "abc");

    ani_string string = {};
    auto status = env_->String_NewUTF8("hello", 5U, &string);
    ASSERT_EQ(status, ANI_OK);
    ASSERT_EQ(env_->Variable_SetValue_Ref(variable, string), ANI_OK);
    ASSERT_EQ(env_->Variable_GetValue_Ref(variable, &result), ANI_OK);
    GetStdString(static_cast<ani_string>(result), str);
    ASSERT_STREQ(str.c_str(), "hello");
}

TEST_F(ModuleFindVariableTest, check_initialization)
{
    ani_module module {};
    ASSERT_EQ(env_->FindModule("@abcModule.module_find_variable_test", &module), ANI_OK);

    ASSERT_FALSE(IsRuntimeClassInitialized("@abcModule.module_find_variable_test", false));
    ani_variable variable {};
    ASSERT_EQ(env_->Module_FindVariable(module, "moduleXS", &variable), ANI_OK);
    ASSERT_FALSE(IsRuntimeClassInitialized("@abcModule.module_find_variable_test", false));
}

}  // namespace ark::ets::ani::testing
// NOLINTEND(cppcoreguidelines-pro-type-vararg, modernize-avoid-c-arrays, readability-magic-numbers)<|MERGE_RESOLUTION|>--- conflicted
+++ resolved
@@ -149,11 +149,7 @@
 TEST_F(ModuleFindVariableTest, combine_test_boolean)
 {
     ani_module module;
-<<<<<<< HEAD
-    ASSERT_EQ(env_->FindModule("L@abcModule/module_find_variable_test;", &module), ANI_OK);
-=======
-    ASSERT_EQ(env_->FindModule("@abcModule.module_find_variable_test", &module), ANI_OK);
->>>>>>> a77d6327
+    ASSERT_EQ(env_->FindModule("@abcModule.module_find_variable_test", &module), ANI_OK);
     ASSERT_NE(module, nullptr);
 
     ani_variable variable {};
@@ -171,11 +167,7 @@
 TEST_F(ModuleFindVariableTest, combine_test_char)
 {
     ani_module module;
-<<<<<<< HEAD
-    ASSERT_EQ(env_->FindModule("L@abcModule/module_find_variable_test;", &module), ANI_OK);
-=======
-    ASSERT_EQ(env_->FindModule("@abcModule.module_find_variable_test", &module), ANI_OK);
->>>>>>> a77d6327
+    ASSERT_EQ(env_->FindModule("@abcModule.module_find_variable_test", &module), ANI_OK);
     ASSERT_NE(module, nullptr);
 
     ani_variable variable {};
@@ -193,11 +185,7 @@
 TEST_F(ModuleFindVariableTest, combine_test_byte)
 {
     ani_module module;
-<<<<<<< HEAD
-    ASSERT_EQ(env_->FindModule("L@abcModule/module_find_variable_test;", &module), ANI_OK);
-=======
-    ASSERT_EQ(env_->FindModule("@abcModule.module_find_variable_test", &module), ANI_OK);
->>>>>>> a77d6327
+    ASSERT_EQ(env_->FindModule("@abcModule.module_find_variable_test", &module), ANI_OK);
     ASSERT_NE(module, nullptr);
 
     ani_variable variable {};
@@ -215,11 +203,7 @@
 TEST_F(ModuleFindVariableTest, combine_test_short)
 {
     ani_module module;
-<<<<<<< HEAD
-    ASSERT_EQ(env_->FindModule("L@abcModule/module_find_variable_test;", &module), ANI_OK);
-=======
-    ASSERT_EQ(env_->FindModule("@abcModule.module_find_variable_test", &module), ANI_OK);
->>>>>>> a77d6327
+    ASSERT_EQ(env_->FindModule("@abcModule.module_find_variable_test", &module), ANI_OK);
     ASSERT_NE(module, nullptr);
 
     ani_variable variable {};
@@ -237,11 +221,7 @@
 TEST_F(ModuleFindVariableTest, combine_test_long)
 {
     ani_module module;
-<<<<<<< HEAD
-    ASSERT_EQ(env_->FindModule("L@abcModule/module_find_variable_test;", &module), ANI_OK);
-=======
-    ASSERT_EQ(env_->FindModule("@abcModule.module_find_variable_test", &module), ANI_OK);
->>>>>>> a77d6327
+    ASSERT_EQ(env_->FindModule("@abcModule.module_find_variable_test", &module), ANI_OK);
     ASSERT_NE(module, nullptr);
 
     ani_variable variable {};
@@ -259,11 +239,7 @@
 TEST_F(ModuleFindVariableTest, combine_test_float)
 {
     ani_module module;
-<<<<<<< HEAD
-    ASSERT_EQ(env_->FindModule("L@abcModule/module_find_variable_test;", &module), ANI_OK);
-=======
-    ASSERT_EQ(env_->FindModule("@abcModule.module_find_variable_test", &module), ANI_OK);
->>>>>>> a77d6327
+    ASSERT_EQ(env_->FindModule("@abcModule.module_find_variable_test", &module), ANI_OK);
     ASSERT_NE(module, nullptr);
 
     ani_variable variable {};
@@ -281,11 +257,7 @@
 TEST_F(ModuleFindVariableTest, combine_test_double)
 {
     ani_module module;
-<<<<<<< HEAD
-    ASSERT_EQ(env_->FindModule("L@abcModule/module_find_variable_test;", &module), ANI_OK);
-=======
-    ASSERT_EQ(env_->FindModule("@abcModule.module_find_variable_test", &module), ANI_OK);
->>>>>>> a77d6327
+    ASSERT_EQ(env_->FindModule("@abcModule.module_find_variable_test", &module), ANI_OK);
     ASSERT_NE(module, nullptr);
 
     ani_variable variable {};
@@ -304,11 +276,7 @@
 TEST_F(ModuleFindVariableTest, combine_test_int)
 {
     ani_module module;
-<<<<<<< HEAD
-    ASSERT_EQ(env_->FindModule("L@abcModule/module_find_variable_test;", &module), ANI_OK);
-=======
-    ASSERT_EQ(env_->FindModule("@abcModule.module_find_variable_test", &module), ANI_OK);
->>>>>>> a77d6327
+    ASSERT_EQ(env_->FindModule("@abcModule.module_find_variable_test", &module), ANI_OK);
     ASSERT_NE(module, nullptr);
 
     ani_variable variable {};
@@ -326,11 +294,7 @@
 TEST_F(ModuleFindVariableTest, combine_test_ref)
 {
     ani_module module;
-<<<<<<< HEAD
-    ASSERT_EQ(env_->FindModule("L@abcModule/module_find_variable_test;", &module), ANI_OK);
-=======
-    ASSERT_EQ(env_->FindModule("@abcModule.module_find_variable_test", &module), ANI_OK);
->>>>>>> a77d6327
+    ASSERT_EQ(env_->FindModule("@abcModule.module_find_variable_test", &module), ANI_OK);
     ASSERT_NE(module, nullptr);
 
     ani_variable variable {};
