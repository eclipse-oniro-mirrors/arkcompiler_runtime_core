/**
 * Copyright (c) 2025 Huawei Device Co., Ltd.
 * Licensed under the Apache License, Version 2.0 (the "License");
 * you may not use this file except in compliance with the License.
 * You may obtain a copy of the License at
 *
 * http://www.apache.org/licenses/LICENSE-2.0
 *
 * Unless required by applicable law or agreed to in writing, software
 * distributed under the License is distributed on an "AS IS" BASIS,
 * WITHOUT WARRANTIES OR CONDITIONS OF ANY KIND, either express or implied.
 * See the License for the specific language governing permissions and
 * limitations under the License.
 */

#include "ani_gtest.h"

namespace ark::ets::ani::testing {

class ModuleFindFunctionTest : public AniTest {
public:
    void CheckFunIntValue(ani_function fn, int value, ...)  // NOLINT(cppcoreguidelines-pro-type-vararg)
    {
        ani_int result = 0;
        va_list args;  // NOLINT(cppcoreguidelines-pro-type-vararg)
        va_start(args, value);
        ASSERT_EQ(env_->c_api->Function_Call_Int_V(env_, fn, &result, args), ANI_OK);
        va_end(args);
        ASSERT_EQ(result, value);
    }

    void CheckFunStringValue(ani_function fn, const char *value)
    {
        ani_ref ref {};
        ASSERT_EQ(env_->c_api->Function_Call_Ref(env_, fn, &ref), ANI_OK);
        std::string result {};
        GetStdString(static_cast<ani_string>(ref), result);
        ASSERT_STREQ(result.c_str(), value);
    }
};

TEST_F(ModuleFindFunctionTest, find_int_function)
{
    ani_module module {};
    ASSERT_EQ(env_->FindModule("@abcModule.module_find_function_test", &module), ANI_OK);
    ASSERT_NE(module, nullptr);

    ani_function fn {};
    ASSERT_EQ(env_->Module_FindFunction(module, "getInitialIntValue", ":i", &fn), ANI_OK);
    ASSERT_NE(fn, nullptr);
    CheckFunIntValue(fn, 0);  // NOLINT(cppcoreguidelines-pro-type-vararg)
    ASSERT_EQ(env_->Module_FindFunction(module, "getIntValue", "C{std.core.String}:i", &fn), ANI_OK);
    ASSERT_NE(fn, nullptr);
    const std::string example {"example"};
    ani_string string = nullptr;
    auto status = env_->String_NewUTF8(example.c_str(), example.size(), &string);
    ASSERT_EQ(status, ANI_OK);
    const int stringReturnValue = 1;                  // 1 function getIntValue(string): int, return 1
    CheckFunIntValue(fn, stringReturnValue, string);  // NOLINT(cppcoreguidelines-pro-type-vararg)
    ASSERT_EQ(env_->Module_FindFunction(module, "getIntValue", "i:i", &fn), ANI_OK);
    ASSERT_NE(fn, nullptr);
    const int intValue = 0;             // 0 function getIntValue(int): int, return 0
    CheckFunIntValue(fn, intValue, 0);  // NOLINT(cppcoreguidelines-pro-type-vararg)
    ASSERT_EQ(env_->Module_FindFunction(module, "getIntValue", ":i", &fn), ANI_OK);
    ASSERT_NE(fn, nullptr);
    const int value = 2;          // 2 function getIntValue(): int, return 2
    CheckFunIntValue(fn, value);  // NOLINT(cppcoreguidelines-pro-type-vararg)
}

TEST_F(ModuleFindFunctionTest, find_ref_function)
{
    ani_module module {};
    ASSERT_EQ(env_->FindModule("@abcModule.module_find_function_test", &module), ANI_OK);
    ASSERT_NE(module, nullptr);

    ani_function fn {};
    ASSERT_EQ(env_->Module_FindFunction(module, "getInitialStringValue", ":C{std.core.String}", &fn), ANI_OK);
    ASSERT_NE(fn, nullptr);
    CheckFunStringValue(fn, "a");
}

TEST_F(ModuleFindFunctionTest, invalid_arg_moduleName)
{
    ani_module module {};
    ASSERT_EQ(env_->FindModule("@abcModule.module_find_function_test", &module), ANI_OK);
    ASSERT_NE(module, nullptr);

    ani_function fn {};
    ASSERT_EQ(env_->Module_FindFunction(module, "getInitialBool", ":C{std.core.String}", &fn), ANI_NOT_FOUND);
}

TEST_F(ModuleFindFunctionTest, invalid_arg_signature)
{
    ani_module module {};
    ASSERT_EQ(env_->FindModule("@abcModule.module_find_function_test", &module), ANI_OK);
    ASSERT_NE(module, nullptr);

    ani_function fn {};
    ASSERT_EQ(env_->Module_FindFunction(module, "getInitialStringValue", nullptr, &fn), ANI_OK);
}

TEST_F(ModuleFindFunctionTest, invalid_arg_module)
{
    ani_function fn {};
    ASSERT_EQ(env_->Module_FindFunction(nullptr, "getInitialStringValue", ":C{std.core.String}", &fn),
              ANI_INVALID_ARGS);
}

TEST_F(ModuleFindFunctionTest, invalid_arg_name)
{
    ani_module module {};
    ASSERT_EQ(env_->FindModule("@abcModule.module_find_function_test", &module), ANI_OK);
    ASSERT_NE(module, nullptr);

    ani_function fn {};
    ASSERT_EQ(env_->Module_FindFunction(module, "", ":C{std.core.String}", &fn), ANI_NOT_FOUND);
    ASSERT_EQ(env_->Module_FindFunction(module, nullptr, ":C{std.core.String}", &fn), ANI_INVALID_ARGS);
}

TEST_F(ModuleFindFunctionTest, invalid_arg_name_in_namespace)
{
    ani_module module {};
    ASSERT_EQ(env_->FindModule("@abcModule.module_find_function_test", &module), ANI_OK);
    ASSERT_NE(module, nullptr);

    ani_function fn {};
    ASSERT_EQ(env_->Module_FindFunction(module, "getIntValueOps", ":i", &fn), ANI_NOT_FOUND);
}

TEST_F(ModuleFindFunctionTest, invalid_arg_result)
{
    ani_module module {};
    ASSERT_EQ(env_->FindModule("@abcModule.module_find_function_test", &module), ANI_OK);
    ASSERT_NE(module, nullptr);
    ASSERT_EQ(env_->Module_FindFunction(module, "getInitialStringValue", ":C{std.core.String}", nullptr),
              ANI_INVALID_ARGS);
}

TEST_F(ModuleFindFunctionTest, invalid_env)
{
    ani_module module {};
    ASSERT_EQ(env_->FindModule("@abcModule.module_find_function_test", &module), ANI_OK);
    ASSERT_NE(module, nullptr);
    ani_function fn {};
    ASSERT_EQ(env_->c_api->Module_FindFunction(nullptr, module, "getInitialStringValue", ":C{std.core.String}", &fn),
              ANI_INVALID_ARGS);
}

TEST_F(ModuleFindFunctionTest, duplicate_no_signature)
{
    ani_module module {};
    ASSERT_EQ(env_->FindModule("@abcModule.module_find_function_test", &module), ANI_OK);
    ASSERT_NE(module, nullptr);

    ani_function fn {};
    ASSERT_EQ(env_->Module_FindFunction(module, "overloaded", nullptr, &fn), ANI_AMBIGUOUS);
}

TEST_F(ModuleFindFunctionTest, find_function)
{
    ani_module module {};
    ASSERT_EQ(env_->FindModule("@abcModule.module_find_function_test", &module), ANI_OK);
    ASSERT_NE(module, nullptr);

    ani_function fn {};
    ani_function fn1 {};
    ASSERT_EQ(env_->Module_FindFunction(module, "getInitialIntValue", ":i", &fn), ANI_OK);
    ASSERT_NE(fn, nullptr);
    fn1 = fn;
    ASSERT_EQ(env_->Module_FindFunction(module, "getInitialIntValuexxxx", ":i", &fn), ANI_NOT_FOUND);
    ASSERT_EQ(fn, fn1);
}

TEST_F(ModuleFindFunctionTest, many_descriptor)
{
    ani_module module {};
    ASSERT_EQ(env_->FindModule("@abcModule.module_find_function_test", &module), ANI_OK);
    ASSERT_NE(module, nullptr);
    ani_function fn {};
    char end = 'J';
    const int32_t loopCount = 3;
    for (int i = 0; i < loopCount; i++) {
        std::string str = "getIntValue";
        str += static_cast<char>(random() % (end - 'A') + 'A');
        ASSERT_EQ(env_->Module_FindFunction(module, str.c_str(), "i:", &fn), ANI_OK);
        ASSERT_NE(fn, nullptr);
    }
}

TEST_F(ModuleFindFunctionTest, find_func_all_Type)
{
    ani_module module {};
    ASSERT_EQ(env_->FindModule("@abcModule.module_find_function_test", &module), ANI_OK);
    ASSERT_NE(module, nullptr);

    ani_function fn {};
    ASSERT_EQ(env_->Module_FindFunction(module, "getIntValue", "i:i", &fn), ANI_OK);
    ASSERT_NE(fn, nullptr);
    fn = nullptr;

    ani_class kclass {};
    ASSERT_EQ(env_->Module_FindClass(module, "TestA", &kclass), ANI_OK);
    ASSERT_NE(kclass, nullptr);

    ani_static_method staticMethod {};
    ASSERT_EQ(env_->Class_FindStaticMethod(kclass, "addIntValue", "ii:i", &staticMethod), ANI_OK);
    ASSERT_NE(staticMethod, nullptr);
    fn = nullptr;
    ASSERT_EQ(env_->Module_FindFunction(module, "async_f", "i:C{std.core.Promise}", &fn), ANI_OK);
    ASSERT_NE(fn, nullptr);
}

TEST_F(ModuleFindFunctionTest, find_func_B_in_namespace_A)
{
    ani_module module {};
    ASSERT_EQ(env_->FindModule("@abcModule.module_find_function_test", &module), ANI_OK);
    ASSERT_NE(module, nullptr);

    ani_function fn {};
    ASSERT_EQ(env_->Module_FindFunction(module, "getIntValueOps", ":i", &fn), ANI_NOT_FOUND);

    ani_namespace ns {};
    ASSERT_EQ(env_->Module_FindNamespace(module, "ops", &ns), ANI_OK);
    ASSERT_NE(ns, nullptr);
    ASSERT_EQ(env_->Namespace_FindFunction(ns, "getIntValueOps", ":i", &fn), ANI_OK);
    ASSERT_NE(fn, nullptr);
}

TEST_F(ModuleFindFunctionTest, check_initialization)
{
    ani_module module {};
    ASSERT_EQ(env_->FindModule("@abcModule.module_find_function_test", &module), ANI_OK);

    ASSERT_FALSE(IsRuntimeClassInitialized("@abcModule.module_find_function_test", false));
    ani_function fn {};
<<<<<<< HEAD
    ASSERT_EQ(env_->Module_FindFunction(module, "getIntValue", "I:I", &fn), ANI_OK);
=======
    ASSERT_EQ(env_->Module_FindFunction(module, "getIntValue", "i:i", &fn), ANI_OK);
>>>>>>> a77d6327
    ASSERT_FALSE(IsRuntimeClassInitialized("@abcModule.module_find_function_test", false));
}

}  // namespace ark::ets::ani::testing<|MERGE_RESOLUTION|>--- conflicted
+++ resolved
@@ -233,11 +233,7 @@
 
     ASSERT_FALSE(IsRuntimeClassInitialized("@abcModule.module_find_function_test", false));
     ani_function fn {};
-<<<<<<< HEAD
-    ASSERT_EQ(env_->Module_FindFunction(module, "getIntValue", "I:I", &fn), ANI_OK);
-=======
     ASSERT_EQ(env_->Module_FindFunction(module, "getIntValue", "i:i", &fn), ANI_OK);
->>>>>>> a77d6327
     ASSERT_FALSE(IsRuntimeClassInitialized("@abcModule.module_find_function_test", false));
 }
 
