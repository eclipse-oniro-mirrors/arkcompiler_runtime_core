/*
 * Copyright (c) 2025 Huawei Device Co., Ltd.
 * Licensed under the Apache License, Version 2.0 (the "License");
 * you may not use this file except in compliance with the License.
 * You may obtain a copy of the License at
 *
 * http://www.apache.org/licenses/LICENSE-2.0
 *
 * Unless required by applicable law or agreed to in writing, software
 * distributed under the License is distributed on an "AS IS" BASIS,
 * WITHOUT WARRANTIES OR CONDITIONS OF ANY KIND, either express or implied.
 * See the License for the specific language governing permissions and
 * limitations under the License.
 */

export let moduleX: int = 3;
export let moduleXS: String = "abc";
let moduleS: String = "abc";
export let moduleA: int = 3;
export let moduleB: int = 3;
export let moduleC: int = 3;
export let moduleD: int = 3;
export let moduleE: int = 3;
export let moduleF: int = 3;
export let moduleG: int = 3;
export let moduleH: int = 3;
export let moduleI: int = 3;
export let moduleJ: int = 3;

export let moduleK: boolean = false;
export let moduleL: char = c'G';
export let moduleM: byte = 2;
export let moduleN: short = 10;
export let moduleO: long = 100;
<<<<<<< HEAD
export let moduleP: float = 3.14;
=======
export let moduleP: float = 3.14f;
>>>>>>> a77d6327
export let moduleQ: double = 6.28;

namespace ops {
    let moduleT: int = 3;
}
const moduleXB = 1;<|MERGE_RESOLUTION|>--- conflicted
+++ resolved
@@ -32,11 +32,7 @@
 export let moduleM: byte = 2;
 export let moduleN: short = 10;
 export let moduleO: long = 100;
-<<<<<<< HEAD
-export let moduleP: float = 3.14;
-=======
 export let moduleP: float = 3.14f;
->>>>>>> a77d6327
 export let moduleQ: double = 6.28;
 
 namespace ops {
