/**
 * Copyright (c) 2025 Huawei Device Co., Ltd.
 * Licensed under the Apache License, Version 2.0 (the "License");
 * you may not use this file except in compliance with the License.
 * You may obtain a copy of the License at
 *
 * http://www.apache.org/licenses/LICENSE-2.0
 *
 * Unless required by applicable law or agreed to in writing, software
 * distributed under the License is distributed on an "AS IS" BASIS,
 * WITHOUT WARRANTIES OR CONDITIONS OF ANY KIND, either express or implied.
 * See the License for the specific language governing permissions and
 * limitations under the License.
 */

#include "ani/ani.h"
#include "ani_gtest.h"

// NOLINTBEGIN(cppcoreguidelines-pro-type-vararg, modernize-avoid-c-arrays)
namespace ark::ets::ani::testing {

class GetSuperClassTest : public AniTest {
public:
    template <bool HAS_SUPERCLASS>
    void CheckGetSuperClass(const char *clsName)
    {
        ani_class cls;
        ASSERT_EQ(env_->FindClass(clsName, &cls), ANI_OK);
        ASSERT_NE(cls, nullptr);

        ani_type typeRef = cls;
        ASSERT_EQ(env_->Type_GetSuperClass(typeRef, &cls), ANI_OK);
        if constexpr (HAS_SUPERCLASS) {
            ASSERT_NE(cls, nullptr);
        } else {
            ASSERT_EQ(cls, nullptr);
        }
    }

    void TestGetSuperClass(const char *namespacePath)
    {
        ani_namespace ns {};
        ASSERT_EQ(env_->FindNamespace(namespacePath, &ns), ANI_OK);
        ASSERT_NE(ns, nullptr);

        ani_class resultChild {};
<<<<<<< HEAD
        ASSERT_EQ(env_->Namespace_FindClass(ns, "LChild;", &resultChild), ANI_OK);
=======
        ASSERT_EQ(env_->Namespace_FindClass(ns, "Child", &resultChild), ANI_OK);
>>>>>>> a77d6327
        ASSERT_NE(resultChild, nullptr);

        ani_type typeRefChild = resultChild;
        ani_class clsResultChild {};
        ASSERT_EQ(env_->Type_GetSuperClass(typeRefChild, &clsResultChild), ANI_OK);
        ASSERT_NE(clsResultChild, nullptr);
    }
};

TEST_F(GetSuperClassTest, get_super_class_A)
{
    CheckGetSuperClass<true>("get_super_class_test.A");
}

TEST_F(GetSuperClassTest, get_super_class_B)
{
    CheckGetSuperClass<true>("get_super_class_test.B");
}

TEST_F(GetSuperClassTest, get_super_class_C)
{
    CheckGetSuperClass<true>("get_super_class_test.C");
}

TEST_F(GetSuperClassTest, get_super_class_C)
{
    CheckGetSuperClass<true>("Lget_super_class_test/C;");
}

TEST_F(GetSuperClassTest, try_get_object_superclass)
{
    CheckGetSuperClass<false>("std.core.Object");
}

TEST_F(GetSuperClassTest, ani_invalid_args)
{
    ani_class cls;
    ASSERT_EQ(env_->Type_GetSuperClass(nullptr, &cls), ANI_INVALID_ARGS);
}

TEST_F(GetSuperClassTest, ani_invalid_args_2)
{
    ani_class cls {};
<<<<<<< HEAD
    ASSERT_EQ(env_->FindClass("Lget_super_class_test/Student;", &cls), ANI_OK);
=======
    ASSERT_EQ(env_->FindClass("get_super_class_test.Student", &cls), ANI_OK);
>>>>>>> a77d6327
    ASSERT_NE(cls, nullptr);

    ani_type typeRef = cls;
    ani_class result {};

    ASSERT_EQ(env_->c_api->Type_GetSuperClass(nullptr, typeRef, &result), ANI_INVALID_ARGS);

    ASSERT_EQ(env_->Type_GetSuperClass(typeRef, nullptr), ANI_INVALID_ARGS);
}

TEST_F(GetSuperClassTest, get_super_class_combine_scenes_001)
{
    ani_class cls {};
    ASSERT_EQ(env_->FindClass("get_super_class_test.Student", &cls), ANI_OK);
    ASSERT_NE(cls, nullptr);

    ani_type typeRef = cls;
    ani_class clsResult {};
    ASSERT_EQ(env_->Type_GetSuperClass(typeRef, &clsResult), ANI_OK);
    ASSERT_NE(clsResult, nullptr);

    ani_method constructorMethod {};
    ASSERT_EQ(env_->Class_FindMethod(clsResult, "<ctor>", nullptr, &constructorMethod), ANI_OK);
    ASSERT_NE(constructorMethod, nullptr);

    ani_method method {};
    ASSERT_EQ(env_->Class_FindMethod(clsResult, "add_method", nullptr, &method), ANI_OK);
    ASSERT_NE(method, nullptr);

    ani_object object {};
    ASSERT_EQ(env_->Object_New(clsResult, constructorMethod, &object), ANI_OK);
    ASSERT_NE(object, nullptr);

    ani_value args[2U];
    ani_int arg1 = 2U;
    ani_int arg2 = 3U;
    args[0U].i = arg1;
    args[1U].i = arg2;
    ani_int result = 0;
    ASSERT_EQ(env_->Object_CallMethod_Int_A(object, method, &result, args), ANI_OK);
    ASSERT_EQ(result, arg1 + arg2);
}

TEST_F(GetSuperClassTest, get_super_class_combine_scenes_002)
{
<<<<<<< HEAD
    TestGetSuperClass("Lget_super_class_test/test001;");
=======
    TestGetSuperClass("get_super_class_test.test001");
>>>>>>> a77d6327
}

TEST_F(GetSuperClassTest, get_super_class_combine_scenes_003)
{
<<<<<<< HEAD
    TestGetSuperClass("Lget_super_class_test/test002/test003;");
=======
    TestGetSuperClass("get_super_class_test.test002.test003");
>>>>>>> a77d6327
}

TEST_F(GetSuperClassTest, check_initialization)
{
    ani_class cls;
    ASSERT_EQ(env_->FindClass("get_super_class_test.A", &cls), ANI_OK);

    ASSERT_FALSE(IsRuntimeClassInitialized("get_super_class_test.A"));
    ani_type typeRef = cls;
    ASSERT_EQ(env_->Type_GetSuperClass(typeRef, &cls), ANI_OK);
    ASSERT_FALSE(IsRuntimeClassInitialized("get_super_class_test.A"));
}

}  // namespace ark::ets::ani::testing

// NOLINTEND(cppcoreguidelines-pro-type-vararg, modernize-avoid-c-arrays)<|MERGE_RESOLUTION|>--- conflicted
+++ resolved
@@ -44,11 +44,7 @@
         ASSERT_NE(ns, nullptr);
 
         ani_class resultChild {};
-<<<<<<< HEAD
-        ASSERT_EQ(env_->Namespace_FindClass(ns, "LChild;", &resultChild), ANI_OK);
-=======
         ASSERT_EQ(env_->Namespace_FindClass(ns, "Child", &resultChild), ANI_OK);
->>>>>>> a77d6327
         ASSERT_NE(resultChild, nullptr);
 
         ani_type typeRefChild = resultChild;
@@ -73,11 +69,6 @@
     CheckGetSuperClass<true>("get_super_class_test.C");
 }
 
-TEST_F(GetSuperClassTest, get_super_class_C)
-{
-    CheckGetSuperClass<true>("Lget_super_class_test/C;");
-}
-
 TEST_F(GetSuperClassTest, try_get_object_superclass)
 {
     CheckGetSuperClass<false>("std.core.Object");
@@ -92,11 +83,7 @@
 TEST_F(GetSuperClassTest, ani_invalid_args_2)
 {
     ani_class cls {};
-<<<<<<< HEAD
-    ASSERT_EQ(env_->FindClass("Lget_super_class_test/Student;", &cls), ANI_OK);
-=======
     ASSERT_EQ(env_->FindClass("get_super_class_test.Student", &cls), ANI_OK);
->>>>>>> a77d6327
     ASSERT_NE(cls, nullptr);
 
     ani_type typeRef = cls;
@@ -142,20 +129,12 @@
 
 TEST_F(GetSuperClassTest, get_super_class_combine_scenes_002)
 {
-<<<<<<< HEAD
-    TestGetSuperClass("Lget_super_class_test/test001;");
-=======
     TestGetSuperClass("get_super_class_test.test001");
->>>>>>> a77d6327
 }
 
 TEST_F(GetSuperClassTest, get_super_class_combine_scenes_003)
 {
-<<<<<<< HEAD
-    TestGetSuperClass("Lget_super_class_test/test002/test003;");
-=======
     TestGetSuperClass("get_super_class_test.test002.test003");
->>>>>>> a77d6327
 }
 
 TEST_F(GetSuperClassTest, check_initialization)
