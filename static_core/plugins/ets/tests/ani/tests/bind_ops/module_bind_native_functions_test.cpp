/**
 * Copyright (c) 2025 Huawei Device Co., Ltd.
 * Licensed under the Apache License, Version 2.0 (the "License");
 * you may not use this file except in compliance with the License.
 * You may obtain a copy of the License at
 *
 * http://www.apache.org/licenses/LICENSE-2.0
 *
 * Unless required by applicable law or agreed to in writing, software
 * distributed under the License is distributed on an "AS IS" BASIS,
 * WITHOUT WARRANTIES OR CONDITIONS OF ANY KIND, either express or implied.
 * See the License for the specific language governing permissions and
 * limitations under the License.
 */

#include "ani_gtest.h"
#include <array>
#include <iostream>

// NOLINTBEGIN(cppcoreguidelines-pro-type-vararg, modernize-avoid-c-arrays, readability-identifier-naming)
namespace ark::ets::ani::testing {

class ModuleBindNativeFunctionsTest : public AniTest {};

static ani_int Sum([[maybe_unused]] ani_env *env, ani_int a, ani_int b)
{
    return a + b;
}

<<<<<<< HEAD
=======
static ani_int Foo([[maybe_unused]] ani_env *env, ani_int a, ani_int b)
{
    return a + b;
}

>>>>>>> a77d6327
static ani_double Abs([[maybe_unused]] ani_env *env, ani_double a)
{
    return a;
}

static ani_int SumA([[maybe_unused]] ani_env *env, ani_int a, ani_int b, ani_int c)
{
    return a + b + c;
}

static ani_int FooA([[maybe_unused]] ani_env *env, ani_int a, ani_int b, ani_int c)
{
    return a + b + c;
}

static ani_string ConcatA(ani_env *env, ani_string s0, ani_string s1, ani_string s2)
{
    std::string str0 {};
    AniTest::GetStdString(env, s0, str0);
    std::string str1 {};
    AniTest::GetStdString(env, s1, str1);
    std::string str2 {};
    AniTest::GetStdString(env, s2, str2);

    std::string newStr = str0 + str1 + str2;

    ani_string result {};
    ani_status status = env->String_NewUTF8(newStr.c_str(), newStr.length(), &result);
    if (status != ANI_OK) {
        std::cerr << "Cannot create new utf8 string" << std::endl;
        std::abort();
    }
    return result;
}

static ani_string Concat(ani_env *env, ani_string s0, ani_string s1)
{
    std::string str0 {};
    AniTest::GetStdString(env, s0, str0);
    std::string str1 {};
    AniTest::GetStdString(env, s1, str1);

    std::string newStr = str0 + str1;

    ani_string result {};
    ani_status status = env->String_NewUTF8(newStr.c_str(), newStr.length(), &result);
    if (status != ANI_OK) {
        std::cerr << "Cannot create new utf8 string" << std::endl;
        std::abort();
    }
    return result;
}

static const char *CONCAT_SIGNATURE = "C{std.core.String}C{std.core.String}:C{std.core.String}";
static const char *CONCAT_SIGNATURE_A = "C{std.core.String}C{std.core.String}C{std.core.String}:C{std.core.String}";
static const char *MODULE_NAME = "@defModule.module_bind_native_functions_test";
static const ani_native_function NATIVE_FUNC_SUM = {"sum", "ii:i", reinterpret_cast<void *>(Sum)};
static const ani_native_function NATIVE_FUNC_SUM_A = {"sum", "iii:i", reinterpret_cast<void *>(SumA)};
static const ani_native_function NATIVE_FUNC_CONCAT = {"concat", CONCAT_SIGNATURE, reinterpret_cast<void *>(Concat)};
static const ani_native_function NATIVE_FUNC_CONCAT_A = {"concat", CONCAT_SIGNATURE_A,
                                                         reinterpret_cast<void *>(ConcatA)};

TEST_F(ModuleBindNativeFunctionsTest, bind_native_functions)
{
    ani_module module {};
    ASSERT_EQ(env_->FindModule(MODULE_NAME, &module), ANI_OK);
    ASSERT_NE(module, nullptr);

    std::array functions = {
        NATIVE_FUNC_SUM,
        NATIVE_FUNC_CONCAT,
    };
    ASSERT_EQ(env_->Module_BindNativeFunctions(module, functions.data(), functions.size()), ANI_OK);

    ASSERT_EQ(CallEtsFunction<ani_boolean>(MODULE_NAME, "checkSum"), ANI_TRUE);
    ASSERT_EQ(CallEtsFunction<ani_boolean>(MODULE_NAME, "checkConcat"), ANI_TRUE);
}

TEST_F(ModuleBindNativeFunctionsTest, already_binded_function)
{
    ani_module module {};
    ASSERT_EQ(env_->FindModule(MODULE_NAME, &module), ANI_OK);
    ASSERT_NE(module, nullptr);

    std::array functions = {
        NATIVE_FUNC_SUM,
        NATIVE_FUNC_CONCAT,
    };
    ASSERT_EQ(env_->Module_BindNativeFunctions(module, functions.data(), functions.size()), ANI_OK);
    ASSERT_EQ(env_->Module_BindNativeFunctions(module, functions.data(), functions.size()), ANI_ALREADY_BINDED);

    ASSERT_EQ(CallEtsFunction<ani_boolean>(MODULE_NAME, "checkSum"), ANI_TRUE);
    ASSERT_EQ(CallEtsFunction<ani_boolean>(MODULE_NAME, "checkConcat"), ANI_TRUE);
}

TEST_F(ModuleBindNativeFunctionsTest, invalid_arg_module)
{
    std::array functions = {
        NATIVE_FUNC_SUM,
        NATIVE_FUNC_CONCAT,
    };
    ASSERT_EQ(env_->Module_BindNativeFunctions(nullptr, functions.data(), functions.size()), ANI_INVALID_ARGS);
}

TEST_F(ModuleBindNativeFunctionsTest, invalid_arg_functions)
{
    ani_module module {};
    ASSERT_EQ(env_->FindModule(MODULE_NAME, &module), ANI_OK);
    ASSERT_NE(module, nullptr);

    ASSERT_EQ(env_->Module_BindNativeFunctions(module, nullptr, 1), ANI_INVALID_ARGS);
}

TEST_F(ModuleBindNativeFunctionsTest, function_not_found)
{
    ani_module module {};
    ASSERT_EQ(env_->FindModule(MODULE_NAME, &module), ANI_OK);
    ASSERT_NE(module, nullptr);

    std::array functions = {
        ani_native_function {"sum", "ii:i", reinterpret_cast<void *>(Sum)},
        ani_native_function {"foo", "ii:i", reinterpret_cast<void *>(Foo)},
        ani_native_function {"foo", "iii:i", reinterpret_cast<void *>(FooA)},
        ani_native_function {"concatX", CONCAT_SIGNATURE, reinterpret_cast<void *>(Concat)},
    };
    ASSERT_EQ(env_->Module_BindNativeFunctions(module, functions.data(), functions.size()), ANI_NOT_FOUND);
}

TEST_F(ModuleBindNativeFunctionsTest, new_overload_bind)
{
    ani_module module {};
    ASSERT_EQ(env_->FindModule(MODULE_NAME, &module), ANI_OK);
    ASSERT_NE(module, nullptr);

    std::array functions = {
        ani_native_function {"sum", "ii:i", reinterpret_cast<void *>(Sum)},
        ani_native_function {"foo", "ii:i", reinterpret_cast<void *>(Foo)},
        ani_native_function {"foo", "iii:i", reinterpret_cast<void *>(FooA)},
    };
    ASSERT_EQ(env_->Module_BindNativeFunctions(module, functions.data(), functions.size()), ANI_OK);
}

TEST_F(ModuleBindNativeFunctionsTest, new_overload_direct_bind)
{
    ani_module module {};
    ASSERT_EQ(env_->FindModule(MODULE_NAME, &module), ANI_OK);
    ASSERT_NE(module, nullptr);

    std::array functions = {
        ani_native_function {"sum", "ii:i", reinterpret_cast<void *>(Sum)},
        ani_native_function {"foo1", "ii:i", reinterpret_cast<void *>(Foo)},
        ani_native_function {"foo2", "iii:i", reinterpret_cast<void *>(FooA)},
    };
    ASSERT_EQ(env_->Module_BindNativeFunctions(module, functions.data(), functions.size()), ANI_OK);
}
// NOLINTNEXTLINE(readability-named-parameter)
static ani_int NativeMethodsFooNative(ani_env *, ani_class)
{
    const ani_int answer = 42U;
    return answer;
}

// NOLINTNEXTLINE(readability-named-parameter)
static ani_long NativeMethodsLongFooNative(ani_env *, ani_class)
{
    // NOLINTNEXTLINE(readability-magic-numbers)
    return static_cast<ani_long>(84L);
}

TEST_F(ModuleBindNativeFunctionsTest, class_bindNativeMethods_combine_scenes_001)
{
    ani_module module {};
    ASSERT_EQ(env_->FindModule(MODULE_NAME, &module), ANI_OK);
    ASSERT_NE(module, nullptr);

    ani_namespace ns {};
    ASSERT_EQ(env_->Module_FindNamespace(module, "test001A", &ns), ANI_OK);
    ASSERT_NE(ns, nullptr);

    ani_class cls {};
    ASSERT_EQ(env_->Namespace_FindClass(ns, "TestA001", &cls), ANI_OK);
    ASSERT_NE(cls, nullptr);

    std::array methods = {
        ani_native_function {"foo", ":i", reinterpret_cast<void *>(NativeMethodsFooNative)},
        ani_native_function {"long_foo", ":l", reinterpret_cast<void *>(NativeMethodsLongFooNative)},
    };
    ASSERT_EQ(env_->Class_BindNativeMethods(cls, methods.data(), methods.size()), ANI_OK);
    ASSERT_EQ(env_->Class_BindNativeMethods(cls, methods.data(), methods.size()), ANI_ALREADY_BINDED);

    ani_method constructorMethod {};
    ASSERT_EQ(env_->Class_FindMethod(cls, "<ctor>", nullptr, &constructorMethod), ANI_OK);
    ASSERT_NE(constructorMethod, nullptr);

    ani_object object {};
    ASSERT_EQ(env_->Object_New(cls, constructorMethod, &object), ANI_OK);
    ASSERT_NE(object, nullptr);

    ani_method intFooMethod {};
    ASSERT_EQ(env_->Class_FindMethod(cls, "foo", nullptr, &intFooMethod), ANI_OK);
    ASSERT_NE(intFooMethod, nullptr);

    ani_int fooResult = 0;
    ASSERT_EQ(env_->Object_CallMethod_Int(object, intFooMethod, &fooResult), ANI_OK);
    ASSERT_EQ(fooResult, 42U);

    ani_method longFooMethod {};
    ASSERT_EQ(env_->Class_FindMethod(cls, "long_foo", nullptr, &longFooMethod), ANI_OK);
    ASSERT_NE(longFooMethod, nullptr);

    ani_long longFooResult = 0L;
    ASSERT_EQ(env_->Object_CallMethod_Long(object, longFooMethod, &longFooResult), ANI_OK);
    ASSERT_EQ(longFooResult, 84L);
}

TEST_F(ModuleBindNativeFunctionsTest, class_bindNativeMethods_combine_scenes_001_not_found)
{
    ani_module module {};
    ASSERT_EQ(env_->FindModule(MODULE_NAME, &module), ANI_OK);
    ASSERT_NE(module, nullptr);

    ani_namespace ns {};
    ASSERT_EQ(env_->Module_FindNamespace(module, "test001A", &ns), ANI_OK);
    ASSERT_NE(ns, nullptr);

    ani_class cls {};
    ASSERT_EQ(env_->Namespace_FindClass(ns, "TestA001", &cls), ANI_OK);
    ASSERT_NE(cls, nullptr);

    std::array methods = {
        ani_native_function {"foo", ":i", reinterpret_cast<void *>(NativeMethodsFooNative)},
        ani_native_function {"long_foo11", ":i", reinterpret_cast<void *>(NativeMethodsLongFooNative)},
    };
    ani_size nrMethods = 2U;
    ASSERT_EQ(env_->Class_BindNativeMethods(cls, methods.data(), nrMethods), ANI_NOT_FOUND);
}

TEST_F(ModuleBindNativeFunctionsTest, class_bindNativeMethods_combine_scenes_001_already_binded)
{
    ani_module module {};
    ASSERT_EQ(env_->FindModule(MODULE_NAME, &module), ANI_OK);
    ASSERT_NE(module, nullptr);

    ani_namespace ns {};
    ASSERT_EQ(env_->Module_FindNamespace(module, "test001A", &ns), ANI_OK);
    ASSERT_NE(ns, nullptr);

    ani_class cls {};
    ASSERT_EQ(env_->Namespace_FindClass(ns, "TestA001", &cls), ANI_OK);
    ASSERT_NE(cls, nullptr);

    std::array methods = {
        ani_native_function {"foo", ":i", reinterpret_cast<void *>(NativeMethodsFooNative)},
        ani_native_function {"long_foo", ":l", reinterpret_cast<void *>(NativeMethodsLongFooNative)},
    };
    ASSERT_EQ(env_->Class_BindNativeMethods(cls, methods.data(), methods.size()), ANI_OK);
    ASSERT_EQ(env_->Class_BindNativeMethods(cls, methods.data(), methods.size()), ANI_ALREADY_BINDED);
}

TEST_F(ModuleBindNativeFunctionsTest, module_bind_native_functions_001)
{
    ani_module module {};
    ASSERT_EQ(env_->FindModule(MODULE_NAME, &module), ANI_OK);
    ASSERT_NE(module, nullptr);

    std::array functions = {NATIVE_FUNC_SUM, NATIVE_FUNC_SUM_A, NATIVE_FUNC_CONCAT_A, NATIVE_FUNC_CONCAT};
    ASSERT_EQ(env_->Module_BindNativeFunctions(module, functions.data(), functions.size()), ANI_OK);

    ASSERT_EQ(CallEtsFunction<ani_boolean>(MODULE_NAME, "checkSum"), ANI_TRUE);
    ASSERT_EQ(CallEtsFunction<ani_boolean>(MODULE_NAME, "checkSumA"), ANI_TRUE);
    ASSERT_EQ(CallEtsFunction<ani_boolean>(MODULE_NAME, "checkConcatA"), ANI_TRUE);
    ASSERT_EQ(CallEtsFunction<ani_boolean>(MODULE_NAME, "checkConcat"), ANI_TRUE);
}

TEST_F(ModuleBindNativeFunctionsTest, module_bind_native_functions_002)
{
    ani_module module {};
    ASSERT_EQ(env_->FindModule(MODULE_NAME, &module), ANI_OK);
    ASSERT_NE(module, nullptr);

    std::array functions = {NATIVE_FUNC_SUM, NATIVE_FUNC_SUM_A, NATIVE_FUNC_CONCAT_A, NATIVE_FUNC_CONCAT};
    ASSERT_EQ(env_->c_api->Module_BindNativeFunctions(nullptr, module, functions.data(), functions.size()),
              ANI_INVALID_ARGS);
    ASSERT_EQ(env_->Module_BindNativeFunctions(nullptr, functions.data(), functions.size()), ANI_INVALID_ARGS);
    ASSERT_EQ(env_->Module_BindNativeFunctions(module, nullptr, functions.size()), ANI_INVALID_ARGS);
    ASSERT_EQ(env_->Module_BindNativeFunctions(module, functions.data(), 0), ANI_OK);
}

TEST_F(ModuleBindNativeFunctionsTest, module_bind_native_functions_003)
{
    ani_module module {};
    ASSERT_EQ(env_->FindModule(MODULE_NAME, &module), ANI_OK);
    ASSERT_NE(module, nullptr);

    ASSERT_EQ(env_->Module_BindNativeFunctions(module, &NATIVE_FUNC_SUM, 1), ANI_OK);
    ASSERT_EQ(CallEtsFunction<ani_boolean>(MODULE_NAME, "checkSum"), ANI_TRUE);

    ASSERT_EQ(env_->Module_BindNativeFunctions(module, &NATIVE_FUNC_SUM_A, 1), ANI_OK);
    ASSERT_EQ(CallEtsFunction<ani_boolean>(MODULE_NAME, "checkSumA"), ANI_TRUE);

    ASSERT_EQ(env_->Module_BindNativeFunctions(module, &NATIVE_FUNC_CONCAT_A, 1), ANI_OK);
    ASSERT_EQ(CallEtsFunction<ani_boolean>(MODULE_NAME, "checkConcatA"), ANI_TRUE);

    ASSERT_EQ(env_->Module_BindNativeFunctions(module, &NATIVE_FUNC_CONCAT, 1), ANI_OK);
    ASSERT_EQ(CallEtsFunction<ani_boolean>(MODULE_NAME, "checkConcat"), ANI_TRUE);
}

TEST_F(ModuleBindNativeFunctionsTest, module_bind_native_functions_004)
{
    ani_module module {};
    ASSERT_EQ(env_->FindModule(MODULE_NAME, &module), ANI_OK);
    ASSERT_NE(module, nullptr);

    std::array functions = {
<<<<<<< HEAD
        ani_native_function {"undefined", "II:I", reinterpret_cast<void *>(Sum)},
=======
        ani_native_function {"undefined", "ii:i", reinterpret_cast<void *>(Sum)},
>>>>>>> a77d6327
    };
    ASSERT_EQ(env_->Module_BindNativeFunctions(module, functions.data(), functions.size()), ANI_NOT_FOUND);
}
TEST_F(ModuleBindNativeFunctionsTest, bind_intrinsic)
{
    ani_module module {};
<<<<<<< HEAD
    ASSERT_EQ(env_->FindModule("Lstd/math;", &module), ANI_OK);
    ASSERT_NE(module, nullptr);

    std::array functions = {
        ani_native_function {"abs", "D:D", reinterpret_cast<void *>(Abs)},
=======
    ASSERT_EQ(env_->FindModule("std.math", &module), ANI_OK);
    ASSERT_NE(module, nullptr);

    std::array functions = {
        ani_native_function {"abs", "d:d", reinterpret_cast<void *>(Abs)},
>>>>>>> a77d6327
    };

    ASSERT_EQ(env_->Module_BindNativeFunctions(module, functions.data(), functions.size()), ANI_ALREADY_BINDED);
}

}  // namespace ark::ets::ani::testing

// NOLINTEND(cppcoreguidelines-pro-type-vararg, modernize-avoid-c-arrays, readability-identifier-naming)<|MERGE_RESOLUTION|>--- conflicted
+++ resolved
@@ -27,14 +27,11 @@
     return a + b;
 }
 
-<<<<<<< HEAD
-=======
 static ani_int Foo([[maybe_unused]] ani_env *env, ani_int a, ani_int b)
 {
     return a + b;
 }
 
->>>>>>> a77d6327
 static ani_double Abs([[maybe_unused]] ani_env *env, ani_double a)
 {
     return a;
@@ -349,30 +346,18 @@
     ASSERT_NE(module, nullptr);
 
     std::array functions = {
-<<<<<<< HEAD
-        ani_native_function {"undefined", "II:I", reinterpret_cast<void *>(Sum)},
-=======
         ani_native_function {"undefined", "ii:i", reinterpret_cast<void *>(Sum)},
->>>>>>> a77d6327
     };
     ASSERT_EQ(env_->Module_BindNativeFunctions(module, functions.data(), functions.size()), ANI_NOT_FOUND);
 }
 TEST_F(ModuleBindNativeFunctionsTest, bind_intrinsic)
 {
     ani_module module {};
-<<<<<<< HEAD
-    ASSERT_EQ(env_->FindModule("Lstd/math;", &module), ANI_OK);
-    ASSERT_NE(module, nullptr);
-
-    std::array functions = {
-        ani_native_function {"abs", "D:D", reinterpret_cast<void *>(Abs)},
-=======
     ASSERT_EQ(env_->FindModule("std.math", &module), ANI_OK);
     ASSERT_NE(module, nullptr);
 
     std::array functions = {
         ani_native_function {"abs", "d:d", reinterpret_cast<void *>(Abs)},
->>>>>>> a77d6327
     };
 
     ASSERT_EQ(env_->Module_BindNativeFunctions(module, functions.data(), functions.size()), ANI_ALREADY_BINDED);
