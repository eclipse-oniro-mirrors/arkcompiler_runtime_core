/**
 * Copyright (c) 2021-2025 Huawei Device Co., Ltd.
 * Licensed under the Apache License, Version 2.0 (the "License");
 * you may not use this file except in compliance with the License.
 * You may obtain a copy of the License at
 *
 * http://www.apache.org/licenses/LICENSE-2.0
 *
 * Unless required by applicable law or agreed to in writing, software
 * distributed under the License is distributed on an "AS IS" BASIS,
 * WITHOUT WARRANTIES OR CONDITIONS OF ANY KIND, either express or implied.
 * See the License for the specific language governing permissions and
 * limitations under the License.
 */

namespace test002A {
    namespace test002B {
        class TestA002 {
            constructor() {
            }
            public native foo(): int;
            public native long_foo(): long;
        }
    }
}

class TestA003 {
    constructor() {
    }
};

class TestB003 extends TestA003 {
    constructor() {
    }
    public native foo(): int;
    public native long_foo(): long;
};

final class TestA004 {
    constructor() {
    }
    public native foo(): int;
    public native long_foo(): long;
};

class TestA005 {
    constructor() {
    }

    foo(): int {
        return 50;
    }
};

class TestA006 {
<<<<<<< HEAD
    public native foo(x: int, y: int): int;
    public native foo(x: int, y: int, z: int): int;
=======
    public native foo1(x: int, y: int): int;
    public native foo2(x: int, y: int, z: int): int;
    overload foo {foo1, foo2};
>>>>>>> a77d6327
}

interface Iface {
}

class Impl implements Iface {
}

class A {
    public native method_A(): int;
    public native method1(): Iface;
    public native method2(arg: Impl): void;
}

class B extends A {
    public native final method_B(): int;
    public override native method1(): Impl;
    public override native method2(arg: Iface): void;
}

class C extends B {
}

class D {
    native constructor();
}<|MERGE_RESOLUTION|>--- conflicted
+++ resolved
@@ -53,14 +53,9 @@
 };
 
 class TestA006 {
-<<<<<<< HEAD
-    public native foo(x: int, y: int): int;
-    public native foo(x: int, y: int, z: int): int;
-=======
     public native foo1(x: int, y: int): int;
     public native foo2(x: int, y: int, z: int): int;
     overload foo {foo1, foo2};
->>>>>>> a77d6327
 }
 
 interface Iface {
