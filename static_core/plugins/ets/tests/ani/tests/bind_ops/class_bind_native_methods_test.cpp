--- conflicted
+++ resolved
@@ -33,7 +33,6 @@
 
 // NOLINTNEXTLINE(readability-named-parameter)
 static ani_int NativeMethodsFooNativeOverride(ani_env *, ani_class)
-<<<<<<< HEAD
 {
     const ani_int answer = 43U;
     return answer;
@@ -44,55 +43,6 @@
 {
     // NOLINTNEXTLINE(readability-magic-numbers)
     return static_cast<ani_long>(84L);
-}
-
-// ninja ani_test_bind_ops_class_bind_native_methods_gtests
-TEST_F(ClassBindNativeMethodsTest, RegisterNativesTest)
-{
-    ani_class cls;
-    ani_module module;
-    ASSERT_EQ(env_->FindModule(MODULE_NAME.data(), &module), ANI_OK);
-    ASSERT_EQ(env_->Module_FindClass(module, "LRegisteringNativeMethodsTest;", &cls), ANI_OK);
-    ASSERT_NE(cls, nullptr);
-
-    std::array methods = {
-        ani_native_function {"foo", ":I", reinterpret_cast<void *>(NativeMethodsFooNative)},
-        ani_native_function {"long_foo", ":J", reinterpret_cast<void *>(NativeMethodsLongFooNative)},
-    };
-    ASSERT_EQ(env_->Class_BindNativeMethods(cls, methods.data(), methods.size()), ANI_OK);
-}
-
-TEST_F(ClassBindNativeMethodsTest, already_binded_method)
-=======
->>>>>>> a77d6327
-{
-    const ani_int answer = 43U;
-    return answer;
-}
-
-// NOLINTNEXTLINE(readability-named-parameter)
-static ani_long NativeMethodsLongFooNative(ani_env *, ani_class)
-{
-<<<<<<< HEAD
-    ani_class cls;
-    ani_module module;
-    ASSERT_EQ(env_->FindModule(MODULE_NAME.data(), &module), ANI_OK);
-    ASSERT_EQ(env_->Module_FindClass(module, "LRegisteringNativeMethodsTest;", &cls), ANI_OK);
-    ASSERT_NE(cls, nullptr);
-
-    std::array methods = {
-        ani_native_function {"foo", ":I", reinterpret_cast<void *>(NativeMethodsFooNative)},
-        ani_native_function {"long_foo11", ":J", reinterpret_cast<void *>(NativeMethodsLongFooNative)},
-    };
-    ani_size nrMethods = 2;
-    ASSERT_EQ(env_->Class_BindNativeMethods(cls, nullptr, nrMethods), ANI_INVALID_ARGS);
-    ASSERT_EQ(env_->Class_BindNativeMethods(cls, methods.data(), nrMethods), ANI_NOT_FOUND);
-    ASSERT_EQ(env_->c_api->Class_BindNativeMethods(nullptr, cls, methods.data(), nrMethods), ANI_INVALID_ARGS);
-    ASSERT_EQ(env_->Class_BindNativeMethods(nullptr, methods.data(), nrMethods), ANI_INVALID_ARGS);
-=======
-    // NOLINTNEXTLINE(readability-magic-numbers)
-    return static_cast<ani_long>(84L);
->>>>>>> a77d6327
 }
 
 TEST_F(ClassBindNativeMethodsTest, class_bindNativeMethods_combine_scenes_002)
@@ -308,21 +258,12 @@
 
     ani_module module;
     ASSERT_EQ(env_->FindModule(MODULE_NAME.data(), &module), ANI_OK);
-<<<<<<< HEAD
-    ASSERT_EQ(env_->Module_FindClass(module, "LTestA006;", &cls), ANI_OK);
-    ASSERT_NE(cls, nullptr);
-
-    std::array methods = {
-        ani_native_function {"foo", "II:I", reinterpret_cast<void *>(NativeMethodsFooNative)},
-        ani_native_function {"foo", "III:I", reinterpret_cast<void *>(NativeMethodsFooNativeOverride)},
-=======
     ASSERT_EQ(env_->Module_FindClass(module, "TestA006", &cls), ANI_OK);
     ASSERT_NE(cls, nullptr);
 
     std::array methods = {
         ani_native_function {"foo", "ii:i", reinterpret_cast<void *>(NativeMethodsFooNative)},
         ani_native_function {"foo", "iii:i", reinterpret_cast<void *>(NativeMethodsFooNativeOverride)},
->>>>>>> a77d6327
     };
     ASSERT_EQ(env_->Class_BindNativeMethods(cls, methods.data(), methods.size()), ANI_OK);
 
@@ -335,19 +276,11 @@
     ASSERT_NE(object, nullptr);
 
     ani_method fooMethod {};
-<<<<<<< HEAD
-    ASSERT_EQ(env_->Class_FindMethod(cls, "foo", "II:I", &fooMethod), ANI_OK);
-    ASSERT_NE(fooMethod, nullptr);
-
-    ani_method fooMethodOverride {};
-    ASSERT_EQ(env_->Class_FindMethod(cls, "foo", "III:I", &fooMethodOverride), ANI_OK);
-=======
     ASSERT_EQ(env_->Class_FindMethod(cls, "foo", "ii:i", &fooMethod), ANI_OK);
     ASSERT_NE(fooMethod, nullptr);
 
     ani_method fooMethodOverride {};
     ASSERT_EQ(env_->Class_FindMethod(cls, "foo", "iii:i", &fooMethodOverride), ANI_OK);
->>>>>>> a77d6327
     ASSERT_NE(fooMethodOverride, nullptr);
 
     ani_int result = 0;
@@ -358,8 +291,6 @@
     ASSERT_EQ(result, 43U);
 }
 
-<<<<<<< HEAD
-=======
 TEST_F(ClassBindNativeMethodsTest, class_bindNativeMethods_combine_scenes_008)
 {
     ani_class cls {};
@@ -415,7 +346,6 @@
     ASSERT_EQ(env_->Class_BindNativeMethods(cls, methods.data(), methods.size()), ANI_OK);
 }
 
->>>>>>> a77d6327
 }  // namespace ark::ets::ani::testing
 
 // NOLINTEND(cppcoreguidelines-pro-type-vararg, modernize-avoid-c-arrays)