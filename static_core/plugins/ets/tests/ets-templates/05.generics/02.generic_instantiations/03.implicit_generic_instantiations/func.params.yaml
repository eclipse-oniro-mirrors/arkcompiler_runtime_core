# Copyright (c) 2024-2025 Huawei Device Co., Ltd.
# Licensed under the Apache License, Version 2.0 (the "License");
# you may not use this file except in compliance with the License.
# You may obtain a copy of the License at
#
# http://www.apache.org/licenses/LICENSE-2.0
#
# Unless required by applicable law or agreed to in writing, software
# distributed under the License is distributed on an "AS IS" BASIS,
# WITHOUT WARRANTIES OR CONDITIONS OF ANY KIND, either express or implied.
# See the License for the specific language governing permissions and
# limitations under the License.

---
cases:
    - decl: |-
          // no constraints
          function foo<T, U>(p: T, q: U): [T, U] {
              return [p, q]
          }
      use: |-
          let z = foo(1.0, true)
          arktest.assertTrue(typeof z == 'object' && typeof z[0] == 'number' && typeof z[1] == 'boolean')
          arktest.assertTrue(z[0] == 1.0 && z[1])

          let y = foo(new Error(), "abc")
          arktest.assertTrue(typeof y == 'object' && typeof y[0] == 'object' && typeof y[1] == 'string')
          arktest.assertTrue(y[0] instanceof Error && y[1] == "abc")

          let x = foo(z, y)
          arktest.assertTrue(x[0][0] == 1.0 && x[0][1] && x[1][0] instanceof Error && x[1][1] == "abc")

          let w = foo(null, undefined)
          arktest.assertTrue(w[0] === null && w[1] === undefined)

    - decl: |-
          // no constraints, function arguments with tuple
          function foo<T, U>(p: T, q: U): [T, U] {
              return [p, q]
          }
      use: |-
          let v = foo((p: number): number => p * p, (p: number): number => p + p)
          arktest.assertTrue(v[0](5.0) == 25.0 && v[1](42.0) == 84.0)

    - decl: |-
          // no constraints, union
          function foo<T, U>(p: T, q: U): T|U {
              return (p! as object).toString() > (q! as object).toString() ? p : q
          }
      use: |-
          let v = foo(1.0, 11.0)
          arktest.assertTrue(v as number == 11.0)

          let w = foo(["a", "b", "c", "d"], [1, 2])
          arktest.assertTrue((w as string[]).length == 4)

    - decl: |-
          function bar<T>(p: T): Array<T> {
              let x = Array<T>(5)
              return x.fill(p)
          }

          // no constraints
          function foo<T, U>(p: T, q: U): [Array<T>, Array<U>] {
              return [bar(p), bar(q)]
          }
      use: |-
          let err = new Error()
          let z = foo(42f, err)
          arktest.assertTrue(z[0][0] == 42f && z[0][4] == 42f && z[1][0] == err && z[1][4] == err)

    - decl: |-
          class A {}
          class B extends A {}

          // with class type constraints
          function foo<T extends U, U extends Object>(p: T, q: U): boolean {
              return p.toString() + q.toString() > ""
          }
      use: |-
          arktest.assertTrue(foo(new Object(), new Object()))
          arktest.assertTrue(foo(new A(), new Object()))
          arktest.assertTrue(foo(new B(), new Object()))
          arktest.assertTrue(foo(new A(), new A()))
          arktest.assertTrue(foo(new B(), new A()))
          arktest.assertTrue(foo(new B(), new B()))

    - decl: |-
          class A {}
          class B extends A {}
          class C extends A {}

          // with union type constraints
          function foo<T extends B|C, U extends number|never|B|null|boolean>(p: T, q: U): boolean {
              return "" + p + q > ""
          }
      use: |-
<<<<<<< HEAD
          assertTrue(foo(new C(), true))
          assertTrue(foo(new B(), new B()))
          assertTrue(foo(new C(), 42.0))
          assertTrue(foo(new B(), null))
=======
          arktest.assertTrue(foo(new C(), true))
          arktest.assertTrue(foo(new B(), new B()))
          arktest.assertTrue(foo(new C(), 42.0))
          arktest.assertTrue(foo(new B(), null))
>>>>>>> a77d6327

    - decl: |-
          function foo <T> (p: T, q: T): T {
              return p ?? q
          }
      use: |-
          let a = new Object()
          let b = "abc"
<<<<<<< HEAD
          assertFalse(foo(a, b) instanceof String)
=======
          arktest.assertFalse(foo(a, b) instanceof String)
>>>>>>> a77d6327

    - decl: |-
          function foo <T> (p: T, q: T): T {
              return p ?? q
          }
      use: |-
          let a = "a"
          let b = "b"
<<<<<<< HEAD
          assertEQ(foo(a, b), "a")
=======
          arktest.assertEQ(foo(a, b), "a")
>>>>>>> a77d6327

    - decl: |-
          function foo <T> (p: T, q: T): T {
              return p ?? q
          }
      use: |-
<<<<<<< HEAD
          assertEQ(foo("a", "b"), "a")
=======
          arktest.assertEQ(foo("a", "b"), "a")
>>>>>>> a77d6327
<|MERGE_RESOLUTION|>--- conflicted
+++ resolved
@@ -95,17 +95,10 @@
               return "" + p + q > ""
           }
       use: |-
-<<<<<<< HEAD
-          assertTrue(foo(new C(), true))
-          assertTrue(foo(new B(), new B()))
-          assertTrue(foo(new C(), 42.0))
-          assertTrue(foo(new B(), null))
-=======
           arktest.assertTrue(foo(new C(), true))
           arktest.assertTrue(foo(new B(), new B()))
           arktest.assertTrue(foo(new C(), 42.0))
           arktest.assertTrue(foo(new B(), null))
->>>>>>> a77d6327
 
     - decl: |-
           function foo <T> (p: T, q: T): T {
@@ -114,11 +107,7 @@
       use: |-
           let a = new Object()
           let b = "abc"
-<<<<<<< HEAD
-          assertFalse(foo(a, b) instanceof String)
-=======
           arktest.assertFalse(foo(a, b) instanceof String)
->>>>>>> a77d6327
 
     - decl: |-
           function foo <T> (p: T, q: T): T {
@@ -127,19 +116,11 @@
       use: |-
           let a = "a"
           let b = "b"
-<<<<<<< HEAD
-          assertEQ(foo(a, b), "a")
-=======
           arktest.assertEQ(foo(a, b), "a")
->>>>>>> a77d6327
 
     - decl: |-
           function foo <T> (p: T, q: T): T {
               return p ?? q
           }
       use: |-
-<<<<<<< HEAD
-          assertEQ(foo("a", "b"), "a")
-=======
-          arktest.assertEQ(foo("a", "b"), "a")
->>>>>>> a77d6327
+          arktest.assertEQ(foo("a", "b"), "a")