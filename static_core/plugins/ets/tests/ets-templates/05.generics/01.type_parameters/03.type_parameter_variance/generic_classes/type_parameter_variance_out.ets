--- conflicted
+++ resolved
@@ -17,11 +17,7 @@
 
 /*---
 desc: Test of covariant _out_ type parameter modifier. 
-<<<<<<< HEAD
-tags: [compile-only, {{c.tag}}]
-=======
 tags: [compile-only]
->>>>>>> aad9f664
 ---*/
 
 class A<out T> {
