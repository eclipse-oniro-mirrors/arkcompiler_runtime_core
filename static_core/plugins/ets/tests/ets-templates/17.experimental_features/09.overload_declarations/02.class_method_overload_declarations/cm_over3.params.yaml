--- conflicted
+++ resolved
@@ -13,118 +13,6 @@
 
 ---
 cases:
-<<<<<<< HEAD
-    - decl: |-
-          // method overloaded with multiple parameters with different types
-          class A {
-              m(): int { return 0 }
-              m(i: int): int { return 1 }
-              m(i: int, j: int): int { return i + j }
-              m(i: int, j: int, k: int): int { return 3 }
-              m(i: int, j: double): double { return j + i }
-              m(i: int, j: int, k: double): int { return 21 }
-              m(i: double, j: double, k: int): int { return 31 }
-              m(i: string, j: double): string { return i + j }
-          }
-      use: |-
-          let a: A = new A()
-          arktest.assertEQ( a.m(), 0 )
-          arktest.assertEQ( a.m(42), 1 )
-          arktest.assertEQ( a.m(12, 55), 67 )
-          arktest.assertEQ( a.m(12, 55, 42), 3 )
-          arktest.assertEQ( a.m(61, 2.0), 63.0 )
-          arktest.assertEQ( a.m(11, 12, 15e23), 21 )
-          arktest.assertEQ( a.m(2.011e12, 1.98, 88), 31 )
-          arktest.assertEQ( a.m("abc", 18.0), "abc18" )
-
-    - decl: |-
-          // method overloaded with optional parameters
-          class A {
-              m(a: Object): int { return 1 }
-              m(p: int, a: Object): int { return 2 }
-              m(p: int, a: Object, b?: Object): int { return 3 }
-              m(p: int, a?: Object, b?: Object, c: Object = new Error()): int { return 4 }
-          }
-      use: |-
-          let a: A = new A()
-          arktest.assertEQ( a.m(a), 1 )
-          arktest.assertEQ( a.m(1), 1 )
-          arktest.assertEQ( a.m(1, a), 2 )
-          arktest.assertEQ( a.m(1, a, a), 3 )
-          arktest.assertEQ( a.m(1, a, a, a), 4 )
-
-    - decl: |-
-          // method overloaded with boxing/unboxing parameters
-          class A {
-              m(a: boolean): number { return 1.0 }
-              m(a: Boolean, b: Number): number { return 5.0 }
-          }
-      use: |-
-          let a = new A()
-          arktest.assertEQ( a.m(true), 1.0 )
-          arktest.assertEQ( a.m(new Boolean()), 1.0 )
-          arktest.assertEQ( a.m(true, 1.0), 5.0 )
-          arktest.assertEQ( a.m(false, new Double()), 5.0 )
-          arktest.assertEQ( a.m(new Boolean(), new Double()), 5.0 )
-
-    - decl: |-
-          // method overloaded with rest parameters
-          class A {
-              m(a: Error, b: Object[]): int { return 1 }
-              m(a: Error, ...b: Object[]): int { return 2 }
-              m(a: Error, b: Error, ...c: Object[]): int { return 3 }
-              m(a: Error, b: Object, c: Object, d: Object): int { return 4 }
-          }
-      use: |-
-          let a: A = new A()
-          arktest.assertEQ( a.m(new Error(), new Object[1]), 1 )
-          arktest.assertEQ( a.m(new Error(), new Long(), new Error()), 2 )
-          arktest.assertEQ( a.m(new Error(), new Error()), 3 )
-          arktest.assertEQ( a.m(new Error(), new Object(), new Object(), new Object()), 4 )
-
-    - decl: |-
-          // method overloaded with type variables
-          class X {}
-          class Y {}
-          class A<T, U> {
-              m(a: T): int { return 1 }
-              m(a: T, b: U): int { return 2 }
-              m(a: U, b: T, c: U): int { return 3 }
-          }
-      use: |-
-          let a: A<X, Y> = new A<X, Y>()
-          arktest.assertEQ( a.m(new X()), 1 )
-          arktest.assertEQ( a.m(new X(), new Y()), 2 )
-          arktest.assertEQ( a.m(new Y(), new X(), new Y()), 3 )
-
-    - decl: |-
-          // method overloaded with multiple parameters with dependent types
-          class X {}
-          class Y extends X {}
-          class Z extends Y {}
-          class A {
-              m(a: Y): int { return 6 }
-              m(a: X): int { return 5 }
-              m(a: Y, b: Y): int { return 4 }
-              m(a: X, b: Y): int { return 3 }
-              m(a: Y, b: Y, c: Y): int { return 2 }
-              m(a: X, b: Y, c: Z): int { return 1 }
-          }
-      use: |-
-          let x: X = new X()
-          let y: Y = new Y()
-          let z: Z = new Z()
-          let a: A = new A()
-          arktest.assertEQ( a.m(x), 5 )
-          arktest.assertEQ( a.m(y), 6 )
-          arktest.assertEQ( a.m(z), 6 )
-          arktest.assertEQ( a.m(x, y), 3 )
-          arktest.assertEQ( a.m(y, y), 4 )
-          arktest.assertEQ( a.m(z, z), 4 )
-          arktest.assertEQ( a.m(x, y, z), 1 )
-          arktest.assertEQ( a.m(y, y, y), 2 )
-          arktest.assertEQ( a.m(z, z, y), 2 )
-=======
   - { param: '1',                value: 'int'    }
   - { param: '42, a',            value: 'i+o'    }
   - { param: '42, a, undefined', value: 'i+o+o?' }
@@ -135,5 +23,4 @@
   - { param: '3, "abc", [18.0]', value: 'i+o+o?' }
   - { param: '3, 2, 1',          value: 'i+o+o?' }
   - { param: '3.6',              value: 'object' }
-  - { param: '"abc"',            value: 'object' }
->>>>>>> aad9f664
+  - { param: '"abc"',            value: 'object' }