--- conflicted
+++ resolved
@@ -13,249 +13,6 @@
 
 ---
 cases:
-<<<<<<< HEAD
-    - decl: |-
-          // override-equivalent signatures, different return types
-          class A {
-              meth(p: double): string { return "" + p }
-              meth(p: number): Error { return new Error() }
-          }
-      use: return
-      tags: negative, compile-only
-
-    - decl: |-
-          type B = A
-          // override-equivalent signatures, different return types
-          class A {
-              meth(p: A): string { return "" }
-              meth(p: B): B { return p }
-          }
-      use: return
-      tags: negative, compile-only
-
-    - decl: |-
-          // override-equivalent signatures, different return types
-          class A {
-              meth(p: A|string|null): Error { return new Error() }
-              meth(p: string|A|null): string { return "" + p }
-          }
-      use: return
-      tags: negative, compile-only
-
-    - decl: |-
-          // primitives and boxed, different return types
-          class A {
-              meth(p: Byte): Byte { return Byte.MAX_VALUE as Byte }
-              meth(p: short): short { return Short.MIN_VALUE }
-              meth(p: Int): Int { return Int.MAX_VALUE as Int }
-              meth(p: long): long { return Long.MIN_VALUE }
-              meth(p: Char): Char { return Char.MAX_VALUE as Char }
-              meth(p: boolean): boolean { return false as boolean }
-              meth(p: Float): Float { return Float.MAX_VALUE as Float }
-              meth(p: double): double { return Double.MIN_VALUE }
-          }
-      use: |-
-          let a: A = new A()
-          arktest.assertEQ( a.meth(new Byte(-1 as byte)), Byte.MAX_VALUE )
-          arktest.assertEQ( a.meth(new Int(-1 as int)), Int.MAX_VALUE )
-          arktest.assertEQ( a.meth(new Char(c'A')), Char.MAX_VALUE )
-          arktest.assertEQ( a.meth(new Float(3.14f)), Float.MAX_VALUE )
-          arktest.assertEQ( a.meth(-1 as long), Long.MIN_VALUE )
-          arktest.assertEQ( a.meth(-1 as short), Short.MIN_VALUE )
-          arktest.assertEQ( a.meth(false), false )
-          arktest.assertEQ( a.meth(3.14), Double.MIN_VALUE )
-
-    - decl: |-
-          // arrays of primitives and boxed, different return types
-          class Ex extends Error {}
-          let ex: Ex = new Ex()
-          class A {
-              meth(p: byte[]): byte { if (p.length == 0) throw ex; else return Byte.MIN_VALUE }
-              meth(p: Byte[]): Byte { return Byte.MAX_VALUE as Byte }
-              meth(p: short[]): short { return Short.MIN_VALUE }
-              meth(p: Short[]): Short { if (p.length == 0) throw ex; else return Short.MAX_VALUE as Short }
-              meth(p: int[]): int { if (p.length == 0) throw ex; else return Int.MIN_VALUE }
-              meth(p: Int[]): Int { return Int.MAX_VALUE as Int }
-              meth(p: long[]): long { return Long.MIN_VALUE }
-              meth(p: Long[]): long { if (p.length == 0) throw ex; else return Long.MAX_VALUE as Long }
-              meth(p: char[]): char { if (p.length == 0) throw ex; else return Char.MIN_VALUE as char }
-              meth(p: Char[]): Char { return Char.MAX_VALUE as Char }
-              meth(p: boolean[]): boolean { return false }
-              meth(p: Boolean[]): Boolean { return true as Boolean }
-              meth(p: float[]): float { if (p.length == 0) throw ex; else return Float.MIN_VALUE }
-              meth(p: Float[]): Float { return Float.MAX_VALUE as Float }
-              meth(p: double[]): double { return Double.MIN_VALUE }
-              meth(p: Double[]): Double { if (p.length == 0) throw ex; else return Double.MAX_VALUE as Double }
-          }
-      use: |-
-          let a: A = new A()
-          try {
-              arktest.assertEQ( a.meth([new Byte(-1 as byte)]), Byte.MAX_VALUE )
-              arktest.assertEQ( a.meth([new Short(-1 as short)]), Short.MAX_VALUE )
-              arktest.assertEQ( a.meth([new Int(-1 as int)]), Int.MAX_VALUE )
-              arktest.assertEQ( a.meth([new Long(-1 as long)]), Long.MAX_VALUE )
-              arktest.assertEQ( a.meth([new Char(c'A')]), Char.MAX_VALUE )
-              arktest.assertEQ( a.meth([new Boolean(false)]), true )
-              arktest.assertEQ( a.meth([new Float(3.14 as float)]), Float.MAX_VALUE )
-              arktest.assertEQ( a.meth([new Double(3.14)]), Double.MAX_VALUE )
-              arktest.assertEQ( a.meth([-1 as long]), Long.MIN_VALUE )
-              arktest.assertEQ( a.meth([-1 as int]), Int.MIN_VALUE )
-              arktest.assertEQ( a.meth([-1 as short]), Short.MIN_VALUE )
-              arktest.assertEQ( a.meth([-1 as byte]), Byte.MIN_VALUE )
-              arktest.assertEQ( a.meth([c'A']), Char.MIN_VALUE )
-              arktest.assertEQ( a.meth([false]), false )
-              arktest.assertEQ( a.meth([3.14]), Double.MIN_VALUE )
-              arktest.assertEQ( a.meth([3.14 as float]), Float.MIN_VALUE )
-          } catch (e) {
-              arktest.assertTrue( false, "Unexpected error" )
-          }
-
-    - decl: |-
-          // enums, different return types
-          enum Color { Red, Green=82, Blue }
-          enum Size { S="small", M="medium", L="large" }
-          enum Status { ready, set, go }
-          class Ex extends Error {}
-          let ex: Ex = new Ex()
-          class A {
-              meth(p: Color): void { if (p.valueOf() >= 2) throw ex }
-              meth(p: Size): string { return "Size" }
-              meth(p: Status): Size { if (p.valueOf() >= 2) throw ex; else return Size.L }
-          }
-      use: |-
-          let a: A = new A()
-          try {
-              a.meth(Color.Red)
-              arktest.assertEQ( a.meth(Size.L), "Size" )
-              arktest.assertEQ( a.meth(Status.ready), Size.L )
-          } catch (e) {
-              arktest.assertTrue( false, "Unexpected error" )
-          }
-
-    - decl: |-
-          // tuples, different return types
-          type T = [number, string]
-          type R = [number, boolean]
-          class Ex extends Error {}
-          let ex: Ex = new Ex()
-          class A {
-              meth(p: T): int { return 33 }
-              meth(p: R): string { if (p[0] == 0) throw ex; else return "R" }
-              meth(p: Object): string { return "" } // should never be called
-          }
-      use: |-
-          let a: A = new A()
-          try {
-              let t: T = [3.14, "abc"]
-              arktest.assertEQ( a.meth(t), 33 )
-              let r: R = [3.14, false]
-              arktest.assertEQ( a.meth(r), "R" )
-              t = [42.0, "xyz"]
-              arktest.assertEQ( a.meth(t), 33 )
-              r = [42.0, true]
-              arktest.assertEQ( a.meth(r), "R" )
-          } catch (e) {
-              arktest.assertTrue( false, "Unexpected error" )
-          }
-
-    - decl: |-
-          // unions, different return types
-          type U=number|string
-          type V=Boolean|Double
-          class Ex extends Error {}
-          let ex: Ex = new Ex()
-          class A {
-              meth(p: U): int {
-                  if (p instanceof Number) {
-                      throw ex
-                  } else {
-                      return 333
-                  }
-              }
-              meth(p: V): number { return 1.0 }
-              meth(p: Object): string { return "" } // should never be called
-          }
-      use: |-
-          let a: A = new A()
-          try {
-              let u: U = "3.14"
-              arktest.assertEQ( a.meth(u), 333 )
-              let v: V = new Boolean(true)
-              arktest.assertEQ( a.meth(v), 1.0 )
-              v = new Double(1.5)
-              arktest.assertEQ( a.meth(v), 1.0 )
-          } catch (e) {
-              arktest.assertTrue( false, "Unexpected error" )
-          }
-
-    - decl: |-
-          // function types, different return types
-          type FF=(p: number) => string
-          type EE=(p: string) => number
-          class Ex extends Error {}
-          let ex: Ex = new Ex()
-          class A {
-              meth(p: FF): string {
-                  if (ex instanceof Ex) {
-                      return "FF"
-                  } else {
-                      throw ex
-                  }
-              }
-              meth(p: EE): int { return 12 }
-              meth(p: Object): string { return "" } // should never be called
-          }
-          function fff(v: number): string {
-              return " " + v + " "
-          }
-          function eee(v: string): number {
-              return v == "" ? 0.0 : 1.0
-          }
-      use: |-
-          let a: A = new A()
-          try {
-              arktest.assertEQ( a.meth(fff), "FF" )
-              arktest.assertEQ( a.meth(eee), 12 )
-          } catch (e) {
-              arktest.assertTrue( false, "Unexpected error" )
-          }
-
-    - decl: |-
-          // nullish types with different return types
-          type S=string
-          type SN=string|null
-          type SU=string|undefined
-          type SNU=string|null|undefined
-          class Ex extends Error {}
-          let ex: Ex = new Ex()
-          class A {
-              meth(p: Object|null|undefined): string { return "" } // should never be called
-              meth(p: SN): string { if (ex instanceof Ex) return "SN"; else throw ex }
-              meth(p: SU): number { return 1.0 }
-              meth(p: SNU): boolean { if (p==null) throw ex; else return true }
-              meth(p: S): Error { return ex }
-          }
-      use: |-
-          let a: A = new A()
-          try {
-              let s: S = "ABC"
-              arktest.assertEQ( a.meth(s), ex )
-              let sn: SN = "ABC"
-              arktest.assertEQ( a.meth(sn), "SN" )
-              let su: SU = "ABC"
-              arktest.assertEQ( a.meth(su), 1.0 )
-              let snu: SNU = "ABC"
-              arktest.assertEQ( a.meth(snu), true )
-              sn = null
-              arktest.assertEQ( a.meth(sn), "SN" )
-              su = undefined
-              arktest.assertEQ( a.meth(su), 1.0 )
-              snu = undefined
-              arktest.assertEQ( a.meth(snu), true )
-          } catch (e) {
-              arktest.assertTrue( false, "Unexpected error" )
-          }
-=======
   - { type: Object,              value: 'new Object()',     param: 'value',             result: 'object'  }
   - { type: Byte,                value: 'new Byte(-1)',     param: 'value',             result: 'int'     }
   - { type: Short,               value: 'new Short(-1)',    param: 'value',             result: 'int'     }
@@ -281,5 +38,4 @@
   - { type: SNU,                 value: '"ABC"',            param: 'value',             result: 'string'  }
   - { type: SNU,                 value: 'null',             param: 'value',             result: 'SN'      }
   - { type: SNU,                 value: 'undefined',        param: 'value',             result: 'SU'      }
-  - { type: FixedArray<boolean>, value: '[false]',          param: 'value',             result: 'object'  }
->>>>>>> aad9f664
+  - { type: FixedArray<boolean>, value: '[false]',          param: 'value',             result: 'object'  }