/*
 * Copyright (c) 2021-2025 Huawei Device Co., Ltd.
 * Licensed under the Apache License, Version 2.0 (the "License");
 * you may not use this file except in compliance with the License.
 * You may obtain a copy of the License at
 *
 * http://www.apache.org/licenses/LICENSE-2.0
 *
 * Unless required by applicable law or agreed to in writing, software
 * distributed under the License is distributed on an "AS IS" BASIS,
 * WITHOUT WARRANTIES OR CONDITIONS OF ANY KIND, either express or implied.
 * See the License for the specific language governing permissions and
 * limitations under the License.
 */

{% for c in cases %}

{% for decl in c.decl_variants %}

{% set logic_data -%}
{% if 'logic' in c %}  {{c.logic|indent(width=2)}}{% endif -%}
{% endset -%}

/*---
<<<<<<< HEAD
desc: The integer value of an enum constant is set implicitly if an enumeration constant specifies no value.
=======
desc: {{c.desc}}
tags: [compile-only, negative]
>>>>>>> aad9f664
---*/

{{decl}}

function main() {
{{logic_data}}
}

{% endfor %}
{% endfor %}<|MERGE_RESOLUTION|>--- conflicted
+++ resolved
@@ -22,12 +22,8 @@
 {% endset -%}
 
 /*---
-<<<<<<< HEAD
-desc: The integer value of an enum constant is set implicitly if an enumeration constant specifies no value.
-=======
 desc: {{c.desc}}
 tags: [compile-only, negative]
->>>>>>> aad9f664
 ---*/
 
 {{decl}}
