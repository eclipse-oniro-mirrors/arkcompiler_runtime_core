# Copyright (c) 2025 Huawei Device Co., Ltd.
# Licensed under the Apache License, Version 2.0 (the "License");
# you may not use this file except in compliance with the License.
# You may obtain a copy of the License at
#
# http://www.apache.org/licenses/LICENSE-2.0
#
# Unless required by applicable law or agreed to in writing, software
# distributed under the License is distributed on an "AS IS" BASIS,
# WITHOUT WARRANTIES OR CONDITIONS OF ANY KIND, either express or implied.
# See the License for the specific language governing permissions and
# limitations under the License.

--- # Signature negative cases
cases:
  - desc: A lambda expression declares two formal parameters with the same name
    impl: |-
        let f = (a: int, a: long) => a + a

  - desc: A formal parameter contains no type provided, and the type cannot be derived by type inference
    impl: |-
        let f = (a, b) => a + b

  - desc: A required parameter cannot follow an optional parameter.
    impl: |-
<<<<<<< HEAD
      let f = (a?: String, b: String) => a + b
=======
      let f = (a?: String, b: String) => a + b

  - desc: A required parameter cannot follow an optional parameter.
    impl: |-
      let f = (a: String = 'test ', b: String) => a + b

  - desc: A rest parameter is not last in parameter list.
    impl: |-
      let f = (...a: string[], b: string) => a[0] + b

  - desc: A rest parameter is neither array nor tuple.
    impl: |-
      let f = (a: string, ...b: string) => a + b

  - desc: Generic lambda.
    impl: |-
      let f = <T>(p: T) => T

  - desc: Readonly array as lambda parameter.
    impl: |-
      (array: readonly string[]) => {
          array[0] = 'test'
      }

  - desc: Readonly tuple as lambda parameter.
    impl: |-
      (tuple: readonly [number, string]) => {
          tuple[0] = 1
      }
>>>>>>> aad9f664
<|MERGE_RESOLUTION|>--- conflicted
+++ resolved
@@ -23,9 +23,6 @@
 
   - desc: A required parameter cannot follow an optional parameter.
     impl: |-
-<<<<<<< HEAD
-      let f = (a?: String, b: String) => a + b
-=======
       let f = (a?: String, b: String) => a + b
 
   - desc: A required parameter cannot follow an optional parameter.
@@ -54,5 +51,4 @@
     impl: |-
       (tuple: readonly [number, string]) => {
           tuple[0] = 1
-      }
->>>>>>> aad9f664
+      }