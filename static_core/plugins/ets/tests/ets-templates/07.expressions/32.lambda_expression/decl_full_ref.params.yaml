--- conflicted
+++ resolved
@@ -14,11 +14,6 @@
 --- # Full declaration with reference arguments
 cases:
   - desc: no args, no return
-<<<<<<< HEAD
-    decl:
-      type LT = () => void
-=======
->>>>>>> aad9f664
     impl: |-
       let arg = 0
       let lf: () => void = () => { arg++ }
