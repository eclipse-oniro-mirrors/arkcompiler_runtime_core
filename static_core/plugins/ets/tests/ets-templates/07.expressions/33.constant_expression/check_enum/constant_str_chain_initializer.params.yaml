--- conflicted
+++ resolved
@@ -14,11 +14,7 @@
 cases:
   - { type: byte,   value: 101,   expected: 'value = 101'   }
   - { type: short,  value: 101,   expected: 'value = 101'   }
-<<<<<<< HEAD
-  - { type: char,   value: 101,   expected: 'value = 101'   }
-=======
   - { type: char,   value: 101,   expected: 'value = 101', tags: 'compile-only,negative'   }
->>>>>>> aad9f664
   - { type: int,    value: 101,   expected: 'value = 101'   }
   - { type: long,   value: 101,   expected: 'value = 101'   }
   - { type: float,  value: 10.1f, expected: 'value = 10.1'  }
