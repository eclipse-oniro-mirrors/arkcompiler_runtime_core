/*
 * Copyright (c) 2021-2025 Huawei Device Co., Ltd.
 * Licensed under the Apache License, Version 2.0 (the "License");
 * you may not use this file except in compliance with the License.
 * You may obtain a copy of the License at
 *
 * http://www.apache.org/licenses/LICENSE-2.0
 *
 * Unless required by applicable law or agreed to in writing, software
 * distributed under the License is distributed on an "AS IS" BASIS,
 * WITHOUT WARRANTIES OR CONDITIONS OF ANY KIND, either express or implied.
 * See the License for the specific language governing permissions and
 * limitations under the License.
 */

/*---
desc: OutOfMemoryError is thrown by an assignment to an array component of
    reference type, a method call expression, or a prefix / postfix
    increment / decrement operator as a result of boxing conversion.
ark_options: ['--heap-size-limit=8388608', '--init-heap-size-limit=8388608', '--gc-type=stw']
<<<<<<< HEAD
=======
tags: [no-warmup]
>>>>>>> a77d6327
timeout: 60
---*/

const ARRAY_SIZE = 1_000_000;

function main() {
  try {
<<<<<<< HEAD
    let v: FixedArray<Object> = new Object[ARRAY_SIZE];
=======
    let v: Array<Object> = new Array<Object>(ARRAY_SIZE);
>>>>>>> a77d6327

    for (let i: int = 0; i < ARRAY_SIZE; i++) {
        let w = new Array<Object>(ARRAY_SIZE);

        for (let j: int = 0; j < ARRAY_SIZE; j++) {
          w[j] = new Object();
        }

        v[i] = w;
    }
  } catch (e) {
    arktest.assertTrue(e instanceof OutOfMemoryError)
    return
  }
  arktest.assertTrue(false, 'OutOfMemoryError expected')
}<|MERGE_RESOLUTION|>--- conflicted
+++ resolved
@@ -18,10 +18,7 @@
     reference type, a method call expression, or a prefix / postfix
     increment / decrement operator as a result of boxing conversion.
 ark_options: ['--heap-size-limit=8388608', '--init-heap-size-limit=8388608', '--gc-type=stw']
-<<<<<<< HEAD
-=======
 tags: [no-warmup]
->>>>>>> a77d6327
 timeout: 60
 ---*/
 
@@ -29,11 +26,7 @@
 
 function main() {
   try {
-<<<<<<< HEAD
-    let v: FixedArray<Object> = new Object[ARRAY_SIZE];
-=======
     let v: Array<Object> = new Array<Object>(ARRAY_SIZE);
->>>>>>> a77d6327
 
     for (let i: int = 0; i < ARRAY_SIZE; i++) {
         let w = new Array<Object>(ARRAY_SIZE);
