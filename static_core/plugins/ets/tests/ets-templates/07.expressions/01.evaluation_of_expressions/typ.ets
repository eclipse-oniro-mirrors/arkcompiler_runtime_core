/*
 * Copyright (c) 2021-2025 Huawei Device Co., Ltd.
 * Licensed under the Apache License, Version 2.0 (the "License");
 * you may not use this file except in compliance with the License.
 * You may obtain a copy of the License at
 *
 * http://www.apache.org/licenses/LICENSE-2.0
 *
 * Unless required by applicable law or agreed to in writing, software
 * distributed under the License is distributed on an "AS IS" BASIS,
 * WITHOUT WARRANTIES OR CONDITIONS OF ANY KIND, either express or implied.
 * See the License for the specific language governing permissions and
 * limitations under the License.
 */

{% for c in cases %}
/*---
desc: >-
    The type of a standalone expression (like just a + b) can be determined entirely
    from the content of the expression; the type of any other expression may be
    influenced by its target type
---*/

function foo(a: byte): int {
  return 1;
}
function foo(a: short): int {
  return 2;
}
function foo(a: char): int {
  return 3;
}
function foo(a: int): int {
  return 4;
}
function foo(a: long): int {
  return 5;
}
function foo(a: float): int {
  return 6;
}
function foo(a: double): int {
  return 7;
}
function foo(a: boolean): int {
  return 8;
}
function foo(a: string): int {
  return 31;
}
function foo(a: Object): int {
  return 32;
}
function foo(a: FixedArray<byte>): int {
  return 101;
}
function foo(a: FixedArray<short>): int {
  return 102;
}
function foo(a: FixedArray<char>): int {
  return 103;
}
function foo(a: FixedArray<int>): int {
  return 104;
}
function foo(a: FixedArray<long>): int {
  return 105;
}
function foo(a: FixedArray<float>): int {
  return 106;
}
function foo(a: FixedArray<double>): int {
  return 107;
}
function foo(a: FixedArray<boolean>): int {
  return 108;
}
<<<<<<< HEAD
function foo(a: FixedArray<Byte>): int {
  return 121;
}
function foo(a: FixedArray<Short>): int {
  return 122;
}
function foo(a: FixedArray<Char>): int {
  return 123;
}
function foo(a: FixedArray<Int>): int {
  return 124;
}
function foo(a: FixedArray<Long>): int {
  return 125;
}
function foo(a: FixedArray<Float>): int {
  return 126;
}
function foo(a: FixedArray<Double>): int {
  return 127;
}
function foo(a: FixedArray<Boolean>): int {
  return 128;
}
function foo(a: FixedArray<Integral>): int {
  return 129;
}
function foo(a: FixedArray<Floating>): int {
  return 130;
}
function foo(a: FixedArray<String>): int {
  return 131;
}
function foo(a: FixedArray<Object>): int {
  return 132;
}
=======

>>>>>>> a77d6327
{{c.defs}}

function main() {
  arktest.assertEQ(foo({{c.exp}}), {{c.res}})
}
{% endfor %}<|MERGE_RESOLUTION|>--- conflicted
+++ resolved
@@ -75,46 +75,7 @@
 function foo(a: FixedArray<boolean>): int {
   return 108;
 }
-<<<<<<< HEAD
-function foo(a: FixedArray<Byte>): int {
-  return 121;
-}
-function foo(a: FixedArray<Short>): int {
-  return 122;
-}
-function foo(a: FixedArray<Char>): int {
-  return 123;
-}
-function foo(a: FixedArray<Int>): int {
-  return 124;
-}
-function foo(a: FixedArray<Long>): int {
-  return 125;
-}
-function foo(a: FixedArray<Float>): int {
-  return 126;
-}
-function foo(a: FixedArray<Double>): int {
-  return 127;
-}
-function foo(a: FixedArray<Boolean>): int {
-  return 128;
-}
-function foo(a: FixedArray<Integral>): int {
-  return 129;
-}
-function foo(a: FixedArray<Floating>): int {
-  return 130;
-}
-function foo(a: FixedArray<String>): int {
-  return 131;
-}
-function foo(a: FixedArray<Object>): int {
-  return 132;
-}
-=======
 
->>>>>>> a77d6327
 {{c.defs}}
 
 function main() {
