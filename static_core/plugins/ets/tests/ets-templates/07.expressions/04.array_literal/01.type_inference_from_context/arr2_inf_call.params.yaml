--- conflicted
+++ resolved
@@ -111,17 +111,10 @@
               return v.toChar()
           }
           function foo(a: Array<Char>) {
-<<<<<<< HEAD
-              assertEQ(a[0], c'+')
-              assertEQ(a[1], c',')
-              assertEQ(a[2], c'-')
-              assertEQ(a.length, 3)
-=======
               arktest.assertEQ(a[0], c'+')
               arktest.assertEQ(a[1], c',')
               arktest.assertEQ(a[2], c'-')
               arktest.assertEQ(a.length, 3)
->>>>>>> a77d6327
           }
       use: |-
           // call context, array of chars
