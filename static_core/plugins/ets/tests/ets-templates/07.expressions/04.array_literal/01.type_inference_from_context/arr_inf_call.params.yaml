# Copyright (c) 2025 Huawei Device Co., Ltd.
# Licensed under the Apache License, Version 2.0 (the "License");
# you may not use this file except in compliance with the License.
# You may obtain a copy of the License at
#
# http://www.apache.org/licenses/LICENSE-2.0
#
# Unless required by applicable law or agreed to in writing, software
# distributed under the License is distributed on an "AS IS" BASIS,
# WITHOUT WARRANTIES OR CONDITIONS OF ANY KIND, either express or implied.
# See the License for the specific language governing permissions and
# limitations under the License.

---
cases:
    # call context
    - decl: |-
          function foo(a: FixedArray<boolean>) {
<<<<<<< HEAD
              assertEQ(a[0], false)
              assertEQ(a[1], true)
              assertEQ(a[2], true)
              assertEQ(a.length, 3)
=======
              arktest.assertEQ(a[0], false)
              arktest.assertEQ(a[1], true)
              arktest.assertEQ(a[2], true)
              arktest.assertEQ(a.length, 3)
>>>>>>> a77d6327
          }
      use: |-
          // call context, array of primitives
          foo([!true, true, true])

    - decl: |-
          function foo(a: FixedArray<long>) {
<<<<<<< HEAD
              assertEQ(a[3], -9223372036854775808)
              assertEQ(a.length, 4)
=======
              arktest.assertEQ(a[3], -9223372036854775808)
              arktest.assertEQ(a.length, 4)
>>>>>>> a77d6327
          }
      use: |-
          // call context, array of primitives
          foo([1, 2, 3, -9223372036854775808])

    - decl: |-
          function foo(a: FixedArray<FixedArray<int>>) {
<<<<<<< HEAD
              assertEQ(a.length, 4)
              assertEQ(a[0][0], -2147483647)
              assertEQ(a[2][2], 2147483647)
=======
              arktest.assertEQ(a.length, 4)
              arktest.assertEQ(a[0][0], -2147483647)
              arktest.assertEQ(a[2][2], 2147483647)
>>>>>>> a77d6327
          }
      use: |-
          // call context, array of array of primitives
          foo([[-2147483647, 2, ], [3, ], [4, 5, 2147483647, ], [], ])

    - decl: |-
          function foo(a: FixedArray<number>) {
<<<<<<< HEAD
              assertTrue(Number.isNaN(a[0]))
              assertEQ(a[3], 1.7976931348623157e+308)
              assertEQ(a.length, 4)
=======
              arktest.assertTrue(Number.isNaN(a[0]))
              arktest.assertEQ(a[3], 1.7976931348623157e+308)
              arktest.assertEQ(a.length, 4)
>>>>>>> a77d6327
          }
      use: |-
          // call context, array of primitives
          foo([Number.NaN, 0, 3.14, 1.7976931348623157e+308, ])

    - decl: |-
          function foo(a: FixedArray<Number>) {
<<<<<<< HEAD
              assertTrue(Number.isNaN(a[0].unboxed()))
              assertEQ(a[3].unboxed(), 1.7976931348623157e+308)
              assertEQ(a.length, 4)
=======
              arktest.assertTrue(Number.isNaN(a[0].unboxed()))
              arktest.assertEQ(a[3].unboxed(), 1.7976931348623157e+308)
              arktest.assertEQ(a.length, 4)
>>>>>>> a77d6327
          }
      use: |-
          // call context, array of boxed
          foo([Number.NaN, 0, 3.14, 1.7976931348623157e+308, ])

    - decl: |-
          function foo(a: FixedArray<Boolean>) {
<<<<<<< HEAD
              assertEQ(a[0].unboxed(), false)
              assertEQ(a[1].unboxed(), true)
              assertEQ(a[2].unboxed(), true)
              assertEQ(a.length, 3)
=======
              arktest.assertEQ(a[0].unboxed(), false)
              arktest.assertEQ(a[1].unboxed(), true)
              arktest.assertEQ(a[2].unboxed(), true)
              arktest.assertEQ(a.length, 3)
>>>>>>> a77d6327
          }
      use: |-
          // call context, array of boxed
          foo([false, true, true])

    - decl: |-
          function foo(a: FixedArray<Long>) {
<<<<<<< HEAD
              assertEQ(a[3].unboxed(), -9223372036854775808)
              assertEQ(a.length, 4)
=======
              arktest.assertEQ(a[3].unboxed(), -9223372036854775808)
              arktest.assertEQ(a.length, 4)
>>>>>>> a77d6327
          }
      use: |-
          // call context, array of boxed
          foo([1, 2, 3, -9223372036854775808,])

    - decl: |-
          function foo(a: FixedArray<string>) {
<<<<<<< HEAD
              assertEQ(a[3], '-9223372036854775808')
              assertEQ(a.length, 4)
=======
              arktest.assertEQ(a[3], '-9223372036854775808')
              arktest.assertEQ(a.length, 4)
>>>>>>> a77d6327
          }
      use: |-
          // call context, array of strings
          foo(['1', '2', '', '-9223372036854775808', ])

    - decl: |-
          function foo(a: FixedArray<string>) {
<<<<<<< HEAD
              assertEQ(a[0], 'x')
              assertEQ(a[1], 'x1')
              assertEQ(a[2], 'x2')
              assertEQ(a[3], 'x3')
              assertEQ(a.length, 4)
=======
              arktest.assertEQ(a[0], 'x')
              arktest.assertEQ(a[1], 'x1')
              arktest.assertEQ(a[2], 'x2')
              arktest.assertEQ(a[3], 'x3')
              arktest.assertEQ(a.length, 4)
>>>>>>> a77d6327
          }
      use: |-
          // call context, array of strings
          foo(['x', 'x' + '1', 'x' + '2', 'x' + '3', ])

    - decl: |-
          function bar(i: Int): Char {
              let v: Int = i + 1 
              return v.toChar()
          }
          function foo(a: FixedArray<Char>) {
<<<<<<< HEAD
              assertEQ(a[0], c'+')
              assertEQ(a[1], c',')
              assertEQ(a[2], c'-')
              assertEQ(a.length, 3)
=======
              arktest.assertEQ(a[0], c'+')
              arktest.assertEQ(a[1], c',')
              arktest.assertEQ(a[2], c'-')
              arktest.assertEQ(a.length, 3)
>>>>>>> a77d6327
          }
      use: |-
          // call context, array of chars
          foo([bar(42), bar(43), bar(44), ])

    - decl: |-
          function foo(a: FixedArray<FixedArray<String>>) {
<<<<<<< HEAD
              assertEQ(a[0][0], '1')
              assertEQ(a[0][1], '11')
              assertEQ(a[1][0], '')
              assertEQ(a[1][1], '-9223372036854775808')
              assertEQ(a.length, 2)
=======
              arktest.assertEQ(a[0][0], '1')
              arktest.assertEQ(a[0][1], '11')
              arktest.assertEQ(a[1][0], '')
              arktest.assertEQ(a[1][1], '-9223372036854775808')
              arktest.assertEQ(a.length, 2)
>>>>>>> a77d6327
          }
      use: |-
          // call context, array of array of strings
          let s = '1'
          foo([[s, s + s,], ['', '-9223372036854775808',], ])

    - decl: |-
          function foo(a: FixedArray<bigint>) {
<<<<<<< HEAD
              assertEQ(a[1], 2n)
              assertEQ(a[2], 33333333333333333333333333333333333333333333333333n)
              assertEQ(a.length, 3)
=======
              arktest.assertEQ(a[1], 2n)
              arktest.assertEQ(a[2], 33333333333333333333333333333333333333333333333333n)
              arktest.assertEQ(a.length, 3)
>>>>>>> a77d6327
          }
      use: |-
          // call context, array of bigint
          foo([1n, 2n, 33333333333333333333333333333333333333333333333333n])

    - decl: |-
          function foo(a: FixedArray<FixedArray<bigint>>) {
<<<<<<< HEAD
              assertEQ(a[0][0], 11111111111111111111111111111111111111111111111n)
              assertEQ(a[2][0], 33333333333333333333333333333333333333333333333333n)
              assertEQ(a.length, 3)
=======
              arktest.assertEQ(a[0][0], 11111111111111111111111111111111111111111111111n)
              arktest.assertEQ(a[2][0], 33333333333333333333333333333333333333333333333333n)
              arktest.assertEQ(a.length, 3)
>>>>>>> a77d6327
          }
      use: |-
          // call context, array of array of bigint
          foo([[11111111111111111111111111111111111111111111111n], [2n], [33333333333333333333333333333333333333333333333333n]])

    - decl: |-
          class A {}
          function foo(a: FixedArray<A>) {
<<<<<<< HEAD
              assertTrue(a[0] instanceof A)
              assertEQ(a.length, 1)
=======
              arktest.assertTrue(a[0] instanceof A)
              arktest.assertEQ(a.length, 1)
>>>>>>> a77d6327
          }
      use: |-
          // call context, array of A
          foo([{}])

    - decl: |-
          class A<T> {}
          let v = new A<Number>
          let q = new A<Number>
          function foo<T>(a: FixedArray<A<T>>) {
<<<<<<< HEAD
              assertEQ(a[0], v)
              assertEQ(a[1], q)
              assertEQ(a.length, 2)
=======
              arktest.assertEQ(a[0], v)
              arktest.assertEQ(a[1], q)
              arktest.assertEQ(a.length, 2)
>>>>>>> a77d6327
          }
      use: |-
          // call context, array of A<T>
          foo<Number>([v, q])

    - decl: |-
          function foo(a: FixedArray<FixedArray<Number>>) {
<<<<<<< HEAD
              assertEQ(a.length, 4)
              assertEQ(a[0][0].unboxed(), 1.7976931348623157e+308)
              assertEQ(a[2][2].unboxed(), 6.0)
=======
              arktest.assertEQ(a.length, 4)
              arktest.assertEQ(a[0][0].unboxed(), 1.7976931348623157e+308)
              arktest.assertEQ(a[2][2].unboxed(), 6.0)
>>>>>>> a77d6327
          }
      use: |-
          // call context, array of array of boxed
          foo([[1.7976931348623157e+308, 2, ], [3, ], [4, 5, 6, ], [], ])

    - decl: |-
          function foo(a: FixedArray<FixedArray<Object>>) {
<<<<<<< HEAD
              assertEQ(a[0][0] as string,  "a")
              assertEQ(a[0][1] as int,  1)
              assertEQ(a[0][2] as boolean,  true)
              assertEQ(a[0][3] as bigint,  2n)
              assertEQ(a.length, 1)
=======
              arktest.assertEQ(a[0][0] as string,  "a")
              arktest.assertEQ(a[0][1] as int,  1)
              arktest.assertEQ(a[0][2] as boolean,  true)
              arktest.assertEQ(a[0][3] as bigint,  2n)
              arktest.assertEQ(a.length, 1)
>>>>>>> a77d6327
          }
      use: |-
          // call context, array of array
          foo([["a", 1, true, 2n]])

    - decl: |-
          function sum(p: FixedArray<Long>): long {
              let s: long = 0
              for (let v of p)
                  s += v
              return s
          }
      use: |-
          // call context
          arktest.assertEQ( sum([1, 2, 3]),  6 )
          arktest.assertEQ( sum([]),  0 )
          arktest.assertEQ( sum([0x0f0f0f0f, 0b10110011001, 42, 8 as byte]),  252646618 )

    - decl: |-
          class A {
              foo(p: FixedArray<Object>): int {
                  let s = p.length
                  for (let v of p) {
                      s += v instanceof A ? 1 : 0
                  }
                  return s
              }
          }
      use: |-
          // call context
          arktest.assertEQ( new A().foo([new Object(), new Long(), new Int(), ]),  3 )
          arktest.assertEQ( new A().foo([new A(), new A(), new Object()]),  5 )
          arktest.assertEQ( new A().foo(["aaa", new A(), new Object(), ]),  4 )

    - decl: |-
          enum Color { Red, Green, Blue }
          function foo(a: FixedArray<Color>) {
<<<<<<< HEAD
              assertEQ(a[0], Color.Red)
              assertEQ(a[1], Color.Blue)
              assertEQ(a.length, 2)
=======
              arktest.assertEQ(a[0], Color.Red)
              arktest.assertEQ(a[1], Color.Blue)
              arktest.assertEQ(a.length, 2)
>>>>>>> a77d6327
          }
      use: |-
          // call context, array of enums
          foo([Color.Red, Color.Blue])

    - decl: |-
          enum Color { Red, Green, Blue }
          function foo(a: FixedArray<FixedArray<Color>>) {
<<<<<<< HEAD
              assertEQ(a[0][0], Color.Red)
              assertEQ(a[0][1], Color.Blue)
              assertEQ(a.length, 1)
=======
              arktest.assertEQ(a[0][0], Color.Red)
              arktest.assertEQ(a[0][1], Color.Blue)
              arktest.assertEQ(a.length, 1)
>>>>>>> a77d6327
          }
      use: |-
          // call context, array of array of enums
          foo([[Color.Red, Color.Blue]])

    - decl: |-
          enum Color { Red, Green, Blue }
          type F = (p: Color) => int
          function foo(a: FixedArray<F>) {
<<<<<<< HEAD
              assertEQ(a[0](Color.Red), 0)
              assertEQ(a[1](Color.Red), 1)
              assertEQ(a[2](Color.Blue), 4)
              assertEQ(a.length, 3)
=======
              arktest.assertEQ(a[0](Color.Red), 0)
              arktest.assertEQ(a[1](Color.Red), 1)
              arktest.assertEQ(a[2](Color.Blue), 4)
              arktest.assertEQ(a.length, 3)
>>>>>>> a77d6327
          }
      use: |-
          // call context, array of functions
          foo([(p: Color): int => p.valueOf(), (p: Color): int => p.valueOf() + 1, (p: Color): int => p.valueOf() + 2])

    - decl: |-
          enum Color { Red, Green, Blue }
          type F = (p: Color) => int
          function foo(a: FixedArray<FixedArray<F>>) {
<<<<<<< HEAD
              assertEQ(a[0][0](Color.Red), 0)
              assertEQ(a[1][0](Color.Red), 1)
              assertEQ(a[2][0](Color.Blue), 4)
              assertEQ(a.length, 3)
=======
              arktest.assertEQ(a[0][0](Color.Red), 0)
              arktest.assertEQ(a[1][0](Color.Red), 1)
              arktest.assertEQ(a[2][0](Color.Blue), 4)
              arktest.assertEQ(a.length, 3)
>>>>>>> a77d6327
          }
      use: |-
          // call context, array of array of functions
          foo([[(p: Color): int => p.valueOf()], [(p: Color): int => p.valueOf() + 1], [(p: Color): int => p.valueOf() + 2]])

    - decl: |-
          let u: undefined = undefined
          let n: null = null
          let o: Object = {}
          function foo(a: FixedArray<null|undefined|Object>) {
<<<<<<< HEAD
              assertEQ(a[0], null)
              assertEQ(a[1] as Object, o)
              assertEQ(a[2] as Object, o)
              assertEQ(a[3], undefined)
              assertEQ(a.length, 4)
=======
              arktest.assertEQ(a[0], null)
              arktest.assertEQ(a[1] as Object, o)
              arktest.assertEQ(a[2] as Object, o)
              arktest.assertEQ(a[3], undefined)
              arktest.assertEQ(a.length, 4)
>>>>>>> a77d6327
          }
      use: |-
          // call context, array of unions
          foo([n, o, o, u])

    - decl: |-
          function foo(a: FixedArray<boolean|int|string|null>) {
<<<<<<< HEAD
              assertEQ(a[0] as boolean, true)
              assertEQ(a[1] as int, 1)
              assertEQ(a[2] as string, 'a')
              assertEQ(a[3], null)
              assertEQ(a.length, 4)
=======
              arktest.assertEQ(a[0] as boolean, true)
              arktest.assertEQ(a[1] as int, 1)
              arktest.assertEQ(a[2] as string, 'a')
              arktest.assertEQ(a[3], null)
              arktest.assertEQ(a.length, 4)
>>>>>>> a77d6327
          }
      use: |-
          // call context, array of unions
          foo([true, 1, 'a', null])

    - decl: |-
          function foo(a: FixedArray<FixedArray<boolean|int|string|null>>) {
<<<<<<< HEAD
              assertEQ(a[0][0] as boolean, true)
              assertEQ(a[0][1] as int, 1)
              assertEQ(a[0][2] as string, 'a')
              assertEQ(a[0][3], null)
              assertEQ(a.length, 1)
=======
              arktest.assertEQ(a[0][0] as boolean, true)
              arktest.assertEQ(a[0][1] as int, 1)
              arktest.assertEQ(a[0][2] as string, 'a')
              arktest.assertEQ(a[0][3], null)
              arktest.assertEQ(a.length, 1)
>>>>>>> a77d6327
          }
      use: |-
          // call context, array of array of unions
          foo([[true, 1, 'a', null]])

    - decl: |-
          let e = new Error
          function foo(a: FixedArray<Number|Error|((p: string)=>string)|Boolean>) {
<<<<<<< HEAD
              assertEQ(a[0] as Error, e)
              assertEQ(a[1] as Boolean, false)
              assertEQ((a[2] as ((p: string) => string))('a'), 'aa')
              assertEQ(a[3] as Number, 42)
              assertEQ(a.length, 4)
=======
              arktest.assertEQ(a[0] as Error, e)
              arktest.assertEQ(a[1] as Boolean, false)
              arktest.assertEQ((a[2] as ((p: string) => string))('a'), 'aa')
              arktest.assertEQ(a[3] as Number, 42)
              arktest.assertEQ(a.length, 4)
>>>>>>> a77d6327
          }
      use: |-
          // call context, array of union with boxed
          foo([e, false, (p: string): string => p + p, 42])

    - decl: |-
          let e = new Error
          function foo(a: FixedArray<FixedArray<Number|Error|((p: string)=>string)|Boolean>>) {
<<<<<<< HEAD
              assertEQ(a[0][0] as Error, e)
              assertEQ(a[1][0] as Boolean, false)
              assertEQ((a[2][0] as ((p: string) => string))('a'), 'aa')
              assertEQ(a[3][0] as Number, 42)
              assertEQ(a.length, 4)
=======
              arktest.assertEQ(a[0][0] as Error, e)
              arktest.assertEQ(a[1][0] as Boolean, false)
              arktest.assertEQ((a[2][0] as ((p: string) => string))('a'), 'aa')
              arktest.assertEQ(a[3][0] as Number, 42)
              arktest.assertEQ(a.length, 4)
>>>>>>> a77d6327
          }
      use: |-
          // call context, array of array of union with boxed
          foo([[e], [false], [(p: string): string => p + p], [42]])

    - decl: |-
          function foo(a: FixedArray<Number>|FixedArray<String>|FixedArray<Boolean>) {
<<<<<<< HEAD
              assertEQ((a as FixedArray<Boolean>)[0], false)
              assertEQ((a as FixedArray<Boolean>)[1], true)
              assertEQ((a as FixedArray<Boolean>)[2], false)
              assertEQ((a as FixedArray<Boolean>).length, 3)
=======
              arktest.assertEQ((a as FixedArray<Boolean>)[0], false)
              arktest.assertEQ((a as FixedArray<Boolean>)[1], true)
              arktest.assertEQ((a as FixedArray<Boolean>)[2], false)
              arktest.assertEQ((a as FixedArray<Boolean>).length, 3)
>>>>>>> a77d6327
          }
      use: |-
          // call context, union of arrays
          foo([!true, true, !true])

    - decl: |-
          function foo(a: FixedArray<Number>|FixedArray<String>|FixedArray<Boolean>) {
<<<<<<< HEAD
              assertEQ((a as FixedArray<Number>)[0], 1)
              assertEQ((a as FixedArray<Number>)[1], 2)
              assertEQ((a as FixedArray<Number>)[2], 43)
              assertEQ((a as FixedArray<Number>).length, 3)
=======
              arktest.assertEQ((a as FixedArray<Number>)[0], 1)
              arktest.assertEQ((a as FixedArray<Number>)[1], 2)
              arktest.assertEQ((a as FixedArray<Number>)[2], 43)
              arktest.assertEQ((a as FixedArray<Number>).length, 3)
>>>>>>> a77d6327
          }
      use: |-
          // call context, union of arrays
          foo([1, 2, 40 + 3.0])

    - decl: |-
          function foo(a: FixedArray<Number>|FixedArray<String>|FixedArray<Boolean>) {
<<<<<<< HEAD
              assertEQ((a as FixedArray<String>)[0], '1')
              assertEQ((a as FixedArray<String>)[1], '2')
              assertEQ((a as FixedArray<String>)[2], '43')
              assertEQ((a as FixedArray<String>).length, 3)
=======
              arktest.assertEQ((a as FixedArray<String>)[0], '1')
              arktest.assertEQ((a as FixedArray<String>)[1], '2')
              arktest.assertEQ((a as FixedArray<String>)[2], '43')
              arktest.assertEQ((a as FixedArray<String>).length, 3)
>>>>>>> a77d6327
          }
      use: |-
          // call context, union of arrays
          foo(['1', '2', '43'])

    - decl: |-
          enum Color { Red, Green, Blue }
          enum Size { S, M, L, XL }
          function foo(a: FixedArray<Color|Size>) {
<<<<<<< HEAD
              assertEQ(a[0] as Color, Color.Red)
              assertEQ(a[1] as Color, Color.Green)
              assertEQ(a[2] as Size, Size.XL)
              assertEQ(a.length, 3)
=======
              arktest.assertEQ(a[0] as Color, Color.Red)
              arktest.assertEQ(a[1] as Color, Color.Green)
              arktest.assertEQ(a[2] as Size, Size.XL)
              arktest.assertEQ(a.length, 3)
>>>>>>> a77d6327
          }
      use: |-
          // call context, array of union of enums
          foo([Color.Red, Color.Green, Size.XL])<|MERGE_RESOLUTION|>--- conflicted
+++ resolved
@@ -16,17 +16,10 @@
     # call context
     - decl: |-
           function foo(a: FixedArray<boolean>) {
-<<<<<<< HEAD
-              assertEQ(a[0], false)
-              assertEQ(a[1], true)
-              assertEQ(a[2], true)
-              assertEQ(a.length, 3)
-=======
               arktest.assertEQ(a[0], false)
               arktest.assertEQ(a[1], true)
               arktest.assertEQ(a[2], true)
               arktest.assertEQ(a.length, 3)
->>>>>>> a77d6327
           }
       use: |-
           // call context, array of primitives
@@ -34,13 +27,8 @@
 
     - decl: |-
           function foo(a: FixedArray<long>) {
-<<<<<<< HEAD
-              assertEQ(a[3], -9223372036854775808)
-              assertEQ(a.length, 4)
-=======
               arktest.assertEQ(a[3], -9223372036854775808)
               arktest.assertEQ(a.length, 4)
->>>>>>> a77d6327
           }
       use: |-
           // call context, array of primitives
@@ -48,15 +36,9 @@
 
     - decl: |-
           function foo(a: FixedArray<FixedArray<int>>) {
-<<<<<<< HEAD
-              assertEQ(a.length, 4)
-              assertEQ(a[0][0], -2147483647)
-              assertEQ(a[2][2], 2147483647)
-=======
               arktest.assertEQ(a.length, 4)
               arktest.assertEQ(a[0][0], -2147483647)
               arktest.assertEQ(a[2][2], 2147483647)
->>>>>>> a77d6327
           }
       use: |-
           // call context, array of array of primitives
@@ -64,15 +46,9 @@
 
     - decl: |-
           function foo(a: FixedArray<number>) {
-<<<<<<< HEAD
-              assertTrue(Number.isNaN(a[0]))
-              assertEQ(a[3], 1.7976931348623157e+308)
-              assertEQ(a.length, 4)
-=======
               arktest.assertTrue(Number.isNaN(a[0]))
               arktest.assertEQ(a[3], 1.7976931348623157e+308)
               arktest.assertEQ(a.length, 4)
->>>>>>> a77d6327
           }
       use: |-
           // call context, array of primitives
@@ -80,15 +56,9 @@
 
     - decl: |-
           function foo(a: FixedArray<Number>) {
-<<<<<<< HEAD
-              assertTrue(Number.isNaN(a[0].unboxed()))
-              assertEQ(a[3].unboxed(), 1.7976931348623157e+308)
-              assertEQ(a.length, 4)
-=======
               arktest.assertTrue(Number.isNaN(a[0].unboxed()))
               arktest.assertEQ(a[3].unboxed(), 1.7976931348623157e+308)
               arktest.assertEQ(a.length, 4)
->>>>>>> a77d6327
           }
       use: |-
           // call context, array of boxed
@@ -96,17 +66,10 @@
 
     - decl: |-
           function foo(a: FixedArray<Boolean>) {
-<<<<<<< HEAD
-              assertEQ(a[0].unboxed(), false)
-              assertEQ(a[1].unboxed(), true)
-              assertEQ(a[2].unboxed(), true)
-              assertEQ(a.length, 3)
-=======
               arktest.assertEQ(a[0].unboxed(), false)
               arktest.assertEQ(a[1].unboxed(), true)
               arktest.assertEQ(a[2].unboxed(), true)
               arktest.assertEQ(a.length, 3)
->>>>>>> a77d6327
           }
       use: |-
           // call context, array of boxed
@@ -114,13 +77,8 @@
 
     - decl: |-
           function foo(a: FixedArray<Long>) {
-<<<<<<< HEAD
-              assertEQ(a[3].unboxed(), -9223372036854775808)
-              assertEQ(a.length, 4)
-=======
               arktest.assertEQ(a[3].unboxed(), -9223372036854775808)
               arktest.assertEQ(a.length, 4)
->>>>>>> a77d6327
           }
       use: |-
           // call context, array of boxed
@@ -128,13 +86,8 @@
 
     - decl: |-
           function foo(a: FixedArray<string>) {
-<<<<<<< HEAD
-              assertEQ(a[3], '-9223372036854775808')
-              assertEQ(a.length, 4)
-=======
               arktest.assertEQ(a[3], '-9223372036854775808')
               arktest.assertEQ(a.length, 4)
->>>>>>> a77d6327
           }
       use: |-
           // call context, array of strings
@@ -142,19 +95,11 @@
 
     - decl: |-
           function foo(a: FixedArray<string>) {
-<<<<<<< HEAD
-              assertEQ(a[0], 'x')
-              assertEQ(a[1], 'x1')
-              assertEQ(a[2], 'x2')
-              assertEQ(a[3], 'x3')
-              assertEQ(a.length, 4)
-=======
               arktest.assertEQ(a[0], 'x')
               arktest.assertEQ(a[1], 'x1')
               arktest.assertEQ(a[2], 'x2')
               arktest.assertEQ(a[3], 'x3')
               arktest.assertEQ(a.length, 4)
->>>>>>> a77d6327
           }
       use: |-
           // call context, array of strings
@@ -166,17 +111,10 @@
               return v.toChar()
           }
           function foo(a: FixedArray<Char>) {
-<<<<<<< HEAD
-              assertEQ(a[0], c'+')
-              assertEQ(a[1], c',')
-              assertEQ(a[2], c'-')
-              assertEQ(a.length, 3)
-=======
               arktest.assertEQ(a[0], c'+')
               arktest.assertEQ(a[1], c',')
               arktest.assertEQ(a[2], c'-')
               arktest.assertEQ(a.length, 3)
->>>>>>> a77d6327
           }
       use: |-
           // call context, array of chars
@@ -184,19 +122,11 @@
 
     - decl: |-
           function foo(a: FixedArray<FixedArray<String>>) {
-<<<<<<< HEAD
-              assertEQ(a[0][0], '1')
-              assertEQ(a[0][1], '11')
-              assertEQ(a[1][0], '')
-              assertEQ(a[1][1], '-9223372036854775808')
-              assertEQ(a.length, 2)
-=======
               arktest.assertEQ(a[0][0], '1')
               arktest.assertEQ(a[0][1], '11')
               arktest.assertEQ(a[1][0], '')
               arktest.assertEQ(a[1][1], '-9223372036854775808')
               arktest.assertEQ(a.length, 2)
->>>>>>> a77d6327
           }
       use: |-
           // call context, array of array of strings
@@ -205,15 +135,9 @@
 
     - decl: |-
           function foo(a: FixedArray<bigint>) {
-<<<<<<< HEAD
-              assertEQ(a[1], 2n)
-              assertEQ(a[2], 33333333333333333333333333333333333333333333333333n)
-              assertEQ(a.length, 3)
-=======
               arktest.assertEQ(a[1], 2n)
               arktest.assertEQ(a[2], 33333333333333333333333333333333333333333333333333n)
               arktest.assertEQ(a.length, 3)
->>>>>>> a77d6327
           }
       use: |-
           // call context, array of bigint
@@ -221,15 +145,9 @@
 
     - decl: |-
           function foo(a: FixedArray<FixedArray<bigint>>) {
-<<<<<<< HEAD
-              assertEQ(a[0][0], 11111111111111111111111111111111111111111111111n)
-              assertEQ(a[2][0], 33333333333333333333333333333333333333333333333333n)
-              assertEQ(a.length, 3)
-=======
               arktest.assertEQ(a[0][0], 11111111111111111111111111111111111111111111111n)
               arktest.assertEQ(a[2][0], 33333333333333333333333333333333333333333333333333n)
               arktest.assertEQ(a.length, 3)
->>>>>>> a77d6327
           }
       use: |-
           // call context, array of array of bigint
@@ -238,13 +156,8 @@
     - decl: |-
           class A {}
           function foo(a: FixedArray<A>) {
-<<<<<<< HEAD
-              assertTrue(a[0] instanceof A)
-              assertEQ(a.length, 1)
-=======
               arktest.assertTrue(a[0] instanceof A)
               arktest.assertEQ(a.length, 1)
->>>>>>> a77d6327
           }
       use: |-
           // call context, array of A
@@ -255,15 +168,9 @@
           let v = new A<Number>
           let q = new A<Number>
           function foo<T>(a: FixedArray<A<T>>) {
-<<<<<<< HEAD
-              assertEQ(a[0], v)
-              assertEQ(a[1], q)
-              assertEQ(a.length, 2)
-=======
               arktest.assertEQ(a[0], v)
               arktest.assertEQ(a[1], q)
               arktest.assertEQ(a.length, 2)
->>>>>>> a77d6327
           }
       use: |-
           // call context, array of A<T>
@@ -271,15 +178,9 @@
 
     - decl: |-
           function foo(a: FixedArray<FixedArray<Number>>) {
-<<<<<<< HEAD
-              assertEQ(a.length, 4)
-              assertEQ(a[0][0].unboxed(), 1.7976931348623157e+308)
-              assertEQ(a[2][2].unboxed(), 6.0)
-=======
               arktest.assertEQ(a.length, 4)
               arktest.assertEQ(a[0][0].unboxed(), 1.7976931348623157e+308)
               arktest.assertEQ(a[2][2].unboxed(), 6.0)
->>>>>>> a77d6327
           }
       use: |-
           // call context, array of array of boxed
@@ -287,19 +188,11 @@
 
     - decl: |-
           function foo(a: FixedArray<FixedArray<Object>>) {
-<<<<<<< HEAD
-              assertEQ(a[0][0] as string,  "a")
-              assertEQ(a[0][1] as int,  1)
-              assertEQ(a[0][2] as boolean,  true)
-              assertEQ(a[0][3] as bigint,  2n)
-              assertEQ(a.length, 1)
-=======
               arktest.assertEQ(a[0][0] as string,  "a")
               arktest.assertEQ(a[0][1] as int,  1)
               arktest.assertEQ(a[0][2] as boolean,  true)
               arktest.assertEQ(a[0][3] as bigint,  2n)
               arktest.assertEQ(a.length, 1)
->>>>>>> a77d6327
           }
       use: |-
           // call context, array of array
@@ -337,15 +230,9 @@
     - decl: |-
           enum Color { Red, Green, Blue }
           function foo(a: FixedArray<Color>) {
-<<<<<<< HEAD
-              assertEQ(a[0], Color.Red)
-              assertEQ(a[1], Color.Blue)
-              assertEQ(a.length, 2)
-=======
               arktest.assertEQ(a[0], Color.Red)
               arktest.assertEQ(a[1], Color.Blue)
               arktest.assertEQ(a.length, 2)
->>>>>>> a77d6327
           }
       use: |-
           // call context, array of enums
@@ -354,15 +241,9 @@
     - decl: |-
           enum Color { Red, Green, Blue }
           function foo(a: FixedArray<FixedArray<Color>>) {
-<<<<<<< HEAD
-              assertEQ(a[0][0], Color.Red)
-              assertEQ(a[0][1], Color.Blue)
-              assertEQ(a.length, 1)
-=======
               arktest.assertEQ(a[0][0], Color.Red)
               arktest.assertEQ(a[0][1], Color.Blue)
               arktest.assertEQ(a.length, 1)
->>>>>>> a77d6327
           }
       use: |-
           // call context, array of array of enums
@@ -372,17 +253,10 @@
           enum Color { Red, Green, Blue }
           type F = (p: Color) => int
           function foo(a: FixedArray<F>) {
-<<<<<<< HEAD
-              assertEQ(a[0](Color.Red), 0)
-              assertEQ(a[1](Color.Red), 1)
-              assertEQ(a[2](Color.Blue), 4)
-              assertEQ(a.length, 3)
-=======
               arktest.assertEQ(a[0](Color.Red), 0)
               arktest.assertEQ(a[1](Color.Red), 1)
               arktest.assertEQ(a[2](Color.Blue), 4)
               arktest.assertEQ(a.length, 3)
->>>>>>> a77d6327
           }
       use: |-
           // call context, array of functions
@@ -392,17 +266,10 @@
           enum Color { Red, Green, Blue }
           type F = (p: Color) => int
           function foo(a: FixedArray<FixedArray<F>>) {
-<<<<<<< HEAD
-              assertEQ(a[0][0](Color.Red), 0)
-              assertEQ(a[1][0](Color.Red), 1)
-              assertEQ(a[2][0](Color.Blue), 4)
-              assertEQ(a.length, 3)
-=======
               arktest.assertEQ(a[0][0](Color.Red), 0)
               arktest.assertEQ(a[1][0](Color.Red), 1)
               arktest.assertEQ(a[2][0](Color.Blue), 4)
               arktest.assertEQ(a.length, 3)
->>>>>>> a77d6327
           }
       use: |-
           // call context, array of array of functions
@@ -413,19 +280,11 @@
           let n: null = null
           let o: Object = {}
           function foo(a: FixedArray<null|undefined|Object>) {
-<<<<<<< HEAD
-              assertEQ(a[0], null)
-              assertEQ(a[1] as Object, o)
-              assertEQ(a[2] as Object, o)
-              assertEQ(a[3], undefined)
-              assertEQ(a.length, 4)
-=======
               arktest.assertEQ(a[0], null)
               arktest.assertEQ(a[1] as Object, o)
               arktest.assertEQ(a[2] as Object, o)
               arktest.assertEQ(a[3], undefined)
               arktest.assertEQ(a.length, 4)
->>>>>>> a77d6327
           }
       use: |-
           // call context, array of unions
@@ -433,19 +292,11 @@
 
     - decl: |-
           function foo(a: FixedArray<boolean|int|string|null>) {
-<<<<<<< HEAD
-              assertEQ(a[0] as boolean, true)
-              assertEQ(a[1] as int, 1)
-              assertEQ(a[2] as string, 'a')
-              assertEQ(a[3], null)
-              assertEQ(a.length, 4)
-=======
               arktest.assertEQ(a[0] as boolean, true)
               arktest.assertEQ(a[1] as int, 1)
               arktest.assertEQ(a[2] as string, 'a')
               arktest.assertEQ(a[3], null)
               arktest.assertEQ(a.length, 4)
->>>>>>> a77d6327
           }
       use: |-
           // call context, array of unions
@@ -453,19 +304,11 @@
 
     - decl: |-
           function foo(a: FixedArray<FixedArray<boolean|int|string|null>>) {
-<<<<<<< HEAD
-              assertEQ(a[0][0] as boolean, true)
-              assertEQ(a[0][1] as int, 1)
-              assertEQ(a[0][2] as string, 'a')
-              assertEQ(a[0][3], null)
-              assertEQ(a.length, 1)
-=======
               arktest.assertEQ(a[0][0] as boolean, true)
               arktest.assertEQ(a[0][1] as int, 1)
               arktest.assertEQ(a[0][2] as string, 'a')
               arktest.assertEQ(a[0][3], null)
               arktest.assertEQ(a.length, 1)
->>>>>>> a77d6327
           }
       use: |-
           // call context, array of array of unions
@@ -474,19 +317,11 @@
     - decl: |-
           let e = new Error
           function foo(a: FixedArray<Number|Error|((p: string)=>string)|Boolean>) {
-<<<<<<< HEAD
-              assertEQ(a[0] as Error, e)
-              assertEQ(a[1] as Boolean, false)
-              assertEQ((a[2] as ((p: string) => string))('a'), 'aa')
-              assertEQ(a[3] as Number, 42)
-              assertEQ(a.length, 4)
-=======
               arktest.assertEQ(a[0] as Error, e)
               arktest.assertEQ(a[1] as Boolean, false)
               arktest.assertEQ((a[2] as ((p: string) => string))('a'), 'aa')
               arktest.assertEQ(a[3] as Number, 42)
               arktest.assertEQ(a.length, 4)
->>>>>>> a77d6327
           }
       use: |-
           // call context, array of union with boxed
@@ -495,19 +330,11 @@
     - decl: |-
           let e = new Error
           function foo(a: FixedArray<FixedArray<Number|Error|((p: string)=>string)|Boolean>>) {
-<<<<<<< HEAD
-              assertEQ(a[0][0] as Error, e)
-              assertEQ(a[1][0] as Boolean, false)
-              assertEQ((a[2][0] as ((p: string) => string))('a'), 'aa')
-              assertEQ(a[3][0] as Number, 42)
-              assertEQ(a.length, 4)
-=======
               arktest.assertEQ(a[0][0] as Error, e)
               arktest.assertEQ(a[1][0] as Boolean, false)
               arktest.assertEQ((a[2][0] as ((p: string) => string))('a'), 'aa')
               arktest.assertEQ(a[3][0] as Number, 42)
               arktest.assertEQ(a.length, 4)
->>>>>>> a77d6327
           }
       use: |-
           // call context, array of array of union with boxed
@@ -515,17 +342,10 @@
 
     - decl: |-
           function foo(a: FixedArray<Number>|FixedArray<String>|FixedArray<Boolean>) {
-<<<<<<< HEAD
-              assertEQ((a as FixedArray<Boolean>)[0], false)
-              assertEQ((a as FixedArray<Boolean>)[1], true)
-              assertEQ((a as FixedArray<Boolean>)[2], false)
-              assertEQ((a as FixedArray<Boolean>).length, 3)
-=======
               arktest.assertEQ((a as FixedArray<Boolean>)[0], false)
               arktest.assertEQ((a as FixedArray<Boolean>)[1], true)
               arktest.assertEQ((a as FixedArray<Boolean>)[2], false)
               arktest.assertEQ((a as FixedArray<Boolean>).length, 3)
->>>>>>> a77d6327
           }
       use: |-
           // call context, union of arrays
@@ -533,17 +353,10 @@
 
     - decl: |-
           function foo(a: FixedArray<Number>|FixedArray<String>|FixedArray<Boolean>) {
-<<<<<<< HEAD
-              assertEQ((a as FixedArray<Number>)[0], 1)
-              assertEQ((a as FixedArray<Number>)[1], 2)
-              assertEQ((a as FixedArray<Number>)[2], 43)
-              assertEQ((a as FixedArray<Number>).length, 3)
-=======
               arktest.assertEQ((a as FixedArray<Number>)[0], 1)
               arktest.assertEQ((a as FixedArray<Number>)[1], 2)
               arktest.assertEQ((a as FixedArray<Number>)[2], 43)
               arktest.assertEQ((a as FixedArray<Number>).length, 3)
->>>>>>> a77d6327
           }
       use: |-
           // call context, union of arrays
@@ -551,17 +364,10 @@
 
     - decl: |-
           function foo(a: FixedArray<Number>|FixedArray<String>|FixedArray<Boolean>) {
-<<<<<<< HEAD
-              assertEQ((a as FixedArray<String>)[0], '1')
-              assertEQ((a as FixedArray<String>)[1], '2')
-              assertEQ((a as FixedArray<String>)[2], '43')
-              assertEQ((a as FixedArray<String>).length, 3)
-=======
               arktest.assertEQ((a as FixedArray<String>)[0], '1')
               arktest.assertEQ((a as FixedArray<String>)[1], '2')
               arktest.assertEQ((a as FixedArray<String>)[2], '43')
               arktest.assertEQ((a as FixedArray<String>).length, 3)
->>>>>>> a77d6327
           }
       use: |-
           // call context, union of arrays
@@ -571,17 +377,10 @@
           enum Color { Red, Green, Blue }
           enum Size { S, M, L, XL }
           function foo(a: FixedArray<Color|Size>) {
-<<<<<<< HEAD
-              assertEQ(a[0] as Color, Color.Red)
-              assertEQ(a[1] as Color, Color.Green)
-              assertEQ(a[2] as Size, Size.XL)
-              assertEQ(a.length, 3)
-=======
               arktest.assertEQ(a[0] as Color, Color.Red)
               arktest.assertEQ(a[1] as Color, Color.Green)
               arktest.assertEQ(a[2] as Size, Size.XL)
               arktest.assertEQ(a.length, 3)
->>>>>>> a77d6327
           }
       use: |-
           // call context, array of union of enums
