--- conflicted
+++ resolved
@@ -20,15 +20,6 @@
 ---*/
 
 function main(): void {
-<<<<<<< HEAD
-  let x: {{fc.xtype}} = {{fc.xvalue}} as {{fc.xtype}};
-  let bx: {{fc.xboxed}} = new {{fc.xboxed}}(x);
-  let y: {{fc.ytype}} = {{fc.yvalue}} as {{fc.ytype}};
-  let by: {{fc.yboxed}} = new {{fc.yboxed}}(y);
-  assertEQ( (x {{fc.op}} y), {{fc.result}} )
-  assertEQ( (bx {{fc.op}} by), {{fc.result}} )
-  assertEQ( (x {{fc.op}} by), {{fc.result}} )
-=======
   let x: {{fc.xtype}} = {{fc.xvalue}}.to{{fc.xalias}}();
   let bx: {{fc.xalias}} = new {{fc.xalias}}(x);
   let y: {{fc.ytype}} = {{fc.yvalue}}.to{{fc.yalias}}();
@@ -36,7 +27,6 @@
   arktest.assertEQ( (x {{fc.op}} y), {{fc.result}} )
   arktest.assertEQ( (bx {{fc.op}} by), {{fc.result}} )
   arktest.assertEQ( (x {{fc.op}} by), {{fc.result}} )
->>>>>>> a77d6327
 }
 
 {% endfor %}