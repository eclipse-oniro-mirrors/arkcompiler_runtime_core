/*---
Copyright (c) 2021-2025 Huawei Device Co., Ltd.
Licensed under the Apache License, Version 2.0 (the "License");
you may not use this file except in compliance with the License.
You may obtain a copy of the License at

http://www.apache.org/licenses/LICENSE-2.0

Unless required by applicable law or agreed to in writing, software
distributed under the License is distributed on an "AS IS" BASIS,
WITHOUT WARRANTIES OR CONDITIONS OF ANY KIND, either express or implied.
See the License for the specific language governing permissions and
limitations under the License.
---*/

/*---
desc: >-
    For an array, if the index expression value is less than zero, greater
    than or equal to the array's length, then ArrayIndexOutOfBoundsError is thrown.
---*/

let arr: number[] = [1, 2, 3]
let index: int = -10

function main(): int {
    try {
<<<<<<< HEAD
        assertTrue( arr[index] == 0 )
=======
        arktest.assertTrue( arr[index] == 0 )
>>>>>>> a77d6327
    } catch (e: RangeError) {
        return 0
    }
    return 1
}<|MERGE_RESOLUTION|>--- conflicted
+++ resolved
@@ -24,11 +24,7 @@
 
 function main(): int {
     try {
-<<<<<<< HEAD
-        assertTrue( arr[index] == 0 )
-=======
         arktest.assertTrue( arr[index] == 0 )
->>>>>>> a77d6327
     } catch (e: RangeError) {
         return 0
     }
