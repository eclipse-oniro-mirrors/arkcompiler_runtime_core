--- conflicted
+++ resolved
@@ -324,7 +324,7 @@
     - decl: |-
           function foo(...p: (Double|Short|Byte)[]): double {
               let res = 0.0
-              for (let el of p) res += (el as Numeric).toDouble()
+              for (let el of p) res += (el as Numeric).doubleValue()
               return res
           }
       use: |-
@@ -538,11 +538,7 @@
       use: |-
           // use super expression
           let b: B = new B(1, c'Z')
-<<<<<<< HEAD
-          assertEQ(b.meth()[0], 111)
-=======
           arktest.assertEQ(b.meth()[0], 111)
->>>>>>> a77d6327
 
     - decl: |-
           class A<T> {}
