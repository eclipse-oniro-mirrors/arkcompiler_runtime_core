--- conflicted
+++ resolved
@@ -398,7 +398,7 @@
           class A {
               foo(...p: (Double|Short|Byte)[]): double {
                   let res = 0.0
-                  for (let el of p) res += (el as Numeric).toDouble()
+                  for (let el of p) res += (el as Numeric).doubleValue()
                   return res
               }
           }
@@ -662,11 +662,7 @@
       use: |-
           // use super expression
           let b: B = new B(1, c'Z')
-<<<<<<< HEAD
-          assertEQ(b.meth()[0], 111)
-=======
           arktest.assertEQ(b.meth()[0], 111)
->>>>>>> a77d6327
 
     - decl: |-
           class A<T> {}
