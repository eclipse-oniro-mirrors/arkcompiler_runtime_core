# Copyright (c) 2024-2025 Huawei Device Co., Ltd.
# Licensed under the Apache License, Version 2.0 (the "License");
# you may not use this file except in compliance with the License.
# You may obtain a copy of the License at
#
# http://www.apache.org/licenses/LICENSE-2.0
#
# Unless required by applicable law or agreed to in writing, software
# distributed under the License is distributed on an "AS IS" BASIS,
# WITHOUT WARRANTIES OR CONDITIONS OF ANY KIND, either express or implied.
# See the License for the specific language governing permissions and
# limitations under the License.

---
cases:
# arrays
    - decl: |-
          let a1: Object|null|undefined = new Object
      use: |-
          // not array type
          arktest.assertTrue([...a1, new Object].length == 2)
      tags: 'negative, compile-only'

    - decl: |-
          let a1: Object[]|null = [new Object]
      use: |-
          // possibly nullish
          arktest.assertTrue([...a1, new Object].length == 2)
      tags: 'negative, compile-only'

    - decl: |-
          let a1: Object[]|undefined = [new Object]
      use: |-
          // possibly nullish
          arktest.assertTrue([...a1, new Object].length == 2)
      tags: 'negative, compile-only'

    - use: |-
          // empty arrays
          let a1: Object[] = [], a2: Error[] = []
          arktest.assertTrue([...a1, ...a2, new Object(), ...a1].length == 1)

    - use: |-
          // spread of char array
          let a: char[] = [c'b', c'c']
          let r = [c'a', ...a, c'd']
<<<<<<< HEAD
          assertTrue(r.length == 4 && (new String(r) == "a,b,c,d"))
=======
          arktest.assertTrue(r.length == 4 && (new String(r) == "a,b,c,d"))
>>>>>>> a77d6327

    - use: |-
          // spread of byte array
          let a = [2 as byte, 3 as byte]
          let r = [1 as byte, ...a, 4 as byte]
          arktest.assertTrue(r.length == 4 && r[0] == 1 && r[1] == 2 && r[2] == 3 && r[3] == 4)

    - use: |-
          // spread of short array
          let a = [2 as short, 3 as short]
          let r = [1 as short, ...a, 4 as short]
          arktest.assertTrue(r.length == 4 && r[0] == 1 && r[1] == 2 && r[2] == 3 && r[3] == 4)

    - use: |-
          // spread of int array
          let a = [2, 3]
          let r = [1, ...a, 4]
          arktest.assertTrue(r.length == 4 && r[0] == 1 && r[1] == 2 && r[2] == 3 && r[3] == 4)

    - use: |-
          // spread of long array
          let a: long[] = [2 as long, 3 as long]
          let r = [1 as long, ...a, 4 as long]
          arktest.assertTrue(r.length == 4 && r[0] == 1 && r[1] == 2 && r[2] == 3 && r[3] == 4)

    - use: |-
          // spread of float array
          let a: float[] = [2f, 3f]
          let r = [1f, ...a, 4f]
          arktest.assertTrue(r.length == 4 && r[0] == 1f && r[1] == 2f && r[2] == 3f && r[3] == 4f)

    - use: |-
          // spread of double array
          let a = [2.0, 3.0]
          let r = [1.0, ...a, 4.0]
          arktest.assertTrue(r.length == 4 && r[0] == 1 && r[1] == 2 && r[2] == 3 && r[3] == 4)

    - decl: |-
          type F = (p: number) => number
      use: |-
          // spread of function array
          let a: F[] = [(p: number) => p * 2, (p: number) => p * 3]
          let b: F[] = [(p: number) => p * 4, (p: number) => p * 5]
          let res = 1.0
          for (let el of [...a, ...b]) res += el(res)
          arktest.assertTrue(res == 360.0)

    - decl: |-
          enum Color { Red, Green, Blue }
      use: |-
          // spread of enums
          let a: Color[] = [Color.Red, Color.Green]
          let b: Color[] = [Color.Blue]
          let r = [...a, ...b]
          arktest.assertTrue(r.length == 3 && r[0] == Color.Red && r[1] == Color.Green && r[2] == Color.Blue )

    - use: |-
          // expression in parentheses
          let a1: Number[] = [1.0, 2.0]
          let r = [...(a1)]
          arktest.assertTrue(r[0] == 1 && r[1] == 2)

    - use: |-
          // ensure-not-nullish expression
          let a1: Object[]|null = [new Object]
          arktest.assertTrue([...a1!, new Object].length == 2)

    - decl: |-
          let a1: Object[]|null = null
          let expectedException = (e: Error | Exception): boolean => {return (e instanceof NullPointerError)}
      use: |-
          // ensure-not-nullish expression
          arktest.expectThrow(() => {[...a1!, new Object].length == 2}, expectedException) // NPE expected

    - decl: |-
          let a1: Object[]|null = null
          let a2: Object[]|null = [new Object, new Object]
      use: |-
          // nullish-coalescing expression
          arktest.assertTrue([...(a1 ?? a2)!, new Object].length == 3)

    - decl: |-
          function foo(): Number[] {
              return [1.0, 2.0]
          }
      use: |-
          // function call in expression
          let r = [...foo()]
          arktest.assertTrue(r[0] == 1 && r[1] == 2)

    - decl: |-
          function str_filter(s: string[], f: (p: string) => boolean): string[] {
              let res: string[] = []
              for (let el of s) if (f(el)) res = [...res, el]
              return res
          }
      use: |-
          // function call in expression
          let s = ["h", "", "el", "", "", "l", "", "o"]
          let r = [...str_filter(s, (item: string) => item.length > 0), "!"]
          arktest.assertTrue(r.length == 5 && String.join(r, "") == "hello!")

    - use: |-
          // new expression in expression
          let r = [...(new number[256])]
          arktest.assertTrue(r.length == 256 && r[0] == 0 && r[255] == 0)

    - use: |-
          // array index expression
          let a: double[][] = [[2.0, 3.0], []]
          let r = [1.0, ...a[0], ...a[1], 4.0]
          arktest.assertTrue(r.length == 4 && r[0] == 1 && r[1] == 2 && r[2] == 3 && r[3] == 4)

    - use: |-
          // tuple index expression
          let a: [double[], string] = [[2.0, 3.0, 4.0], "X"]
          let r = [0.0, 1.0, ...a[0]]
          arktest.assertTrue(reduce(r, (sum: double, item: double) => sum + item, 0.0) == 10.0)

    - use: |-
          // assignment expression in expression
          let a1 = ["1", "2", "3"]
          let a2 = ["a", "b"]
          let r = [...a1, ...(a1 = a2), ...a1]
          arktest.assertTrue("".concat(...r) == "123abab")

    - decl: |-
          let a1 = ["1", "2", "3"]
          let a2 = ["a", "b"]
      use: |-
          // conditional expression in expression
          let r = [...(a1.length > a2.length ? a1 : a2), "!"]
          arktest.assertTrue(String.join(r, "") == "123!")

    - decl: |-
          class A {
              fld: boolean[]
              constructor(p: boolean[], q: boolean[]) {
                  this.fld = [...p, ...q]
              }
              meth(): boolean[] {
                  return [true, true, false, ...this.fld]
              }
          }
      use: |-
          // use this expression
          let a: A = new A([false, false], [true, true])
          arktest.assertTrue(a.meth().length == 7)

    - decl: |-
          abstract class A {
              fld: boolean[] = []
              constructor(p: boolean[]) {
                  this.fld = p
              }
              meth(): boolean[] {
                return [true, true, false, ...this.fld]
              }
          }
          class B extends A {
              constructor(p: boolean[], q: boolean[]) {
                  super([...p, ...q])
              }
              meth(): boolean[] {
                  return [...super.meth(), true]
              }
          }
      use: |-
          // use super expression
          let b: B = new B([false, false], [true, true])
          arktest.assertTrue(b.meth().length == 8)

    - use: |-
          // spread of arrays
          let a1: number[][] = [[1.0, 2.0], [3.0, 4.0]]
          let a2: number[][] = [[5.0, 6.0], []]
          let r: number[][] = [...a1, [], ...a2]
          arktest.assertTrue(r.length == 5)

    - use: |-
          // spread of arrays, flatten array
          let a1: number[][] = [[1.0, 2.0], [3.0, 4.0]]
          let a2: number[][] = [[5.0, 6.0], []]
          let res: number[] = []
          for (let el of [...a1, ...a2, [7.0]]) res = [...res, ...el]
          arktest.assertTrue(res.length == 7)

    - use: |-
          // union of types in result array
          let a1: Double[] = [1, 2, 3], a2: Short[] = [4, 5], a3: Byte[] = [6]
          let ar = [-10.0, ...a1, ...a1, ...a2, ...a2, ...a3, 10.0, ...a3]
          let res = 0.0
          for (let el of ar) res += (el as Numeric).toDouble()
          arktest.assertTrue(res == 42.0)

    - use: |-
          // union of types in result array
          let a1: Double[] = [1, 2, 3], a2: Short[] = [4, 5], a3: Byte[] = [6]
          let ar = [-10.0, ...a1, ...a1, ...a2, ...a2, ...a3, 10.0, ...a3]
          let res = 0.0
<<<<<<< HEAD
          for (let el of ar) res += (el as Numeric).toDouble()
          assertTrue(res == 42.0)
=======
          for (let el of ar) res += (el as Numeric).doubleValue()
          arktest.assertTrue(res == 42.0)
>>>>>>> a77d6327

    - use: |-
          // union of reference types in result array
          let a1: (Object|undefined)[] = [new Int(), new Int(), undefined]
          let a2: (Number|undefined)[] = [42.0, 42.0, undefined]
          let r = [...a1, ...a2, 42.0]
          arktest.assertTrue(r[0] == 0 && r[1] == 0 && r[2] == undefined && r[3] == 42 && r[4] == 42 && r[5] == undefined && r[6] == 42)

    - decl: |-
          class A<T> {}
          class B<T> {}
          class C<T> {}
      use: |-
          // use generics
          let a1: (null|undefined|never|byte|int|long|double)[] = [1, 2, 3, 4.0]
          let a2: (A<String>|B<Long>|C<Error>|int)[] = [5, new A<String>, new B<Long>, new C<Error>]
          let r = [...a1, null, ...a2]
          arktest.assertTrue(r.length == 9 && r[0] == 1 && r[8] instanceof C)

    - decl: |-
          let a1 = ["1", "2", "3"]
      use: |-
          // lambda expression in expression
          let r = [...((): string[] => a1)(), "!"]
          arktest.assertTrue(String.join(r, "") == "123!")

    - decl: |-
          let a1 = ["1", "2", "3"]
      use: |-
          // lambda expression in expression
          let r = [...((p: string[], q: string[]): string[] => [...p, ...q])(a1, a1), "!"]
          arktest.assertTrue(String.join(r, "") == "123123!")

# tuples
    - use: |-
          // spread a tuple to same type tuple
          let t1: [number, boolean] = [1.0, true]
          let r: [number, boolean] = [...t1]
          arktest.assertTrue(r[0] == 1.0 && r[1])

    - use: |-
          // spread tuples to different types
          let t1: [number] = [1.0]
          let t2: [boolean] = [true]
          let r: [number, number, boolean, boolean] = [...t1, ...t1, ...t2, ...t2]
          arktest.assertTrue(r[0] == 1.0 && r[1] == 1.0 && r[2] && r[3])

    - use: |-
          // spread tuples of all value types
          let t1: [byte, short] = [1 as byte, 2 as short]
          let t2: [int, long] = [3, 4 as long]
          let t3: [float, double, boolean] = [5f, 6.0, true]
          let t4: [char, string] = [c'Z', "X"]
          let r: [byte, short, int, long, float, double, boolean, char, string] = [...t1, ...t2, ...t3, ...t4]
          arktest.assertTrue(r[0] == 1 && r[1] == 2 && r[2] == 3 && r[3] == 4 && r[4] == 5f && r[5] == 6.0 && r[6] && r[7] == c'Z' && r[8] == "X")

    - decl: |-
          let a1: [Object, Error]|null = [new Object, new Error]
      use: |-
          // ensure-not-nullish expression
          arktest.assertTrue([...a1!, new Object].length == 3)

    - decl: |-
          let a1: [Object, Error]|null = null
          let expectedException = (e: Error | Exception): boolean => {return (e instanceof NullPointerError)}
      use: |-
          // ensure-not-nullish expression
          arktest.expectThrow(() => {[...a1!, new Object].length == 3}, expectedException) // NPE expected

    - decl: |-
          let a1: [Object, Error]|null = null
          let a2: [Object, Error]|null = [new Object, new Error]
      use: |-
          // nullish-coalescing expression
          arktest.assertTrue([...(a1 ?? a2)!, new Object].length == 3)

    - decl: |-
          let a1: [Object, Error]|null = null
          let a2: [Object, Error]|null = null
          let expectedException = (e: Error | Exception): boolean => {return (e instanceof NullPointerError)}
      use: |-
          // nullish-coalescing expression
          arktest.expectThrow(() => {[...(a1 ?? a2)!, new Object].length == 3}, expectedException) // NPE expected

    - decl: |-
          let a1: [Object, Error]|null = null
          let a2: [Object, Error]|null = null
      use: |-
          // nullish-coalescing expression
          arktest.assertTrue([...(a1 ?? a2), new Object].length == 3)  // nullish expression
      tags: 'negative, compile-only'

    - decl: |-
          function foo(): [number, string] {
              return [1.0, "X"]
          }
      use: |-
          // function call in expression
          let r: [number, string] = [...foo()]
          arktest.assertTrue(r[0] == 1 && r[1] == "X")

    - use: |-
          // tuple index expression
          let a: [double[], char[]] = [[2.0, 3.0], [c'Z', c'X']]
          let r: [double, double, char, char] = [...a[0], ...a[1]]
<<<<<<< HEAD
          assertTrue(r[0] == 2 && r[1] == 3 && r[2] == c'Z' && r[3] == c'X')
=======
          arktest.assertTrue(r[0] == 2 && r[1] == 3 && r[2] == c'Z' && r[3] == c'X')
>>>>>>> a77d6327
      tags: 'negative, compile-only'

    - use: |-
          // assignment expression in expression
          let a1: [string, int] = ["1", 10]
          let a2: [string, int] = ["2", 20]
          let r: [string, int, string, int, string, int] = [...a1, ...(a1 = a2), ...a1]
          arktest.assertTrue(r[0] == "1" && r[1] == 10 && r[2] == "2" && r[3] == 20 && r[4] == "2" && r[5] == 20)

    - decl: |-
          let a1: [int, int] = [1, 2]
          let a2: [int, int] = [5, 6]
      use: |-
          // conditional expression in expression
          let r: [int, int] = [...(a1[0] > a2[0] ? a1 : a2)]
          arktest.assertTrue(r[0] == 5 && r[1] == 6)

    - decl: |-
          class A {
              fld: [int, char]
              constructor(p: int, q: char) {
                  this.fld = [p, q]
              }
              meth(): [int, int, char] {
                  return [0, ...this.fld]
              }
          }
      use: |-
          // use this expression
          let a: A = new A(1, c'Z')
          let r = a.meth()
          arktest.assertTrue(r[0] == 0 && r[1] == 1 && r[2] == c'Z')

    - decl: |-
          abstract class A {
              fld: [int, char]
              constructor(p: [int, char]) {
                  this.fld = p
              }
              meth(): [int, int, char] {
                  return [0, ...this.fld]
              }
          }
          class B extends A {
              constructor(p: int, q: char) {
                  super([p, q])
              }
              meth(): [int, int, char, int] {
                  return [...super.meth(), 5]
              }
          }
      use: |-
          // use super expression
          let b: B = new B(1, c'Z')
          let r = b.meth()
          arktest.assertTrue(r[0] == 0 && r[1] == 1 && r[2] == c'Z' && r[3] == 5)
      tags: 'negative, compile-only'

    - decl: |-
          class A<T> {}
          class B<T> {}
      use: |-
          // use generics
          let a1: [int|A<String>, double|B<Long>] = [1, new B<Long>]
          let a2: [int|A<Long>, double|B<String>] = [new A<Long>, new B<String>]
          let r: [A<String>|int, B<Long>|double, A<Long>|int, B<String>|double] = [...a1, ...a2]
          arktest.assertTrue(r[0] == 1 && r[1] instanceof B && r[2] instanceof A && r[3] instanceof B)

    - decl: |-
          let a2: [int, int] = [6, 5]
      use: |-
          // lambda expression in expression
          let r: [int, int] = [...((p: [int, int]): [int, int] => [p[1], p[0]])(a2)]
          arktest.assertTrue(r[0] == 5 && r[1] == 6)<|MERGE_RESOLUTION|>--- conflicted
+++ resolved
@@ -44,11 +44,7 @@
           // spread of char array
           let a: char[] = [c'b', c'c']
           let r = [c'a', ...a, c'd']
-<<<<<<< HEAD
-          assertTrue(r.length == 4 && (new String(r) == "a,b,c,d"))
-=======
           arktest.assertTrue(r.length == 4 && (new String(r) == "a,b,c,d"))
->>>>>>> a77d6327
 
     - use: |-
           // spread of byte array
@@ -249,13 +245,8 @@
           let a1: Double[] = [1, 2, 3], a2: Short[] = [4, 5], a3: Byte[] = [6]
           let ar = [-10.0, ...a1, ...a1, ...a2, ...a2, ...a3, 10.0, ...a3]
           let res = 0.0
-<<<<<<< HEAD
-          for (let el of ar) res += (el as Numeric).toDouble()
-          assertTrue(res == 42.0)
-=======
           for (let el of ar) res += (el as Numeric).doubleValue()
           arktest.assertTrue(res == 42.0)
->>>>>>> a77d6327
 
     - use: |-
           // union of reference types in result array
@@ -361,11 +352,7 @@
           // tuple index expression
           let a: [double[], char[]] = [[2.0, 3.0], [c'Z', c'X']]
           let r: [double, double, char, char] = [...a[0], ...a[1]]
-<<<<<<< HEAD
-          assertTrue(r[0] == 2 && r[1] == 3 && r[2] == c'Z' && r[3] == c'X')
-=======
           arktest.assertTrue(r[0] == 2 && r[1] == 3 && r[2] == c'Z' && r[3] == c'X')
->>>>>>> a77d6327
       tags: 'negative, compile-only'
 
     - use: |-
