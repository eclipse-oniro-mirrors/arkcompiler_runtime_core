--- conflicted
+++ resolved
@@ -57,12 +57,8 @@
 
     let s: string = ""
     try {
-<<<<<<< HEAD
-      s = s + ref("A")[idx(2)] = ref("B")[idx(1)] = ref("C")[idx(0)] = val()
-=======
       let tmp = ref("A")[idx(2)] = ref("B")[idx(1)] = ref("C")[idx(0)] = val();
       s = s + tmp;
->>>>>>> a77d6327
     } catch (e: RangeError) {
         if (result == "A2B1C0V" && s == "") {
             return 0
