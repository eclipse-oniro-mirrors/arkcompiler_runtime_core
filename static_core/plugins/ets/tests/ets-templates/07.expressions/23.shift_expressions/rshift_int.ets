/*
 * Copyright (c) 2021-2025 Huawei Device Co., Ltd.
 * Licensed under the Apache License, Version 2.0 (the "License");
 * you may not use this file except in compliance with the License.
 * You may obtain a copy of the License at
 *
 * http://www.apache.org/licenses/LICENSE-2.0
 *
 * Unless required by applicable law or agreed to in writing, software
 * distributed under the License is distributed on an "AS IS" BASIS,
 * WITHOUT WARRANTIES OR CONDITIONS OF ANY KIND, either express or implied.
 * See the License for the specific language governing permissions and
 * limitations under the License.
 */

{% for rn in right_shift_negative %}
/*---
desc: Corner case for right shift
---*/

function main(): void {
    let n: {{rn.type}} = {{rn.value}};
    let s: {{rn.type}} = 1;

    let a = n >>> s;
    let b = (n >> s) + ((2 as {{rn.type}}) << ~s);
<<<<<<< HEAD
    assertEQ( a, b );
=======
    arktest.assertEQ( a, b );
>>>>>>> a77d6327
}
{% endfor %}<|MERGE_RESOLUTION|>--- conflicted
+++ resolved
@@ -24,10 +24,6 @@
 
     let a = n >>> s;
     let b = (n >> s) + ((2 as {{rn.type}}) << ~s);
-<<<<<<< HEAD
-    assertEQ( a, b );
-=======
     arktest.assertEQ( a, b );
->>>>>>> a77d6327
 }
 {% endfor %}