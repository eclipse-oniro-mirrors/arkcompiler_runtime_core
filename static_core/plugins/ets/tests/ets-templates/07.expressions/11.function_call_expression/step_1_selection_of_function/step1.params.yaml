--- conflicted
+++ resolved
@@ -43,11 +43,7 @@
           arktest.assertEQ( foo(new Number()), "UT" )
 
 
-<<<<<<< HEAD
-    - tags: negative, compile-only    
-=======
     - tags: negative, compile-only
->>>>>>> a77d6327
       decl: |-
           type UT = 1 | 2 | 3 | number  // normalized to Number
           function foo(p: Number|null): string {
@@ -233,14 +229,9 @@
       tags: 'compile-only'
       use: |-
           // select function with rest parameter and default parameter
-<<<<<<< HEAD
-          assertEQ( foo(0.0), "ND1" )
-          assertEQ( foo(new Number()), "ND1" )
-=======
           arktest.assertEQ( foo(0.0), "nR" )
           arktest.assertEQ( foo(1, 2), "ND1" )
           arktest.assertEQ( foo(null), "NND1" )
->>>>>>> a77d6327
 
 
     #step1_16
@@ -257,14 +248,9 @@
       tags: 'compile-only'
       use: |-
           // select function with rest parameter and undefined parameter
-<<<<<<< HEAD
-          assertEQ( foo(0.0), "ND2" )
-          assertEQ( foo(new Number()), "ND2" )
-=======
           arktest.assertEQ( foo(0.0), "nR" )
           arktest.assertEQ( foo(1, 2), "ND2" )
           arktest.assertEQ( foo(null), "NND2" )
->>>>>>> a77d6327
 
 
     - decl: |-
@@ -499,11 +485,5 @@
               return "nD1"
           }
       use: |-
-<<<<<<< HEAD
-          // select function without boxing/unboxing and without undefined parameter
-          assertEQ( foo(0.0), "n" )
-          assertEQ( foo(new Number()), "N" )
-=======
           arktest.assertEQ( foo(0.0), "N" )
-          arktest.assertEQ( foo(1, 2), "nD1" )
->>>>>>> a77d6327
+          arktest.assertEQ( foo(1, 2), "nD1" )