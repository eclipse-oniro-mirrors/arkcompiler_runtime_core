# Copyright (c) 2024-2025 Huawei Device Co., Ltd.
# Licensed under the Apache License, Version 2.0 (the "License");
# you may not use this file except in compliance with the License.
# You may obtain a copy of the License at
#
# http://www.apache.org/licenses/LICENSE-2.0
#
# Unless required by applicable law or agreed to in writing, software
# distributed under the License is distributed on an "AS IS" BASIS,
# WITHOUT WARRANTIES OR CONDITIONS OF ANY KIND, either express or implied.
# See the License for the specific language governing permissions and
# limitations under the License.

---
cases:
    # not compatible types
    - type: Number
      case1:
          - '127.0'
      case2:
          - "'127.0'"
          - 127n
          - 'true'

    - type: String
      case1:
          - new String('127.0')
      case2:
          - new Number(127.0)
          - new BigInt(127)
          - new Boolean(false)

    - type: bigint
      case1:
          - new BigInt(0)
      case2:
          - new Int()
          - "'0'"

    - type: A
      decl: |-
          class A {}
          class B {}
      case1:
          - new A()
      case2:
          - new B()
          - "'A {}'"

    # compatible types, not equal values
    - type: A
      decl: |-
          class A {}
      case1:
          - new A()
      case2:
          - new A()

    - type: Boolean
      case1:
          - new Boolean(false)
      case2:
          - new Boolean(true)

    - type: Boolean
      case1:
          - 'true'
      case2:
          - 'false'

    - type: Number
      case1:
          - '0.0'
      case2:
          - Double.POSITIVE_INFINITY
          - Double.NEGATIVE_INFINITY
          - Double.NaN
          - Float.NaN
          - new Double(Double.NaN)
          - new Float(Float.NaN)

    - type: bigint
      case1:
          - new BigInt(1)
      case2:
          - new BigInt(2)

    - type: Color
      decl: |-
          enum Color { Red, Green, Blue }
      case1:
          - Color.Red
<<<<<<< HEAD
      case2:
          - Color.Green
          - 1
=======
>>>>>>> 46f0ea7f

    - type: Size
      decl: |-
          enum Size { Small = "S", Medium = "M", Large = "L" }
      case1:
          - Size.Small
      case2:
          - Size.Medium
          - "'M'"

    - type: string
      case1:
          - "'0'"
      case2:
          - "'\\u0000'"
          - "' '"

    - type: string
      case1:
          - new String('ABCDEFGHIJKLMNOPRSTUVWXYZ')
      case2:
          - new String('ABCDEFGHIJKLMNOPRSTUVWXYZ ')
          - new String('ABCDEFGHIJKLMNOPRSTUVWXYZ  ')
          - new String('ABCDEFGHIJKLMNOPRSTUVWXYZ\u0000')<|MERGE_RESOLUTION|>--- conflicted
+++ resolved
@@ -90,12 +90,6 @@
           enum Color { Red, Green, Blue }
       case1:
           - Color.Red
-<<<<<<< HEAD
-      case2:
-          - Color.Green
-          - 1
-=======
->>>>>>> 46f0ea7f
 
     - type: Size
       decl: |-
