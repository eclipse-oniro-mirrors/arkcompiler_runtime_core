--- conflicted
+++ resolved
@@ -29,11 +29,7 @@
   try {
       a = { name: "Bob", age: t[5] } as A
   } catch (e: RangeError) {
-<<<<<<< HEAD
-      assertTrue( a == null );
-=======
       arktest.assertTrue( a == null );
->>>>>>> a77d6327
       return 0;
   }
   return 1;
