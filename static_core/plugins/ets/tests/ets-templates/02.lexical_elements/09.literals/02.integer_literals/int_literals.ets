--- conflicted
+++ resolved
@@ -24,13 +24,8 @@
 
 function main(): void {
 {% for c in cases %}
-<<<<<<< HEAD
-    assertEQ(v{{loop.index}}, {{c['val']}})
-    assertEQ(b{{loop.index}}.toInt(), {{c['val']}})
-=======
     arktest.assertEQ(v{{loop.index}}, {{c['val']}})
     arktest.assertEQ(b{{loop.index}}.toInt(), {{c['val']}})
     arktest.assertEQ(b{{loop.index}}.intValue(), {{c['val']}})
->>>>>>> a77d6327
 {% endfor %}
 }