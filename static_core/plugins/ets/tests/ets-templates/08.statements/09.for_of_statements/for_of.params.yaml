# Copyright (c) 2021-2025 Huawei Device Co., Ltd.
# Licensed under the Apache License, Version 2.0 (the "License");
# you may not use this file except in compliance with the License.
# You may obtain a copy of the License at
#
# http://www.apache.org/licenses/LICENSE-2.0
#
# Unless required by applicable law or agreed to in writing, software
# distributed under the License is distributed on an "AS IS" BASIS,
# WITHOUT WARRANTIES OR CONDITIONS OF ANY KIND, either express or implied.
# See the License for the specific language governing permissions and
# limitations under the License.

---
cases:
    - use: |-
          let arr: int[] = new int[0]
          for (let v of arr) res += v
          arktest.assertEQ( res, "" )

    - use: |-
          let arr: int[]|null = new int[0]
          for (let v of arr) res += v
          arktest.assertEQ( res, "" )

    - use: |-
          let arr: int[]|null = (): int[]|null => { return new int[0]; }()
          for (let v of arr!) res += v
          arktest.assertEQ( res, "" )

    - use: |-
          for (let v of "") res += v
          arktest.assertEQ( res, "" )

    - use: |-
          let arr: int[][] = [[1,2,3], [4,5,6], [7,8,9]]
          for (const v of arr) {
              res += ' '
              for (const q of v)
                  res += q
          }
          arktest.assertEQ( res, " 123 456 789" )

    - use: |-
          const v: int = 0;
          for (let v of [1,2,3,4]) res += v
          arktest.assertEQ( res, "1234" )
          arktest.assertEQ( v, 0 )

    - use: |-
          let v: int;
          for (v of [1,2,3,4]) res += v
          arktest.assertEQ( res, "1234" )

    - use: |-
          let v: Float;
          for (v of [1.1f,2.2f,3.3f,4.4f] as Float[]) res += v
<<<<<<< HEAD
          assertEQ( res, "1.12.23.34.4" )
=======
          arktest.assertEQ( res, "1.12.23.34.4" )
>>>>>>> a77d6327

    - use: |-
          let v: double
          for (v of [1.1,2.2,3.3,4.4]) res += v
          arktest.assertEQ( res, "1.12.23.34.4" )

    - use: |-
          let v: long;
          for (v of [1,2,3,4]) res += v
          arktest.assertEQ( res, "1234" )

    - use: |-
          let v: number;
          for (v of [1.1,2.2,3.3,4.4]) res += v
          arktest.assertEQ( res, "1.12.23.34.4" )

    - use: |-
          for (const ch of [c'1', c'2', c'3', c'4']) res += ch
          arktest.assertEQ( res, "1234" )

    - use: |-
          const ch: string = 'X'
          for (let ch of "A" + "B" + "CD") {
              res += ch
              ch = ' '
              res += ch
          }
          arktest.assertEQ( res, "A B C D " )

    - use: |-
          let ch: string
          for (ch of "ABCD") res += ch
          arktest.assertEQ( res, "ABCD" )

    - use: |-
          let ch: string
          for (ch of "ABCD") {
              res += ch
              ch = ' '
              res += ch
          }
<<<<<<< HEAD
          assertEQ( res, "A B C D " )

    - use: |-
        let foo: () => String = ():String => { return "ABCD" }
        for (let ch of foo()) res += ch
        arktest.assertEQ( res, "ABCD" )
=======
          arktest.assertEQ( res, "A B C D " )
>>>>>>> a77d6327

    - use: |-
          let arr: Long[] = new Long[3]
          for (let i: int = 0; i < 3; i++) arr[i] = new Long(i as long)
          for (let i of arr) res += i
          arktest.assertEQ( res, "012" )

    - use: |-
          let arr: int[] = [1,2,3]
          for (let v of arr) {v *= 2; res += v }
          arktest.assertEQ( res, "246" )

    - use: |-
          let arr: int[] = [1,2,3]
          let v = 4
          for (v of arr); res += v
          arktest.assertEQ( res, "3" )

    - decl: |-
          function foo<T extends String>(s: T): T[] {
              return [s, s, s];
          }
      use: |-
          for (let v of foo<String>("A")) res += v
          arktest.assertEQ( res, "AAA" )

    - use: |-
          let s: String|null = ""
          for (let v of s) res += v
          arktest.assertEQ( res, "" )

    - use: |-
          let s: String|null = (): string|null => { return ""; }();
          for (let v of s!) res += v
          arktest.assertEQ( res, "" )

    - use: |-
          let s: string|null = (): string|null => { return null; }();
          try {
              for (let v of s!) res += v
              arktest.assertTrue( false )
          } catch (e: NullPointerError) {
              arktest.assertTrue( true )
          } catch (e) {
              arktest.assertTrue( false )
          }

    - use: |-
          let s: string|undefined = (): string|undefined => { return undefined; }();
          try {
              for (let v of s!) res += v
              arktest.assertTrue( false )
          } catch (e: NullPointerError) {
              arktest.assertTrue( true )
          } catch (e) {
              arktest.assertTrue( false )
          }

    - decl: |-
          let i = 0;
          class A {
              i: int;
              constructor() {
                  this.i = i++;
              }
          }
      use: |-
          i = 0;
          let array: A[] = new A[10];
          let c = 0;
          for (let x of array) c += x.i;
          arktest.assertEQ( c, 45)

    - use: |-
          let s: number[]|null = (): number[]|null => { return null; }();
          try {
              for (let v of s!) res += v
              arktest.assertTrue(false)
          } catch (e: NullPointerError) {
              arktest.assertTrue(true)
          } catch (e) {
              arktest.assertTrue(false)
          }

    - use: |-
          let s: number[]|undefined = (): number[]|undefined => { return undefined; }();
          try {
              for (let v of s!) res += v
              arktest.assertTrue( false )
          } catch (e: NullPointerError) {
              arktest.assertTrue(true)
          } catch (e) {
              arktest.assertTrue(false)
          }

    - decl: |-
          class A {
              data: string[] = ['a', 'b', 'c'];
              $_iterator() {
                return new CIterator(this);
              }
          }
          class CIterator implements Iterator<string> {
              index = 0;
              base: A;
              constructor (base: A) {
                  this.base = base;
              }
              next(): IteratorResult<string> {
                  return {
                    done: this.index >= this.base.data.length,
                    value: this.index >= this.base.data.length ? undefined : this.base.data[this.index++]
                  }
              }
          }
      use: |-
          let a = new A();
          for (let x of a) res += x;
          arktest.assertEQ( res, "abc")

    - decl: |-
          type UT = string[] | string
      use: |-
          let ua: UT[] = [['abc', 'def'] as string[], 'ghi']
          for (let x of ua) {
              for (let y of x) {
                  res += y
              }
          }
          arktest.assertEQ(res, 'abcdefghi')<|MERGE_RESOLUTION|>--- conflicted
+++ resolved
@@ -55,11 +55,7 @@
     - use: |-
           let v: Float;
           for (v of [1.1f,2.2f,3.3f,4.4f] as Float[]) res += v
-<<<<<<< HEAD
-          assertEQ( res, "1.12.23.34.4" )
-=======
           arktest.assertEQ( res, "1.12.23.34.4" )
->>>>>>> a77d6327
 
     - use: |-
           let v: double
@@ -101,16 +97,7 @@
               ch = ' '
               res += ch
           }
-<<<<<<< HEAD
-          assertEQ( res, "A B C D " )
-
-    - use: |-
-        let foo: () => String = ():String => { return "ABCD" }
-        for (let ch of foo()) res += ch
-        arktest.assertEQ( res, "ABCD" )
-=======
           arktest.assertEQ( res, "A B C D " )
->>>>>>> a77d6327
 
     - use: |-
           let arr: Long[] = new Long[3]
