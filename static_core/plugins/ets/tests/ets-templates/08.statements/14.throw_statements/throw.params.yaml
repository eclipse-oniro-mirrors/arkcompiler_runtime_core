--- conflicted
+++ resolved
@@ -20,17 +20,10 @@
       try {
           if (t1 != t2) throw p as Error;
       } catch (e) {
-<<<<<<< HEAD
-          assertTrue( e instanceof Err )
-          return
-      }
-      assertTrue(false, "No expected error")
-=======
           arktest.assertTrue( e instanceof Err )
           return
       }
       arktest.assertTrue(false, "No expected error")
->>>>>>> a77d6327
 
   - defs: |-
       interface Ie {}
@@ -40,17 +33,10 @@
       try {
           if (t1 != t2) throw p as Error;
       } catch (e) {
-<<<<<<< HEAD
-          assertTrue( e instanceof Ie )
-          return
-      }
-      assertTrue(false, "No expected error")
-=======
           arktest.assertTrue( e instanceof Ie )
           return
       }
       arktest.assertTrue(false, "No expected error")
->>>>>>> a77d6327
 
   - defs: |-
       class Err extends Error {}
@@ -58,17 +44,10 @@
       try {
           if (t1 != t2) throw new Err();
       } catch (e) {
-<<<<<<< HEAD
-          assertTrue( e instanceof Err )
-          return
-      }
-      assertTrue(false, "No expected error")
-=======
           arktest.assertTrue( e instanceof Err )
           return
       }
       arktest.assertTrue(false, "No expected error")
->>>>>>> a77d6327
 
   - defs: |-
       class Err extends Error {}
@@ -88,11 +67,7 @@
               v++
           }
       }
-<<<<<<< HEAD
-      assertEQ(v, 2)
-=======
       arktest.assertEQ(v, 2)
->>>>>>> a77d6327
 
   - defs: |-
       class Err extends Error {}
@@ -117,17 +92,10 @@
       try {
           foo()
       } catch (e) {
-<<<<<<< HEAD
-          assertEQ(e, err)
-          return
-      }
-      assertTrue(false, "No expected error")
-=======
           arktest.assertEQ(e, err)
           return
       }
       arktest.assertTrue(false, "No expected error")
->>>>>>> a77d6327
 
   - defs: |-
       class A extends Error {}
@@ -136,17 +104,10 @@
       try {
           if (t1 != t2) throw p!;
       } catch (e) {
-<<<<<<< HEAD
-          assertEQ(e, p)
-          return
-      }
-      assertTrue(false, "No expected error")
-=======
           arktest.assertEQ(e, p)
           return
       }
       arktest.assertTrue(false, "No expected error")
->>>>>>> a77d6327
 
   - defs: |-
       class Err extends Error {}
@@ -163,14 +124,7 @@
       try {
           foo()
       } catch (e) {
-<<<<<<< HEAD
-          assertEQ(e, err)
-          return
-      }
-      assertTrue(false, "No expected error")
-=======
           arktest.assertEQ(e, err)
           return
       }
-      arktest.assertTrue(false, "No expected error")
->>>>>>> a77d6327
+      arktest.assertTrue(false, "No expected error")