# Copyright (c) 2021-2025 Huawei Device Co., Ltd.
# Licensed under the Apache License, Version 2.0 (the "License");
# you may not use this file except in compliance with the License.
# You may obtain a copy of the License at
#
# http://www.apache.org/licenses/LICENSE-2.0
#
# Unless required by applicable law or agreed to in writing, software
# distributed under the License is distributed on an "AS IS" BASIS,
# WITHOUT WARRANTIES OR CONDITIONS OF ANY KIND, either express or implied.
# See the License for the specific language governing permissions and
# limitations under the License.

--- # List of predefined types
default_value:
  - byte
  - short
  - int
  - long
  - float
  - double
  - char
  - boolean
  - Byte
  - Short
  - Int
  - Long
  - Float
  - Double
  - Char
  - Boolean
  - Object
  - String
<<<<<<< HEAD
  - never
=======
  - never
  - bigint
  - BigInt
>>>>>>> 46f0ea7f
<|MERGE_RESOLUTION|>--- conflicted
+++ resolved
@@ -31,10 +31,6 @@
   - Boolean
   - Object
   - String
-<<<<<<< HEAD
-  - never
-=======
   - never
   - bigint
-  - BigInt
->>>>>>> 46f0ea7f
+  - BigInt