--- conflicted
+++ resolved
@@ -27,12 +27,6 @@
   - decl: |-
       type t = keyof A
 
-<<<<<<< HEAD
-  - decl: |-
-      type t = keyof A
-
-=======
->>>>>>> aad9f664
       abstract class A {
         private _foo: int
         get foo(): int { return this._foo } 
