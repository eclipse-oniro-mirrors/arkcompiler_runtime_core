--- conflicted
+++ resolved
@@ -20,12 +20,7 @@
             assertTrue(true);
   - block: 'enum Enum { v1, v2 }'
   - block: 'const b: int = 1;'
-<<<<<<< HEAD
-  - block: 'class Dict { constructor(x: int, y: int) {} }'
-  - block: |-
-=======
   - block: |- 
->>>>>>> b6a751b6
           let i: int = 1;
           do i++; while (i < 10)
             x = i;
@@ -48,15 +43,4 @@
             case 2: { assertEQ( x, 2 ); break; }
           default: { assertTrue( false ); break; }
           }
-<<<<<<< HEAD
-  - block: 'assertTrue( true )'
-  - block: |-
-          class Ex extends Error {}
-          try {
-            throw new Error();
-          } catch (e) {
-            x = 0;
-          }
-=======
-  - block: 'assertTrue( true )'
->>>>>>> b6a751b6
+  - block: 'assertTrue( true )'