--- conflicted
+++ resolved
@@ -966,13 +966,8 @@
     let ar = new Int8Array(10)
     ar[2] = (-128).toByte()
     ar[4] = (127).toByte()
-<<<<<<< HEAD
-    assertEquals(-128, ar[2])
-    assertEquals(127, ar[4])
-=======
     arktest.assertEQ(-128, ar[2])
     arktest.assertEQ(127, ar[4])
->>>>>>> a77d6327
 }
 
 //! CHECKER       Int8Array $_set byte/$_get IR intrinsic
@@ -984,25 +979,17 @@
 //! INST_NOT      /Call.*Array::\$_set/
 //! INST_NOT      "Intrinsic.Int8ArrayGet "
 //! INST_NOT      /Call.*Array::\$_get/
-<<<<<<< HEAD
-=======
 //! INST          /LoadObject.*escompat\.Int[\d]+Array\.buffer/
 //! INST          /LoadObject.*escompat\.Int[\d]+Array\.lengthInt/
 //! INST          /LoadObject.*escompat\.Int[\d]+Array\.byteOffset/
 //! INST          /LoadObject.*escompat\.ArrayBuffer\.dataAddress/
->>>>>>> a77d6327
 //! EVENT_NOT     /Deoptimization/
 function test_int8array_set_byte_ir(): void {
     let ar = new Int8Array(10)
     ar[2] = (-128).toByte()
     ar[4] = (127).toByte()
-<<<<<<< HEAD
-    assertEquals(-128, ar[2])
-    assertEquals(127, ar[4])
-=======
     arktest.assertEQ(-128, ar[2])
     arktest.assertEQ(127, ar[4])
->>>>>>> a77d6327
 }
 
 //! CHECKER       Int8Array $_set int/$_get cpp intrinsic
@@ -1035,13 +1022,10 @@
 //! INST_NOT      /Call.*Array::\$_set/
 //! INST_NOT      "Intrinsic.Int8ArrayGet "
 //! INST_NOT      /Call.*Array::\$_get/
-<<<<<<< HEAD
-=======
 //! INST          /LoadObject.*escompat\.Int[\d]+Array\.buffer/
 //! INST          /LoadObject.*escompat\.Int[\d]+Array\.lengthInt/
 //! INST          /LoadObject.*escompat\.Int[\d]+Array\.byteOffset/
 //! INST          /LoadObject.*escompat\.ArrayBuffer\.dataAddress/
->>>>>>> a77d6327
 //! EVENT_NOT     /Deoptimization/
 function test_int8array_set_int_ir(): void {
     let ar = new Int8Array(10)
@@ -1072,28 +1056,6 @@
 //! INST          /LoadObject.*escompat\.Int[\d]+Array\.lengthInt/
 //! INST          /LoadObject.*escompat\.Int[\d]+Array\.byteOffset/
 //! INST          /LoadObject.*escompat\.ArrayBuffer\.dataAddress/
-//! EVENT_NOT     /Deoptimization/
-function testInt8ArrayGetUnsafe(): void {
-    let ar = new Int8Array(10)
-    ar[2] = (-128).toByte()
-    ar[4] = (127).toByte()
-    arktest.assertEQ(-128, ar.at(2))
-    arktest.assertEQ(127, ar.at(4))
-}
-
-//! CHECKER       Int8Array getUnsafe cpp intrinsic
-//! RUN           force_jit: true, options: "--compiler-encode-intrinsics=false --compiler-regex=escompat\.Int8Array::at", entry: "ets_escompat_typed_arrays.ETSGLOBAL::testInt8ArrayGetUnsafe"
-//! METHOD        "escompat_Int8Array::at"
-//! PASS_AFTER    "IrBuilder"
-//! INST          "Intrinsic.Int8ArrayGetUnsafe "
-//! INST_NOT      /Call.*Array::getUnsafe/
-
-//! CHECKER       Int8Array getUnsafe IR intrinsic
-//! RUN           force_jit: true, options: "--compiler-regex=escompat\.Int8Array::at", entry: "ets_escompat_typed_arrays.ETSGLOBAL::testInt8ArrayGetUnsafe"
-//! METHOD        "escompat_Int8Array::at"
-//! PASS_AFTER    "IrBuilder"
-//! INST_NOT      "Intrinsic.Int8ArrayGetUnsafe "
-//! INST_NOT      /Call.*Array::getUnsafe/
 //! EVENT_NOT     /Deoptimization/
 function testInt8ArrayGetUnsafe(): void {
     let ar = new Int8Array(10)
@@ -1148,13 +1110,8 @@
     let ar = new Int16Array(10)
     ar[2] = (-32768).toShort()
     ar[4] = (32767).toShort()
-<<<<<<< HEAD
-    assertEquals(-32768, ar[2])
-    assertEquals(32767, ar[4])
-=======
     arktest.assertEQ(-32768, ar[2])
     arktest.assertEQ(32767, ar[4])
->>>>>>> a77d6327
 }
 
 //! CHECKER       Int16Array $_set short/$_get IR intrinsic
@@ -1166,25 +1123,17 @@
 //! INST_NOT      /Call.*Array::\$_set/
 //! INST_NOT      "Intrinsic.Int16ArrayGet "
 //! INST_NOT      /Call.*Array::\$_get/
-<<<<<<< HEAD
-=======
 //! INST          /LoadObject.*escompat\.Int[\d]+Array\.buffer/
 //! INST          /LoadObject.*escompat\.Int[\d]+Array\.lengthInt/
 //! INST          /LoadObject.*escompat\.Int[\d]+Array\.byteOffset/
 //! INST          /LoadObject.*escompat\.ArrayBuffer\.dataAddress/
->>>>>>> a77d6327
 //! EVENT_NOT     /Deoptimization/
 function test_int16array_set_short_ir(): void {
     let ar = new Int16Array(10)
     ar[2] = (-32768).toShort()
     ar[4] = (32767).toShort()
-<<<<<<< HEAD
-    assertEquals(-32768, ar[2])
-    assertEquals(32767, ar[4])
-=======
     arktest.assertEQ(-32768, ar[2])
     arktest.assertEQ(32767, ar[4])
->>>>>>> a77d6327
 }
 
 //! CHECKER       Int16Array $_set int/$_get cpp intrinsic
@@ -1217,13 +1166,10 @@
 //! INST_NOT      /Call.*Array::\$_set/
 //! INST_NOT      "Intrinsic.Int16ArrayGet "
 //! INST_NOT      /Call.*Array::\$_get/
-<<<<<<< HEAD
-=======
 //! INST          /LoadObject.*escompat\.Int[\d]+Array\.buffer/
 //! INST          /LoadObject.*escompat\.Int[\d]+Array\.lengthInt/
 //! INST          /LoadObject.*escompat\.Int[\d]+Array\.byteOffset/
 //! INST          /LoadObject.*escompat\.ArrayBuffer\.dataAddress/
->>>>>>> a77d6327
 //! EVENT_NOT     /Deoptimization/
 function test_int16array_set_int_ir(): void {
     let ar = new Int16Array(10)
@@ -1254,32 +1200,6 @@
 //! INST          /LoadObject.*escompat\.Int[\d]+Array\.lengthInt/
 //! INST          /LoadObject.*escompat\.Int[\d]+Array\.byteOffset/
 //! INST          /LoadObject.*escompat\.ArrayBuffer\.dataAddress/
-//! EVENT_NOT     /Deoptimization/
-function testInt16ArrayGetUnsafe(): void {
-    let ar = new Int16Array(10)
-    ar[2] = -32768
-    ar[3] = -32769
-    ar[4] = 32767
-    ar[5] = 32768
-    arktest.assertEQ(-32768, ar.at(2))
-    arktest.assertEQ(32767, ar.at(3))
-    arktest.assertEQ(32767, ar.at(4))
-    arktest.assertEQ(-32768, ar.at(5))
-}
-
-//! CHECKER       Int16Array getUnsafe cpp intrinsic
-//! RUN           force_jit: true, options: "--compiler-encode-intrinsics=false --compiler-regex=escompat\.Int16Array::at", entry: "ets_escompat_typed_arrays.ETSGLOBAL::testInt16ArrayGetUnsafe"
-//! METHOD        "escompat_Int16Array::at"
-//! PASS_AFTER    "IrBuilder"
-//! INST          "Intrinsic.Int16ArrayGetUnsafe "
-//! INST_NOT      /Call.*Array::getUnsafe/
-
-//! CHECKER       Int16Array getUnsafe IR intrinsic
-//! RUN           force_jit: true, options: "--compiler-regex=escompat\.Int16Array::at", entry: "ets_escompat_typed_arrays.ETSGLOBAL::testInt16ArrayGetUnsafe"
-//! METHOD        "escompat_Int16Array::at"
-//! PASS_AFTER    "IrBuilder"
-//! INST_NOT      "Intrinsic.Int16ArrayGetUnsafe "
-//! INST_NOT      /Call.*Array::getUnsafe/
 //! EVENT_NOT     /Deoptimization/
 function testInt16ArrayGetUnsafe(): void {
     let ar = new Int16Array(10)
@@ -1349,13 +1269,10 @@
 //! INST_NOT      /Call.*Array::\$_set/
 //! INST_NOT      "Intrinsic.Int32ArrayGet "
 //! INST_NOT      /Call.*Array::\$_get/
-<<<<<<< HEAD
-=======
 //! INST          /LoadObject.*escompat\.Int[\d]+Array\.buffer/
 //! INST          /LoadObject.*escompat\.Int[\d]+Array\.lengthInt/
 //! INST          /LoadObject.*escompat\.Int[\d]+Array\.byteOffset/
 //! INST          /LoadObject.*escompat\.ArrayBuffer\.dataAddress/
->>>>>>> a77d6327
 //! EVENT_NOT     /Deoptimization/
 function test_int32array_set_int_ir(): void {
     let ar = new Int32Array(10)
@@ -1382,28 +1299,6 @@
 //! INST          /LoadObject.*escompat\.Int[\d]+Array\.lengthInt/
 //! INST          /LoadObject.*escompat\.Int[\d]+Array\.byteOffset/
 //! INST          /LoadObject.*escompat\.ArrayBuffer\.dataAddress/
-//! EVENT_NOT     /Deoptimization/
-function testInt32ArrayGetUnsafe(): void {
-    let ar = new Int32Array(10)
-    ar[2] = -2147483648
-    ar[4] = 2147483647
-    arktest.assertEQ(-2147483648, ar.at(2))
-    arktest.assertEQ(2147483647, ar.at(4))
-}
-
-//! CHECKER       Int32Array getUnsafe cpp intrinsic
-//! RUN           force_jit: true, options: "--compiler-encode-intrinsics=false --compiler-regex=escompat\.Int32Array::at", entry: "ets_escompat_typed_arrays.ETSGLOBAL::testInt32ArrayGetUnsafe"
-//! METHOD        "escompat_Int32Array::at"
-//! PASS_AFTER    "IrBuilder"
-//! INST          "Intrinsic.Int32ArrayGetUnsafe "
-//! INST_NOT      /Call.*Array::getUnsafe/
-
-//! CHECKER       Int32Array getUnsafe IR intrinsic
-//! RUN           force_jit: true, options: "--compiler-regex=escompat\.Int32Array::at", entry: "ets_escompat_typed_arrays.ETSGLOBAL::testInt32ArrayGetUnsafe"
-//! METHOD        "escompat_Int32Array::at"
-//! PASS_AFTER    "IrBuilder"
-//! INST_NOT      "Intrinsic.Int32ArrayGetUnsafe "
-//! INST_NOT      /Call.*Array::getUnsafe/
 //! EVENT_NOT     /Deoptimization/
 function testInt32ArrayGetUnsafe(): void {
     let ar = new Int32Array(10)
@@ -1495,13 +1390,10 @@
 //! PASS_AFTER    "IrBuilder"
 //! INST_NOT      "Intrinsic.BigInt64ArrayGet "
 //! INST_NOT      /Call.*Array::\$_get/
-<<<<<<< HEAD
-=======
 //! INST          /LoadObject.*escompat\.BigInt[\d]+Array\.buffer/
 //! INST          /LoadObject.*escompat\.BigInt[\d]+Array\.lengthInt/
 //! INST          /LoadObject.*escompat\.BigInt[\d]+Array\.byteOffset/
 //! INST          /LoadObject.*escompat\.ArrayBuffer\.dataAddress/
->>>>>>> a77d6327
 //! EVENT_NOT     /Deoptimization/
 function test_bigint64array_set_long_ir(): void {
     let ar = new BigInt64Array(10)
@@ -1538,25 +1430,6 @@
     arktest.assertEQ(-2n, ar.at(5))
 }
 
-//! CHECKER       BigInt64Array getUnsafe IR intrinsic
-//! RUN           force_jit: true, options: "--compiler-regex=escompat\.BigInt64Array::at", entry: "ets_escompat_typed_arrays.ETSGLOBAL::testBigInt64ArrayGetUnsafe"
-//! METHOD        "escompat_BigInt64Array::at"
-//! PASS_AFTER    "IrBuilder"
-//! INST_NOT      "Intrinsic.BigInt64ArrayGetUnsafe "
-//! INST_NOT      /Call.*Array::getUnsafe/
-//! EVENT_NOT     /Deoptimization/
-function testBigInt64ArrayGetUnsafe(): void {
-    let ar = new BigInt64Array(10)
-    ar[2] = 9223372036854775807n
-    ar[3] = 18446744073709551618n
-    ar[4] = -9223372036854775808n
-    ar[5] = -18446744073709551618n
-    arktest.assertEQ(9223372036854775807n, ar.at(2))
-    arktest.assertEQ(2n, ar.at(3))
-    arktest.assertEQ(-9223372036854775808n, ar.at(4))
-    arktest.assertEQ(-2n, ar.at(5))
-}
-
 //! CHECKER       BigInt64Array $_set cpp intrinsic rangeerror
 //! RUN           force_jit: true, options: "--compiler-encode-intrinsics=false --compiler-loop-idioms=false --compiler-regex=.*BigInt64Array::.*", entry: "ets_escompat_typed_arrays.ETSGLOBAL::test_bigint64array_set_rangeerror_cpp"
 //! METHOD        "escompat_BigInt64Array::__set"
@@ -1596,13 +1469,10 @@
 //! INST_NOT      /Call.*Array::\$_set/
 //! INST_NOT      "Intrinsic.Float32ArrayGet "
 //! INST_NOT      /Call.*Array::\$_get/
-<<<<<<< HEAD
-=======
 //! INST          /LoadObject.*escompat\.Float[\d]+Array\.buffer/
 //! INST          /LoadObject.*escompat\.Float[\d]+Array\.lengthInt/
 //! INST          /LoadObject.*escompat\.Float[\d]+Array\.byteOffset/
 //! INST          /LoadObject.*escompat\.ArrayBuffer\.dataAddress/
->>>>>>> a77d6327
 //! EVENT_NOT     /Deoptimization/
 function test_float32array_set_float_ir(): void {
     let ar = new Float32Array(10)
@@ -1638,28 +1508,6 @@
     arktest.assertEQ(3.4028235e+38f, ar.at(4))
 }
 
-//! CHECKER       Float32Array getUnsafe cpp intrinsic
-//! RUN           force_jit: true, options: "--compiler-encode-intrinsics=false --compiler-regex=escompat\.Float32Array::at", entry: "ets_escompat_typed_arrays.ETSGLOBAL::testFloat32ArrayGetUnsafe"
-//! METHOD        "escompat_Float32Array::at"
-//! PASS_AFTER    "IrBuilder"
-//! INST          "Intrinsic.Float32ArrayGetUnsafe "
-//! INST_NOT      /Call.*Array::getUnsafe/
-
-//! CHECKER       Float32Array getUnsafe IR intrinsic
-//! RUN           force_jit: true, options: "--compiler-regex=escompat\.Float32Array::at", entry: "ets_escompat_typed_arrays.ETSGLOBAL::testFloat32ArrayGetUnsafe"
-//! METHOD        "escompat_Float32Array::at"
-//! PASS_AFTER    "IrBuilder"
-//! INST_NOT      "Intrinsic.Float32ArrayGetUnsafe "
-//! INST_NOT      /Call.*Array::getUnsafe/
-//! EVENT_NOT     /Deoptimization/
-function testFloat32ArrayGetUnsafe(): void {
-    let ar = new Float32Array(10)
-    ar[2] = -3.4028235e+38f
-    ar[4] = 3.4028235e+38f
-    arktest.assertEQ(-3.4028235e+38f, ar.at(2))
-    arktest.assertEQ(3.4028235e+38f, ar.at(4))
-}
-
 //! CHECKER       Float32Array $_set cpp intrinsic rangeerror
 //! RUN           force_jit: true, options: "--compiler-encode-intrinsics=false --compiler-regex=.*::test_float32array_set_rangeerror_cpp", entry: "ets_escompat_typed_arrays.ETSGLOBAL::test_float32array_set_rangeerror_cpp"
 //! METHOD        "ets_escompat_typed_arrays.ETSGLOBAL::test_float32array_set_rangeerror_cpp"
@@ -1699,13 +1547,10 @@
 //! INST_NOT      /Call.*Array::\$_set/
 //! INST_NOT      "Intrinsic.Float64ArrayGet "
 //! INST_NOT      /Call.*Array::\$_get/
-<<<<<<< HEAD
-=======
 //! INST          /LoadObject.*escompat\.Float[\d]+Array\.buffer/
 //! INST          /LoadObject.*escompat\.Float[\d]+Array\.lengthInt/
 //! INST          /LoadObject.*escompat\.Float[\d]+Array\.byteOffset/
 //! INST          /LoadObject.*escompat\.ArrayBuffer\.dataAddress/
->>>>>>> a77d6327
 //! EVENT_NOT     /Deoptimization/
 function test_float64array_set_double_ir(): void {
     let ar = new Float64Array(10)
@@ -1732,28 +1577,6 @@
 //! INST          /LoadObject.*escompat\.Float[\d]+Array\.lengthInt/
 //! INST          /LoadObject.*escompat\.Float[\d]+Array\.byteOffset/
 //! INST          /LoadObject.*escompat\.ArrayBuffer\.dataAddress/
-//! EVENT_NOT     /Deoptimization/
-function testFloat64ArrayGetUnsafe(): void {
-    let ar = new Float64Array(10)
-    ar[2] = -3.4028235e+38
-    ar[4] = 3.4028235e+38
-    arktest.assertEQ(-3.4028235e+38, ar.at(2))
-    arktest.assertEQ(3.4028235e+38, ar.at(4))
-}
-
-//! CHECKER       Float64Array getUnsafe cpp intrinsic
-//! RUN           force_jit: true, options: "--compiler-encode-intrinsics=false --compiler-regex=escompat\.Float64Array::at", entry: "ets_escompat_typed_arrays.ETSGLOBAL::testFloat64ArrayGetUnsafe"
-//! METHOD        "escompat_Float64Array::at"
-//! PASS_AFTER    "IrBuilder"
-//! INST          "Intrinsic.Float64ArrayGetUnsafe "
-//! INST_NOT      /Call.*Array::getUnsafe/
-
-//! CHECKER       Float64Array getUnsafe IR intrinsic
-//! RUN           force_jit: true, options: "--compiler-regex=escompat\.Float64Array::at", entry: "ets_escompat_typed_arrays.ETSGLOBAL::testFloat64ArrayGetUnsafe"
-//! METHOD        "escompat_Float64Array::at"
-//! PASS_AFTER    "IrBuilder"
-//! INST_NOT      "Intrinsic.Float64ArrayGetUnsafe "
-//! INST_NOT      /Call.*Array::getUnsafe/
 //! EVENT_NOT     /Deoptimization/
 function testFloat64ArrayGetUnsafe(): void {
     let ar = new Float64Array(10)
@@ -1843,13 +1666,10 @@
 //! INST_NOT      /Call.*Array::\$_set/
 //! INST_NOT      "Intrinsic.UInt8ArrayGet "
 //! INST_NOT      /Call.*Array::\$_get/
-<<<<<<< HEAD
-=======
 //! INST          /LoadObject.*escompat\.Uint[\d]+Array\.buffer/
 //! INST          /LoadObject.*escompat\.Uint[\d]+Array\.lengthInt/
 //! INST          /LoadObject.*escompat\.Uint[\d]+Array\.byteOffset/
 //! INST          /LoadObject.*escompat\.ArrayBuffer\.dataAddress/
->>>>>>> a77d6327
 //! EVENT_NOT     /Deoptimization/
 function test_uint8array_set_int_ir(): void {
     let ar = new Uint8Array(10)
@@ -1889,30 +1709,6 @@
     arktest.assertEQ(1, ar.at(4))
 }
 
-//! CHECKER       Uint8Array getUnsafe cpp intrinsic
-//! RUN           force_jit: true, options: "--compiler-encode-intrinsics=false --compiler-regex=escompat\.Uint8Array::at", entry: "ets_escompat_typed_arrays.ETSGLOBAL::testUint8ArrayGetUnsafe"
-//! METHOD        "escompat_Uint8Array::at"
-//! PASS_AFTER    "IrBuilder"
-//! INST          "Intrinsic.UInt8ArrayGetUnsafe "
-//! INST_NOT      /Call.*Array::getUnsafe/
-
-//! CHECKER       Uint8Array getUnsafe IR intrinsic
-//! RUN           force_jit: true, options: "--compiler-regex=escompat\.Uint8Array::at", entry: "ets_escompat_typed_arrays.ETSGLOBAL::testUint8ArrayGetUnsafe"
-//! METHOD        "escompat_Uint8Array::at"
-//! PASS_AFTER    "IrBuilder"
-//! INST_NOT      "Intrinsic.UInt8ArrayGetUnsafe "
-//! INST_NOT      /Call.*Array::getUnsafe/
-//! EVENT_NOT     /Deoptimization/
-function testUint8ArrayGetUnsafe(): void {
-    let ar = new Uint8Array(10)
-    ar[2] = -1
-    ar[3] = 255
-    ar[4] = 257
-    arktest.assertEQ(255, ar.at(2))
-    arktest.assertEQ(255, ar.at(3))
-    arktest.assertEQ(1, ar.at(4))
-}
-
 //! CHECKER       Uint8ClampedArray $_set int/$_get cpp intrinsic
 //! RUN           force_jit: true, options: "--compiler-encode-intrinsics=false --compiler-regex=.*::test_uint8clampedarray_set_int_cpp", entry: "ets_escompat_typed_arrays.ETSGLOBAL::test_uint8clampedarray_set_int_cpp"
 //! METHOD        "ets_escompat_typed_arrays.ETSGLOBAL::test_uint8clampedarray_set_int_cpp"
@@ -1955,13 +1751,10 @@
 //! INST_NOT      /Call.*Array::\$_set/
 //! INST_NOT      "Intrinsic.UInt8ClampedArrayGet "
 //! INST_NOT      /Call.*Array::\$_get/
-<<<<<<< HEAD
-=======
 //! INST          /LoadObject.*escompat\.Uint[\d]+ClampedArray\.buffer/
 //! INST          /LoadObject.*escompat\.Uint[\d]+ClampedArray\.lengthInt/
 //! INST          /LoadObject.*escompat\.Uint[\d]+ClampedArray\.byteOffset/
 //! INST          /LoadObject.*escompat\.ArrayBuffer\.dataAddress/
->>>>>>> a77d6327
 //! EVENT_NOT     /Deoptimization/
 function test_uint8clampedarray_set_int_ir(): void {
     let ar = new Uint8ClampedArray(10)
@@ -2003,31 +1796,6 @@
     arktest.assertEQ(255, ar.at(4))
 }
 
-//! CHECKER       Uint8ClampedArray getUnsafe cpp intrinsic
-//! RUN           force_jit: true, options: "--compiler-encode-intrinsics=false --compiler-regex=escompat\.Uint8ClampedArray::at", entry: "ets_escompat_typed_arrays.ETSGLOBAL::testUint8ClampedArrayGetUnsafe"
-//! METHOD        "escompat_Uint8ClampedArray::at"
-//! PASS_AFTER    "IrBuilder"
-//! INST          "Intrinsic.UInt8ClampedArrayGetUnsafe "
-//! INST_NOT      /Call.*Array::getUnsafe/
-
-//! CHECKER       Uint8ClampedArray getUnsafe IR intrinsic
-//! RUN           force_jit: true, options: "--compiler-regex=escompat\.Uint8ClampedArray::at", entry: "ets_escompat_typed_arrays.ETSGLOBAL::testUint8ClampedArrayGetUnsafe"
-//! METHOD        "escompat_Uint8ClampedArray::at"
-//! PASS_AFTER    "IrBuilder"
-//! INST_NOT      "Intrinsic.UInt8ClampedArrayGetUnsafe "
-//! INST_NOT      /Call.*Array::getUnsafe/
-//! EVENT_NOT     /Deoptimization/
-function testUint8ClampedArrayGetUnsafe(): void {
-    let ar = new Uint8ClampedArray(10)
-    ar.fill(77)
-    ar[2] = -1
-    ar[3] = 255
-    ar[4] = 256
-    arktest.assertEQ(0, ar.at(2))
-    arktest.assertEQ(255, ar.at(3))
-    arktest.assertEQ(255, ar.at(4))
-}
-
 //! CHECKER       Uint16Array $_set int/$_get cpp intrinsic
 //! RUN           force_jit: true, options: "--compiler-encode-intrinsics=false --compiler-regex=.*::test_uint16array_set_int_cpp", entry: "ets_escompat_typed_arrays.ETSGLOBAL::test_uint16array_set_int_cpp"
 //! METHOD        "ets_escompat_typed_arrays.ETSGLOBAL::test_uint16array_set_int_cpp"
@@ -2069,13 +1837,10 @@
 //! INST_NOT      /Call.*Array::\$_set/
 //! INST_NOT      "Intrinsic.UInt16ArrayGet "
 //! INST_NOT      /Call.*Array::\$_get/
-<<<<<<< HEAD
-=======
 //! INST          /LoadObject.*escompat\.Uint[\d]+Array\.buffer/
 //! INST          /LoadObject.*escompat\.Uint[\d]+Array\.lengthInt/
 //! INST          /LoadObject.*escompat\.Uint[\d]+Array\.byteOffset/
 //! INST          /LoadObject.*escompat\.ArrayBuffer\.dataAddress/
->>>>>>> a77d6327
 //! EVENT_NOT     /Deoptimization/
 function test_uint16array_set_int_ir(): void {
     let ar = new Uint16Array(10)
@@ -2115,30 +1880,6 @@
     arktest.assertEQ(1, ar.at(4))
 }
 
-//! CHECKER       Uint16Array getUnsafe cpp intrinsic
-//! RUN           force_jit: true, options: "--compiler-encode-intrinsics=false --compiler-regex=escompat\.Uint16Array::at", entry: "ets_escompat_typed_arrays.ETSGLOBAL::testUint16ArrayGetUnsafe"
-//! METHOD        "escompat_Uint16Array::at"
-//! PASS_AFTER    "IrBuilder"
-//! INST          "Intrinsic.UInt16ArrayGetUnsafe "
-//! INST_NOT      /Call.*Array::getUnsafe/
-
-//! CHECKER       Uint16Array getUnsafe IR intrinsic
-//! RUN           force_jit: true, options: "--compiler-regex=escompat\.Uint16Array::at", entry: "ets_escompat_typed_arrays.ETSGLOBAL::testUint16ArrayGetUnsafe"
-//! METHOD        "escompat_Uint16Array::at"
-//! PASS_AFTER    "IrBuilder"
-//! INST_NOT      "Intrinsic.UInt16ArrayGetUnsafe "
-//! INST_NOT      /Call.*Array::getUnsafe/
-//! EVENT_NOT     /Deoptimization/
-function testUint16ArrayGetUnsafe(): void {
-    let ar = new Uint16Array(10)
-    ar[2] = -1
-    ar[3] = 65535
-    ar[4] = 65537
-    arktest.assertEQ(65535, ar.at(2))
-    arktest.assertEQ(65535, ar.at(3))
-    arktest.assertEQ(1, ar.at(4))
-}
-
 //! CHECKER       Uint32Array $_set int/$_get cpp intrinsic
 //! RUN           force_jit: true, options: "--compiler-encode-intrinsics=false --compiler-regex=.*::test_uint32array_set_int_cpp", entry: "ets_escompat_typed_arrays.ETSGLOBAL::test_uint32array_set_int_cpp"
 //! METHOD        "ets_escompat_typed_arrays.ETSGLOBAL::test_uint32array_set_int_cpp"
@@ -2181,13 +1922,10 @@
 //! INST_NOT      /Call.*Array::\$_set/
 //! INST_NOT      "Intrinsic.UInt32ArrayGet "
 //! INST_NOT      /Call.*Array::\$_get/
-<<<<<<< HEAD
-=======
 //! INST          /LoadObject.*escompat\.Uint[\d]+Array\.buffer/
 //! INST          /LoadObject.*escompat\.Uint[\d]+Array\.lengthInt/
 //! INST          /LoadObject.*escompat\.Uint[\d]+Array\.byteOffset/
 //! INST          /LoadObject.*escompat\.ArrayBuffer\.dataAddress/
->>>>>>> a77d6327
 //! EVENT_NOT     /Deoptimization/
 function test_uint32array_set_int_ir(): void {
     let ar = new Uint32Array(10)
@@ -2225,19 +1963,14 @@
 //! INST_NOT      /Call.*Array::\$_set/
 //! INST_NOT      "Intrinsic.UInt32ArrayGet "
 //! INST_NOT      /Call.*Array::\$_get/
-<<<<<<< HEAD
-=======
 //! INST          /LoadObject.*escompat\.Uint[\d]+Array\.buffer/
 //! INST          /LoadObject.*escompat\.Uint[\d]+Array\.lengthInt/
 //! INST          /LoadObject.*escompat\.Uint[\d]+Array\.byteOffset/
 //! INST          /LoadObject.*escompat\.ArrayBuffer\.dataAddress/
->>>>>>> a77d6327
 //! EVENT_NOT     /Deoptimization/
 function test_uint32array_set_long_ir(): void {
     let ar = new Uint32Array(10)
     ar[2] = (-1).toLong()
-<<<<<<< HEAD
-=======
     ar[3] = 4294967295
     ar[4] = 4294967297
     arktest.assertEQ(4294967295, ar[2])
@@ -2262,31 +1995,6 @@
 //! INST          /LoadObject.*escompat\.Uint[\d]+Array\.lengthInt/
 //! INST          /LoadObject.*escompat\.Uint[\d]+Array\.byteOffset/
 //! INST          /LoadObject.*escompat\.ArrayBuffer\.dataAddress/
-//! EVENT_NOT     /Deoptimization/
-function testUint32ArrayGetUnsafe(): void {
-    let ar = new Uint32Array(10)
-    ar[2] = (-1).toLong()
->>>>>>> a77d6327
-    ar[3] = 4294967295
-    ar[4] = 4294967297
-    arktest.assertEQ(4294967295, ar.at(2))
-    arktest.assertEQ(4294967295, ar.at(3))
-    arktest.assertEQ(1, ar.at(4))
-}
-
-//! CHECKER       Uint32Array getUnsafe cpp intrinsic
-//! RUN           force_jit: true, options: "--compiler-encode-intrinsics=false --compiler-regex=escompat\.Uint32Array::at", entry: "ets_escompat_typed_arrays.ETSGLOBAL::testUint32ArrayGetUnsafe"
-//! METHOD        "escompat_Uint32Array::at"
-//! PASS_AFTER    "IrBuilder"
-//! INST          "Intrinsic.UInt32ArrayGetUnsafe "
-//! INST_NOT      /Call.*Array::getUnsafe/
-
-//! CHECKER       Uint32Array getUnsafe IR intrinsic
-//! RUN           force_jit: true, options: "--compiler-regex=escompat\.Uint32Array::at", entry: "ets_escompat_typed_arrays.ETSGLOBAL::testUint32ArrayGetUnsafe"
-//! METHOD        "escompat_Uint32Array::at"
-//! PASS_AFTER    "IrBuilder"
-//! INST_NOT      "Intrinsic.UInt32ArrayGetUnsafe "
-//! INST_NOT      /Call.*Array::getUnsafe/
 //! EVENT_NOT     /Deoptimization/
 function testUint32ArrayGetUnsafe(): void {
     let ar = new Uint32Array(10)
@@ -2322,13 +2030,10 @@
 //! INST_NOT      "Intrinsic.BigUInt64ArraySetLong "
 //! INST_NOT      /Call.*Array::\$_set/
 //! INST_NOT      "Intrinsic.BigUInt64ArrayGet "
-<<<<<<< HEAD
-=======
 //! INST          /LoadObject.*escompat\.BigUint[\d]+Array\.buffer/
 //! INST          /LoadObject.*escompat\.BigUint[\d]+Array\.lengthInt/
 //! INST          /LoadObject.*escompat\.BigUint[\d]+Array\.byteOffset/
 //! INST          /LoadObject.*escompat\.ArrayBuffer\.dataAddress/
->>>>>>> a77d6327
 //! EVENT_NOT     /Deoptimization/
 function test_biguint64array_set_int_ir(): void {
     let ar = new BigUint64Array(10)
@@ -2392,13 +2097,10 @@
 //! PASS_AFTER    "IrBuilder"
 //! INST_NOT      "Intrinsic.BigUInt64ArrayGet "
 //! INST_NOT      /Call.*Array::\$_get/
-<<<<<<< HEAD
-=======
 //! INST          /LoadObject.*escompat\.BigUint[\d]+Array\.buffer/
 //! INST          /LoadObject.*escompat\.BigUint[\d]+Array\.lengthInt/
 //! INST          /LoadObject.*escompat\.BigUint[\d]+Array\.byteOffset/
 //! INST          /LoadObject.*escompat\.ArrayBuffer\.dataAddress/
->>>>>>> a77d6327
 //! EVENT_NOT     /Deoptimization/
 function test_biguint64array_set_long_ir(): void {
     let ar = new BigUint64Array(10)
@@ -2406,17 +2108,10 @@
     ar[3] = -18446744073709551618n
     ar[4] = -1n
     ar[5] = 18446744073709551615n
-<<<<<<< HEAD
-    assertEquals(2n, ar[2])
-    assertEquals(18446744073709551614n, ar[3])
-    assertEquals(18446744073709551615n, ar[4])
-    assertEquals(18446744073709551615n, ar[5])
-=======
     arktest.assertEQ(2n, ar[2])
     arktest.assertEQ(18446744073709551614n, ar[3])
     arktest.assertEQ(18446744073709551615n, ar[4])
     arktest.assertEQ(18446744073709551615n, ar[5])
->>>>>>> a77d6327
 }
 
 //! CHECKER       BigUint64Array getUnsafe IR intrinsic
@@ -2425,13 +2120,10 @@
 //! PASS_AFTER    "IrBuilder"
 //! INST_NOT      "Intrinsic.BigUInt64ArrayGetUnsafe "
 //! INST_NOT      /Call.*Array::getUnsafe/
-<<<<<<< HEAD
-=======
 //! INST          /LoadObject.*escompat\.BigUint[\d]+Array\.buffer/
 //! INST          /LoadObject.*escompat\.BigUint[\d]+Array\.lengthInt/
 //! INST          /LoadObject.*escompat\.BigUint[\d]+Array\.byteOffset/
 //! INST          /LoadObject.*escompat\.ArrayBuffer\.dataAddress/
->>>>>>> a77d6327
 //! EVENT_NOT     /Deoptimization/
 function testBigUint64ArrayGetUnsafe(): void {
     let ar = new BigUint64Array(10)
@@ -2445,21 +2137,6 @@
     arktest.assertEQ(18446744073709551615n, ar.at(5))
 }
 
-<<<<<<< HEAD
-function assertEquals(expected: number, actual: number): void {
-    if (expected != actual) throw new AssertionError(`${expected} != ${actual}`)
-}
-
-function assertEquals(expected: float, actual: float): void {
-    if (expected != actual) throw new AssertionError(`${expected} != ${actual}`)
-}
-
-function assertEquals(expected: BigInt, actual: BigInt): void {
-    if (expected != actual) throw new AssertionError(`${expected} != ${actual}`)
-}
-
-=======
->>>>>>> a77d6327
 //! CHECKER       Int8Array copyWithin
 //! RUN           force_jit: true, entry: "ets_escompat_typed_arrays.ETSGLOBAL::test_int8array_copy_within"
 //! METHOD        "ets_escompat_typed_arrays.ETSGLOBAL::test_int8array_copy_within"
@@ -2857,19 +2534,11 @@
 //! METHOD        "ets_escompat_typed_arrays.ETSGLOBAL::test_int8array_last_index_of"
 function test_int8array_last_index_of() {
     let array = new Int8Array([1, 2, 3, 3, 3, 4, 5])
-<<<<<<< HEAD
-    arktest.assertEQ(array.lastIndexOf(3 ,  0), -1.);
-    arktest.assertEQ(array.lastIndexOf(3 ,  6),  4.);
-    arktest.assertEQ(array.lastIndexOf(3 ,  8),  4.);
-    arktest.assertEQ(array.lastIndexOf(3., -1),  4.);
-    arktest.assertEQ(array.lastIndexOf(3., -7), -1.);
-=======
     arktest.assertEQ(array.lastIndexOf(3 as int,  0 as int), -1.);
     arktest.assertEQ(array.lastIndexOf(3 as int,  6 as int),  4.);
     arktest.assertEQ(array.lastIndexOf(3 as int,  8 as int),  4.);
     arktest.assertEQ(array.lastIndexOf(3. as double, -1 as int),  4.);
     arktest.assertEQ(array.lastIndexOf(3. as double, -7 as int), -1.);
->>>>>>> a77d6327
 }
 
 //! CHECKER       Int16Array lastIndexOf
@@ -2880,13 +2549,8 @@
     arktest.assertEQ(array.lastIndexOf(3.,  0), -1.);
     arktest.assertEQ(array.lastIndexOf(3.,  6),  4.);
     arktest.assertEQ(array.lastIndexOf(3.,  8),  4.);
-<<<<<<< HEAD
-    arktest.assertEQ(array.lastIndexOf(3 , -1),  4.);
-    arktest.assertEQ(array.lastIndexOf(3 , -7), -1.);
-=======
     arktest.assertEQ(array.lastIndexOf(3 as int, -1 as int),  4.);
     arktest.assertEQ(array.lastIndexOf(3 as int, -7 as int), -1.);
->>>>>>> a77d6327
 }
 
 //! CHECKER       Int32Array lastIndexOf
@@ -2895,15 +2559,9 @@
 function test_int32array_last_index_of() {
     let array = new Int32Array([1, 2, 3, 3, 3, 4, 5])
     arktest.assertEQ(array.lastIndexOf(3.,  0), -1.);
-<<<<<<< HEAD
-    arktest.assertEQ(array.lastIndexOf(3 ,  6),  4.);
-    arktest.assertEQ(array.lastIndexOf(3 ,  8),  4.);
-    arktest.assertEQ(array.lastIndexOf(3 , -1),  4.);
-=======
     arktest.assertEQ(array.lastIndexOf(3 as int,  6 as int),  4.);
     arktest.assertEQ(array.lastIndexOf(3 as int,  8 as int),  4.);
     arktest.assertEQ(array.lastIndexOf(3 as int, -1 as int),  4.);
->>>>>>> a77d6327
     arktest.assertEQ(array.lastIndexOf(3., -7), -1.);
 }
 
@@ -2927,13 +2585,8 @@
     arktest.assertEQ(array.lastIndexOf(3.,  0), -1.);
     arktest.assertEQ(array.lastIndexOf(3.,  6),  4.);
     arktest.assertEQ(array.lastIndexOf(3.,  8),  4.);
-<<<<<<< HEAD
-    arktest.assertEQ(array.lastIndexOf(3 , -1),  4.);
-    arktest.assertEQ(array.lastIndexOf(3 , -7), -1.);
-=======
     arktest.assertEQ(array.lastIndexOf(3 as int, -1 as int),  4.);
     arktest.assertEQ(array.lastIndexOf(3 as int, -7 as int), -1.);
->>>>>>> a77d6327
 }
 
 //! CHECKER       Float64Array lastIndexOf
@@ -2941,15 +2594,9 @@
 //! METHOD        "ets_escompat_typed_arrays.ETSGLOBAL::test_float64array_last_index_of"
 function test_float64array_last_index_of() {
     let array = new Float64Array([1, 2, 3, 3, 3, 4, 5])
-<<<<<<< HEAD
-    arktest.assertEQ(array.lastIndexOf(3 ,  0), -1.);
-    arktest.assertEQ(array.lastIndexOf(3 ,  6),  4.);
-    arktest.assertEQ(array.lastIndexOf(3 ,  8),  4.);
-=======
     arktest.assertEQ(array.lastIndexOf(3 as int,  0 as int), -1.);
     arktest.assertEQ(array.lastIndexOf(3 as int,  6 as int),  4.);
     arktest.assertEQ(array.lastIndexOf(3 as int,  8 as int),  4.);
->>>>>>> a77d6327
     arktest.assertEQ(array.lastIndexOf(3., -1),  4.);
     arktest.assertEQ(array.lastIndexOf(3., -7), -1.);
 }
@@ -2959,15 +2606,9 @@
 //! METHOD        "ets_escompat_typed_arrays.ETSGLOBAL::test_uint8array_last_index_of"
 function test_uint8array_last_index_of() {
     let array = new Uint8Array([1, 2, 3, 3, 3, 4, 5])
-<<<<<<< HEAD
-    arktest.assertEQ(array.lastIndexOf(3 ,  0), -1.);
-    arktest.assertEQ(array.lastIndexOf(3 ,  6),  4.);
-    arktest.assertEQ(array.lastIndexOf(3 ,  8),  4.);
-=======
     arktest.assertEQ(array.lastIndexOf(3 as int,  0 as int), -1.);
     arktest.assertEQ(array.lastIndexOf(3 as int,  6 as int),  4.);
     arktest.assertEQ(array.lastIndexOf(3 as int,  8 as int),  4.);
->>>>>>> a77d6327
     arktest.assertEQ(array.lastIndexOf(3., -1),  4.);
     arktest.assertEQ(array.lastIndexOf(3., -7), -1.);
 }
@@ -2977,15 +2618,9 @@
 //! METHOD        "ets_escompat_typed_arrays.ETSGLOBAL::test_uint16array_last_index_of"
 function test_uint16array_last_index_of() {
     let array = new Uint16Array([1, 2, 3, 3, 3, 4, 5])
-<<<<<<< HEAD
-    arktest.assertEQ(array.lastIndexOf(3 ,  0), -1.);
-    arktest.assertEQ(array.lastIndexOf(3 ,  6),  4.);
-    arktest.assertEQ(array.lastIndexOf(3 ,  8),  4.);
-=======
     arktest.assertEQ(array.lastIndexOf(3 as int,  0 as int), -1.);
     arktest.assertEQ(array.lastIndexOf(3 as int,  6 as int),  4.);
     arktest.assertEQ(array.lastIndexOf(3 as int,  8 as int),  4.);
->>>>>>> a77d6327
     arktest.assertEQ(array.lastIndexOf(3., -1),  4.);
     arktest.assertEQ(array.lastIndexOf(3., -7), -1.);
 }
@@ -2995,15 +2630,9 @@
 //! METHOD        "ets_escompat_typed_arrays.ETSGLOBAL::test_uint32array_last_index_of"
 function test_uint32array_last_index_of() {
     let array = new Uint32Array([1, 2, 3, 3, 3, 4, 5])
-<<<<<<< HEAD
-    arktest.assertEQ(array.lastIndexOf(3 ,  0), -1.);
-    arktest.assertEQ(array.lastIndexOf(3 ,  6),  4.);
-    arktest.assertEQ(array.lastIndexOf(3 ,  8),  4.);
-=======
     arktest.assertEQ(array.lastIndexOf(3 as int,  0 as int), -1.);
     arktest.assertEQ(array.lastIndexOf(3 as int,  6 as int),  4.);
     arktest.assertEQ(array.lastIndexOf(3 as int,  8 as int),  4.);
->>>>>>> a77d6327
     arktest.assertEQ(array.lastIndexOf(3., -1),  4.);
     arktest.assertEQ(array.lastIndexOf(3., -7), -1.);
 }
@@ -3031,15 +2660,9 @@
 //! METHOD        "ets_escompat_typed_arrays.ETSGLOBAL::test_uint8clampedarray_last_index_of"
 function test_uint8clampedarray_last_index_of() {
     let array = new Uint8ClampedArray([1, 2, 3, 3, 3, 4, 5])
-<<<<<<< HEAD
-    arktest.assertEQ(array.lastIndexOf(3 ,  0), -1.);
-    arktest.assertEQ(array.lastIndexOf(3 ,  6),  4.);
-    arktest.assertEQ(array.lastIndexOf(3 ,  8),  4.);
-=======
     arktest.assertEQ(array.lastIndexOf(3 as int,  0 as int), -1.);
     arktest.assertEQ(array.lastIndexOf(3 as int,  6 as int),  4.);
     arktest.assertEQ(array.lastIndexOf(3 as int,  8 as int),  4.);
->>>>>>> a77d6327
     arktest.assertEQ(array.lastIndexOf(3., -1),  4.);
     arktest.assertEQ(array.lastIndexOf(3., -7), -1.);
 }