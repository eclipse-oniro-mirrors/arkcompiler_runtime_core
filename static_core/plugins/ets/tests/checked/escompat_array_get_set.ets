/*
 * Copyright (c) 2025 Huawei Device Co., Ltd.
 * Licensed under the Apache License, Version 2.0 (the "License");
 * you may not use this file except in compliance with the License.
 * You may obtain a copy of the License at
 *
 * http://www.apache.org/licenses/LICENSE-2.0
 *
 * Unless required by applicable law or agreed to in writing, software
 * distributed under the License is distributed on an "AS IS" BASIS,
 * WITHOUT WARRANTIES OR CONDITIONS OF ANY KIND, either express or implied.
 * See the License for the specific language governing permissions and
 * limitations under the License.
 */

//! CHECKER JIT IR Builder: Case #1: escompat.Array get/set operations.
//! RUN     force_jit: true, options: "--compiler-regex='.*(test1|array[GS]et).*'", entry: "escompat_array_get_set.ETSGLOBAL::test1"
//! METHOD  "escompat_array_get_set.ETSGLOBAL::arrayGet"
//! PASS_AFTER "IrBuilder"
//! INST_NOT   /Intrinsic.EscompatArrayGet/
//! INST       /CallVirtual.*escompat\.Array::\$_get/
//! PASS_AFTER "Inline"
//! INST_NOT   /Intrinsic.EscompatArrayGet/
//! METHOD  "escompat_array_get_set.ETSGLOBAL::arraySet"
//! PASS_AFTER "IrBuilder"
//! INST_NOT   /Intrinsic.EscompatArraySet/
//! INST       /CallVirtual.*escompat\.Array::\$_set/
//! PASS_AFTER "Inline"
//! INST_NOT   /Intrinsic.EscompatArraySet/

//! CHECKER AOT IR Builder: Case #1: IRBuilder pass must NOT inline Array get/set since neither class Array nor get/set method is final.
//! SKIP_IF    @architecture == "arm32"
//! RUN_PAOC   options: "--compiler-regex='.*array[GS]et.*'"
//! METHOD  "escompat_array_get_set.ETSGLOBAL::arrayGet"
//! PASS_AFTER "IrBuilder"
//! INST_NOT   /Intrinsic.EscompatArrayGet/
//! INST       /CallVirtual.*escompat\.Array::\$_get/
//! PASS_AFTER "Inline"
//! INST_NOT   /Intrinsic.EscompatArrayGet/
//! INST       /Call((Virtual)|(Static)) .*escompat\.Array::\$_get/
//! METHOD  "escompat_array_get_set.ETSGLOBAL::arraySet"
//! PASS_AFTER "IrBuilder"
//! INST_NOT   /Intrinsic.EscompatArraySet/
//! INST       /CallVirtual.*escompat\.Array::\$_set/
//! PASS_AFTER "Inline"
//! INST_NOT   /Intrinsic.EscompatArraySet/
//! INST       /Call((Virtual)|(Static)) .*escompat\.Array::\$_set/

<<<<<<< HEAD
//! CHECKER JIT IR Builder: Case #2: escompat.Array get/set operations (with exceptions).
=======
//! CHECKER JIT IR Builder: Case #2: escompat.Array get/set operations (with errors).
>>>>>>> a77d6327
//! RUN        force_jit: true, entry: "escompat_array_get_set.ETSGLOBAL::test2"
//! EVENT      /Compilation,escompat_array_get_set.ETSGLOBAL::__noinline__testRangeError,.*,COMPILED/
//! METHOD  "escompat_array_get_set.ETSGLOBAL::__noinline__testRangeError"
//! PASS_AFTER "IrBuilder"
//! INST_NOT   /Intrinsic.EscompatArraySet/
//! INST       /CallVirtual.*escompat\.Array::\$_set/
//! PASS_AFTER "Inline"
//! INST_NOT   /Intrinsic.EscompatArraySet/
//! EVENT      /Compilation,escompat_array_get_set.ETSGLOBAL::__noinline__testClassCastError,.*,COMPILED/
//! METHOD  "escompat_array_get_set.ETSGLOBAL::__noinline__testClassCastError"
//! PASS_AFTER "IrBuilder"
//! INST_NOT   /Intrinsic.EscompatArrayGet/
//! INST       /CallVirtual.*escompat\.Array::\$_get/
//! PASS_AFTER "Inline"
//! INST_NOT   /Intrinsic.EscompatArrayGet/

<<<<<<< HEAD
//! CHECKER AOT IR Builder: Case #2: escompat.Array get/set operations (with exceptions).
=======
//! CHECKER AOT IR Builder: Case #2: escompat.Array get/set operations (with errors).
>>>>>>> a77d6327
//! SKIP_IF    @architecture == "arm32"
//! RUN_PAOC   options: ""
//! METHOD  "escompat_array_get_set.ETSGLOBAL::__noinline__testRangeError"
//! PASS_AFTER "IrBuilder"
//! INST_NOT   /Intrinsic.EscompatArraySet/
//! INST       /CallVirtual.*escompat\.Array::\$_set/
//! PASS_AFTER "Inline"
//! INST_NOT   /Intrinsic.EscompatArraySet/
//! METHOD  "escompat_array_get_set.ETSGLOBAL::__noinline__testClassCastError"
//! PASS_AFTER "IrBuilder"
//! INST_NOT   /Intrinsic.EscompatArrayGet/
//! INST       /CallVirtual.*escompat\.Array::\$_get/
//! PASS_AFTER "Inline"
//! INST_NOT   /Intrinsic.EscompatArrayGet/
//! RUN        entry: "escompat_array_get_set.ETSGLOBAL::test2"

function arraySet(arr: Array<int>): void {
    arr[1] = 2;
    arr[3] = 5;
    arr[8] = 13;
}

function arrayGet(arr: Array<int>): int {
    return arr[1] + arr[3] + arr[8];
}

const CORRECT_ERROR_THROWN = 0;
const WRONG_ERROR_THROWN = 1;
const NO_ERROR_THROWN = 2;
const WRONG_EXPRESSION_RESULT = 3;

function __noinline__testRangeError(arr: Array<int>, index: int): int {
    try {
        arr[index] = 21;
    } catch (e) {
        if (e instanceof RangeError) {
            return CORRECT_ERROR_THROWN;
        }
        return WRONG_ERROR_THROWN;
    }
    return NO_ERROR_THROWN;
}

function __noinline__testClassCastError(arr: Array<int>, index: int): int {
    const MAGIC_NUMBER = 1234567890;
    let dest = MAGIC_NUMBER;
    try {
        dest = arr[index];
    } catch (e) {
        if (e instanceof ClassCastError) {
            return (dest == MAGIC_NUMBER) ? CORRECT_ERROR_THROWN : WRONG_EXPRESSION_RESULT;
        }
        return WRONG_ERROR_THROWN;
    }
    return NO_ERROR_THROWN;
}

function test1(): void {
    const arr = new Array<int>(16);
    arraySet(arr);
<<<<<<< HEAD
    assertEQ(arrayGet(arr), 20);
=======
    arktest.assertEQ(arrayGet(arr), 20);
>>>>>>> a77d6327
}

function test2(): void {
    const arr = new Array<int>(16);
    arraySet(arr);

<<<<<<< HEAD
    // Exception case #1: index < 0
    assertEQ(__noinline__testRangeError(arr, -1), CORRECT_EXCEPTION_THROWN);

    // Exception case #2: index >= length
    assertEQ(__noinline__testRangeError(arr, 16), CORRECT_EXCEPTION_THROWN);

    // Exception case #3: undefined -> Int cast error
    assertEQ(__noinline__testClassCastError(arr, 2), CORRECT_EXCEPTION_THROWN);
=======
    // Error case #1: index < 0
    arktest.assertEQ(__noinline__testRangeError(arr, -1), CORRECT_ERROR_THROWN);

    // Error case #2: index >= length
    arktest.assertEQ(__noinline__testRangeError(arr, 16), CORRECT_ERROR_THROWN);

    // Error case #3: undefined -> Int cast error
    arktest.assertEQ(__noinline__testClassCastError(arr, 2), CORRECT_ERROR_THROWN);
}

class ExtArray<T> extends Array<T> {
    public constructor(n: int) {
        super(n)
    }
}

//! CHECKER       Array getUnsafe cpp intrinsic
//! RUN           force_jit: true, options: "--compiler-encode-intrinsics=false --compiler-regex=escompat.Array::pop", entry: "escompat_array_get_set.ETSGLOBAL::testGetUnsafe"
//! METHOD        "escompat.Array::pop"
//! PASS_AFTER    "IrBuilder"
//! INST          "Intrinsic.EscompatArrayGetUnsafe"
//! INST_NOT      /Call/

//! CHECKER       Array getUnsafe IR intrinsic
//! RUN           force_jit: true, options: "--compiler-regex=escompat.Array::pop", entry: "escompat_array_get_set.ETSGLOBAL::testGetUnsafe"
//! METHOD        "escompat.Array::pop"
//! PASS_AFTER    "IrBuilder"
//! INST          "LoadArray"
//! INST_NOT      "Intrinsic.EscompatArrayGetUnsafe"
//! INST_NOT      /BoundsCheck/
//! INST_NOT      /Call/
function testGetUnsafe() {
    let a = new ExtArray<int>(1)
    a[0] = 10
    arktest.assertEQ(10, a.pop())
}

//! CHECKER       Array setUnsafe cpp intrinsic
//! RUN           force_jit: true, options: "--compiler-encode-intrinsics=false --compiler-regex=escompat.Array::with", entry: "escompat_array_get_set.ETSGLOBAL::testSetUnsafe"
//! METHOD        "escompat.Array::with"
//! PASS_AFTER    "IrBuilder"
//! INST          "Intrinsic.EscompatArraySetUnsafe"
//! INST_NOT      /Call.*set_unsafe/

//! CHECKER       Array setUnsafe IR intrinsic
//! RUN           force_jit: true, options: "--compiler-regex=escompat.Array::with", entry: "escompat_array_get_set.ETSGLOBAL::testSetUnsafe"
//! METHOD        "escompat.Array::with"
//! PASS_AFTER    "IrBuilder"
//! INST          "StoreArray"
//! INST_NOT      "Intrinsic.EscompatArraySetUnsafe"
//! INST_NOT      /BoundsCheck/
//! INST_NOT      /Call.*set_unsafe/
function testSetUnsafe() {
    let a = new ExtArray<int>(1)
    let b = a.with(0, 10)
    arktest.assertEQ(10, b[0])
>>>>>>> a77d6327
}<|MERGE_RESOLUTION|>--- conflicted
+++ resolved
@@ -46,11 +46,7 @@
 //! INST_NOT   /Intrinsic.EscompatArraySet/
 //! INST       /Call((Virtual)|(Static)) .*escompat\.Array::\$_set/
 
-<<<<<<< HEAD
-//! CHECKER JIT IR Builder: Case #2: escompat.Array get/set operations (with exceptions).
-=======
 //! CHECKER JIT IR Builder: Case #2: escompat.Array get/set operations (with errors).
->>>>>>> a77d6327
 //! RUN        force_jit: true, entry: "escompat_array_get_set.ETSGLOBAL::test2"
 //! EVENT      /Compilation,escompat_array_get_set.ETSGLOBAL::__noinline__testRangeError,.*,COMPILED/
 //! METHOD  "escompat_array_get_set.ETSGLOBAL::__noinline__testRangeError"
@@ -67,11 +63,7 @@
 //! PASS_AFTER "Inline"
 //! INST_NOT   /Intrinsic.EscompatArrayGet/
 
-<<<<<<< HEAD
-//! CHECKER AOT IR Builder: Case #2: escompat.Array get/set operations (with exceptions).
-=======
 //! CHECKER AOT IR Builder: Case #2: escompat.Array get/set operations (with errors).
->>>>>>> a77d6327
 //! SKIP_IF    @architecture == "arm32"
 //! RUN_PAOC   options: ""
 //! METHOD  "escompat_array_get_set.ETSGLOBAL::__noinline__testRangeError"
@@ -132,27 +124,13 @@
 function test1(): void {
     const arr = new Array<int>(16);
     arraySet(arr);
-<<<<<<< HEAD
-    assertEQ(arrayGet(arr), 20);
-=======
     arktest.assertEQ(arrayGet(arr), 20);
->>>>>>> a77d6327
 }
 
 function test2(): void {
     const arr = new Array<int>(16);
     arraySet(arr);
 
-<<<<<<< HEAD
-    // Exception case #1: index < 0
-    assertEQ(__noinline__testRangeError(arr, -1), CORRECT_EXCEPTION_THROWN);
-
-    // Exception case #2: index >= length
-    assertEQ(__noinline__testRangeError(arr, 16), CORRECT_EXCEPTION_THROWN);
-
-    // Exception case #3: undefined -> Int cast error
-    assertEQ(__noinline__testClassCastError(arr, 2), CORRECT_EXCEPTION_THROWN);
-=======
     // Error case #1: index < 0
     arktest.assertEQ(__noinline__testRangeError(arr, -1), CORRECT_ERROR_THROWN);
 
@@ -209,5 +187,4 @@
     let a = new ExtArray<int>(1)
     let b = a.with(0, 10)
     arktest.assertEQ(10, b[0])
->>>>>>> a77d6327
 }