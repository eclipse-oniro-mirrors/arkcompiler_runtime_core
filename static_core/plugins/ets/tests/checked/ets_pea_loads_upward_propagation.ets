/*
 * Copyright (c) 2024-2025 Huawei Device Co., Ltd.
 * Licensed under the Apache License, Version 2.0 (the "License");
 * you may not use this file except in compliance with the License.
 * You may obtain a copy of the License at
 *
 * http://www.apache.org/licenses/LICENSE-2.0
 *
 * Unless required by applicable law or agreed to in writing, software
 * distributed under the License is distributed on an "AS IS" BASIS,
 * WITHOUT WARRANTIES OR CONDITIONS OF ANY KIND, either express or implied.
 * See the License for the specific language governing permissions and
 * limitations under the License.
 */

//! CHECKER       PEA_propagate_load_objects_upwards JIT
<<<<<<< HEAD
//! RUN           force_jit: true, options: "--compiler-regex='.*test.*'", entry: "ets_pea_loads_upward_propagation.ETSGLOBAL::main"
=======
//! # Always inline escompat.IteratorResult::<ctor> because numbers depend on it
//! RUN           force_jit: true, options: "--compiler-regex='.*test.*' --compiler-inlining-always-inline-bc-size=50", entry: "ets_pea_loads_upward_propagation.ETSGLOBAL::main"
//!
>>>>>>> a77d6327
//! METHOD        "ets_pea_loads_upward_propagation.ETSGLOBAL::test1"
//!
//! PASS_BEFORE   "EscapeAnalysis"
//! INST_COUNT    /NewObject/, 5
//! INST_COUNT    /StoreObject.*res/, 4
//! INST_COUNT    /LoadObject.*res/, 1
//! PASS_AFTER    "EscapeAnalysis"
<<<<<<< HEAD
//! INST_COUNT    /NewObject/, 3
=======
//! INST_COUNT    /NewObject/, 1
>>>>>>> a77d6327
//! INST_COUNT    /StoreObject.*res/, 0
//! INST_COUNT    /LoadObject.*res/, 0
//!
//! METHOD        "ets_pea_loads_upward_propagation.ETSGLOBAL::test2"
//! PASS_BEFORE   "EscapeAnalysis"
//! INST_COUNT    /NewObject/, 5
//! INST_COUNT    /StoreObject.*res/, 4
//! INST_COUNT    /LoadObject.*res/, 2
//! PASS_AFTER    "EscapeAnalysis"
<<<<<<< HEAD
//! INST_COUNT    /NewObject/, 3
=======
//! INST_COUNT    /NewObject/, 1
>>>>>>> a77d6327
//! INST_COUNT    /StoreObject.*res/, 0
//! INST_COUNT    /LoadObject.*res/, 0
//!
//! METHOD        "ets_pea_loads_upward_propagation.ETSGLOBAL::test3"
//! PASS_BEFORE   "EscapeAnalysis"
//! INST_COUNT    /NewObject/, 5
//! INST_COUNT    /StoreObject.*res/, 4
//! INST_COUNT    /LoadObject.*res/, 3
//! PASS_AFTER    "EscapeAnalysis"
<<<<<<< HEAD
//! INST_COUNT    /NewObject/, 3
=======
//! INST_COUNT    /NewObject/, 1
>>>>>>> a77d6327
//! INST_COUNT    /StoreObject.*res/, 0
//! INST_COUNT    /LoadObject.*res/, 0
//!
//! METHOD        "ets_pea_loads_upward_propagation.ETSGLOBAL::test4"
//! PASS_BEFORE   "EscapeAnalysis"
//! INST_COUNT    /NewObject/, 6
//! INST_COUNT    /StoreObject.*res/, 6
//! INST_COUNT    /LoadObject.*res/, 1
//! PASS_AFTER    "EscapeAnalysis"
<<<<<<< HEAD
//! INST_COUNT    /NewObject/, 3
=======
//! INST_COUNT    /NewObject/, 1
>>>>>>> a77d6327
//! INST_COUNT    /StoreObject.*res/, 0
//! INST_COUNT    /LoadObject.*res/, 0
//!
//! METHOD        "ets_pea_loads_upward_propagation.ETSGLOBAL::test5"
<<<<<<< HEAD
//! PASS_BEFORE   "EscapeAnalysis"
//! INST_COUNT    /NewObject/, 15
//! INST_COUNT    /StoreObject.*res/, 24
//! INST_COUNT    /LoadObject.*res/, 1
//! PASS_AFTER    "EscapeAnalysis"
//! INST_COUNT    /NewObject/, 10
//! INST_COUNT    /StoreObject.*res/, 14
//! INST_COUNT    /LoadObject.*res/, 1
//!
//! METHOD        "ets_pea_loads_upward_propagation.ETSGLOBAL::test9"
//! PASS_BEFORE   "EscapeAnalysis"
//! INST_COUNT    /NewObject/, 10
//! INST_COUNT    /StoreObject.*done/, 1
//! PASS_AFTER    "EscapeAnalysis"
//! INST_COUNT    /NewObject/, 9
//! INST_COUNT    /StoreObject.*done/, 0
//!
//! METHOD        "ets_pea_loads_upward_propagation.ETSGLOBAL::ntest1"
//! PASS_BEFORE   "EscapeAnalysis"
//! INST_COUNT    /NewObject/, 5
//! INST_COUNT    /StoreObject.*res/, 4
//! PASS_AFTER    "EscapeAnalysis"
//! INST_COUNT    /NewObject/, 5
//! INST_COUNT    /StoreObject.*res/, 4
//!
//! METHOD        "ets_pea_loads_upward_propagation.ETSGLOBAL::ntest2"
//! PASS_BEFORE   "EscapeAnalysis"
//! INST_COUNT    /NewObject/, 5
//! INST_COUNT    /StoreObject.*res/, 4
//! INST_COUNT    /LoadObject.*res/, 1
//! PASS_AFTER    "EscapeAnalysis"
//! INST_COUNT    /NewObject/, 5
//! INST_COUNT    /StoreObject.*res/, 4
//! INST_COUNT    /LoadObject.*res/, 1
//!
//! METHOD        "ets_pea_loads_upward_propagation.ETSGLOBAL::ntest3"
//! PASS_BEFORE   "EscapeAnalysis"
//! INST_COUNT    /NewObject/, 5
//! INST_COUNT    /StoreObject.*res/, 4
//! INST_COUNT    /LoadObject.*res/, 1
//! PASS_AFTER    "EscapeAnalysis"
//! INST_COUNT    /NewObject/, 5
//! INST_COUNT    /StoreObject.*res/, 4
//! INST_COUNT    /LoadObject.*res/, 1
//!
//! METHOD        "ets_pea_loads_upward_propagation.ETSGLOBAL::ntest4"
=======
//! PASS_BEFORE   "EscapeAnalysis"
//! INST_COUNT    /NewObject/, 14
//! INST_COUNT    /StoreObject.*res/, 24
//! INST_COUNT    /LoadObject.*res/, 1
//! PASS_AFTER    "EscapeAnalysis"
//! INST_COUNT    /NewObject/, 8
//! INST_COUNT    /StoreObject.*res/, 14
//! INST_COUNT    /LoadObject.*res/, 1
//!
//! METHOD        "ets_pea_loads_upward_propagation.ETSGLOBAL::test9"
>>>>>>> a77d6327
//! PASS_BEFORE   "EscapeAnalysis"
//! INST_COUNT    /NewObject/, 6
//! INST_COUNT    /StoreObject.*res/, 6
//! INST_COUNT    /LoadObject.*res/, 1
//! PASS_AFTER    "EscapeAnalysis"
<<<<<<< HEAD
//! INST_COUNT    /NewObject/, 6
//! INST_COUNT    /StoreObject.*res/, 6
//! INST_COUNT    /LoadObject.*res/, 1


//! CHECKER       PEA_propagate_load_objects_upwards AOT
//! SKIP_IF    @architecture == "arm32"
//! RUN_PAOC      options: "--compiler-regex='.*::.?test.*'"
//! RUN           entry: "ets_pea_loads_upward_propagation.ETSGLOBAL::main"
//! METHOD        "ets_pea_loads_upward_propagation.ETSGLOBAL::test1"
=======
//! INST_COUNT    /NewObject/, 5
//! INST_COUNT    /StoreObject.*done/, 0
//!
//! METHOD        "ets_pea_loads_upward_propagation.ETSGLOBAL::ntest1"
>>>>>>> a77d6327
//! PASS_BEFORE   "EscapeAnalysis"
//! INST_COUNT    /NewObject/, 3
//! INST_COUNT    /StoreObject.*res/, 4
//! INST_COUNT    /LoadObject.*res/, 1
//! PASS_AFTER    "EscapeAnalysis"
<<<<<<< HEAD
//! INST_COUNT    /NewObject/, 1
//! INST_COUNT    /StoreObject.*res/, 0
//! INST_COUNT    /LoadObject.*res/, 0
//!
//! METHOD        "ets_pea_loads_upward_propagation.ETSGLOBAL::test2"
=======
//! INST_COUNT    /NewObject/, 3
//! INST_COUNT    /StoreObject.*res/, 4
//!
//! METHOD        "ets_pea_loads_upward_propagation.ETSGLOBAL::ntest2"
>>>>>>> a77d6327
//! PASS_BEFORE   "EscapeAnalysis"
//! INST_COUNT    /NewObject/, 4
//! INST_COUNT    /StoreObject.*res/, 4
<<<<<<< HEAD
//! INST_COUNT    /LoadObject.*res/, 2
=======
//! INST_COUNT    /LoadObject.*res/, 1
>>>>>>> a77d6327
//! PASS_AFTER    "EscapeAnalysis"
//! INST_COUNT    /NewObject/, 1
//! INST_COUNT    /StoreObject.*res/, 0
//! INST_COUNT    /LoadObject.*res/, 0
//!
//! METHOD        "ets_pea_loads_upward_propagation.ETSGLOBAL::test3"
//! PASS_BEFORE   "EscapeAnalysis"
//! INST_COUNT    /NewObject/, 3
//! INST_COUNT    /StoreObject.*res/, 4
<<<<<<< HEAD
//! INST_COUNT    /LoadObject.*res/, 3
//! PASS_AFTER    "EscapeAnalysis"
//! INST_COUNT    /NewObject/, 1
//! INST_COUNT    /StoreObject.*res/, 0
//! INST_COUNT    /LoadObject.*res/, 0
//!
//! METHOD        "ets_pea_loads_upward_propagation.ETSGLOBAL::test4"
=======
//! INST_COUNT    /LoadObject.*res/, 1
//!
//! METHOD        "ets_pea_loads_upward_propagation.ETSGLOBAL::ntest3"
>>>>>>> a77d6327
//! PASS_BEFORE   "EscapeAnalysis"
//! INST_COUNT    /NewObject/, 4
//! INST_COUNT    /StoreObject.*res/, 6
//! INST_COUNT    /LoadObject.*res/, 1
//! PASS_AFTER    "EscapeAnalysis"
<<<<<<< HEAD
//! INST_COUNT    /NewObject/, 1
//! INST_COUNT    /StoreObject.*res/, 0
//! INST_COUNT    /LoadObject.*res/, 0
//!
//! METHOD        "ets_pea_loads_upward_propagation.ETSGLOBAL::test5"
//! PASS_BEFORE   "EscapeAnalysis"
//! INST_COUNT    /NewObject/, 13
//! INST_COUNT    /StoreObject.*res/, 24
//! INST_COUNT    /LoadObject.*res/, 1
//! PASS_AFTER    "EscapeAnalysis"
//! INST_COUNT    /NewObject/, 8
//! INST_COUNT    /StoreObject.*res/, 14
//! INST_COUNT    /LoadObject.*res/, 1
//!
//! METHOD        "ets_pea_loads_upward_propagation.ETSGLOBAL::ntest1"
=======
//! INST_COUNT    /NewObject/, 3
//! INST_COUNT    /StoreObject.*res/, 4
//! INST_COUNT    /LoadObject.*res/, 1
//!
//! METHOD        "ets_pea_loads_upward_propagation.ETSGLOBAL::ntest4"
//! PASS_BEFORE   "EscapeAnalysis"
//! INST_COUNT    /NewObject/, 5
//! INST_COUNT    /StoreObject.*res/, 6
//! INST_COUNT    /LoadObject.*res/, 1
//! PASS_AFTER    "EscapeAnalysis"
//! INST_COUNT    /NewObject/, 4
//! INST_COUNT    /StoreObject.*res/, 6
//! INST_COUNT    /LoadObject.*res/, 1


//! CHECKER       PEA_propagate_load_objects_upwards AOT
//! SKIP_IF    @architecture == "arm32"
//! RUN_PAOC      options: "--compiler-regex='.*::.?test.*'"
//! RUN           entry: "ets_pea_loads_upward_propagation.ETSGLOBAL::main"
//! METHOD        "ets_pea_loads_upward_propagation.ETSGLOBAL::test1"
>>>>>>> a77d6327
//! PASS_BEFORE   "EscapeAnalysis"
//! INST_COUNT    /NewObject/, 4
//! INST_COUNT    /StoreObject.*res/, 4
//! PASS_AFTER    "EscapeAnalysis"
//! INST_COUNT    /NewObject/, 2
//! INST_COUNT    /StoreObject.*res/, 0
//! INST_COUNT    /LoadObject.*res/, 0
//!
//! METHOD        "ets_pea_loads_upward_propagation.ETSGLOBAL::test2"
//! PASS_BEFORE   "EscapeAnalysis"
//! INST_COUNT    /NewObject/, 4
//! INST_COUNT    /StoreObject.*res/, 4
//! INST_COUNT    /LoadObject.*res/, 2
//! PASS_AFTER    "EscapeAnalysis"
//! INST_COUNT    /NewObject/, 2
//! INST_COUNT    /StoreObject.*res/, 0
//! INST_COUNT    /LoadObject.*res/, 0
//!
//! METHOD        "ets_pea_loads_upward_propagation.ETSGLOBAL::test3"
//! PASS_BEFORE   "EscapeAnalysis"
//! INST_COUNT    /NewObject/, 4
//! INST_COUNT    /StoreObject.*res/, 4
<<<<<<< HEAD
=======
//! INST_COUNT    /LoadObject.*res/, 3
//! PASS_AFTER    "EscapeAnalysis"
//! INST_COUNT    /NewObject/, 2
//! INST_COUNT    /StoreObject.*res/, 0
//! INST_COUNT    /LoadObject.*res/, 0
//!
//! METHOD        "ets_pea_loads_upward_propagation.ETSGLOBAL::test4"
//! PASS_BEFORE   "EscapeAnalysis"
//! INST_COUNT    /NewObject/, 5
//! INST_COUNT    /StoreObject.*res/, 6
//! INST_COUNT    /LoadObject.*res/, 1
//! PASS_AFTER    "EscapeAnalysis"
//! INST_COUNT    /NewObject/, 2
//! INST_COUNT    /StoreObject.*res/, 0
//! INST_COUNT    /LoadObject.*res/, 0
//!
//! METHOD        "ets_pea_loads_upward_propagation.ETSGLOBAL::test5"
//! PASS_BEFORE   "EscapeAnalysis"
//! INST_COUNT    /NewObject/, 14
//! INST_COUNT    /StoreObject.*res/, 24
//! INST_COUNT    /LoadObject.*res/, 1
//! PASS_AFTER    "EscapeAnalysis"
//! INST_COUNT    /NewObject/, 9
//! INST_COUNT    /StoreObject.*res/, 14
//! INST_COUNT    /LoadObject.*res/, 1
//!
//! METHOD        "ets_pea_loads_upward_propagation.ETSGLOBAL::ntest1"
//! PASS_BEFORE   "EscapeAnalysis"
//! INST_COUNT    /NewObject/, 4
//! INST_COUNT    /StoreObject.*res/, 4
//! PASS_AFTER    "EscapeAnalysis"
//! INST_COUNT    /NewObject/, 4
//! INST_COUNT    /StoreObject.*res/, 4
>>>>>>> a77d6327
//!
//! METHOD        "ets_pea_loads_upward_propagation.ETSGLOBAL::ntest2"
//! PASS_BEFORE   "EscapeAnalysis"
//! INST_COUNT    /NewObject/, 3
//! INST_COUNT    /StoreObject.*res/, 4
//! INST_COUNT    /LoadObject.*res/, 1
//! PASS_AFTER    "EscapeAnalysis"
//! INST_COUNT    /NewObject/, 3
//! INST_COUNT    /StoreObject.*res/, 4
//! INST_COUNT    /LoadObject.*res/, 1
//!
//! METHOD        "ets_pea_loads_upward_propagation.ETSGLOBAL::ntest3"
//! PASS_BEFORE   "EscapeAnalysis"
//! INST_COUNT    /NewObject/, 4
//! INST_COUNT    /StoreObject.*res/, 4
//! INST_COUNT    /LoadObject.*res/, 1
//! PASS_AFTER    "EscapeAnalysis"
//! INST_COUNT    /NewObject/, 4
//! INST_COUNT    /StoreObject.*res/, 4
//! INST_COUNT    /LoadObject.*res/, 1
//!
//! METHOD        "ets_pea_loads_upward_propagation.ETSGLOBAL::ntest4"
//! PASS_BEFORE   "EscapeAnalysis"
<<<<<<< HEAD
//! INST_COUNT    /NewObject/, 4
//! INST_COUNT    /StoreObject.*res/, 6
//! INST_COUNT    /LoadObject.*res/, 1
//! PASS_AFTER    "EscapeAnalysis"
//! INST_COUNT    /NewObject/, 4
=======
//! INST_COUNT    /NewObject/, 5
//! INST_COUNT    /StoreObject.*res/, 6
//! INST_COUNT    /LoadObject.*res/, 1
//! PASS_AFTER    "EscapeAnalysis"
//! INST_COUNT    /NewObject/, 5
>>>>>>> a77d6327
//! INST_COUNT    /StoreObject.*res/, 6
//! INST_COUNT    /LoadObject.*res/, 1

class BBB {
    public res: number;
    public res1: number;
    constructor() {
        this.res = 0;
        this.res1 = 0;
    }
    constructor(n: number) {
        this.res = n;
        this.res1 = n;
    }

}
class AAA extends BBB {
    constructor() { super()}
    constructor(n: number) { super(n)}
}

/* returns the same type objects */
function foo1(a: number): BBB {
    if (a > 0) {
        return new BBB(a);
    }
    return new BBB();
}

/* returns different types of objects */
function foo2(a: number): BBB {
    if (a > 0) {
        return new BBB(a);
    }
    return new AAA();
}

/* returns a sum calculated using iterators */
function foo3(a: Array<number>): number
{
    let res: number = 0;
    let values: IterableIterator<number> = a.values();
    for (let i: int = 0; i < a.length; ++i) {
        res += values.next().value as number;
    }
    return res;
}

/* simple one load case (one phi user) */
function test1(): boolean {
    let aa: Array<number> = new Array<number>
    aa.push(3);
<<<<<<< HEAD
    return foo1(aa[0]).res as int == 3;
=======
    return foo1(aa[0]).res.toInt() == 3;
>>>>>>> a77d6327
}

/* two loads case (two phi users) */
function test2(): boolean {
    let aa: Array<number> = new Array<number>
    aa.push(3)
    let z: BBB = foo1(aa[0])
<<<<<<< HEAD
    return (z.res + z.res1) as int == 6;
=======
    return (z.res + z.res1).toInt() == 6;
>>>>>>> a77d6327
}

/* more complex CFG: different number of loads in different branchs */
function test3(): boolean {
    let aa: Array<number> = new Array<number>
    aa.push(3)
    let t: boolean = (aa[0] > 0)
    let z: BBB = foo1(aa[0])
    if (t) {
<<<<<<< HEAD
        return z.res as int == 3
    } else {
        return (z.res + z.res1) as int == 6;
    }
}

=======
        return z.res.toInt() == 3
    } else {
        return (z.res + z.res1).toInt() == 6;
    }
}

/* test the stdlib iterator */
function test9(): boolean {
    let aa: Array<number> = new Array<number>
    aa.push(3);
    aa.push(5);
    aa.push(1);
    return foo3(aa).toInt() == 9;
}

>>>>>>> a77d6327
/* many inputs phi */
function test4(): boolean {
    let aa: Array<number> = new Array<number>
    aa.push(3)
    let t: int = aa[0].toInt();
    let a: BBB;
    if (t > 0) {
        if (t > 2) {
            a = new BBB(t + 1)
        } else {
            a = new BBB(t + 4)
        }
    } else {
        a = new BBB(t + 2)
    }
    if (a.res > 0) {
        return true
    }
    return false;
}

/* with phi with inputs comping from and beyond
 * the loop only a partial scalarization occurs */
function test5(): boolean {
    let aa: Array<number> = new Array<number>
    aa.push(3)
    let a: BBB = new BBB();
    let t: int = aa[0].toInt();
    for (let i:int = 0; i < t; ++i) {
        a = new BBB(i)
        if (i % 2 == 0) {
            continue
        }
    }
    if (a.res > 0) {
        return true
    }
    return false;
}

<<<<<<< HEAD
/* test the stdlib iterator */
function test9(): boolean {
    let aa: Array<number> = new Array<number>
    aa.push(3);
    aa.push(5);
    aa.push(1);
    return foo3(aa) as int == 9;
}

=======
>>>>>>> a77d6327
// Negative tests

/* object consumer, not to be inlined */
function getRef(a: BBB): boolean {
    if (a.res == 3) {
        return true;
    }
    return false;
}

/* negative: the user is not a LoadObject */
function ntest1(): boolean {
    let aa: Array<number> = new Array<number>
    aa.push(3)
    let z: BBB = foo1(aa[0])
    if (getRef(z)) {
        return true
    }
    return false
}

/* negative: there is a user that is not a LoadObject */
function ntest2(): boolean {
    let aa: Array<number> = new Array<number>
    aa.push(3)
    let z: BBB = foo1(aa[0])
    let res: number = z.res
    if (getRef(z)) {
<<<<<<< HEAD
        return res as int == 3;
=======
        return res.toInt() == 3;
>>>>>>> a77d6327
    }
    return false
}

/* negative: the object types are different */
function ntest3(): boolean {
    let aa: Array<number> = new Array<number>
    aa.push(3);
<<<<<<< HEAD
    return foo2(aa[0]).res as int == 3;
=======
    return foo2(aa[0]).res.toInt() == 3;
>>>>>>> a77d6327
}

/* negative: many inputs phi, different object types */
function ntest4(): boolean {
    let aa: Array<number> = new Array<number>
    aa.push(3)
    let t: int = aa[0].toInt();
    let a: BBB;
    if (t > 0) {
        if (t > 2) {
            a = new BBB(t + 1)
        } else {
            a = new BBB(t + 4)
        }
    } else {
        a = new AAA(t + 2)
    }
    if (a.res > 0) {
        return true
    }
    return false;
}

function assert(condition: boolean, message: string) {
    if (!condition) {
        throw new AssertionError('\nERROR: ' + message + '\n');
    }
}

function main(): int {
    try {
        assert(test1(), 'one load case failed');
        assert(test2(), 'two loads case failed');
        assert(test3(), 'uneven branches case failed');
        assert(test4(), 'many inputs phi case failed');
        assert(test5(), 'partial scalarization test failed');
        assert(test9(), 'stdlib iterator case failed');
        assert(ntest1(), 'not a LoadObject user case failed');
        assert(ntest2(), 'one of users is not a LoadObject case failed');
        assert(ntest3(), 'object types are different case failed');
        assert(ntest4(), 'object types are different complex case failed');
    } catch (e) {
        return 1;
    }
    return 0;
}<|MERGE_RESOLUTION|>--- conflicted
+++ resolved
@@ -14,119 +14,50 @@
  */
 
 //! CHECKER       PEA_propagate_load_objects_upwards JIT
-<<<<<<< HEAD
-//! RUN           force_jit: true, options: "--compiler-regex='.*test.*'", entry: "ets_pea_loads_upward_propagation.ETSGLOBAL::main"
-=======
 //! # Always inline escompat.IteratorResult::<ctor> because numbers depend on it
 //! RUN           force_jit: true, options: "--compiler-regex='.*test.*' --compiler-inlining-always-inline-bc-size=50", entry: "ets_pea_loads_upward_propagation.ETSGLOBAL::main"
 //!
->>>>>>> a77d6327
 //! METHOD        "ets_pea_loads_upward_propagation.ETSGLOBAL::test1"
-//!
-//! PASS_BEFORE   "EscapeAnalysis"
-//! INST_COUNT    /NewObject/, 5
-//! INST_COUNT    /StoreObject.*res/, 4
-//! INST_COUNT    /LoadObject.*res/, 1
-//! PASS_AFTER    "EscapeAnalysis"
-<<<<<<< HEAD
-//! INST_COUNT    /NewObject/, 3
-=======
+//! PASS_BEFORE   "EscapeAnalysis"
+//! INST_COUNT    /NewObject/, 4
+//! INST_COUNT    /StoreObject.*res/, 4
+//! INST_COUNT    /LoadObject.*res/, 1
+//! PASS_AFTER    "EscapeAnalysis"
 //! INST_COUNT    /NewObject/, 1
->>>>>>> a77d6327
 //! INST_COUNT    /StoreObject.*res/, 0
 //! INST_COUNT    /LoadObject.*res/, 0
 //!
 //! METHOD        "ets_pea_loads_upward_propagation.ETSGLOBAL::test2"
 //! PASS_BEFORE   "EscapeAnalysis"
-//! INST_COUNT    /NewObject/, 5
+//! INST_COUNT    /NewObject/, 4
 //! INST_COUNT    /StoreObject.*res/, 4
 //! INST_COUNT    /LoadObject.*res/, 2
 //! PASS_AFTER    "EscapeAnalysis"
-<<<<<<< HEAD
-//! INST_COUNT    /NewObject/, 3
-=======
 //! INST_COUNT    /NewObject/, 1
->>>>>>> a77d6327
 //! INST_COUNT    /StoreObject.*res/, 0
 //! INST_COUNT    /LoadObject.*res/, 0
 //!
 //! METHOD        "ets_pea_loads_upward_propagation.ETSGLOBAL::test3"
 //! PASS_BEFORE   "EscapeAnalysis"
-//! INST_COUNT    /NewObject/, 5
+//! INST_COUNT    /NewObject/, 4
 //! INST_COUNT    /StoreObject.*res/, 4
 //! INST_COUNT    /LoadObject.*res/, 3
 //! PASS_AFTER    "EscapeAnalysis"
-<<<<<<< HEAD
-//! INST_COUNT    /NewObject/, 3
-=======
 //! INST_COUNT    /NewObject/, 1
->>>>>>> a77d6327
 //! INST_COUNT    /StoreObject.*res/, 0
 //! INST_COUNT    /LoadObject.*res/, 0
 //!
 //! METHOD        "ets_pea_loads_upward_propagation.ETSGLOBAL::test4"
 //! PASS_BEFORE   "EscapeAnalysis"
-//! INST_COUNT    /NewObject/, 6
-//! INST_COUNT    /StoreObject.*res/, 6
-//! INST_COUNT    /LoadObject.*res/, 1
-//! PASS_AFTER    "EscapeAnalysis"
-<<<<<<< HEAD
-//! INST_COUNT    /NewObject/, 3
-=======
+//! INST_COUNT    /NewObject/, 5
+//! INST_COUNT    /StoreObject.*res/, 6
+//! INST_COUNT    /LoadObject.*res/, 1
+//! PASS_AFTER    "EscapeAnalysis"
 //! INST_COUNT    /NewObject/, 1
->>>>>>> a77d6327
 //! INST_COUNT    /StoreObject.*res/, 0
 //! INST_COUNT    /LoadObject.*res/, 0
 //!
 //! METHOD        "ets_pea_loads_upward_propagation.ETSGLOBAL::test5"
-<<<<<<< HEAD
-//! PASS_BEFORE   "EscapeAnalysis"
-//! INST_COUNT    /NewObject/, 15
-//! INST_COUNT    /StoreObject.*res/, 24
-//! INST_COUNT    /LoadObject.*res/, 1
-//! PASS_AFTER    "EscapeAnalysis"
-//! INST_COUNT    /NewObject/, 10
-//! INST_COUNT    /StoreObject.*res/, 14
-//! INST_COUNT    /LoadObject.*res/, 1
-//!
-//! METHOD        "ets_pea_loads_upward_propagation.ETSGLOBAL::test9"
-//! PASS_BEFORE   "EscapeAnalysis"
-//! INST_COUNT    /NewObject/, 10
-//! INST_COUNT    /StoreObject.*done/, 1
-//! PASS_AFTER    "EscapeAnalysis"
-//! INST_COUNT    /NewObject/, 9
-//! INST_COUNT    /StoreObject.*done/, 0
-//!
-//! METHOD        "ets_pea_loads_upward_propagation.ETSGLOBAL::ntest1"
-//! PASS_BEFORE   "EscapeAnalysis"
-//! INST_COUNT    /NewObject/, 5
-//! INST_COUNT    /StoreObject.*res/, 4
-//! PASS_AFTER    "EscapeAnalysis"
-//! INST_COUNT    /NewObject/, 5
-//! INST_COUNT    /StoreObject.*res/, 4
-//!
-//! METHOD        "ets_pea_loads_upward_propagation.ETSGLOBAL::ntest2"
-//! PASS_BEFORE   "EscapeAnalysis"
-//! INST_COUNT    /NewObject/, 5
-//! INST_COUNT    /StoreObject.*res/, 4
-//! INST_COUNT    /LoadObject.*res/, 1
-//! PASS_AFTER    "EscapeAnalysis"
-//! INST_COUNT    /NewObject/, 5
-//! INST_COUNT    /StoreObject.*res/, 4
-//! INST_COUNT    /LoadObject.*res/, 1
-//!
-//! METHOD        "ets_pea_loads_upward_propagation.ETSGLOBAL::ntest3"
-//! PASS_BEFORE   "EscapeAnalysis"
-//! INST_COUNT    /NewObject/, 5
-//! INST_COUNT    /StoreObject.*res/, 4
-//! INST_COUNT    /LoadObject.*res/, 1
-//! PASS_AFTER    "EscapeAnalysis"
-//! INST_COUNT    /NewObject/, 5
-//! INST_COUNT    /StoreObject.*res/, 4
-//! INST_COUNT    /LoadObject.*res/, 1
-//!
-//! METHOD        "ets_pea_loads_upward_propagation.ETSGLOBAL::ntest4"
-=======
 //! PASS_BEFORE   "EscapeAnalysis"
 //! INST_COUNT    /NewObject/, 14
 //! INST_COUNT    /StoreObject.*res/, 24
@@ -137,14 +68,48 @@
 //! INST_COUNT    /LoadObject.*res/, 1
 //!
 //! METHOD        "ets_pea_loads_upward_propagation.ETSGLOBAL::test9"
->>>>>>> a77d6327
-//! PASS_BEFORE   "EscapeAnalysis"
-//! INST_COUNT    /NewObject/, 6
-//! INST_COUNT    /StoreObject.*res/, 6
-//! INST_COUNT    /LoadObject.*res/, 1
-//! PASS_AFTER    "EscapeAnalysis"
-<<<<<<< HEAD
-//! INST_COUNT    /NewObject/, 6
+//! PASS_BEFORE   "EscapeAnalysis"
+//! INST_COUNT    /NewObject/, 7
+//! INST_COUNT    /StoreObject.*done/, 2
+//! PASS_AFTER    "EscapeAnalysis"
+//! INST_COUNT    /NewObject/, 5
+//! INST_COUNT    /StoreObject.*done/, 0
+//!
+//! METHOD        "ets_pea_loads_upward_propagation.ETSGLOBAL::ntest1"
+//! PASS_BEFORE   "EscapeAnalysis"
+//! INST_COUNT    /NewObject/, 4
+//! INST_COUNT    /StoreObject.*res/, 4
+//! PASS_AFTER    "EscapeAnalysis"
+//! INST_COUNT    /NewObject/, 3
+//! INST_COUNT    /StoreObject.*res/, 4
+//!
+//! METHOD        "ets_pea_loads_upward_propagation.ETSGLOBAL::ntest2"
+//! PASS_BEFORE   "EscapeAnalysis"
+//! INST_COUNT    /NewObject/, 4
+//! INST_COUNT    /StoreObject.*res/, 4
+//! INST_COUNT    /LoadObject.*res/, 1
+//! PASS_AFTER    "EscapeAnalysis"
+//! INST_COUNT    /NewObject/, 3
+//! INST_COUNT    /StoreObject.*res/, 4
+//! INST_COUNT    /LoadObject.*res/, 1
+//!
+//! METHOD        "ets_pea_loads_upward_propagation.ETSGLOBAL::ntest3"
+//! PASS_BEFORE   "EscapeAnalysis"
+//! INST_COUNT    /NewObject/, 4
+//! INST_COUNT    /StoreObject.*res/, 4
+//! INST_COUNT    /LoadObject.*res/, 1
+//! PASS_AFTER    "EscapeAnalysis"
+//! INST_COUNT    /NewObject/, 3
+//! INST_COUNT    /StoreObject.*res/, 4
+//! INST_COUNT    /LoadObject.*res/, 1
+//!
+//! METHOD        "ets_pea_loads_upward_propagation.ETSGLOBAL::ntest4"
+//! PASS_BEFORE   "EscapeAnalysis"
+//! INST_COUNT    /NewObject/, 5
+//! INST_COUNT    /StoreObject.*res/, 6
+//! INST_COUNT    /LoadObject.*res/, 1
+//! PASS_AFTER    "EscapeAnalysis"
+//! INST_COUNT    /NewObject/, 4
 //! INST_COUNT    /StoreObject.*res/, 6
 //! INST_COUNT    /LoadObject.*res/, 1
 
@@ -154,126 +119,29 @@
 //! RUN_PAOC      options: "--compiler-regex='.*::.?test.*'"
 //! RUN           entry: "ets_pea_loads_upward_propagation.ETSGLOBAL::main"
 //! METHOD        "ets_pea_loads_upward_propagation.ETSGLOBAL::test1"
-=======
-//! INST_COUNT    /NewObject/, 5
-//! INST_COUNT    /StoreObject.*done/, 0
-//!
-//! METHOD        "ets_pea_loads_upward_propagation.ETSGLOBAL::ntest1"
->>>>>>> a77d6327
-//! PASS_BEFORE   "EscapeAnalysis"
-//! INST_COUNT    /NewObject/, 3
-//! INST_COUNT    /StoreObject.*res/, 4
-//! INST_COUNT    /LoadObject.*res/, 1
-//! PASS_AFTER    "EscapeAnalysis"
-<<<<<<< HEAD
-//! INST_COUNT    /NewObject/, 1
+//! PASS_BEFORE   "EscapeAnalysis"
+//! INST_COUNT    /NewObject/, 4
+//! INST_COUNT    /StoreObject.*res/, 4
+//! INST_COUNT    /LoadObject.*res/, 1
+//! PASS_AFTER    "EscapeAnalysis"
+//! INST_COUNT    /NewObject/, 2
 //! INST_COUNT    /StoreObject.*res/, 0
 //! INST_COUNT    /LoadObject.*res/, 0
 //!
 //! METHOD        "ets_pea_loads_upward_propagation.ETSGLOBAL::test2"
-=======
-//! INST_COUNT    /NewObject/, 3
-//! INST_COUNT    /StoreObject.*res/, 4
-//!
-//! METHOD        "ets_pea_loads_upward_propagation.ETSGLOBAL::ntest2"
->>>>>>> a77d6327
-//! PASS_BEFORE   "EscapeAnalysis"
-//! INST_COUNT    /NewObject/, 4
-//! INST_COUNT    /StoreObject.*res/, 4
-<<<<<<< HEAD
+//! PASS_BEFORE   "EscapeAnalysis"
+//! INST_COUNT    /NewObject/, 4
+//! INST_COUNT    /StoreObject.*res/, 4
 //! INST_COUNT    /LoadObject.*res/, 2
-=======
-//! INST_COUNT    /LoadObject.*res/, 1
->>>>>>> a77d6327
-//! PASS_AFTER    "EscapeAnalysis"
-//! INST_COUNT    /NewObject/, 1
+//! PASS_AFTER    "EscapeAnalysis"
+//! INST_COUNT    /NewObject/, 2
 //! INST_COUNT    /StoreObject.*res/, 0
 //! INST_COUNT    /LoadObject.*res/, 0
 //!
 //! METHOD        "ets_pea_loads_upward_propagation.ETSGLOBAL::test3"
 //! PASS_BEFORE   "EscapeAnalysis"
-//! INST_COUNT    /NewObject/, 3
-//! INST_COUNT    /StoreObject.*res/, 4
-<<<<<<< HEAD
-//! INST_COUNT    /LoadObject.*res/, 3
-//! PASS_AFTER    "EscapeAnalysis"
-//! INST_COUNT    /NewObject/, 1
-//! INST_COUNT    /StoreObject.*res/, 0
-//! INST_COUNT    /LoadObject.*res/, 0
-//!
-//! METHOD        "ets_pea_loads_upward_propagation.ETSGLOBAL::test4"
-=======
-//! INST_COUNT    /LoadObject.*res/, 1
-//!
-//! METHOD        "ets_pea_loads_upward_propagation.ETSGLOBAL::ntest3"
->>>>>>> a77d6327
-//! PASS_BEFORE   "EscapeAnalysis"
-//! INST_COUNT    /NewObject/, 4
-//! INST_COUNT    /StoreObject.*res/, 6
-//! INST_COUNT    /LoadObject.*res/, 1
-//! PASS_AFTER    "EscapeAnalysis"
-<<<<<<< HEAD
-//! INST_COUNT    /NewObject/, 1
-//! INST_COUNT    /StoreObject.*res/, 0
-//! INST_COUNT    /LoadObject.*res/, 0
-//!
-//! METHOD        "ets_pea_loads_upward_propagation.ETSGLOBAL::test5"
-//! PASS_BEFORE   "EscapeAnalysis"
-//! INST_COUNT    /NewObject/, 13
-//! INST_COUNT    /StoreObject.*res/, 24
-//! INST_COUNT    /LoadObject.*res/, 1
-//! PASS_AFTER    "EscapeAnalysis"
-//! INST_COUNT    /NewObject/, 8
-//! INST_COUNT    /StoreObject.*res/, 14
-//! INST_COUNT    /LoadObject.*res/, 1
-//!
-//! METHOD        "ets_pea_loads_upward_propagation.ETSGLOBAL::ntest1"
-=======
-//! INST_COUNT    /NewObject/, 3
-//! INST_COUNT    /StoreObject.*res/, 4
-//! INST_COUNT    /LoadObject.*res/, 1
-//!
-//! METHOD        "ets_pea_loads_upward_propagation.ETSGLOBAL::ntest4"
-//! PASS_BEFORE   "EscapeAnalysis"
-//! INST_COUNT    /NewObject/, 5
-//! INST_COUNT    /StoreObject.*res/, 6
-//! INST_COUNT    /LoadObject.*res/, 1
-//! PASS_AFTER    "EscapeAnalysis"
-//! INST_COUNT    /NewObject/, 4
-//! INST_COUNT    /StoreObject.*res/, 6
-//! INST_COUNT    /LoadObject.*res/, 1
-
-
-//! CHECKER       PEA_propagate_load_objects_upwards AOT
-//! SKIP_IF    @architecture == "arm32"
-//! RUN_PAOC      options: "--compiler-regex='.*::.?test.*'"
-//! RUN           entry: "ets_pea_loads_upward_propagation.ETSGLOBAL::main"
-//! METHOD        "ets_pea_loads_upward_propagation.ETSGLOBAL::test1"
->>>>>>> a77d6327
-//! PASS_BEFORE   "EscapeAnalysis"
-//! INST_COUNT    /NewObject/, 4
-//! INST_COUNT    /StoreObject.*res/, 4
-//! PASS_AFTER    "EscapeAnalysis"
-//! INST_COUNT    /NewObject/, 2
-//! INST_COUNT    /StoreObject.*res/, 0
-//! INST_COUNT    /LoadObject.*res/, 0
-//!
-//! METHOD        "ets_pea_loads_upward_propagation.ETSGLOBAL::test2"
-//! PASS_BEFORE   "EscapeAnalysis"
-//! INST_COUNT    /NewObject/, 4
-//! INST_COUNT    /StoreObject.*res/, 4
-//! INST_COUNT    /LoadObject.*res/, 2
-//! PASS_AFTER    "EscapeAnalysis"
-//! INST_COUNT    /NewObject/, 2
-//! INST_COUNT    /StoreObject.*res/, 0
-//! INST_COUNT    /LoadObject.*res/, 0
-//!
-//! METHOD        "ets_pea_loads_upward_propagation.ETSGLOBAL::test3"
-//! PASS_BEFORE   "EscapeAnalysis"
-//! INST_COUNT    /NewObject/, 4
-//! INST_COUNT    /StoreObject.*res/, 4
-<<<<<<< HEAD
-=======
+//! INST_COUNT    /NewObject/, 4
+//! INST_COUNT    /StoreObject.*res/, 4
 //! INST_COUNT    /LoadObject.*res/, 3
 //! PASS_AFTER    "EscapeAnalysis"
 //! INST_COUNT    /NewObject/, 2
@@ -307,15 +175,14 @@
 //! PASS_AFTER    "EscapeAnalysis"
 //! INST_COUNT    /NewObject/, 4
 //! INST_COUNT    /StoreObject.*res/, 4
->>>>>>> a77d6327
 //!
 //! METHOD        "ets_pea_loads_upward_propagation.ETSGLOBAL::ntest2"
 //! PASS_BEFORE   "EscapeAnalysis"
-//! INST_COUNT    /NewObject/, 3
-//! INST_COUNT    /StoreObject.*res/, 4
-//! INST_COUNT    /LoadObject.*res/, 1
-//! PASS_AFTER    "EscapeAnalysis"
-//! INST_COUNT    /NewObject/, 3
+//! INST_COUNT    /NewObject/, 4
+//! INST_COUNT    /StoreObject.*res/, 4
+//! INST_COUNT    /LoadObject.*res/, 1
+//! PASS_AFTER    "EscapeAnalysis"
+//! INST_COUNT    /NewObject/, 4
 //! INST_COUNT    /StoreObject.*res/, 4
 //! INST_COUNT    /LoadObject.*res/, 1
 //!
@@ -331,19 +198,11 @@
 //!
 //! METHOD        "ets_pea_loads_upward_propagation.ETSGLOBAL::ntest4"
 //! PASS_BEFORE   "EscapeAnalysis"
-<<<<<<< HEAD
-//! INST_COUNT    /NewObject/, 4
-//! INST_COUNT    /StoreObject.*res/, 6
-//! INST_COUNT    /LoadObject.*res/, 1
-//! PASS_AFTER    "EscapeAnalysis"
-//! INST_COUNT    /NewObject/, 4
-=======
-//! INST_COUNT    /NewObject/, 5
-//! INST_COUNT    /StoreObject.*res/, 6
-//! INST_COUNT    /LoadObject.*res/, 1
-//! PASS_AFTER    "EscapeAnalysis"
-//! INST_COUNT    /NewObject/, 5
->>>>>>> a77d6327
+//! INST_COUNT    /NewObject/, 5
+//! INST_COUNT    /StoreObject.*res/, 6
+//! INST_COUNT    /LoadObject.*res/, 1
+//! PASS_AFTER    "EscapeAnalysis"
+//! INST_COUNT    /NewObject/, 5
 //! INST_COUNT    /StoreObject.*res/, 6
 //! INST_COUNT    /LoadObject.*res/, 1
 
@@ -396,11 +255,7 @@
 function test1(): boolean {
     let aa: Array<number> = new Array<number>
     aa.push(3);
-<<<<<<< HEAD
-    return foo1(aa[0]).res as int == 3;
-=======
     return foo1(aa[0]).res.toInt() == 3;
->>>>>>> a77d6327
 }
 
 /* two loads case (two phi users) */
@@ -408,11 +263,7 @@
     let aa: Array<number> = new Array<number>
     aa.push(3)
     let z: BBB = foo1(aa[0])
-<<<<<<< HEAD
-    return (z.res + z.res1) as int == 6;
-=======
     return (z.res + z.res1).toInt() == 6;
->>>>>>> a77d6327
 }
 
 /* more complex CFG: different number of loads in different branchs */
@@ -422,14 +273,6 @@
     let t: boolean = (aa[0] > 0)
     let z: BBB = foo1(aa[0])
     if (t) {
-<<<<<<< HEAD
-        return z.res as int == 3
-    } else {
-        return (z.res + z.res1) as int == 6;
-    }
-}
-
-=======
         return z.res.toInt() == 3
     } else {
         return (z.res + z.res1).toInt() == 6;
@@ -445,7 +288,6 @@
     return foo3(aa).toInt() == 9;
 }
 
->>>>>>> a77d6327
 /* many inputs phi */
 function test4(): boolean {
     let aa: Array<number> = new Array<number>
@@ -486,18 +328,6 @@
     return false;
 }
 
-<<<<<<< HEAD
-/* test the stdlib iterator */
-function test9(): boolean {
-    let aa: Array<number> = new Array<number>
-    aa.push(3);
-    aa.push(5);
-    aa.push(1);
-    return foo3(aa) as int == 9;
-}
-
-=======
->>>>>>> a77d6327
 // Negative tests
 
 /* object consumer, not to be inlined */
@@ -526,11 +356,7 @@
     let z: BBB = foo1(aa[0])
     let res: number = z.res
     if (getRef(z)) {
-<<<<<<< HEAD
-        return res as int == 3;
-=======
         return res.toInt() == 3;
->>>>>>> a77d6327
     }
     return false
 }
@@ -539,11 +365,7 @@
 function ntest3(): boolean {
     let aa: Array<number> = new Array<number>
     aa.push(3);
-<<<<<<< HEAD
-    return foo2(aa[0]).res as int == 3;
-=======
     return foo2(aa[0]).res.toInt() == 3;
->>>>>>> a77d6327
 }
 
 /* negative: many inputs phi, different object types */
