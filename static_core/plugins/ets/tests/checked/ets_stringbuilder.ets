/*
 * Copyright (c) 2023-2025 Huawei Device Co., Ltd.
 * Licensed under the Apache License, Version 2.0 (the "License");
 * you may not use this file except in compliance with the License.
 * You may obtain a copy of the License at
 *
 * http://www.apache.org/licenses/LICENSE-2.0
 *
 * Unless required by applicable law or agreed to in writing, software
 * distributed under the License is distributed on an "AS IS" BASIS,
 * WITHOUT WARRANTIES OR CONDITIONS OF ANY KIND, either express or implied.
 * See the License for the specific language governing permissions and
 * limitations under the License.
 */

//! CHECKER       AOT IR Builder, check StringBuilder::toString replacement
//! SKIP_IF       @architecture == "arm32"
//! RUN_PAOC      options: "--compiler-regex='.*toString[0-9]+.*' --compiler-inlining=false"
//!
//! METHOD        "ets_stringbuilder.ETSGLOBAL::toString0"
//! PASS_BEFORE   "BranchElimination"
//! INST          /StringBuilder::<ctor>/
//! INST_NEXT     /SaveState/
//! INST_NEXT     /NullCheck/
//! INST_NEXT     /Intrinsic.StdCoreSbToString/
//! PASS_AFTER    "SimplifyStringBuilder"
//! INST_NOT      /StringBuilder::<ctor>/
//! INST_NOT      /StringBuilder::toString/
//!
//! METHOD        "ets_stringbuilder.ETSGLOBAL::toString1"
//! PASS_BEFORE   "BranchElimination"
//! INST          /StringBuilder::<ctor>/
//! INST_NEXT     /SaveState/
//! INST_NEXT     /NullCheck/
//! INST_NEXT     /Intrinsic.StdCoreSbToString/
//! PASS_AFTER    "SimplifyStringBuilder"
//! INST_NOT      /StringBuilder::<ctor>/
//! INST_NOT      /StringBuilder::toString/
//!
//! METHOD        "ets_stringbuilder.ETSGLOBAL::toString2"
//! PASS_BEFORE   "BranchElimination"
//! INST          /StringBuilder::<ctor>/
//! INST_NEXT     /SaveState/
//! INST_NEXT     /NullCheck/
//! INST_NEXT     /Intrinsic.StdCoreSbToString/
//! INST_NEXT     /SaveState/
//! INST_NEXT     /NullCheck/
//! INST_NEXT     /Intrinsic.StdCoreSbToString/
//! INST_NEXT     /SaveState/
//! INST_NEXT     /NullCheck/
//! INST_NEXT     /Intrinsic.StdCoreSbToString/
//! PASS_AFTER    "SimplifyStringBuilder"
//! INST          /StringBuilder::<ctor>/
//! INST_NEXT     /SaveState/
//! INST_NEXT     /NullCheck/
//! INST_NEXT     /Intrinsic.StdCoreSbToString/
//! INST_NEXT_NOT /SaveState/
//! INST_NEXT_NOT /NullCheck/
//! INST_NEXT_NOT /Intrinsic.StdCoreSbToString/
//!
//! METHOD        "ets_stringbuilder.ETSGLOBAL::toString3"
//! PASS_BEFORE   "BranchElimination"
//! INST          /StringBuilder::<ctor>/
//! INST_NEXT     /SaveState/
//! INST_NEXT     /NullCheck/
//! INST_NEXT     /Intrinsic.StdCoreSbToString/
//! INST_NEXT     /SaveState/
//! INST_NEXT     /NullCheck/
//! INST_NEXT     /Intrinsic.StdCoreSbToString/
//! PASS_AFTER    "SimplifyStringBuilder"
//! INST          /StringBuilder::<ctor>/
//! INST_NEXT     /SaveState/
//! INST_NEXT_NOT /Intrinsic.StdCoreSbToString/
//!
//! METHOD        "ets_stringbuilder.ETSGLOBAL::toString4"
//! PASS_BEFORE   "BranchElimination"
//! INST          /StringBuilder::<ctor>/
//! INST_NEXT     /SaveState/
//! INST_NEXT     /NullCheck/
//! INST_NEXT     /Intrinsic.StdCoreSbToString/
//! INST_NEXT     /SaveState/
//! INST_NEXT     /NullCheck/
//! INST_NEXT     /Intrinsic.StdCoreSbToString/
//! PASS_AFTER    "SimplifyStringBuilder"
//! INST          /StringBuilder::<ctor>/
//! INST_NEXT     /SaveState/
//! INST_NEXT     /Intrinsic.StdCoreSbToString/
//! INST_NEXT_NOT /SaveState/
//! INST_NEXT_NOT /NullCheck/
//! INST_NEXT_NOT /Intrinsic.StdCoreSbToString/
//!
//! METHOD        "ets_stringbuilder.ETSGLOBAL::toString5"
//! PASS_BEFORE   "BranchElimination"
//! INST          /StringBuilder::<ctor>/
//! INST_NEXT     /SaveState/
//! INST_NEXT     /NullCheck/
//! INST_NEXT     /Intrinsic.StdCoreSbToString/
//! INST_NEXT     /SaveState/
//! INST_NEXT     /NullCheck/
//! INST_NEXT     /Intrinsic.StdCoreSbToString/
//! PASS_AFTER    "SimplifyStringBuilder"
//! INST          /StringBuilder::<ctor>/
//! INST_NEXT     /SaveState/
//! INST_NEXT     /Intrinsic.StdCoreSbToString/
//! INST_NEXT_NOT /SaveState/
//! INST_NEXT_NOT /Intrinsic.StdCoreSbToString/
//!
//! METHOD        "ets_stringbuilder.ETSGLOBAL::toString6"
//! PASS_BEFORE   "BranchElimination"
//! INST          /StringBuilder::<ctor>/
//! INST_NEXT     /SaveState/
//! INST_NEXT     /NullCheck/
//! INST_NEXT     /Intrinsic.StdCoreSbToString/
//! INST_NEXT     /SaveState/
//! INST_NEXT     /NullCheck/
//! INST_NEXT     /Intrinsic.StdCoreSbToString/
//! PASS_AFTER    "SimplifyStringBuilder"
//! INST          /StringBuilder::<ctor>/
//! INST_NEXT     /SaveState/
//! INST_NEXT     /Intrinsic.StdCoreSbToString/
//! INST_NEXT_NOT /SaveState/
//! INST_NEXT_NOT /Intrinsic.StdCoreSbToString/
//!
//! METHOD        "ets_stringbuilder.ETSGLOBAL::toString7"
//! PASS_BEFORE   "BranchElimination"
//! INST          /StringBuilder::<ctor>/
//! INST_NEXT     /SaveState/
//! INST_NEXT     /NullCheck/
//! INST_NEXT     /Intrinsic.StdCoreSbToString/
//! INST_NEXT     /SaveState/
//! INST_NEXT     /NullCheck/
//! INST_NEXT     /Intrinsic.StdCoreSbToString/
//! PASS_AFTER    "SimplifyStringBuilder"
//! INST          /StringBuilder::<ctor>/
//! INST_NEXT     /SaveState/
//! INST_NEXT     /Intrinsic.StdCoreSbToString/
//! INST_NEXT     /SaveState/
//! INST_NEXT     /NullCheck/
//! INST_NEXT     /Intrinsic.StdCoreSbToString/
//!
//! METHOD        "ets_stringbuilder.ETSGLOBAL::toString8"
//! PASS_BEFORE   "BranchElimination"
//! INST          /StringBuilder::<ctor>/
//! INST_NEXT     /SaveState/
//! INST_NEXT     /NullCheck/
//! INST_NEXT     /Intrinsic.StdCoreSbToString/
//! PASS_AFTER    "SimplifyStringBuilder"
//! INST          /StringBuilder::<ctor>/
//! INST_NEXT     /SaveState/
//! INST_NEXT     /Intrinsic.StdCoreSbAppendInt/
//! INST_NEXT     /SaveState/
//! INST_NEXT     /Intrinsic.StdCoreSbToString/
//!
//! METHOD        "ets_stringbuilder.ETSGLOBAL::toString10"
//! PASS_BEFORE   "BranchElimination"
//! INST          /StringBuilder::<ctor>/
//! INST_COUNT    /Intrinsic.StdCoreSbToString/,3
//! PASS_AFTER    "SimplifyStringBuilder"
//! INST          /StringBuilder::<ctor>/
//! INST_COUNT    /Intrinsic.StdCoreSbToString/,1
//!
//! RUN           entry: "ets_stringbuilder.ETSGLOBAL::main"

//! CHECKER       JIT IR Builder, check StringBuilder::toString replacement
//! RUN           force_jit: true, options: "--compiler-regex='.*toString[0-9]+.*' --compiler-inlining=false", entry: "ets_stringbuilder.ETSGLOBAL::main"
//!
//! METHOD        "ets_stringbuilder.ETSGLOBAL::toString0"
//! PASS_BEFORE   "BranchElimination"
//! INST          /StringBuilder::<ctor>/
//! INST_NEXT     /SaveState/
//! INST_NEXT     /NullCheck/
//! INST_NEXT     /Intrinsic.StdCoreSbToString/
//! PASS_AFTER    "SimplifyStringBuilder"
//! INST_NOT      /StringBuilder::<ctor>/
//! INST_NOT      /StringBuilder::toString/
//!
//! METHOD        "ets_stringbuilder.ETSGLOBAL::toString1"
//! PASS_BEFORE   "BranchElimination"
//! INST          /StringBuilder::<ctor>/
//! INST_NEXT     /SaveState/
//! INST_NEXT     /NullCheck/
//! INST_NEXT     /Intrinsic.StdCoreSbToString/
//! PASS_AFTER    "SimplifyStringBuilder"
//! INST_NOT      /StringBuilder::<ctor>/
//! INST_NOT      /StringBuilder::toString/
//!
//! METHOD        "ets_stringbuilder.ETSGLOBAL::toString2"
//! PASS_BEFORE   "BranchElimination"
//! INST          /StringBuilder::<ctor>/
//! INST_NEXT     /SaveState/
//! INST_NEXT     /NullCheck/
//! INST_NEXT     /Intrinsic.StdCoreSbToString/
//! INST_NEXT     /SaveState/
//! INST_NEXT     /NullCheck/
//! INST_NEXT     /Intrinsic.StdCoreSbToString/
//! INST_NEXT     /SaveState/
//! INST_NEXT     /NullCheck/
//! INST_NEXT     /Intrinsic.StdCoreSbToString/
//! PASS_AFTER    "SimplifyStringBuilder"
//! INST          /StringBuilder::<ctor>/
//! INST_NEXT     /SaveState/
//! INST_NEXT     /NullCheck/
//! INST_NEXT     /Intrinsic.StdCoreSbToString/
//! INST_NEXT_NOT /SaveState/
//! INST_NEXT_NOT /NullCheck/
//! INST_NEXT_NOT /Intrinsic.StdCoreSbToString/
//!
//! METHOD        "ets_stringbuilder.ETSGLOBAL::toString3"
//! PASS_BEFORE   "BranchElimination"
//! INST          /StringBuilder::<ctor>/
//! INST_NEXT     /SaveState/
//! INST_NEXT     /NullCheck/
//! INST_NEXT     /Intrinsic.StdCoreSbToString/
//! INST_NEXT     /SaveState/
//! INST_NEXT     /NullCheck/
//! INST_NEXT     /Intrinsic.StdCoreSbToString/
//! PASS_AFTER    "SimplifyStringBuilder"
//! INST          /StringBuilder::<ctor>/
//! INST_NEXT     /SaveState/
//! INST_NEXT_NOT /Intrinsic.StdCoreSbToString/
//!
//! METHOD        "ets_stringbuilder.ETSGLOBAL::toString4"
//! PASS_BEFORE   "BranchElimination"
//! INST          /StringBuilder::<ctor>/
//! INST_NEXT     /SaveState/
//! INST_NEXT     /NullCheck/
//! INST_NEXT     /Intrinsic.StdCoreSbToString/
//! INST_NEXT     /SaveState/
//! INST_NEXT     /NullCheck/
//! INST_NEXT     /Intrinsic.StdCoreSbToString/
//! PASS_AFTER    "SimplifyStringBuilder"
//! INST          /StringBuilder::<ctor>/
//! INST_NEXT     /SaveState/
//! INST_NEXT     /Intrinsic.StdCoreSbToString/
//! INST_NEXT_NOT /SaveState/
//! INST_NEXT_NOT /NullCheck/
//! INST_NEXT_NOT /Intrinsic.StdCoreSbToString/
//!
//! METHOD        "ets_stringbuilder.ETSGLOBAL::toString5"
//! PASS_BEFORE   "BranchElimination"
//! INST          /StringBuilder::<ctor>/
//! INST_NEXT     /SaveState/
//! INST_NEXT     /NullCheck/
//! INST_NEXT     /Intrinsic.StdCoreSbToString/
//! INST_NEXT     /SaveState/
//! INST_NEXT     /NullCheck/
//! INST_NEXT     /Intrinsic.StdCoreSbToString/
//! PASS_AFTER    "SimplifyStringBuilder"
//! INST          /StringBuilder::<ctor>/
//! INST_NEXT     /SaveState/
//! INST_NEXT     /Intrinsic.StdCoreSbToString/
//! INST_NEXT_NOT /SaveState/
//! INST_NEXT_NOT /Intrinsic.StdCoreSbToString/
//!
//! METHOD        "ets_stringbuilder.ETSGLOBAL::toString6"
//! PASS_BEFORE   "BranchElimination"
//! INST          /StringBuilder::<ctor>/
//! INST_NEXT     /SaveState/
//! INST_NEXT     /NullCheck/
//! INST_NEXT     /Intrinsic.StdCoreSbToString/
//! INST_NEXT     /SaveState/
//! INST_NEXT     /NullCheck/
//! INST_NEXT     /Intrinsic.StdCoreSbToString/
//! PASS_AFTER    "SimplifyStringBuilder"
//! INST          /StringBuilder::<ctor>/
//! INST_NEXT     /SaveState/
//! INST_NEXT     /Intrinsic.StdCoreSbToString/
//! INST_NEXT_NOT /SaveState/
//! INST_NEXT_NOT /Intrinsic.StdCoreSbToString/
//!
//! METHOD        "ets_stringbuilder.ETSGLOBAL::toString7"
//! PASS_BEFORE   "BranchElimination"
//! INST          /StringBuilder::<ctor>/
//! INST_NEXT     /SaveState/
//! INST_NEXT     /NullCheck/
//! INST_NEXT     /Intrinsic.StdCoreSbToString/
//! INST_NEXT     /SaveState/
//! INST_NEXT     /NullCheck/
//! INST_NEXT     /Intrinsic.StdCoreSbToString/
//! PASS_AFTER    "SimplifyStringBuilder"
//! INST          /StringBuilder::<ctor>/
//! INST_NEXT     /SaveState/
//! INST_NEXT     /Intrinsic.StdCoreSbToString/
//! INST_NEXT     /SaveState/
//! INST_NEXT     /NullCheck/
//! INST_NEXT     /Intrinsic.StdCoreSbToString/
//!
//! METHOD        "ets_stringbuilder.ETSGLOBAL::toString8"
//! PASS_BEFORE   "BranchElimination"
//! INST          /StringBuilder::<ctor>/
//! INST_NEXT     /SaveState/
//! INST_NEXT     /NullCheck/
//! INST_NEXT     /Intrinsic.StdCoreSbToString/
//! PASS_AFTER    "SimplifyStringBuilder"
//! INST          /StringBuilder::<ctor>/
//! INST_NEXT     /SaveState/
//! INST_NEXT     /Intrinsic.StdCoreSbAppendInt/
//! INST_NEXT     /SaveState/
//! INST_NEXT     /Intrinsic.StdCoreSbToString/
//!
//! METHOD        "ets_stringbuilder.ETSGLOBAL::toString9"
//! PASS_BEFORE   "BranchElimination"
//! INST_COUNT    /StringBuilder::<ctor>/,2
//! INST_COUNT    /Intrinsic.StdCoreSbToString/,6
//! PASS_AFTER    "SimplifyStringBuilder"
//! INST_COUNT    /StringBuilder::<ctor>/,2
//! INST_COUNT    /Intrinsic.StdCoreSbToString/,2
//!
//! METHOD        "ets_stringbuilder.ETSGLOBAL::toString10"
//! PASS_BEFORE   "BranchElimination"
//! INST          /StringBuilder::<ctor>/
//! INST_COUNT    /Intrinsic.StdCoreSbToString/,3
//! PASS_AFTER    "SimplifyStringBuilder"
//! INST          /StringBuilder::<ctor>/
//! INST_COUNT    /Intrinsic.StdCoreSbToString/,1
//!
//! METHOD        "ets_stringbuilder.ETSGLOBAL::toString11"
//! PASS_BEFORE   "BranchElimination"
//! INST          /StringBuilder::<ctor>/
//! INST_COUNT    /Intrinsic.StdCoreSbToString/,2
//! PASS_AFTER    "SimplifyStringBuilder"
//! INST          /StringBuilder::<ctor>/
//! INST_COUNT    /Intrinsic.StdCoreSbToString/,1


function toString0(str: String): String {
    return new StringBuilder(str).toString();   // applied
}

function toString1(str: String): String {
    let sb = new StringBuilder(str);
    return sb.toString();                       // applied
}

function toString2(str: String): String {
    let sb = new StringBuilder(str);
    sb.toString();                              // applied
    sb = sb;
    sb.toString();                              // applied
    sb = sb.append(1);
    return sb.toString();                       // not applied, due to dominating append()-call
}

function doSmth() : void {
}

function doSmthWithSB(sb: StringBuilder) : void {
}

function toString3(str: String): String {
    let sb = new StringBuilder(str);            // not removed, due to potential inlining of doSmth with potential deoptimize instructions
    sb.toString();                              // applied
    doSmth();
    return sb.toString();                       // applied
}

function toString4(str: String): String {
    let sb = new StringBuilder(str);
    sb.toString();                              // applied
    doSmthWithSB(sb);
    return sb.toString();                       // not applied, due to dominating doSmthWithSB()-call
}

function toString5(str: String): String {
    let sb = new StringBuilder(str);
    sb.toString();                              // applied
    let sb2 = sb;
    doSmthWithSB(sb2);
    return sb.toString();                       // not applied, due to dominating doSmthWithSB()-call
}

class A {
    public sb: StringBuilder = new StringBuilder();
}

function doSmthWithA(a: A) : void {
}

function toString6(str: String): String {
    let sb = new StringBuilder(str);
    sb.toString();                              // applied
    let a = new A;
    a.sb = sb;
    doSmthWithA(a);
    return sb.toString();                       // not applied, due to dominating StoreObject-instruction (a.sb = sb)
}

let sb: StringBuilder = new StringBuilder();

function toString7(str: String): String {
    sb = new StringBuilder(str);                // the object is a global variable
    sb.toString();                              // not applied, due to dominating StoreStatic-instruction
    doSmth();
    return sb.toString();                       // not applied, due to dominating StoreStatic-instruction
}

function toString8(str: String): String {
    let sb = new StringBuilder(str);
    sb.toString();                              // applied
    sb.append(1);
    return sb.toString();                       // not applied, due to dominating append()-call
}

function toString9(str: String): String {
    let sb1 = new StringBuilder(str);
    sb1.toString();                             // applied
    let sb2 = new StringBuilder(str);
    sb1.toString();                             // applied
    sb2.toString();                             // applied
    sb1.append(1);
    sb1.toString();                             // not applied, due to dominating append()-call
    sb2.toString();                             // applied
    sb2.append(1);
    return sb2.toString();                      // not applied, due to dominating append()-call
}

function toString10(str: String): String {
    let sb = new StringBuilder(str);
    sb.toString();                              // applied
    let strings: FixedArray<string> = ["1"]               // insert NegativeCheck, BoundsCheck, RefTypeCheck instructions
    sb.toString();                              // applied
    sb.append(strings[0]);
    return sb.toString();                       // not applied, due to dominating append()-call
}

function toString11(str: String): String {
    let sb = new StringBuilder(str);
    sb.toString();                              // applied
    if (str.getLength() > 0)
        sb.append(1);
    return sb.toString();                       // not applied, due to dominating append()-call
}

function main(): int {
    arktest.assertEQ(toString0("abcde"), "abcde", "Wrong at toString0")
    arktest.assertEQ(toString1("abcde"), "abcde", "Wrong at toString1")
    arktest.assertEQ(toString2("abcde"), "abcde1", "Wrong at toString2")
    arktest.assertEQ(toString3("abcde"), "abcde", "Wrong at toString3")
    arktest.assertEQ(toString4("abcde"), "abcde", "Wrong at toString4")
    arktest.assertEQ(toString5("abcde"), "abcde", "Wrong at toString5")
    arktest.assertEQ(toString6("abcde"), "abcde", "Wrong at toString6")
    arktest.assertEQ(toString7("abcde"), "abcde", "Wrong at toString7")
    arktest.assertEQ(toString8("abcde"), "abcde1", "Wrong at toString8")
    arktest.assertEQ(toString9("abcde"), "abcde1", "Wrong at toString9")
    arktest.assertEQ(toString10("abcde"), "abcde1", "Wrong at toString10")
    arktest.assertEQ(toString11("abcde"), "abcde1", "Wrong at toString10")
    return 0;
}

// Checker below based on plugins/ets/sdk/api/@ohos.url.ets
// Expected successful compilation

//! CHECKER       AOT IR Builder, Bugfix 25869
//! SKIP_IF       @architecture == "arm32"
//! RUN_PAOC      options: "--compiler-regex='.*encodePercentEncoding.*' --compiler-inlining=false --compiler-check-final=false"

const HASH_TABLE: Array<string> = new Array<string>(256);
const NO_ESCAPE_TABLE = new Int8Array(256);

function encodePercentEncoding(str: string) {
    let outVal = '';

    const len = str.length;
    let i = 0;
    const UNICODE_0x80 = 0x80;

    outer:
    for (; i < len; i++) {
<<<<<<< HEAD
        let c = str.charCodeAt(i as number);
=======
        let c = str.charCodeAt(i).toInt();
>>>>>>> a77d6327

        while (c < UNICODE_0x80) {
            if (NO_ESCAPE_TABLE[c] !== 1) {
                outVal += HASH_TABLE[c];
            }
            if (++i == len)
                break outer;
        }
    }
    return outVal;
}<|MERGE_RESOLUTION|>--- conflicted
+++ resolved
@@ -466,11 +466,7 @@
 
     outer:
     for (; i < len; i++) {
-<<<<<<< HEAD
-        let c = str.charCodeAt(i as number);
-=======
         let c = str.charCodeAt(i).toInt();
->>>>>>> a77d6327
 
         while (c < UNICODE_0x80) {
             if (NO_ESCAPE_TABLE[c] !== 1) {
