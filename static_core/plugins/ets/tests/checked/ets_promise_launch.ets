/*
 * Copyright (c) 2024-2025 Huawei Device Co., Ltd.
 * Licensed under the Apache License, Version 2.0 (the "License");
 * you may not use this file except in compliance with the License.
 * You may obtain a copy of the License at
 *
 * http://www.apache.org/licenses/LICENSE-2.0
 *
 * Unless required by applicable law or agreed to in writing, software
 * distributed under the License is distributed on an "AS IS" BASIS,
 * WITHOUT WARRANTIES OR CONDITIONS OF ANY KIND, either express or implied.
 * See the License for the specific language governing permissions and
 * limitations under the License.
 */

//! CHECKER      Check for method->isStatic assert
//! SKIP_IF      @architecture == "arm32"
//! RUN          force_jit: true, options: "--compiler-hotness-threshold=20 --compiler-profiling-threshold=0 --compiler-enable-osr=false", entry: "ets_promise_launch.ETSGLOBAL::main"
//! EVENT        /Compilation,ets_promise_launch.ETSGLOBAL::main,.*,COMPILED/

//! CHECKER       AOT Check for method->isStatic assert
//! SKIP_IF       @architecture == "arm32"
//! RUN_PAOC      options: "--compiler-regex='.*main.*'"

import { launch } from "std/concurrency"

function main(): int {
    for (let i = 0; i < 100; i++) {
        let r = launch<number, (p:number) => number>(((p: number): number => p + p), 42.0)
<<<<<<< HEAD
        assertEQ((r.Await()), 84.0);
=======
        arktest.assertEQ((r.Await()), 84.0);
>>>>>>> a77d6327
    }
    return 0;
}<|MERGE_RESOLUTION|>--- conflicted
+++ resolved
@@ -27,11 +27,7 @@
 function main(): int {
     for (let i = 0; i < 100; i++) {
         let r = launch<number, (p:number) => number>(((p: number): number => p + p), 42.0)
-<<<<<<< HEAD
-        assertEQ((r.Await()), 84.0);
-=======
         arktest.assertEQ((r.Await()), 84.0);
->>>>>>> a77d6327
     }
     return 0;
 }