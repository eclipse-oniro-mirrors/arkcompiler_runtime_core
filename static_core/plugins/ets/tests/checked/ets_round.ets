/*
 * Copyright (c) 2023-2025 Huawei Device Co., Ltd.
 * Licensed under the Apache License, Version 2.0 (the "License");
 * you may not use this file except in compliance with the License.
 * You may obtain a copy of the License at
 *
 * http://www.apache.org/licenses/LICENSE-2.0
 *
 * Unless required by applicable law or agreed to in writing, software
 * distributed under the License is distributed on an "AS IS" BASIS,
 * WITHOUT WARRANTIES OR CONDITIONS OF ANY KIND, either express or implied.
 * See the License for the specific language governing permissions and
 * limitations under the License.
 */

//! CHECKER       Math.round JIT
//! RUN           force_jit: true, options: "--compiler-regex='.*main.*'", entry: "ets_round.ETSGLOBAL::main"
//! METHOD        "ets_round.ETSGLOBAL::main"
//! PASS_AFTER    "Codegen"
//! INST_COUNT    /Intrinsic.StdMathRound/, 11
//! ASM_METHOD    "ets_round.ETSGLOBAL::main"
//! ASM_INST      "Intrinsic.StdMathRound"
//! ASM           x64: /roundsd.*0x02,/, arm64: "frintp", arm32: "vrintp"

//! CHECKER       Math.round AOT
//! SKIP_IF       @architecture == "arm32"
//! RUN_PAOC      options: "--compiler-regex='.*main.*'"
//! METHOD        "ets_round.ETSGLOBAL::main"
//! PASS_AFTER    "Codegen"
//! INST_COUNT    /Intrinsic.StdMathRound/, 11
//! ASM_METHOD    "ets_round.ETSGLOBAL::main"
//! ASM_INST      "Intrinsic.StdMathRound"
//! ASM           x64: /roundsd.*0x02,/, arm64: "frintp"
//! RUN           entry: "ets_round.ETSGLOBAL::main"

//! CHECKER       Math.round LLVM AOT
//! SKIP_IF       @architecture == "arm32"
//! RUN_LLVM      options: "--compiler-regex='.*main.*'"
//! RUN           entry: "ets_round.ETSGLOBAL::main"

function main(): int {
    if (round(Double.POSITIVE_INFINITY) != Double.POSITIVE_INFINITY) return 1;
    if (round(Double.NEGATIVE_INFINITY) != Double.NEGATIVE_INFINITY) return 2;
    if (Double.toString(round(Double.NaN)) != Double.toString(Double.NaN)) return 3;
    if (round(0.) != 0.) return 4;
    if (round(1.) != 1.) return 5;
    if (round(-1.) != -1.) return 6;
    if (round(1.5) != 2.) return 7;
    if (round(1.6) != 2.) return 8;
    if (round(1.4) != 1.) return 9;
<<<<<<< HEAD
    if (round(-1.6) != -2.) return 10;
    if (round(-1.4) != -1.) return 11;
    
=======
    if (round(-1.5) != -1.) return 10;
    if (round(-1.6) != -2.) return 11;
    if (round(-1.4) != -1.) return 12;

>>>>>>> 46f0ea7f
    return 0;
}<|MERGE_RESOLUTION|>--- conflicted
+++ resolved
@@ -48,15 +48,9 @@
     if (round(1.5) != 2.) return 7;
     if (round(1.6) != 2.) return 8;
     if (round(1.4) != 1.) return 9;
-<<<<<<< HEAD
-    if (round(-1.6) != -2.) return 10;
-    if (round(-1.4) != -1.) return 11;
-    
-=======
     if (round(-1.5) != -1.) return 10;
     if (round(-1.6) != -2.) return 11;
     if (round(-1.4) != -1.) return 12;
 
->>>>>>> 46f0ea7f
     return 0;
 }