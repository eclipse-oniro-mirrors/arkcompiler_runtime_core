/*
 * Copyright (c) 2024-2025 Huawei Device Co., Ltd.
 * Licensed under the Apache License, Version 2.0 (the "License");
 * you may not use this file except in compliance with the License.
 * You may obtain a copy of the License at
 *
 * http://www.apache.org/licenses/LICENSE-2.0
 *
 * Unless required by applicable law or agreed to in writing, software
 * distributed under the License is distributed on an "AS IS" BASIS,
 * WITHOUT WARRANTIES OR CONDITIONS OF ANY KIND, either express or implied.
 * See the License for the specific language governing permissions and
 * limitations under the License.
 */

function cname(name: string) { return "runtime_linker." + name }

class Other {
    static getCallerOfItself() {
        return Class.current();
    }
}

class A { }
class B extends A { }
interface I { }

let LoadTarget_init = false;
class LoadTarget {
    private static s = (() => { LoadTarget_init = true; return 1; })();
}

let InitializeTarget_init = false;
class InitializeTarget {
    private static s = (() => { InitializeTarget_init = true; return 1; })();
}

let CreateInstanceTarget_init = false;
class CreateInstanceTarget {
    static s = (() => { CreateInstanceTarget_init = true; return 1; })();
}

let HasNoDefaultConstructor_init = false;
class HasNoDefaultConstructor {
    private static s = (() => { HasNoDefaultConstructor_init = true; return 1; })();
    constructor(x: int) { this.x = x }
    x: int
}

class Test {
    static testRoots() {
        let obj = new Object();
        let objCls = Class.of(obj);
        let clsCls = Class.of(objCls);
        arktest.assertEQ(Class.of(clsCls), clsCls);
        arktest.assertEQ(objCls.getSuper(), undefined, "std.core.Object must have no super class");
        arktest.assertEQ(clsCls.getSuper(), objCls, "std.core.Class must extend std.core.Object");
    }

    static testClassProps() {
        const objcls = Class.of(new Object());
        const acls = Class.of(new A());
        const bcls = Class.of(new B());
        arktest.assertEQ(objcls.getName(), "std.core.Object");
        arktest.assertEQ(objcls.getSuper(), undefined);
        arktest.assertEQ(acls.getName(), cname("A"));
        arktest.assertEQ(acls.getSuper(), objcls);
        arktest.assertEQ(bcls.getName(), cname("B"));
        arktest.assertEQ(bcls.getSuper(), acls);
    }

    static testCaller() {
        let caller = Class.ofCaller();
<<<<<<< HEAD
        assertNE(caller, undefined);
        assertEQ(caller!.getName(), cname("Test"));
        assertNE(Other.getCallerOfItself(), caller);
=======
        arktest.assertNE(caller, undefined);
        arktest.assertEQ(caller!.getName(), cname("Test"));
        arktest.assertNE(Other.getCallerOfItself(), caller);
>>>>>>> a77d6327
    }

    static testRuntimeLinkerProperties() {
        // Check all booted Class refer to the same RuntimeLinker
        let objectLinker = Class.of(new Object()).getLinker();
        arktest.assertNE(objectLinker, undefined);
        arktest.assertEQ(objectLinker, getBootRuntimeLinker());
        let doubleLinker = Class.of(new Double(1.0)).getLinker();
        arktest.assertEQ(objectLinker, doubleLinker);
        // Check idempotence
        let objectLinker2 = Class.of(new Object()).getLinker();
        arktest.assertEQ(objectLinker, objectLinker2);
    }

    static testLoadClass() {
        let linker = Class.ofCaller()!.getLinker();
        let clsName = cname("LoadTarget");

        arktest.assertFalse(LoadTarget_init, "LoadTarget class must be lazily initialized");
        let cls = linker.loadClass(clsName, false);
        arktest.assertEQ(cls.getName(), clsName);
        arktest.assertFalse(LoadTarget_init, "LoadTarget class must be loaded without initialization");

        let cls2 = linker.loadClass(clsName, true);
        arktest.assertTrue(LoadTarget_init, "already loaded LoadTarget class must be initialized");
        arktest.assertEQ(cls2, cls);

        arktest.expectThrow(() => { linker.loadClass(cname("does.not.exist"), false) },
            (e) => e instanceof LinkerClassNotFoundError
        );
    }

    static testInitialize() {
        let linker = Class.ofCaller()!.getLinker();
        let clsName = cname("InitializeTarget");

        arktest.assertFalse(InitializeTarget_init, "InitializeTarget class must be lazily initialized");
        let cls = linker.loadClass(clsName, false);
        arktest.assertFalse(InitializeTarget_init, "InitializeTarget class must be loaded without initialization");
        cls.initialize();
        arktest.assertTrue(InitializeTarget_init, "InitializeTarget class must be initialized explicitly");
    }

    static testCreateInstance() {
        let linker = Class.ofCaller()!.getLinker();

        let acls = Class.of(new A());
        arktest.assertEQ(Class.of(acls.createInstance()), acls);

        arktest.assertFalse(CreateInstanceTarget_init, "CreateInstanceTarget class must be lazily initialized");
        linker.loadClass(cname("CreateInstanceTarget"), false).createInstance();
        arktest.assertTrue(CreateInstanceTarget_init, "CreateInstanceTarget class must be initialized after first instantiation");

        arktest.expectThrow(() => { linker.loadClass(cname("I"), false).createInstance() },
            (e) => e instanceof Error
        );
        arktest.assertFalse(HasNoDefaultConstructor_init);
        arktest.expectThrow(() => { linker.loadClass(cname("HasNoDefaultConstructor"), false).createInstance() },
            (e) => e instanceof Error
        );
        arktest.assertFalse(HasNoDefaultConstructor_init);
    }

    static test() {
        Test.testClassProps();
        Test.testRoots();
        Test.testCaller();
        Test.testRuntimeLinkerProperties();
        Test.testLoadClass();
        Test.testInitialize();
        Test.testCreateInstance();
    }
}

function main() {
    Test.test();
}<|MERGE_RESOLUTION|>--- conflicted
+++ resolved
@@ -71,15 +71,9 @@
 
     static testCaller() {
         let caller = Class.ofCaller();
-<<<<<<< HEAD
-        assertNE(caller, undefined);
-        assertEQ(caller!.getName(), cname("Test"));
-        assertNE(Other.getCallerOfItself(), caller);
-=======
         arktest.assertNE(caller, undefined);
         arktest.assertEQ(caller!.getName(), cname("Test"));
         arktest.assertNE(Other.getCallerOfItself(), caller);
->>>>>>> a77d6327
     }
 
     static testRuntimeLinkerProperties() {
