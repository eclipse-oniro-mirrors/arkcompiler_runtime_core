--- conflicted
+++ resolved
@@ -47,17 +47,10 @@
     ani_class stringClass;
     env->FindClass("std.core.String", &stringClass);
     ASSERT(stringClass != nullptr);
-<<<<<<< HEAD
-    ani_array_ref pathsArray;
-    env->Array_New_Ref(stringClass, paths.size(), paths[0], &pathsArray);
-    for (size_t i = 1; i < paths.size(); ++i) {
-        env->Array_Set_Ref(pathsArray, i, paths[i]);
-=======
     ani_array pathsArray;
     env->Array_New(paths.size(), paths[0], &pathsArray);
     for (size_t i = 0; i < paths.size(); ++i) {
         env->Array_Set(pathsArray, i, paths[i]);
->>>>>>> a77d6327
     }
     return pathsArray;
 }
