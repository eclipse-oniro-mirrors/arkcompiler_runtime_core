--- conflicted
+++ resolved
@@ -100,10 +100,6 @@
 }
 
 class Handler extends DefaultProxyHandler<Map<string, string>> { };
-<<<<<<< HEAD
-=======
-
->>>>>>> aab63d8b
 function testStdCoreProxy() {
     const map = new Map<string, string>();
 
