--- conflicted
+++ resolved
@@ -54,11 +54,7 @@
 
 function triggerGC() {
     // Check that garbage collection does not break user-defined RuntimeLinker
-<<<<<<< HEAD
-    expectNoThrow((): void throws => {
-=======
     arktest.expectNoThrow((): void => {
->>>>>>> a77d6327
         const gcId = GC.startGC(GC.Cause.FULL, GC.IN_PLACE_MODE);
         if(gcId > 0) {
         GC.waitForFinishGC(gcId);
@@ -103,19 +99,11 @@
     arktest.assertEQ((method!.getType().getReceiverType() as ClassType).getName(), classType.getName(), "method 'foo' must be declared in interface 'Base'");
 }
 
-<<<<<<< HEAD
-class Handler extends DefaultProxyHandler<Map<string, string>> { };
-function testStdCoreProxy() {
-    const map = new Map<string, string>();
-
-    const mapProxy = Proxy.create(map, new Handler());
-=======
 class Handler extends proxy.DefaultProxyHandler<Map<string, string>> { };
 function testStdCoreProxy() {
     const map = new Map<string, string>();
 
     const mapProxy = proxy.Proxy.create(map, new Handler());
->>>>>>> a77d6327
 
     arktest.assertTrue(map === mapProxy, "std.core.Proxy must work correctly in application context");
 }
