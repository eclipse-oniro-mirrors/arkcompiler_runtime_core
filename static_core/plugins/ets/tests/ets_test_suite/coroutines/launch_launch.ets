--- conflicted
+++ resolved
@@ -23,11 +23,6 @@
     return foo('A');
 }
 
-<<<<<<< HEAD
-function main() {
-    let res: Promise<Promise<string>> = bar();
-    assertEQ((await res), 'AA');
-=======
 function testLaunch() {
     let res: Promise<Promise<string>> = bar();
     arktest.assertEQ((await res), 'AA');
@@ -38,5 +33,4 @@
     testSuite.addTest('testLaunch', testLaunch);
     let res = testSuite.run();
     return res;
->>>>>>> a77d6327
 }