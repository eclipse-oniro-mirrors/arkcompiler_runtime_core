/*
 * Copyright (c) 2023-2025 Huawei Device Co., Ltd.
 * Licensed under the Apache License, Version 2.0 (the "License");
 * you may not use this file except in compliance with the License.
 * You may obtain a copy of the License at
 *
 * http://www.apache.org/licenses/LICENSE-2.0
 *
 * Unless required by applicable law or agreed to in writing, software
 * distributed under the License is distributed on an "AS IS" BASIS,
 * WITHOUT WARRANTIES OR CONDITIONS OF ANY KIND, either express or implied.
 * See the License for the specific language governing permissions and
 * limitations under the License.
 */

import {launch} from "std/concurrency";
import {Job} from "std/core";
<<<<<<< HEAD

let flag = false
=======
>>>>>>> a77d6327

let flag = false;

type L = StdDebug.Logger

function getString(): String {
    flag = true;
    return 'Paragliding is awesome!!\n';
}

function getInt(): int {
    flag = true;
    let ret: int = 0;
    return ret;
}

function getNumber(): number {
    flag = true;
    let ret: number = 0;
    return ret;
}

<<<<<<< HEAD
export function main(): int {
    let p = launch<String, () => String>(set_flag);
=======
function getBoolean(): boolean {
    flag = true;
    let ret: boolean = false;
    return ret;
}

function getObject(): Object {
    flag = true;
    let func = (a : String) => { return a; }
    return func;
}

// template function for return types check
function checkReturnType<T>(fn: () => T): void {
    // reset flag
    flag = false;

    let p = launch<T, () => T>(fn);
>>>>>>> a77d6327
    let result = p.Await();

    if (!flag) {
        arktest.assertTrue(false, 'Flag is not set!');
        return;
    } else {
<<<<<<< HEAD
        console.print("First await result: " + result);
        let result2 = p.Await();
        console.print("Second await result: " + result2);
        if (!(result === result2)) {
            console.print("await results do not match!");
            return 1;
        }
        if (!(result instanceof String)) {
            console.print("await result is not String!");
            return 1;
=======
        L.log('First await result: ' + result);
        let result2 = p.Await();
        L.log('Second await result: ' + result2);
        if (!(result === result2)) {
            arktest.assertTrue(false, 'await results do not match!');
            return;
        }
        if (!(result instanceof T)) {
            arktest.assertTrue(false, 'await result is not right');
            return;
>>>>>>> a77d6327
        }
    }
}

function testAwaitForString() {
    checkReturnType(getString);
}

function testAwaitForInt() {
    checkReturnType(getInt);
}

function testAwaitForNumber() {
    checkReturnType(getNumber);
}

function testAwaitForBoolean() {
    checkReturnType(getBoolean);
}

function testAwaitForObject() {
    checkReturnType(getObject);
}

function main(): int {
    let testSuite = new arktest.ArkTestsuite('coroutines.await');
    testSuite.addTest('testAwaitForString', testAwaitForString);
    testSuite.addTest('testAwaitForInt', testAwaitForInt);
    testSuite.addTest('testAwaitForNumber', testAwaitForNumber);
    testSuite.addTest('testAwaitForBoolean', testAwaitForBoolean);
    testSuite.addTest('testAwaitForObject', testAwaitForObject);
    let res = testSuite.run();
    return res;
}<|MERGE_RESOLUTION|>--- conflicted
+++ resolved
@@ -15,11 +15,6 @@
 
 import {launch} from "std/concurrency";
 import {Job} from "std/core";
-<<<<<<< HEAD
-
-let flag = false
-=======
->>>>>>> a77d6327
 
 let flag = false;
 
@@ -42,10 +37,6 @@
     return ret;
 }
 
-<<<<<<< HEAD
-export function main(): int {
-    let p = launch<String, () => String>(set_flag);
-=======
 function getBoolean(): boolean {
     flag = true;
     let ret: boolean = false;
@@ -64,25 +55,12 @@
     flag = false;
 
     let p = launch<T, () => T>(fn);
->>>>>>> a77d6327
     let result = p.Await();
 
     if (!flag) {
         arktest.assertTrue(false, 'Flag is not set!');
         return;
     } else {
-<<<<<<< HEAD
-        console.print("First await result: " + result);
-        let result2 = p.Await();
-        console.print("Second await result: " + result2);
-        if (!(result === result2)) {
-            console.print("await results do not match!");
-            return 1;
-        }
-        if (!(result instanceof String)) {
-            console.print("await result is not String!");
-            return 1;
-=======
         L.log('First await result: ' + result);
         let result2 = p.Await();
         L.log('Second await result: ' + result2);
@@ -93,7 +71,6 @@
         if (!(result instanceof T)) {
             arktest.assertTrue(false, 'await result is not right');
             return;
->>>>>>> a77d6327
         }
     }
 }
