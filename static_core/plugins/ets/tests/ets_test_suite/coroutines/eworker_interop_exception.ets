--- conflicted
+++ resolved
@@ -17,10 +17,7 @@
     let exceptionWasCaught = false;
     try {
         let eaw : EAWorker = new EAWorker(true);
-<<<<<<< HEAD
-=======
         eaw.start();
->>>>>>> a77d6327
         eaw.join();
     } catch (e) {
         if (e instanceof RuntimeException) {
