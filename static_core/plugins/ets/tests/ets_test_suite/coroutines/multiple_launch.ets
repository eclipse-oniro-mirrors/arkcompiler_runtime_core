--- conflicted
+++ resolved
@@ -16,21 +16,6 @@
 import { launch } from "std/concurrency"
 import { Job } from "std/core"
 
-<<<<<<< HEAD
-function return_value(i: int): String {
-    return "value " + i;
-}
-
-function n_cor_launch(n_cor: int): int {
-    let p: (Job<String> | undefined)[] = new (Job<String> | undefined)[n_cor];
-    for (let i = 0; i < n_cor; ++i) {
-        p[i] = launch<String, (i: int) => String>(return_value, i);
-    }
-    for (let i = 0; i < n_cor; ++i) {
-        let val = (p[i]!).Await();
-        if(val != return_value(i)) {
-            console.println("p[" + i + "] = \"" + val + "\" instead of \"" + return_value(i) + "\"");
-=======
 type L = StdDebug.Logger
 
 function returnValue(i: int): String {
@@ -46,7 +31,6 @@
         let val = (p[i]!).Await();
         if(val != returnValue(i)) {
             L.log('p[' + i + '] = ' + val + ' instead of ' + returnValue(i));
->>>>>>> a77d6327
             return 1;
         }
     }
@@ -57,17 +41,10 @@
     throw new Error();
 }
 
-<<<<<<< HEAD
-function n_cor_exection_launch(n_cor: int): int { 
-    let p: (Job<Object> | undefined)[] = new (Job<Object> | undefined)[n_cor];
-    for (let i = 0; i < n_cor; ++i) {
-        p[i] = launch<Object, () => Object>(throw_exception);
-=======
 function launchCoroutinesWithError(n_cor: int): int { 
     let p: (Job<Object> | undefined)[] = new (Job<Object> | undefined)[n_cor];
     for (let i = 0; i < n_cor; ++i) {
         p[i] = launch<Object, () => Object>(throwError);
->>>>>>> a77d6327
     }
     for (let i = 0; i < n_cor; ++i) {
         try {
