/*
 * Copyright (c) 2024-2025 Huawei Device Co., Ltd.
 * Licensed under the Apache License, Version 2.0 (the "License");
 * you may not use this file except in compliance with the License.
 * You may obtain a copy of the License at
 *
 * http://www.apache.org/licenses/LICENSE-2.0
 *
 * Unless required by applicable law or agreed to in writing, software
 * distributed under the License is distributed on an "AS IS" BASIS,
 * WITHOUT WARRANTIES OR CONDITIONS OF ANY KIND, either express or implied.
 * See the License for the specific language governing permissions and
 * limitations under the License.
 */

let mainId = CoroutineExtras.getWorkerId();

function testEworkerId() {
    let w = new EAWorker();
<<<<<<< HEAD
=======
    w.start();
>>>>>>> a77d6327
    let p1 = w.run<int>(():int => {
        let runId = CoroutineExtras.getWorkerId();
        arktest.assertNE(runId, mainId);
        return runId;
    });
    let p2 = w.run<int>(():int => {
        let runId = CoroutineExtras.getWorkerId();
        arktest.assertNE(runId, mainId);
        return runId;
    });
    w.join();
    let runId1 = p1.Await();
    let runId2 = p2.Await();
<<<<<<< HEAD
    assertEQ(runId1, runId2);
=======
    arktest.assertEQ(runId1, runId2);
}

function main(): int {
    let testSuite = new arktest.ArkTestsuite('coroutines.eworker_id');
    testSuite.addTest('testEworkerId', testEworkerId);
    let res = testSuite.run();
    return res;
>>>>>>> a77d6327
}<|MERGE_RESOLUTION|>--- conflicted
+++ resolved
@@ -17,10 +17,7 @@
 
 function testEworkerId() {
     let w = new EAWorker();
-<<<<<<< HEAD
-=======
     w.start();
->>>>>>> a77d6327
     let p1 = w.run<int>(():int => {
         let runId = CoroutineExtras.getWorkerId();
         arktest.assertNE(runId, mainId);
@@ -34,9 +31,6 @@
     w.join();
     let runId1 = p1.Await();
     let runId2 = p2.Await();
-<<<<<<< HEAD
-    assertEQ(runId1, runId2);
-=======
     arktest.assertEQ(runId1, runId2);
 }
 
@@ -45,5 +39,4 @@
     testSuite.addTest('testEworkerId', testEworkerId);
     let res = testSuite.run();
     return res;
->>>>>>> a77d6327
 }