/*
 * Copyright (c) 2023-2025 Huawei Device Co., Ltd.
 * Licensed under the Apache License, Version 2.0 (the "License");
 * you may not use this file except in compliance with the License.
 * You may obtain a copy of the License at
 *
 * http://www.apache.org/licenses/LICENSE-2.0
 *
 * Unless required by applicable law or agreed to in writing, software
 * distributed under the License is distributed on an "AS IS" BASIS,
 * WITHOUT WARRANTIES OR CONDITIONS OF ANY KIND, either express or implied.
 * See the License for the specific language governing permissions and
 * limitations under the License.
 */

import { launch } from "std/concurrency"

let counter = 0;

function add(a: int): String {
    counter += a;
    return 'Some dummy string'
}

<<<<<<< HEAD
export function main(): int {
=======
function testLaunchYield(): void {
>>>>>>> a77d6327
    launch<String, (i: int) => String>(add, 5);
    Coroutine.Schedule();
    if (counter != 5) {
        arktest.assertTrue(false, 'Invalid counter: expected 5 but was ' + counter);
    }
}

function main(): int {
    let testSuite = new arktest.ArkTestsuite('coroutines.launch_yield');
    testSuite.addTest('testLaunchYield', testLaunchYield);
    let res = testSuite.run();
    return res;
}<|MERGE_RESOLUTION|>--- conflicted
+++ resolved
@@ -22,11 +22,7 @@
     return 'Some dummy string'
 }
 
-<<<<<<< HEAD
-export function main(): int {
-=======
 function testLaunchYield(): void {
->>>>>>> a77d6327
     launch<String, (i: int) => String>(add, 5);
     Coroutine.Schedule();
     if (counter != 5) {
