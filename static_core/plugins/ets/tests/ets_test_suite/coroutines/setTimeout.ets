
/*
 * Copyright (c) 2025 Huawei Device Co., Ltd.
 * Licensed under the Apache License, Version 2.0 (the "License");
 * you may not use this file except in compliance with the License.
 * You may obtain a copy of the License at
 *
 * http://www.apache.org/licenses/LICENSE-2.0
 *
 * Unless required by applicable law or agreed to in writing, software
 * distributed under the License is distributed on an "AS IS" BASIS,
 * WITHOUT WARRANTIES OR CONDITIONS OF ANY KIND, either express or implied.
 * See the License for the specific language governing permissions and
 * limitations under the License.
 */

import { launch } from "std/concurrency"

type Test = () => void;

let tests = new Array<Test>(
    setTimeoutTest,
    clearTimeoutTest,
    clearIntervalTestFromCallback,
    clearIntervalFromAnotherTimer,
    clearTimeoutFromAnotherWorkerTest,
    sameWorkerIdTest,
);

let zeroTimeout = 0;
let shortTimeout = 10;
let mediumTimeout = 100;
let longTimeout = 1000;

function assertTrue(expr: boolean) {
    if (!expr) {
        console.log(new Error().stack);
        StdProcess.process.abort();
    }
}

function setTimeoutTest() {
    let flag = false;
    let start = Date.now();
    setTimeout(() => {
<<<<<<< HEAD
        assertTrue(flag);
        assertTrue(Date.now() - start >= shortTimeout);
=======
        arktest.assertTrue(flag);
        arktest.assertTrue(Date.now() - start >= shortTimeout);
>>>>>>> 46f0ea7f
    }, shortTimeout);
    flag = true;
}

function firstTimerIdTest() {
    let id = setTimeout(() => {}, 0);
    arktest.assertTrue(id == 1);
}

function clearTimeoutTest() {
    let id = setTimeout(() => { arktest.assertTrue(false); }, mediumTimeout);
    clearTimeout(id);
}

function clearIntervalTestFromCallback() {
    let flag = true;
    let id: number = -1;
    id = setInterval(() => {
        arktest.assertTrue(flag);
        flag = false;
        arktest.assertTrue(id != -1);
        clearInterval(id);
    }, zeroTimeout);
}

function clearIntervalFromAnotherTimer() {
    let flag = false;
    let id = setInterval(() => { flag = true; }, shortTimeout);
    setTimeout(() => {
        arktest.assertTrue(flag);
        clearInterval(id);
    }, mediumTimeout);
}

function clearTimeoutFromAnotherWorkerTest() {
    let id = setTimeout(() => { arktest.assertTrue(false); }, longTimeout);
    launch<void, (i: number) => void>(clearTimeout, id);
}

function sameWorkerIdTest() {
    let parentWorkerId = CoroutineExtras.getWorkerId();
    setTimeout(() => { arktest.assertTrue(CoroutineExtras.getWorkerId() == parentWorkerId) }, zeroTimeout);
}

function main() {
    firstTimerIdTest();
    CoroutineExtras.setSchedulingPolicy(CoroutineExtras.POLICY_NON_MAIN);
    for (let test of tests) {
        test();
    }
    for (let test of tests) {
        launch<void, () => void>(test);
    }
}<|MERGE_RESOLUTION|>--- conflicted
+++ resolved
@@ -43,13 +43,8 @@
     let flag = false;
     let start = Date.now();
     setTimeout(() => {
-<<<<<<< HEAD
-        assertTrue(flag);
-        assertTrue(Date.now() - start >= shortTimeout);
-=======
         arktest.assertTrue(flag);
         arktest.assertTrue(Date.now() - start >= shortTimeout);
->>>>>>> 46f0ea7f
     }, shortTimeout);
     flag = true;
 }
