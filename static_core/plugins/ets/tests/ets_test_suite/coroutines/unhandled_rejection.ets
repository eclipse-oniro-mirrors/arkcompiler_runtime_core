/**
 * Copyright (c) 2025 Huawei Device Co., Ltd.
 * Licensed under the Apache License, Version 2.0 (the "License");
 * you may not use this file except in compliance with the License.
 * You may obtain a copy of the License at
 *
 * http://www.apache.org/licenses/LICENSE-2.0
 *
 * Unless required by applicable law or agreed to in writing, software
 * distributed under the License is distributed on an "AS IS" BASIS,
 * WITHOUT WARRANTIES OR CONDITIONS OF ANY KIND, either express or implied.
 * See the License for the specific language governing permissions and
 * limitations under the License.
 */

type L = StdDebug.Logger

const kTotal = 6;
const asynclock = new AsyncLock();
let current = 0;
let event = new CompletableJob<void>();

async function AsyncFailing(): Promise<string> {
    throw Error('AsyncFailing');
}

function Failing(): string {
    throw Error('Failing');
}

function WaitAll(): void {
    event.Await();
}

// Called before or on the program completion
function PromiseHandler(reason: Error, obj: Object): void {
    // should be no-throw
    asynclock.lockAsync((): void => {
        current++;
        if (current == kTotal) {
            event.finish();
        } else if (current > kTotal) {
            console.error('More rejections than expected');
            let procManager = new StdProcess.ProcessManager();
            procManager.exit(1);
        }
    },  AsyncLockMode.EXCLUSIVE);
}

let callWaitAll: boolean = true;

// called on program completion. Intended that job handlers aren't concurrent with each other
function JobHandler(reason: Error, obj: Object): void {
    if (callWaitAll) {
        callWaitAll = false;
        launch<void, () => void>(WaitAll);
    }
    // should be no-throw
    asynclock.lockAsync((): void => {
        current++;
        if (current == kTotal) {
            event.finish();
        } else if (current > kTotal) {
            console.error('More rejections than expected');
            let procManager = new StdProcess.ProcessManager();
            procManager.exit(1);
        }
    },  AsyncLockMode.EXCLUSIVE);
}

function testUnhandledRejection(): void {
<<<<<<< HEAD
    StdProcess.on('unhandledJobRejection', (reason: Error, obj: Object): void => {
=======
    StdProcess.on('unhandledJobRejection' as 'unhandledPromiseRejection', (reason: Error, obj: Object): void => {
>>>>>>> aad9f664
        arktest.assertTrue(obj instanceof Job, 'The object should be of type Job');
        arktest.assertEQ(reason.message, 'Failing');
        JobHandler(reason, obj);
    });
    StdProcess.on('unhandledPromiseRejection',  (reason: Error, obj: Object): void => {
        arktest.assertTrue(obj instanceof Promise, 'The object should be of type Promise');
        PromiseHandler(reason, obj);
    });

    let g = launch<string, () => string>(Failing);
    launch<Promise<string>, () => Promise<string>>(AsyncFailing);
    AsyncFailing();
    let p = Promise.reject(new Error('promise1'));
    let q = p.then(() => {
        L.log('Test failed: Unreachable code');
        let procManager = new StdProcess.ProcessManager();
        procManager.exit(1);
    })
    Promise.reject(new Error('promise2'));
    Promise.reject();
}

function main(): int {
    StdProcess.off('unhandledJobRejection' as 'unhandledPromiseRejection');
    let testSuite = new arktest.ArkTestsuite('coroutines.unhandled_rejection');
    testSuite.addTest('testUnhandledRejection', testUnhandledRejection);
    let res = testSuite.run();
    return res;
}<|MERGE_RESOLUTION|>--- conflicted
+++ resolved
@@ -69,11 +69,7 @@
 }
 
 function testUnhandledRejection(): void {
-<<<<<<< HEAD
-    StdProcess.on('unhandledJobRejection', (reason: Error, obj: Object): void => {
-=======
     StdProcess.on('unhandledJobRejection' as 'unhandledPromiseRejection', (reason: Error, obj: Object): void => {
->>>>>>> aad9f664
         arktest.assertTrue(obj instanceof Job, 'The object should be of type Job');
         arktest.assertEQ(reason.message, 'Failing');
         JobHandler(reason, obj);
