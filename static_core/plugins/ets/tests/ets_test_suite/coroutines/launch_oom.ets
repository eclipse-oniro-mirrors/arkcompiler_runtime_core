/*
 * Copyright (c) 2023-2025 Huawei Device Co., Ltd.
 * Licensed under the Apache License, Version 2.0 (the "License");
 * you may not use this file except in compliance with the License.
 * You may obtain a copy of the License at
 *
 * http://www.apache.org/licenses/LICENSE-2.0
 *
 * Unless required by applicable law or agreed to in writing, software
 * distributed under the License is distributed on an "AS IS" BASIS,
 * WITHOUT WARRANTIES OR CONDITIONS OF ANY KIND, either express or implied.
 * See the License for the specific language governing permissions and
 * limitations under the License.
 */

import { launch } from "std/concurrency"

<<<<<<< HEAD
let counter = 0;
=======
type L = StdDebug.Logger
>>>>>>> a77d6327

function body(): Object {
    return new Object();
}

<<<<<<< HEAD
export function main(): int {
    // call Logger.enableLogging to get the debug messages...
=======
function testLaunchOOM(): void {
>>>>>>> a77d6327
    try {
        const veryBigNumberOfCoroutines: int = 500000000;
        for (let i = 0; i < veryBigNumberOfCoroutines; ++i) {
            launch<Object, () => Object>(body);
        }
    } catch (e) {
        if (e instanceof CoroutinesLimitExceedError) {
<<<<<<< HEAD
            StdDebug.Logger.log("Successfully caught: " + e);
            return 0;
        } else {
            StdDebug.Logger.log("Wrong exception thrown: " + e);
            return 1;
        }
    }
    StdDebug.Logger.log("No exception thrown but should be!");
    return 1;
=======
            L.log('Successfully caught: ' + e);
            return;
        } else {
            arktest.assertTrue(false, 'Wrong error thrown: ' + e);
            return;
        }
    }
    arktest.assertTrue(false, 'No error thrown but should be!');
}

function main(): int {
    let testSuite = new arktest.ArkTestsuite('coroutines.launch_oom');
    testSuite.addTest('testLaunchOOM', testLaunchOOM);
    let res = testSuite.run();
    return res;
>>>>>>> a77d6327
}<|MERGE_RESOLUTION|>--- conflicted
+++ resolved
@@ -15,22 +15,13 @@
 
 import { launch } from "std/concurrency"
 
-<<<<<<< HEAD
-let counter = 0;
-=======
 type L = StdDebug.Logger
->>>>>>> a77d6327
 
 function body(): Object {
     return new Object();
 }
 
-<<<<<<< HEAD
-export function main(): int {
-    // call Logger.enableLogging to get the debug messages...
-=======
 function testLaunchOOM(): void {
->>>>>>> a77d6327
     try {
         const veryBigNumberOfCoroutines: int = 500000000;
         for (let i = 0; i < veryBigNumberOfCoroutines; ++i) {
@@ -38,17 +29,6 @@
         }
     } catch (e) {
         if (e instanceof CoroutinesLimitExceedError) {
-<<<<<<< HEAD
-            StdDebug.Logger.log("Successfully caught: " + e);
-            return 0;
-        } else {
-            StdDebug.Logger.log("Wrong exception thrown: " + e);
-            return 1;
-        }
-    }
-    StdDebug.Logger.log("No exception thrown but should be!");
-    return 1;
-=======
             L.log('Successfully caught: ' + e);
             return;
         } else {
@@ -64,5 +44,4 @@
     testSuite.addTest('testLaunchOOM', testLaunchOOM);
     let res = testSuite.run();
     return res;
->>>>>>> a77d6327
 }