/*
 * Copyright (c) 2023-2025 Huawei Device Co., Ltd.
 * Licensed under the Apache License, Version 2.0 (the "License");
 * you may not use this file except in compliance with the License.
 * You may obtain a copy of the License at
 *
 * http://www.apache.org/licenses/LICENSE-2.0
 *
 * Unless required by applicable law or agreed to in writing, software
 * distributed under the License is distributed on an "AS IS" BASIS,
 * WITHOUT WARRANTIES OR CONDITIONS OF ANY KIND, either express or implied.
 * See the License for the specific language governing permissions and
 * limitations under the License.
 */

import { launch } from "std/concurrency"

let counter = 0;

type L = StdDebug.Logger

function stackEater(): void {
    stackEater();
}

function coroStackOverflow(): Object | null {
    stackEater();
    return null;
}

function coroError(): Object {
    throw new Error();
}

function launchStackOverflow(): boolean {
    let overflow: boolean = false;

    try {
<<<<<<< HEAD
        launch<Object | null, () => Object | null>(coro_stack_overflow).Await();
        console.println("No exceptions thrown by coro_stack_overflow() but should be!")
        return false;
=======
        launch<Object | null, () => Object | null>(coroStackOverflow).Await();
        L.log('No errors thrown by coroStackOverflow() but should be!')
        overflow = false;
>>>>>>> a77d6327
    } catch (e) {
        if (!(e instanceof StackOverflowError)) {
            L.log('Expected StackOverflowError but another error has been thrown!');
            overflow = false;
        } else {
            overflow = true;
        }
    }

    return overflow;
}

function launchError(): boolean {
    let hasError: boolean = false;

    try {
<<<<<<< HEAD
        launch<Object, () => Object>(coro_error).Await();
        console.println("No exceptions thrown by coro_error() but should be!")
        return false;
=======
        launch<Object, () => Object>(coroError).Await();
        L.log('No errors thrown by coroError() but should be!')
        hasError = false;
>>>>>>> a77d6327
    } catch (e) {
        if (!(e instanceof Error)) {
            L.log('Expected Error but another error has been thrown!');
            hasError = false;
        } else {
            hasError = true;
        }
    }

    return hasError;
}

function testLaunchStackOverflow() {
    let res: boolean = launchStackOverflow();
    arktest.assertEQ(res, true);
}

function testLaunchError() {
    let res: boolean = launchError();
    arktest.assertEQ(res, true);
}

function main(): int {
    let testSuite = new arktest.ArkTestsuite('coroutines.launch_error');
    testSuite.addTest('testLaunchStackOverflow', testLaunchStackOverflow);
    testSuite.addTest('testLaunchError', testLaunchError);
    let res = testSuite.run();
    return res;
}<|MERGE_RESOLUTION|>--- conflicted
+++ resolved
@@ -36,15 +36,9 @@
     let overflow: boolean = false;
 
     try {
-<<<<<<< HEAD
-        launch<Object | null, () => Object | null>(coro_stack_overflow).Await();
-        console.println("No exceptions thrown by coro_stack_overflow() but should be!")
-        return false;
-=======
         launch<Object | null, () => Object | null>(coroStackOverflow).Await();
         L.log('No errors thrown by coroStackOverflow() but should be!')
         overflow = false;
->>>>>>> a77d6327
     } catch (e) {
         if (!(e instanceof StackOverflowError)) {
             L.log('Expected StackOverflowError but another error has been thrown!');
@@ -61,15 +55,9 @@
     let hasError: boolean = false;
 
     try {
-<<<<<<< HEAD
-        launch<Object, () => Object>(coro_error).Await();
-        console.println("No exceptions thrown by coro_error() but should be!")
-        return false;
-=======
         launch<Object, () => Object>(coroError).Await();
         L.log('No errors thrown by coroError() but should be!')
         hasError = false;
->>>>>>> a77d6327
     } catch (e) {
         if (!(e instanceof Error)) {
             L.log('Expected Error but another error has been thrown!');
