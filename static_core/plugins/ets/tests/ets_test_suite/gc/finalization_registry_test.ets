--- conflicted
+++ resolved
@@ -121,13 +121,8 @@
     doFullGC();
     Coroutine.Schedule();
 
-<<<<<<< HEAD
-    assertTrue(is_empty, "The callback with empty ctor was not called");
-    assertTrue(is_param, "The callback with parameters ctor was not called");
-=======
     arktest.assertTrue(is_empty, "The callback with empty ctor was not called");
     arktest.assertTrue(is_param, "The callback with parameters ctor was not called");
->>>>>>> a77d6327
 
 }
 //==================== GetSize Tests
@@ -135,11 +130,7 @@
 function getSizeTests(): void {
 
     let finreg = new FinalizationRegistry<String>((string: String) => { console.log("Size callback"); });
-<<<<<<< HEAD
-    assertEQ(0, finreg!.getSize(), "Start size of finreg is not empty");
-=======
     arktest.assertEQ(0, finreg!.getSize(), "Start size of finreg is not empty");
->>>>>>> a77d6327
 
     let o1 = new Object();
     let o2 = new Object();
@@ -149,25 +140,11 @@
     finreg!.register(o2!, "second_object", o2!);
 
     //add two objects - size must be size == 2
-<<<<<<< HEAD
-    assertEQ(finreg!.getSize(), 2, "finalizationGetSizeTest: size after register invalid");
-=======
     arktest.assertEQ(finreg!.getSize(), 2, "finalizationGetSizeTest: size after register invalid");
->>>>>>> a77d6327
     //add for  objects with same token - size must be size == 4 + 2
     finreg!.register(new Object, "first_dummy", rem_token);
     finreg!.register(new Object, "second_dummy", rem_token);
 
-<<<<<<< HEAD
-    assertEQ(finreg!.getSize(), 2 + 2, "finalizationGetSizeTest: size is invalid");
-
-    finreg!.unregister(rem_token);
-    assertEQ(finreg!.getSize(), 2, "finalizationGetSizeTest: size after register invalid");
-
-    finreg!.unregister(o2!);
-    finreg!.unregister(o1!);
-    assertEQ(0, finreg.getSize(), "finalizationGetSizeTest: Size is invalid");
-=======
     arktest.assertEQ(finreg!.getSize(), 2 + 2, "finalizationGetSizeTest: size is invalid");
 
     finreg!.unregister(rem_token);
@@ -176,7 +153,6 @@
     finreg!.unregister(o2!);
     finreg!.unregister(o1!);
     arktest.assertEQ(0, finreg.getSize(), "finalizationGetSizeTest: Size is invalid");
->>>>>>> a77d6327
 
 }
 //=========================== Unregister tests ====================================
@@ -241,11 +217,7 @@
             done_callbacks[1] = true;
         }
         else {
-<<<<<<< HEAD
-            assertTrue(false, "This code not must be called ");
-=======
             arktest.assertTrue(false, "This code not must be called ");
->>>>>>> a77d6327
         }
     });
 
@@ -253,13 +225,8 @@
     doFullGC();
     Coroutine.Schedule();
 
-<<<<<<< HEAD
-    assertTrue(done_callbacks[0], "Callback first must  called! ");
-    assertFalse(done_callbacks[1], "Callback second should not  be called! ");
-=======
     arktest.assertTrue(done_callbacks[0], "Callback first must  called! ");
     arktest.assertFalse(done_callbacks[1], "Callback second should not  be called! ");
->>>>>>> a77d6327
 
     tokenUse = new Object();
     tokenUnuse1 = new Object();
@@ -275,11 +242,7 @@
     doFullGC();
     Coroutine.Schedule();
 
-<<<<<<< HEAD
-    assertEQ(4, counterUnreg, "Counter for calling of unregister is not valid");
-=======
     arktest.assertEQ(4, counterUnreg, "Counter for calling of unregister is not valid");
->>>>>>> a77d6327
 
 }
 
@@ -297,19 +260,11 @@
     Coroutine.Schedule()
 
     // Check that all callbacks have been called correctly.
-<<<<<<< HEAD
-    assertTrue(removed_object_callbacks[0], "First callback hasn't been called");
-    assertFalse(removed_object_callbacks[1], "Second callback has been called");
-    assertTrue(removed_object_callbacks[2], "Third callback hasn't been called");
-    assertTrue(removed_object_callbacks[3], "Fouth callback hasn't been called");
-    assertNE(registry, null, "Instance still alive");
-=======
     arktest.assertTrue(removed_object_callbacks[0], "First callback hasn't been called");
     arktest.assertFalse(removed_object_callbacks[1], "Second callback has been called");
     arktest.assertTrue(removed_object_callbacks[2], "Third callback hasn't been called");
     arktest.assertTrue(removed_object_callbacks[3], "Fouth callback hasn't been called");
     arktest.assertNE(registry, null, "Instance still alive");
->>>>>>> a77d6327
 
     ctorTests();
     getSizeTests();
