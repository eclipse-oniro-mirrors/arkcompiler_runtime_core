--- conflicted
+++ resolved
@@ -13,11 +13,7 @@
  * limitations under the License.
  */
 
-<<<<<<< HEAD
-function simpleTest(): void throws {
-=======
 function simpleTest(): void {
->>>>>>> a77d6327
     GC.scheduleGcAfterNthAlloc(2, GC.Cause.YOUNG);
     new Object();
     arktest.assertFalse(GC.isScheduledGCTriggered(), "GC was scheduled before 2nd allocation, current is 1st");
@@ -29,15 +25,10 @@
     let detected = false;
     try {
         GC.scheduleGcAfterNthAlloc(-1, GC.Cause.YOUNG);
-<<<<<<< HEAD
-    } catch (e: IllegalArgumentException) {
-        detected = true;
-=======
     } catch (e) {
         if (e instanceof IllegalArgumentError) {
             detected = true;
         }
->>>>>>> a77d6327
     }
     arktest.assertTrue(detected, "scheduleGcAfterNthAlloc must throw IllegalArgumentError for negative counter");
 }
