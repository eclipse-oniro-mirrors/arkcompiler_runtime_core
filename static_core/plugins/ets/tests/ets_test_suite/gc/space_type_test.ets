--- conflicted
+++ resolved
@@ -13,42 +13,23 @@
  * limitations under the License.
  */
 
-<<<<<<< HEAD
-function NonMovableTest(): void throws {
-    assertEQ(GC.getObjectSpaceType("spaceTypeTest"), GC.ObjectSpaceType.NON_MOVABLE, "Must be non movable space");
-=======
 function NonMovableTest(): void {
     arktest.assertEQ(GC.getObjectSpaceType("spaceTypeTest"), GC.ObjectSpaceType.NON_MOVABLE, "Must be non movable space");
->>>>>>> a77d6327
 }
 
 function AllocateAndMoveTest(): void {
     let obj: Object = new Object();
-<<<<<<< HEAD
-    assertEQ(GC.getObjectSpaceType(obj), GC.ObjectSpaceType.YOUNG, "Must be young space");
-=======
     arktest.assertEQ(GC.getObjectSpaceType(obj), GC.ObjectSpaceType.YOUNG, "Must be young space");
->>>>>>> a77d6327
 
     let gc_id = GC.startGC(GC.Cause.YOUNG);
     GC.waitForFinishGC(gc_id);
 
-<<<<<<< HEAD
-    assertEQ(GC.getObjectSpaceType(obj), GC.ObjectSpaceType.TENURED, "Must be tenured space");
-}
-
-function HumongousObjectTest(): void throws
-{
-    let h_obj: FixedArray<long> = new long[1024 * 1024];
-    assertEQ(GC.getObjectSpaceType(h_obj), GC.ObjectSpaceType.HUMONGOUS, "Must be humongous space");
-=======
     arktest.assertEQ(GC.getObjectSpaceType(obj), GC.ObjectSpaceType.TENURED, "Must be tenured space");
 }
 
 function HumongousObjectTest(): void {
     let h_obj: FixedArray<long> = new long[1024 * 1024];
     arktest.assertEQ(GC.getObjectSpaceType(h_obj), GC.ObjectSpaceType.HUMONGOUS, "Must be humongous space");
->>>>>>> a77d6327
 }
 
 /**
