/*
 * Copyright (c) 2025 Huawei Device Co., Ltd.
 * Licensed under the Apache License, Version 2.0 (the "License");
 * you may not use this file except in compliance with the License.
 * You may obtain a copy of the License at
 *
 * http://www.apache.org/licenses/LICENSE-2.0
 *
 * Unless required by applicable law or agreed to in writing, software
 * distributed under the License is distributed on an "AS IS" BASIS,
 * WITHOUT WARRANTIES OR CONDITIONS OF ANY KIND, either express or implied.
 * See the License for the specific language governing permissions and
 * limitations under the License.
 */

import { launch } from "std/concurrency"

let registry: FinalizationRegistry<int> | null = null;
let registry2: FinalizationRegistry<int> | null = null;


function doFullGC(): void {
    try {
        GC.waitForFinishGC(GC.startGC(GC.Cause.FULL, GC.IN_PLACE_MODE));
    } catch (e) {
        arktest.assertTrue(false, "Unexpected error during GC");
    }
}

function fillFinReg(registry: FinalizationRegistry<int> | null) {
    let object1: Object | null =  new Object();
    let object1_callbackArg = 1;
    registry!.register(object1!, object1_callbackArg);
    object1 = null;
}

function createFinReg(callback: (value: int) => void) : FinalizationRegistry<int>  {
    return new FinalizationRegistry<int>(callback);
}

function InitFinRegAndFill(callback: (value: int) => void, isMainCoro: boolean = true) {
    if (isMainCoro) {
        registry = createFinReg(callback);
        fillFinReg(registry);
    } else {
        registry2 = createFinReg(callback);
        fillFinReg(registry2);
    }
}

function runGCInDiffThreads() {
    doFullGC();
    CoroutineExtras.setSchedulingPolicy(CoroutineExtras.POLICY_NON_MAIN);
    launch<void, () => void>(doFullGC).Await();
    CoroutineExtras.setSchedulingPolicy(CoroutineExtras.POLICY_ANY);
}

function testFinRegOnMainAndDiffCoro() {
    let result_finreg_main : int = 0;
    let result_finreg_not_main : int = 0;
    let cb = (value: int) => {
        result_finreg_not_main = value;
    }
    CoroutineExtras.setSchedulingPolicy(CoroutineExtras.POLICY_NON_MAIN);
    launch<void, (cb: (v: int) => void, f: boolean) => void>(InitFinRegAndFill, cb, false).Await();
    CoroutineExtras.setSchedulingPolicy(CoroutineExtras.POLICY_ANY);
    InitFinRegAndFill((value: int) => {
        result_finreg_main = value;
    }, true);
    runGCInDiffThreads();
    while(!result_finreg_not_main) {}
    arktest.assertEQ(result_finreg_not_main, 1);
    // We need to switch from main coroutine to coroutine created by FinalizationRegistry because 
    // if main coro is executed first, the test will return false
    while(!result_finreg_main) {
        Coroutine.Schedule();
    }
<<<<<<< HEAD
    assertEQ(result_finreg_main, 1);
=======
    arktest.assertEQ(result_finreg_main, 1);
>>>>>>> a77d6327
}

function main(): void {
    testFinRegOnMainAndDiffCoro();
}<|MERGE_RESOLUTION|>--- conflicted
+++ resolved
@@ -75,11 +75,7 @@
     while(!result_finreg_main) {
         Coroutine.Schedule();
     }
-<<<<<<< HEAD
-    assertEQ(result_finreg_main, 1);
-=======
     arktest.assertEQ(result_finreg_main, 1);
->>>>>>> a77d6327
 }
 
 function main(): void {
