--- conflicted
+++ resolved
@@ -13,11 +13,7 @@
  * limitations under the License.
  */
 
-<<<<<<< HEAD
-function AllocMemoryAndReturnFreeHeapSize(): long throws {
-=======
 function AllocMemoryAndReturnFreeHeapSize(): long {
->>>>>>> a77d6327
     const ALLOC_SIZE: int = 10000;
     let mem: FixedArray<long> = new long[ALLOC_SIZE];
     return GC.getFreeHeapSize();
