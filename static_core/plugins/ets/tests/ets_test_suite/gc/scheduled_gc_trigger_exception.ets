--- conflicted
+++ resolved
@@ -17,15 +17,10 @@
     let detected = false;
     try {
         GC.scheduleGcAfterNthAlloc(1, GC.Cause.YOUNG);
-<<<<<<< HEAD
-    } catch (e: UnsupportedOperationException) {
-        detected = true;
-=======
     } catch (e) {
         if (e instanceof UnsupportedOperationError) {
             detected = true;
         }
->>>>>>> a77d6327
     }
     arktest.assertTrue(detected, "scheduleGcAfterNthAlloc must throw UnsupportedOperationError if you don't use it with needed flag");
 }
