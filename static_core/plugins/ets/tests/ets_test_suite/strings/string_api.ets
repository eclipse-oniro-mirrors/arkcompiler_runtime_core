--- conflicted
+++ resolved
@@ -20,19 +20,11 @@
 
     let chars: char[] = [c'a', c'B', c'C', c'd', c'e', c'g', c'X', c'Y', c'z'];
     let str2: String = new String(chars);  // "aBCdegXYz"
-<<<<<<< HEAD
-    assertEQ(str2.charAt(0), c'a', "Wrong str2.charAt(0)");
-    assertEQ(str2.charAt(2), c'B', "Wrong str2.charAt(2)");
-    assertEQ(str2.charAt(4), c'C', "Wrong str2.charAt(4)");
-    assertEQ(str2.charAt(16), c'z', "Wrong str2.charAt(16)");
-    assertNE(str2.charAt(16), c'Z', "Wrong str2.charAt(16): invalid character case");
-=======
     arktest.assertEQ(str2.charAt(0), c'a', "Wrong str2.charAt(0)");
     arktest.assertEQ(str2.charAt(2), c'B', "Wrong str2.charAt(2)");
     arktest.assertEQ(str2.charAt(4), c'C', "Wrong str2.charAt(4)");
     arktest.assertEQ(str2.charAt(16), c'z', "Wrong str2.charAt(16)");
     arktest.assertNE(str2.charAt(16), c'Z', "Wrong str2.charAt(16): invalid character case");
->>>>>>> a77d6327
 
     let cb: StringBuilder = new StringBuilder("abc123");
     let str3: String = "abc123";
