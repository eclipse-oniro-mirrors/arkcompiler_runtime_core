--- conflicted
+++ resolved
@@ -45,15 +45,6 @@
     return 1;
 }
 
-<<<<<<< HEAD
-function swap(arr: FixedArray<int>, i: int, k: int): void {
-    let tmp = arr[i];
-    arr[i] = arr[k];
-    arr[k] = tmp;
-}
-
-=======
->>>>>>> a77d6327
 function bubble_sort(arr: FixedArray<int>): void {
         for (let i = 0; i + 1 < arr.length; ++i) {
         for (let j = 0; j + 1 < arr.length - i; ++j) {
@@ -87,11 +78,7 @@
 }
 
 function comb_sort(arr: FixedArray<int>): void {
-<<<<<<< HEAD
-    const factor: float = 1.2473309;
-=======
     const factor: float = 1.2473309f;
->>>>>>> a77d6327
     let step: int = arr.length - 1;
     while (step >= 1) {
         for (let i: int = 0; i + step < arr.length; ++i) {
