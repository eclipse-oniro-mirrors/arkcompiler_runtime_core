--- conflicted
+++ resolved
@@ -13,8 +13,6 @@
  * limitations under the License.
  */
 
-import { launch } from "std/concurrency"
-
 const elementsNum: int = 10;
 const stressNum: int = 100;
 let f1: int | undefined = 0;
@@ -129,11 +127,7 @@
         let frontNum: int = 10;
         queueInt.push(frontNum);
         p1.Await();
-<<<<<<< HEAD
-        assertEQ(queueInt.size, 1);
-=======
         arktest.assertEQ(queueInt.size, 1);
->>>>>>> a77d6327
     });
     ArrayBlockingQueueTestsuite.addTest("GetFirstTestInt003", () =>
     {
@@ -148,20 +142,12 @@
             let el = queueInt.getFirst();
             arktest.assertEQ(el, queueInt.pop());
         }
-<<<<<<< HEAD
-        assertEQ(queueInt.size, 0);
-=======
         arktest.assertEQ(queueInt.size, 0);
->>>>>>> a77d6327
         let p1 = launch<void, () => void>(queueIntGetFirstdata);
         let frontNum: int = 10;
         queueInt.push(frontNum);
         p1.Await();
-<<<<<<< HEAD
-        assertEQ(queueInt.size, 1);
-=======
         arktest.assertEQ(queueInt.size, 1);
->>>>>>> a77d6327
     });
     ArrayBlockingQueueTestsuite.addTest("GetFirstTestInt004", () =>
     {
@@ -174,11 +160,7 @@
         p1.Await();
         let p2 = launch<void, () => void>(queueIntGetEndB1data);
         p2.Await();
-<<<<<<< HEAD
-        assertEQ(queueInt.size, 2);
-=======
         arktest.assertEQ(queueInt.size, 2);
->>>>>>> a77d6327
     });
     ArrayBlockingQueueTestsuite.addTest("GetFirstTestInt005", () =>
     {
@@ -187,26 +169,16 @@
         while (!queueInt.isEmpty()) {
             queueInt.pop();
         }
-<<<<<<< HEAD
-        assertTrue(queueInt.isEmpty());
-=======
         arktest.assertTrue(queueInt.isEmpty());
->>>>>>> a77d6327
         let p1 = launch<void, () => void>(queueIntAddTwodata);
         let p2 = launch<void, () => void>(queueIntGetFirstF1data);
         let p3 = launch<void, () => void>(queueIntGetFirstF2data);
         p1.Await();
         p2.Await();
         p3.Await();
-<<<<<<< HEAD
-        assertTrue(f1 == 10 || f1 == null);
-        assertTrue(f2 == 10 || f2 == null);
-        assertFalse(queueInt.isEmpty());
-=======
         arktest.assertTrue(f1 == 10 || f1 == undefined);
         arktest.assertTrue(f2 == 10 || f2 == undefined);
         arktest.assertFalse(queueInt.isEmpty());
->>>>>>> a77d6327
     });
     ArrayBlockingQueueTestsuite.addTest("GetFirstTestInt006", () =>
     {
@@ -220,11 +192,7 @@
         p1.Await();
         let p2 = launch<void, () => void>(queueIntGetFirstdata);
         p2.Await();
-<<<<<<< HEAD
-        assertEQ(queueInt.getFirst(), 10);
-=======
         arktest.assertEQ(queueInt.getFirst(), 10);
->>>>>>> a77d6327
     });
 
     return ArrayBlockingQueueTestsuite.run();
