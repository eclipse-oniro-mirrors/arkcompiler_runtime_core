--- conflicted
+++ resolved
@@ -12,8 +12,6 @@
  * See the License for the specific language governing permissions and
  * limitations under the License.
  */
-
-import { launch } from "std/concurrency"
 
 const elementsNum: int = 100;
 let queueInt: containers.ArrayBlockingQueue<int> = new containers.ArrayBlockingQueue<int>(200);
@@ -40,19 +38,11 @@
             let el = queueInt.getFirst();
             arktest.assertEQ(el, queueInt.pop());
         }
-<<<<<<< HEAD
-        assertEQ(queueInt.size, 0);
-        let p1 = launch<void, () => void>(queueIntGetEnddata);
-        queueInt.push(elementsNum);
-        p1.Await();
-        assertEQ(queueInt.size, 1);
-=======
         arktest.assertEQ(queueInt.size, 0);
         let p1 = launch<void, () => void>(queueIntGetEnddata);
         queueInt.push(elementsNum);
         p1.Await();
         arktest.assertEQ(queueInt.size, 1);
->>>>>>> a77d6327
     });
     ArrayBlockingQueueTestsuite.addTest("GetEndTestInt003", () =>
     {
@@ -69,19 +59,11 @@
             let el = queueInt.getFirst();
             arktest.assertEQ(el, queueInt.pop());
         }
-<<<<<<< HEAD
-        assertEQ(queueInt.size, 0);
-        let p1 = launch<void, () => void>(queueIntGetEnddata);
-        queueInt.push(elementsNum);
-        p1.Await();
-        assertEQ(queueInt.size, 1);
-=======
         arktest.assertEQ(queueInt.size, 0);
         let p1 = launch<void, () => void>(queueIntGetEnddata);
         queueInt.push(elementsNum);
         p1.Await();
         arktest.assertEQ(queueInt.size, 1);
->>>>>>> a77d6327
     });
     ArrayBlockingQueueTestsuite.addTest("GetEndTestInt004", () =>
     {
@@ -98,22 +80,14 @@
             let el = queueInt.getFirst();
             arktest.assertEQ(el, queueInt.pop());
         }
-<<<<<<< HEAD
-        assertEQ(queueInt.size, 0);
-=======
         arktest.assertEQ(queueInt.size, 0);
->>>>>>> a77d6327
         let p1 = launch<void, () => void>(queueIntGetEnddata);
         let a1: int = 10;
         let a2: int = 20;
         queueInt.push(a1);
         queueInt.push(a2);
         p1.Await();
-<<<<<<< HEAD
-        assertEQ(queueInt.size, 2);
-=======
         arktest.assertEQ(queueInt.size, 2);
->>>>>>> a77d6327
     });
     ArrayBlockingQueueTestsuite.addTest("GetEndTestInt005", () =>
     {
@@ -128,11 +102,7 @@
         p2.Await();
         p3.Await();
         p4.Await();
-<<<<<<< HEAD
-        assertFalse(queueInt.isEmpty());
-=======
         arktest.assertFalse(queueInt.isEmpty());
->>>>>>> a77d6327
     });
     ArrayBlockingQueueTestsuite.addTest("GetEndTestInt006", () =>
     {
@@ -147,11 +117,7 @@
         p2.Await();
         let p3 = launch<void, () => void>(queueIntGetEnddata);
         p3.Await();
-<<<<<<< HEAD
-        assertEQ(queueInt.getEnd(), 20);
-=======
         arktest.assertEQ(queueInt.getEnd(), 20);
->>>>>>> a77d6327
     });
 
     return ArrayBlockingQueueTestsuite.run();
