/**
 * Copyright (c) 2025 Huawei Device Co., Ltd.
 * Licensed under the Apache License, Version 2.0 (the "License");
 * you may not use this file except in compliance with the License.
 * You may obtain a copy of the License at
 *
 * http://www.apache.org/licenses/LICENSE-2.0
 *
 * Unless required by applicable law or agreed to in writing, software
 * distributed under the License is distributed on an "AS IS" BASIS,
 * WITHOUT WARRANTIES OR CONDITIONS OF ANY KIND, either express or implied.
 * See the License for the specific language governing permissions and
 * limitations under the License.
 */

import { launch } from "std/concurrency"
import { Job } from "std/core"

const elementsNum: int = 100;

let testArrayInt: Array<int> = new Array<int>(elementsNum);
let testArrayObj: Array<Object> = new Array<Object>(elementsNum);
let testArrayStr: Array<String> = new Array<String>(elementsNum);
let queueInt: containers.ArrayBlockingQueue<int> = new containers.ArrayBlockingQueue<int>(200);
let queueObj: containers.ArrayBlockingQueue<Object> = new containers.ArrayBlockingQueue<Object>(200);
let queueStr: containers.ArrayBlockingQueue<String> = new containers.ArrayBlockingQueue<String>(200);
let queueIntPopN: containers.ArrayBlockingQueue<int> = new containers.ArrayBlockingQueue<int>(200);

function main(): int {
    let ArrayBlockingQueueTestsuite = new arktest.ArkTestsuite("ArrayBlockingQueuePopTest");

    ArrayBlockingQueueTestsuite.addTest("ConcurrentPushPopTestStr", () =>
    {
        let p1 = launch<void, () => void>(pusherStr);
        let arrayToCheck = popperStr();
        p1.Await();
        for (let i = 0; i < elementsNum; i++) {
            arktest.assertEQ(testArrayStr[i], arrayToCheck[i]);
        }
        arktest.assertEQ(queueStr.size, 0);
    });
    ArrayBlockingQueueTestsuite.addTest("PopTestInt001", () =>
    {
        let queueIntPop1: containers.ArrayBlockingQueue<int> = new containers.ArrayBlockingQueue<int>(200);
        arktest.assertEQ(queueIntPop1.size, 0);
        for (let i: int = 0; i < elementsNum; ++i) {
            queueIntPop1.push(i);
        }
        arktest.assertEQ(queueIntPop1.getFirst(), 0);
        queueIntPop1.pop();
        arktest.assertEQ(queueIntPop1.size, elementsNum - 1);
        arktest.assertTrue(queueIntPop1.getFirst() != 0);
    });
    ArrayBlockingQueueTestsuite.addTest("PopTestInt002", () =>
    {
        let queueIntPop2: containers.ArrayBlockingQueue<int> = new containers.ArrayBlockingQueue<int>(200);
        for (let i: int = 0; i < elementsNum; ++i) {
            queueIntPop2.push(i);
        }
        let num = queueIntPop2.getFirst();
        arktest.assertEQ(num, queueIntPop2.pop());
        arktest.assertEQ(queueIntPop2.size, elementsNum - 1);
        while (!queueIntPop2.isEmpty()) {
            let el = queueIntPop2.getFirst();
            arktest.assertEQ(el, queueIntPop2.pop());
        }
<<<<<<< HEAD
        let p1 = launch<void, (queueIntPop2: ArrayBlockingQueue<int>) => void>(ArrayBlockingQueuePop, queueIntPop2);
        let i = queueIntPop2.pop();
        p1.Await();
        assertEQ(i, 10);
=======
        let p1 = launch<void, (queueIntPop2: containers.ArrayBlockingQueue<int>) => void>(ArrayBlockingQueuePop, queueIntPop2);
        let i = queueIntPop2.pop();
        p1.Await();
        arktest.assertEQ(i, 10);
>>>>>>> a77d6327
    });
    ArrayBlockingQueueTestsuite.addTest("PopTestInt003", () =>
    {
        let p1 = launch<void, () => void>(queueIntPopNdata);
        for (let i: int = 0; i < elementsNum; ++i) {
            queueIntPopN.push(i);
        }
        p1.Await();
<<<<<<< HEAD
        assertEQ(queueIntPopN.size, 0);
=======
        arktest.assertEQ(queueIntPopN.size, 0);
>>>>>>> a77d6327
    });
    ArrayBlockingQueueTestsuite.addTest("PopTestInt004", () =>
    {
        let queueIntPop: containers.ArrayBlockingQueue<int> = new containers.ArrayBlockingQueue<int>(200);
        arktest.assertEQ(queueIntPop.size, 0);
        for (let i: int = 0; i < elementsNum; ++i) {
            let el = (random() * 10000).toInt();
            queueIntPop.push(el);
        }
        arktest.assertEQ(queueIntPop.size, elementsNum);
        let j: int = 1;
        for (let i = 0; i < elementsNum; i++) {
            queueIntPop.pop();
            arktest.assertEQ(queueIntPop.size, elementsNum - j);
            j++;
        }
    });
    ArrayBlockingQueueTestsuite.addTest("PopTestInt005", () =>
    {
        while (!queueIntPopN.isEmpty()) {
            queueIntPopN.pop();
        }
        let jobs = new Array<Job<void>>(100);
        for (let i: int = 0; i < elementsNum; ++i) {
           jobs[i] = launch<void, () => void>(queueIntPopdata); 
        }
        for (let i: int = 0; i < elementsNum; ++i) {
            queueIntPopN.push(i);
        }
        for (let i: int = 0; i < 100; i++) {
            jobs[i].Await();
        }
        arktest.assertEQ(queueIntPopN.size, 0);
    });
    ArrayBlockingQueueTestsuite.addTest("PopTestInt006", () =>
    {
        while (!queueInt.isEmpty()) {
            queueInt.pop();
        }
        for (let i: int = 0; i < elementsNum; ++i) {
            queueInt.push(i);
        }
        let p1 = launch<void, () => void>(queueIntFrontF1data);
        let p2 = launch<void, () => void>(queueIntPopFdata);
        p1.Await();
        p2.Await();
<<<<<<< HEAD
        assertEQ(queueInt.size, elementsNum - 1);
=======
        arktest.assertEQ(queueInt.size, elementsNum - 1);
>>>>>>> a77d6327
    });

    return ArrayBlockingQueueTestsuite.run();
}

function pusherInt() {
    for (let i = 0; i < elementsNum; i++) {
        let el = (random() * 10000).toInt();
        testArrayInt[i] = el;
        queueInt.push(el);
    }
}

function pusherObj() {
    for (let i = 0; i < elementsNum; i++) {
        let el = new Object();
        testArrayObj[i] = el;
        queueObj.push(el);
    }
}

function pusherStr() {
    for (let i = 0; i < elementsNum; i++) {
        if (i == 0) {
            let el = String("abacaba");
            testArrayStr[i] = el;
            queueStr.push(el);
        } else {
            let el = testArrayStr[i - 1] + "aba";
            testArrayStr[i] = el;
            queueStr.push(el);
        }
    }
}

function popperInt(): Array<int> {
    let arr = new Array<int>(elementsNum);
    for (let i = 0; i < elementsNum; i++) {
        let el = queueInt.getFirst();
        arr[i] = queueInt.pop();
        arktest.assertEQ(el, arr[i]);
    }
    return arr;
}

function popperObj(): Array<Object> {
    let arr = new Array<Object>(elementsNum);
    for (let i = 0; i < elementsNum; i++) {
        let el = queueObj.getFirst();
        arr[i] = queueObj.pop();
        arktest.assertEQ(el, arr[i]);
    }
    return arr;
}

function popperStr(): Array<String> {
    let arr = new Array<String>(elementsNum);
    for (let i = 0; i < elementsNum; i++) {
        arr[i] = queueStr.pop();
    }
    return arr;
}

function queueIntPopdata() {
    queueIntPopN.pop();
}

function queueIntPopFdata() {
    queueInt.pop();
}

function ArrayBlockingQueuePop (queueIntPop2: containers.ArrayBlockingQueue<int>) {
    queueIntPop2.push(10);
}

function queueIntPopNdata () {
    for (let i: int = 0; i < elementsNum; ++i) {
        queueIntPopN.pop();
    }
}

function queueIntFrontF1data() {
    queueInt.getFirst();
}<|MERGE_RESOLUTION|>--- conflicted
+++ resolved
@@ -13,9 +13,6 @@
  * limitations under the License.
  */
 
-import { launch } from "std/concurrency"
-import { Job } from "std/core"
-
 const elementsNum: int = 100;
 
 let testArrayInt: Array<int> = new Array<int>(elementsNum);
@@ -64,17 +61,10 @@
             let el = queueIntPop2.getFirst();
             arktest.assertEQ(el, queueIntPop2.pop());
         }
-<<<<<<< HEAD
-        let p1 = launch<void, (queueIntPop2: ArrayBlockingQueue<int>) => void>(ArrayBlockingQueuePop, queueIntPop2);
-        let i = queueIntPop2.pop();
-        p1.Await();
-        assertEQ(i, 10);
-=======
         let p1 = launch<void, (queueIntPop2: containers.ArrayBlockingQueue<int>) => void>(ArrayBlockingQueuePop, queueIntPop2);
         let i = queueIntPop2.pop();
         p1.Await();
         arktest.assertEQ(i, 10);
->>>>>>> a77d6327
     });
     ArrayBlockingQueueTestsuite.addTest("PopTestInt003", () =>
     {
@@ -83,11 +73,7 @@
             queueIntPopN.push(i);
         }
         p1.Await();
-<<<<<<< HEAD
-        assertEQ(queueIntPopN.size, 0);
-=======
         arktest.assertEQ(queueIntPopN.size, 0);
->>>>>>> a77d6327
     });
     ArrayBlockingQueueTestsuite.addTest("PopTestInt004", () =>
     {
@@ -134,11 +120,7 @@
         let p2 = launch<void, () => void>(queueIntPopFdata);
         p1.Await();
         p2.Await();
-<<<<<<< HEAD
-        assertEQ(queueInt.size, elementsNum - 1);
-=======
         arktest.assertEQ(queueInt.size, elementsNum - 1);
->>>>>>> a77d6327
     });
 
     return ArrayBlockingQueueTestsuite.run();
