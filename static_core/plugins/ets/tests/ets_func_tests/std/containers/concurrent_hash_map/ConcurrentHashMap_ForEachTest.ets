/*
 * Copyright (c) 2025 Huawei Device Co., Ltd.
 * Licensed under the Apache License, Version 2.0 (the "License");
 * you may not use this file except in compliance with the License.
 * You may obtain a copy of the License at
 *
 * http://www.apache.org/licenses/LICENSE-2.0
 *
 * Unless required by applicable law or agreed to in writing, software
 * distributed under the License is distributed on an "AS IS" BASIS,
 * WITHOUT WARRANTIES OR CONDITIONS OF ANY KIND, either express or implied.
 * See the License for the specific language governing permissions and
 * limitations under the License.
 */

import { launch } from "std/concurrency"

let buf = new ArrayBuffer(4);
let flag: Int8Array = new Int8Array(buf, 0, 4);
let del: int = 0;

let arrKeys: number[] = [0, 1, 2, 3, 4, 5, 6, 7, 8, 9];
let arrValues: string[] = ["zero", "one", "two", "three", "four", "five", "six", "seven", "eight", "nine"];
let arrKeysTest: number[] = [10, 10, 10, 10, 10, 10, 10, 10, 10, 10];
let arrValuesTest: string[] = ["ten", "ten", "ten", "ten", "ten", "ten", "ten", "ten", "ten", "ten"];

let strAll: string = "0,zero,1,one,2,two,3,three,4,four,5,five,6,six,7,seven,8,eight,9,nine";

let concurrentHashMapOne: containers.ConcurrentHashMap<number, string> = new containers.ConcurrentHashMap<number, string>();

function main(): int {
    let map: Map<number, string> = new Map<number, string>();
    for (let i: int = 0; i < 10 ; i++) {
        map.set(arrKeys[i], arrValues[i]);
    }

    let concurrentHashMapForEachTestsuite = new arktest.ArkTestsuite("concurrentHashMapForEachTest");

    concurrentHashMapForEachTestsuite.addTest("forEachTest_001", () =>
    {
        let concurrentHashMap: containers.ConcurrentHashMap<number, string> = new containers.ConcurrentHashMap<number, string>(map);
        let flagCounter: int = 0;
        concurrentHashMap.forEach((): void => {
            flagCounter++
        });
        arktest.assertEQ(flagCounter, 10);
    });
    concurrentHashMapForEachTestsuite.addTest("forEachTest_002", () =>
    {
        let concurrentHashMap: containers.ConcurrentHashMap<number, string> = new containers.ConcurrentHashMap<number, string>(map);
        let flagCounter: int = 0;
        concurrentHashMap.forEach((val: string) => {
            arktest.assertEQ(val, arrValues[flagCounter]);
            arktest.assertEQ(val, concurrentHashMap.get(flagCounter++));
        });
    });
    concurrentHashMapForEachTestsuite.addTest("forEachTest_003", () =>
    {
        let concurrentHashMap: containers.ConcurrentHashMap<number, string> = new containers.ConcurrentHashMap<number, string>(map);
        let flagCounter: int = 0;
        concurrentHashMap.forEach((val: string, key: number) => {
            arktest.assertEQ(key, arrKeys[flagCounter]);
            arktest.assertEQ(val, arrValues[flagCounter]);
            arktest.assertEQ(val, concurrentHashMap.get(flagCounter++));
            val += "-1";
            concurrentHashMap.replace(key, val);
        });
        let add: string = concurrentHashMap.toString();
        let addstr = "0,zero-1,1,one-1,2,two-1,3,three-1,4,four-1,5,five-1,6,six-1,7,seven-1,8,eight-1,9,nine-1";
        arktest.assertEQ(add, addstr);
    });
    concurrentHashMapForEachTestsuite.addTest("forEachTest_004", () =>
    {
        let mapp: Map<number, string> = new Map<number, string>();
        for (let i: int = 0; i < 10 ; i++) {
            mapp.set(arrKeys[i], arrValues[i]);
        }
        let flagCounter: int = 0;
        let concurrentHashMap: containers.ConcurrentHashMap<number, string> = new containers.ConcurrentHashMap<number, string>(mapp);
        concurrentHashMap.forEach((val: string, key: number, map: containers.ConcurrentHashMap<number, string>) => {
            arktest.assertEQ(val, map.get(key));
            arktest.assertEQ(key, arrKeys[flagCounter]);
            arktest.assertEQ(val, arrValues[flagCounter]);
            arktest.assertEQ(val, concurrentHashMap.get(flagCounter++));
        });
        let add: string = concurrentHashMap.toString();
        arktest.assertEQ(add, strAll);
    });
    concurrentHashMapForEachTestsuite.addTest("forEachTest_005", () =>
    {
        let flagCounter: int = 0;
        let concurrentHashMap: containers.ConcurrentHashMap<string, number> = new containers.ConcurrentHashMap<string, number>();
        for (let i = 0; i < 10; i++) {
            concurrentHashMap.set(arrValues[i], arrKeys[i]);
        }
        arktest.assertEQ(concurrentHashMap.size, 10);
        concurrentHashMap.forEach((val: number, key: string, map: containers.ConcurrentHashMap<string, number>) => {
            arktest.assertEQ(val, map.get(key));
            arktest.assertEQ(key, arrValues[flagCounter]);
            arktest.assertEQ(val, arrKeys[flagCounter]);
            arktest.assertEQ(val, concurrentHashMap.get(arrValues[flagCounter]));
            flagCounter++;
        });
        let strTo: string = concurrentHashMap.toString();
        let strSN = "zero,0,one,1,two,2,three,3,four,4,five,5,six,6,seven,7,eight,8,nine,9";
        arktest.assertEQ(strTo, strSN);
    });
    concurrentHashMapForEachTestsuite.addTest("forEachWithoutAndTest_001", () =>
    {
        concurrentHashMapOne.clear();
        arktest.assertTrue(concurrentHashMapOne.isEmpty());
        Atomics.store(flag, 0, 0);
        let p1 = launch<void, () => void>(forEachZero);
        let p2 = launch<void, () => void>(setAll);
        p1.Await();
        p2.Await();
<<<<<<< HEAD
        assertEQ(concurrentHashMapOne.size, 10);
=======
        arktest.assertEQ(concurrentHashMapOne.size, 10);
>>>>>>> a77d6327
    });
    concurrentHashMapForEachTestsuite.addTest("forEachWithoutAndTest_002", () =>
    {
        concurrentHashMapOne.clear();
        arktest.assertTrue(concurrentHashMapOne.isEmpty());
        Atomics.store(flag, 0, 0);
        del = 0;
        setAll();
        let p1 = launch<void, () => void>(forEachZero);
        let p2 = launch<void, () => void>(deleteAllBack);
        p1.Await();
        p2.Await();
<<<<<<< HEAD
        assertTrue(concurrentHashMapOne.isEmpty());
=======
        arktest.assertTrue(concurrentHashMapOne.isEmpty());
>>>>>>> a77d6327
    });
    concurrentHashMapForEachTestsuite.addTest("forEachWithoutAndTest_003", () =>
    {
        concurrentHashMapOne.clear();
        arktest.assertTrue(concurrentHashMapOne.isEmpty());
        Atomics.store(flag, 0, 0);
        setAll();
        let p1 = launch<void, () => void>(forEachZero);
        let p2 = launch<void, () => void>(getAll);
        p1.Await();
        p2.Await();
<<<<<<< HEAD
        assertEQ(Atomics.load(flag, 0), 10);
=======
        arktest.assertEQ(Atomics.load(flag, 0), 10);
>>>>>>> a77d6327
    });
    concurrentHashMapForEachTestsuite.addTest("forEachWithoutAndTest_004", () =>
    {
        concurrentHashMapOne.clear();
        arktest.assertTrue(concurrentHashMapOne.isEmpty());
        Atomics.store(flag, 0, 0);
        setAll();
        let p1 = launch<void, () => void>(clearAll);
        let p2 = launch<void, () => void>(forEachZero);
        p1.Await();
        p2.Await();
<<<<<<< HEAD
        assertTrue(concurrentHashMapOne.isEmpty());
=======
        arktest.assertTrue(concurrentHashMapOne.isEmpty());
>>>>>>> a77d6327
    });
    concurrentHashMapForEachTestsuite.addTest("forEachWithOneAndTest_001", () =>
    {
        concurrentHashMapOne.clear();
        arktest.assertTrue(concurrentHashMapOne.isEmpty());
        Atomics.store(flag, 0, 0);
        let p1 = launch<void, () => void>(setAll);
        let p2 = launch<void, () => void>(forEachOne);
        p1.Await();
        p2.Await();
<<<<<<< HEAD
        assertEQ(concurrentHashMapOne.size, 10);
=======
        arktest.assertEQ(concurrentHashMapOne.size, 10);
>>>>>>> a77d6327
    });
    concurrentHashMapForEachTestsuite.addTest("forEachWithOneAndTest_002", () =>
    {
        concurrentHashMapOne.clear();
        arktest.assertTrue(concurrentHashMapOne.isEmpty());
        Atomics.store(flag, 0, 0);
        del = 0;
        setAll();
        let p1 = launch<void, () => void>(deleteAllBack);
        let p2 = launch<void, () => void>(forEachOne);
        p1.Await();
        p2.Await();
<<<<<<< HEAD
        assertTrue(concurrentHashMapOne.isEmpty());
=======
        arktest.assertTrue(concurrentHashMapOne.isEmpty());
>>>>>>> a77d6327
    });
    concurrentHashMapForEachTestsuite.addTest("forEachWithOneAndTest_003", () =>
    {
        concurrentHashMapOne.clear();
        arktest.assertTrue(concurrentHashMapOne.isEmpty());
        arrValuesTest = ["ten", "ten", "ten", "ten", "ten", "ten", "ten", "ten", "ten", "ten"];
        Atomics.store(flag, 0, 0);
        setAll();
        let p1 = launch<void, () => void>(getAll);
        let p2 = launch<void, () => void>(forEachOne);
        p1.Await();
        p2.Await();
        for (let i: int = 0; i < 10; i++) {
            arktest.assertEQ(concurrentHashMapOne.get(i), arrValuesTest[i]);
        }
    });
    concurrentHashMapForEachTestsuite.addTest("forEachWithOneAndTest_004", () =>
    {
        concurrentHashMapOne.clear();
        arktest.assertTrue(concurrentHashMapOne.isEmpty());
        Atomics.store(flag, 0, 0);
        setAll();
        let p1 = launch<void, () => void>(clearAll);
        let p2 = launch<void, () => void>(forEachOne);
        p1.Await();
        p2.Await();
<<<<<<< HEAD
        assertTrue(concurrentHashMapOne.isEmpty());
=======
        arktest.assertTrue(concurrentHashMapOne.isEmpty());
>>>>>>> a77d6327
    });
    concurrentHashMapForEachTestsuite.addTest("forEachWithTwoAndTest_001", () =>
    {
        concurrentHashMapOne.clear();
        arktest.assertTrue(concurrentHashMapOne.isEmpty());
        Atomics.store(flag, 0, 0);
        let p1 = launch<void, () => void>(setAll);
        let p2 = launch<void, () => void>(forEachTwo);
        p1.Await();
        p2.Await();
<<<<<<< HEAD
        assertEQ(concurrentHashMapOne.size, 10);
=======
        arktest.assertEQ(concurrentHashMapOne.size, 10);
>>>>>>> a77d6327
    });
    concurrentHashMapForEachTestsuite.addTest("forEachWithTwoAndTest_002", () =>
    {
        concurrentHashMapOne.clear();
        arktest.assertTrue(concurrentHashMapOne.isEmpty());
        Atomics.store(flag, 0, 0);
        del = 0;
        setAll();
        let p1 = launch<void, () => void>(forEachTwo);
        let p2 = launch<void, () => void>(deleteAllBack);
        p1.Await();
        p2.Await();
<<<<<<< HEAD
        assertTrue(concurrentHashMapOne.isEmpty());
=======
        arktest.assertTrue(concurrentHashMapOne.isEmpty());
>>>>>>> a77d6327
    });
    concurrentHashMapForEachTestsuite.addTest("forEachWithTwoAndTest_003", () =>
    {
        concurrentHashMapOne.clear();
        arktest.assertTrue(concurrentHashMapOne.isEmpty());
        arrKeysTest = [10, 10, 10, 10, 10, 10, 10, 10, 10, 10];
        arrValuesTest = ["ten", "ten", "ten", "ten", "ten", "ten", "ten", "ten", "ten", "ten"];
        Atomics.store(flag, 0, 0);
        setAll();
        let p1 = launch<void, () => void>(getAll);
        let p2 = launch<void, () => void>(forEachTwo);
        p1.Await();
        p2.Await();
        for (let i: int = 0; i < 10; i++) {
            arktest.assertEQ(concurrentHashMapOne.get(i), arrValuesTest[i]);
            if (concurrentHashMapOne.has(i)) {
                arktest.assertEQ(i, arrKeysTest[i]);
            }
        }
    });
    concurrentHashMapForEachTestsuite.addTest("forEachWithTwoAndTest_004", () =>
    {
        concurrentHashMapOne.clear();
        arktest.assertTrue(concurrentHashMapOne.isEmpty());
        Atomics.store(flag, 0, 0);
        setAll();
        let p1 = launch<void, () => void>(clearAll);
        let p2 = launch<void, () => void>(forEachTwo);
        p1.Await();
        p2.Await();
<<<<<<< HEAD
        assertTrue(concurrentHashMapOne.isEmpty());
=======
        arktest.assertTrue(concurrentHashMapOne.isEmpty());
>>>>>>> a77d6327
    });
    concurrentHashMapForEachTestsuite.addTest("forEachWithThreeAndTest_001", () =>
    {
        concurrentHashMapOne.clear();
        arktest.assertTrue(concurrentHashMapOne.isEmpty());
        Atomics.store(flag, 0, 0);
        let p1 = launch<void, () => void>(setAll);
        let p2 = launch<void, () => void>(forEachThree);
        p1.Await();
        p2.Await();
<<<<<<< HEAD
        assertEQ(concurrentHashMapOne.size, 10);
=======
        arktest.assertEQ(concurrentHashMapOne.size, 10);
>>>>>>> a77d6327
    });
    concurrentHashMapForEachTestsuite.addTest("forEachWithThreeAndTest_002", () =>
    {
        concurrentHashMapOne.clear();
        arktest.assertTrue(concurrentHashMapOne.isEmpty());
        Atomics.store(flag, 0, 0);
        del = 0;
        setAll();
        let p1 = launch<void, () => void>(forEachThree);
        let p2 = launch<void, () => void>(deleteAllBack);
        p1.Await();
        p2.Await();
<<<<<<< HEAD
        assertTrue(concurrentHashMapOne.isEmpty());
=======
        arktest.assertTrue(concurrentHashMapOne.isEmpty());
>>>>>>> a77d6327
    });
    concurrentHashMapForEachTestsuite.addTest("forEachWithThreeAndTest_003", () =>
    {
        concurrentHashMapOne.clear();
        arktest.assertTrue(concurrentHashMapOne.isEmpty());
        Atomics.store(flag, 0, 0);
        setAll();
        let p1 = launch<void, () => void>(getAll);
        let p2 = launch<void, () => void>(forEachThree);
        p1.Await();
        p2.Await();
        for (let i: int = 0; i < 10; i++) {
            arktest.assertEQ(concurrentHashMapOne.get(i), arrValuesTest[i]);
            if (concurrentHashMapOne.has(i)) {
                arktest.assertEQ(i, arrKeysTest[i]);
            }
        }
    });
    concurrentHashMapForEachTestsuite.addTest("forEachWithThreeAndTest_004", () =>
    {
        concurrentHashMapOne.clear();
        arktest.assertTrue(concurrentHashMapOne.isEmpty());
        Atomics.store(flag, 0, 0);
        setAll();
        let p1 = launch<void, () => void>(clearAll);
        let p2 = launch<void, () => void>(forEachThree);
        p1.Await();
        p2.Await();
<<<<<<< HEAD
        assertTrue(concurrentHashMapOne.isEmpty());
=======
        arktest.assertTrue(concurrentHashMapOne.isEmpty());
>>>>>>> a77d6327
    });

    return concurrentHashMapForEachTestsuite.run();
}

function setAll() {
    for (let i: int = 0; i < 10; i++) {
        concurrentHashMapOne.set(arrKeys[i], arrValues[i]);
    }
}

function getAll() {
    for (let i: int = 0; i < 10; i++) {
        if (concurrentHashMapOne.has(i)) {
            let getVal = concurrentHashMapOne.get(i) as String;
            arrValuesTest[i] = getVal;
        }
    }
}

function deleteAll() {
    for (let i: int = 0; i < 10; i++) {
        if (concurrentHashMapOne.delete(i)) {
            Atomics.add(flag, 0, 1);
        }
    }
}

function deleteAllBack() {
    for (let i: int = 9; i >= 0; i--) {
        if (concurrentHashMapOne.delete(i)) {
            del++;
        }
    }
}

function clearAll() {
    concurrentHashMapOne.clear();
}

function forEachZero() {
    concurrentHashMapOne.forEach(() => {
        Atomics.add(flag, 0, 1);
    });
}

function forEachOne() {
    concurrentHashMapOne.forEach((val: string) => {
        let index = Atomics.load(flag, 0).toInt();
        arrValuesTest[index] = val;
        Atomics.add(flag, 0, 1);
    });
}

function forEachTwo() {
    concurrentHashMapOne.forEach((val: string, key: number) => {
        let index = Atomics.load(flag, 0).toInt();
        arrKeysTest[index] = key;
        arrValuesTest[index] = val;
        Atomics.add(flag, 0, 1);
    });
}

function forEachThree() {
    concurrentHashMapOne.forEach((val: string, key: number, map: containers.ConcurrentHashMap<number, string>) => {
        let index = Atomics.load(flag, 0).toInt();
        arrKeysTest[index] = key;
        arrValuesTest[index] = val;
        Atomics.add(flag, 0, 1);
    });
}<|MERGE_RESOLUTION|>--- conflicted
+++ resolved
@@ -114,11 +114,7 @@
         let p2 = launch<void, () => void>(setAll);
         p1.Await();
         p2.Await();
-<<<<<<< HEAD
-        assertEQ(concurrentHashMapOne.size, 10);
-=======
         arktest.assertEQ(concurrentHashMapOne.size, 10);
->>>>>>> a77d6327
     });
     concurrentHashMapForEachTestsuite.addTest("forEachWithoutAndTest_002", () =>
     {
@@ -131,11 +127,7 @@
         let p2 = launch<void, () => void>(deleteAllBack);
         p1.Await();
         p2.Await();
-<<<<<<< HEAD
-        assertTrue(concurrentHashMapOne.isEmpty());
-=======
-        arktest.assertTrue(concurrentHashMapOne.isEmpty());
->>>>>>> a77d6327
+        arktest.assertTrue(concurrentHashMapOne.isEmpty());
     });
     concurrentHashMapForEachTestsuite.addTest("forEachWithoutAndTest_003", () =>
     {
@@ -147,11 +139,7 @@
         let p2 = launch<void, () => void>(getAll);
         p1.Await();
         p2.Await();
-<<<<<<< HEAD
-        assertEQ(Atomics.load(flag, 0), 10);
-=======
         arktest.assertEQ(Atomics.load(flag, 0), 10);
->>>>>>> a77d6327
     });
     concurrentHashMapForEachTestsuite.addTest("forEachWithoutAndTest_004", () =>
     {
@@ -163,11 +151,7 @@
         let p2 = launch<void, () => void>(forEachZero);
         p1.Await();
         p2.Await();
-<<<<<<< HEAD
-        assertTrue(concurrentHashMapOne.isEmpty());
-=======
-        arktest.assertTrue(concurrentHashMapOne.isEmpty());
->>>>>>> a77d6327
+        arktest.assertTrue(concurrentHashMapOne.isEmpty());
     });
     concurrentHashMapForEachTestsuite.addTest("forEachWithOneAndTest_001", () =>
     {
@@ -178,11 +162,7 @@
         let p2 = launch<void, () => void>(forEachOne);
         p1.Await();
         p2.Await();
-<<<<<<< HEAD
-        assertEQ(concurrentHashMapOne.size, 10);
-=======
         arktest.assertEQ(concurrentHashMapOne.size, 10);
->>>>>>> a77d6327
     });
     concurrentHashMapForEachTestsuite.addTest("forEachWithOneAndTest_002", () =>
     {
@@ -195,11 +175,7 @@
         let p2 = launch<void, () => void>(forEachOne);
         p1.Await();
         p2.Await();
-<<<<<<< HEAD
-        assertTrue(concurrentHashMapOne.isEmpty());
-=======
-        arktest.assertTrue(concurrentHashMapOne.isEmpty());
->>>>>>> a77d6327
+        arktest.assertTrue(concurrentHashMapOne.isEmpty());
     });
     concurrentHashMapForEachTestsuite.addTest("forEachWithOneAndTest_003", () =>
     {
@@ -226,11 +202,7 @@
         let p2 = launch<void, () => void>(forEachOne);
         p1.Await();
         p2.Await();
-<<<<<<< HEAD
-        assertTrue(concurrentHashMapOne.isEmpty());
-=======
-        arktest.assertTrue(concurrentHashMapOne.isEmpty());
->>>>>>> a77d6327
+        arktest.assertTrue(concurrentHashMapOne.isEmpty());
     });
     concurrentHashMapForEachTestsuite.addTest("forEachWithTwoAndTest_001", () =>
     {
@@ -241,11 +213,7 @@
         let p2 = launch<void, () => void>(forEachTwo);
         p1.Await();
         p2.Await();
-<<<<<<< HEAD
-        assertEQ(concurrentHashMapOne.size, 10);
-=======
         arktest.assertEQ(concurrentHashMapOne.size, 10);
->>>>>>> a77d6327
     });
     concurrentHashMapForEachTestsuite.addTest("forEachWithTwoAndTest_002", () =>
     {
@@ -258,11 +226,7 @@
         let p2 = launch<void, () => void>(deleteAllBack);
         p1.Await();
         p2.Await();
-<<<<<<< HEAD
-        assertTrue(concurrentHashMapOne.isEmpty());
-=======
-        arktest.assertTrue(concurrentHashMapOne.isEmpty());
->>>>>>> a77d6327
+        arktest.assertTrue(concurrentHashMapOne.isEmpty());
     });
     concurrentHashMapForEachTestsuite.addTest("forEachWithTwoAndTest_003", () =>
     {
@@ -293,11 +257,7 @@
         let p2 = launch<void, () => void>(forEachTwo);
         p1.Await();
         p2.Await();
-<<<<<<< HEAD
-        assertTrue(concurrentHashMapOne.isEmpty());
-=======
-        arktest.assertTrue(concurrentHashMapOne.isEmpty());
->>>>>>> a77d6327
+        arktest.assertTrue(concurrentHashMapOne.isEmpty());
     });
     concurrentHashMapForEachTestsuite.addTest("forEachWithThreeAndTest_001", () =>
     {
@@ -308,11 +268,7 @@
         let p2 = launch<void, () => void>(forEachThree);
         p1.Await();
         p2.Await();
-<<<<<<< HEAD
-        assertEQ(concurrentHashMapOne.size, 10);
-=======
         arktest.assertEQ(concurrentHashMapOne.size, 10);
->>>>>>> a77d6327
     });
     concurrentHashMapForEachTestsuite.addTest("forEachWithThreeAndTest_002", () =>
     {
@@ -325,11 +281,7 @@
         let p2 = launch<void, () => void>(deleteAllBack);
         p1.Await();
         p2.Await();
-<<<<<<< HEAD
-        assertTrue(concurrentHashMapOne.isEmpty());
-=======
-        arktest.assertTrue(concurrentHashMapOne.isEmpty());
->>>>>>> a77d6327
+        arktest.assertTrue(concurrentHashMapOne.isEmpty());
     });
     concurrentHashMapForEachTestsuite.addTest("forEachWithThreeAndTest_003", () =>
     {
@@ -358,11 +310,7 @@
         let p2 = launch<void, () => void>(forEachThree);
         p1.Await();
         p2.Await();
-<<<<<<< HEAD
-        assertTrue(concurrentHashMapOne.isEmpty());
-=======
-        arktest.assertTrue(concurrentHashMapOne.isEmpty());
->>>>>>> a77d6327
+        arktest.assertTrue(concurrentHashMapOne.isEmpty());
     });
 
     return concurrentHashMapForEachTestsuite.run();
