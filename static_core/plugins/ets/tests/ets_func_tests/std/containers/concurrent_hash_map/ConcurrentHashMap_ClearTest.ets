--- conflicted
+++ resolved
@@ -63,11 +63,7 @@
         let p2 = launch<void, () => void>(clearAll);
         p1.Await();
         p2.Await();
-<<<<<<< HEAD
-        assertTrue(concurrentHashMapOne.isEmpty());
-=======
         arktest.assertTrue(concurrentHashMapOne.isEmpty());
->>>>>>> a77d6327
     });
 
     return concurrentHashMapClearTestsuite.run();
