--- conflicted
+++ resolved
@@ -87,20 +87,12 @@
     concurrentHashMapIteratorTestsuite.addTest("$_iteratorAndTest_001", () =>
     {
         concurrentHashMapOne.clear();
-<<<<<<< HEAD
-        assertTrue(concurrentHashMapOne.isEmpty());
-=======
         arktest.assertTrue(concurrentHashMapOne.isEmpty());
->>>>>>> a77d6327
         let p1 = launch<void, () => void>(setAll);
         let p2 = launch<void, () => void>($_iteratorAll);
         p1.Await();
         p2.Await();
-<<<<<<< HEAD
-        assertEQ(concurrentHashMapOne.size, 10);
-=======
         arktest.assertEQ(concurrentHashMapOne.size, 10);
->>>>>>> a77d6327
     });
     concurrentHashMapIteratorTestsuite.addTest("$_iteratorAndTest_002", () =>
     {
@@ -111,11 +103,7 @@
         let p2 = launch<void, () => void>($_iteratorAll);
         p1.Await();
         p2.Await();
-<<<<<<< HEAD
-        assertTrue(concurrentHashMapOne.isEmpty());
-=======
         arktest.assertTrue(concurrentHashMapOne.isEmpty());
->>>>>>> a77d6327
     });
     concurrentHashMapIteratorTestsuite.addTest("$_iteratorAndTest_003", () =>
     {
@@ -126,11 +114,7 @@
         let p2 = launch<void, () => void>($_iteratorAll);
         p1.Await();
         p2.Await();
-<<<<<<< HEAD
-        assertTrue(concurrentHashMapOne.isEmpty());
-=======
         arktest.assertTrue(concurrentHashMapOne.isEmpty());
->>>>>>> a77d6327
     });
 
     return concurrentHashMapIteratorTestsuite.run();
