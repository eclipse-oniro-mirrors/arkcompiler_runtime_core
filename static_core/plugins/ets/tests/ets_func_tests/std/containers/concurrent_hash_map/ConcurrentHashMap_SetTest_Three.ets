/*
 * Copyright (c) 2025 Huawei Device Co., Ltd.
 * Licensed under the Apache License, Version 2.0 (the "License");
 * you may not use this file except in compliance with the License.
 * You may obtain a copy of the License at
 *
 * http://www.apache.org/licenses/LICENSE-2.0
 *
 * Unless required by applicable law or agreed to in writing, software
 * distributed under the License is distributed on an "AS IS" BASIS,
 * WITHOUT WARRANTIES OR CONDITIONS OF ANY KIND, either express or implied.
 * See the License for the specific language governing permissions and
 * limitations under the License.
 */

import { launch } from "std/concurrency"

let flag: int = 0;

let arrKeys: number[] = [0, 1, 2, 3, 4, 5, 6, 7, 8, 9];
let arrValues: string[] = ["zero", "one", "two", "three", "four", "five", "six", "seven", "eight", "nine"];
let arrKeysTest: number[] = [10, 10, 10, 10, 10, 10, 10, 10, 10, 10];
let arrValuesTest: string[] = ["ten", "ten", "ten", "ten", "ten", "ten", "ten", "ten", "ten", "ten"];

let concurrentHashMapOne: containers.ConcurrentHashMap<number, string> = new containers.ConcurrentHashMap<number, string>();

function main(): int {

    let concurrentHashMapTestsuite = new arktest.ArkTestsuite("concurrentHashMapSetTest");

    concurrentHashMapTestsuite.addTest("keysAndTest_001", () =>
    {
        concurrentHashMapOne.clear();
<<<<<<< HEAD
        assertTrue(concurrentHashMapOne.isEmpty());
=======
        arktest.assertTrue(concurrentHashMapOne.isEmpty());
>>>>>>> a77d6327
        let p1 = launch<void, () => void>(setAll);
        let p2 = launch<void, () => void>(keysAll);
        p1.Await();
        p2.Await();
<<<<<<< HEAD
        assertEQ(concurrentHashMapOne.size, 10);
=======
        arktest.assertEQ(concurrentHashMapOne.size, 10);
>>>>>>> a77d6327
    });
    concurrentHashMapTestsuite.addTest("ValuesAndTest_001", () =>
    {
        concurrentHashMapOne.clear();
<<<<<<< HEAD
        assertTrue(concurrentHashMapOne.isEmpty());
=======
        arktest.assertTrue(concurrentHashMapOne.isEmpty());
>>>>>>> a77d6327
        let p1 = launch<void, () => void>(setAll);
        let p2 = launch<void, () => void>(valuesAll);
        p1.Await();
        p2.Await();
<<<<<<< HEAD
        assertEQ(concurrentHashMapOne.size, 10);
=======
        arktest.assertEQ(concurrentHashMapOne.size, 10);
>>>>>>> a77d6327
    });
    concurrentHashMapTestsuite.addTest("$_iteratorAndTest_001", () =>
    {
        concurrentHashMapOne.clear();
<<<<<<< HEAD
        assertTrue(concurrentHashMapOne.isEmpty());
=======
        arktest.assertTrue(concurrentHashMapOne.isEmpty());
>>>>>>> a77d6327
        let p1 = launch<void, () => void>(setAll);
        let p2 = launch<void, () => void>($_iteratorAll);
        p1.Await();
        p2.Await();
<<<<<<< HEAD
        assertEQ(concurrentHashMapOne.size, 10);
=======
        arktest.assertEQ(concurrentHashMapOne.size, 10);
>>>>>>> a77d6327
    });
    concurrentHashMapTestsuite.addTest("EntriesAndTest_001", () =>
    {
        concurrentHashMapOne.clear();
<<<<<<< HEAD
        assertTrue(concurrentHashMapOne.isEmpty());
=======
        arktest.assertTrue(concurrentHashMapOne.isEmpty());
>>>>>>> a77d6327
        let p1 = launch<void, () => void>(setAll);
        let p2 = launch<void, () => void>(entriesAll);
        p1.Await();
        p2.Await();
<<<<<<< HEAD
        assertEQ(concurrentHashMapOne.size, 10);
=======
        arktest.assertEQ(concurrentHashMapOne.size, 10);
>>>>>>> a77d6327
    });
    concurrentHashMapTestsuite.addTest("forEachWithoutAndTest_001", () =>
    {
        concurrentHashMapOne.clear();
        arktest.assertTrue(concurrentHashMapOne.isEmpty());
        flag = 0;
        let p1 = launch<void, () => void>(forEachZero);
        let p2 = launch<void, () => void>(setAll);
        p1.Await();
        p2.Await();
<<<<<<< HEAD
        assertEQ(concurrentHashMapOne.size, 10);
=======
        arktest.assertEQ(concurrentHashMapOne.size, 10);
>>>>>>> a77d6327
    });
    concurrentHashMapTestsuite.addTest("forEachWithOneAndTest_001", () =>
    {
        concurrentHashMapOne.clear();
        arktest.assertTrue(concurrentHashMapOne.isEmpty());
        flag = 0;
        let p1 = launch<void, () => void>(setAll);
        let p2 = launch<void, () => void>(forEachOne);
        p1.Await();
        p2.Await();
<<<<<<< HEAD
        assertEQ(concurrentHashMapOne.size, 10);
=======
        arktest.assertEQ(concurrentHashMapOne.size, 10);
>>>>>>> a77d6327
    });
    concurrentHashMapTestsuite.addTest("forEachWithTwoAndTest_001", () =>
    {
        concurrentHashMapOne.clear();
        arktest.assertTrue(concurrentHashMapOne.isEmpty());
        flag = 0;
        let p1 = launch<void, () => void>(setAll);
        let p2 = launch<void, () => void>(forEachTwo);
        p1.Await();
        p2.Await();
<<<<<<< HEAD
        assertEQ(concurrentHashMapOne.size, 10);
=======
        arktest.assertEQ(concurrentHashMapOne.size, 10);
>>>>>>> a77d6327
    });
    concurrentHashMapTestsuite.addTest("forEachWithThreeAndTest_001", () =>
    {
        concurrentHashMapOne.clear();
        arktest.assertTrue(concurrentHashMapOne.isEmpty());
        flag = 0;
        let p1 = launch<void, () => void>(setAll);
        let p2 = launch<void, () => void>(forEachThree);
        p1.Await();
        p2.Await();
<<<<<<< HEAD
        assertEQ(concurrentHashMapOne.size, 10);
=======
        arktest.assertEQ(concurrentHashMapOne.size, 10);
>>>>>>> a77d6327
    });

    return concurrentHashMapTestsuite.run();
}

function setAll() {
    for (let i: int = 0; i < 10; i++) {
        concurrentHashMapOne.set(arrKeys[i], arrValues[i]);
    }
}

function keysAll() {
    let iterKeys = concurrentHashMapOne.keys();
    for (let i = 0; iterKeys.next().value == arrKeys[i]; i++) {
        if (iterKeys.next().value == undefined) {
            break;
        }
    }
}

function valuesAll() {
    let iterValues = concurrentHashMapOne.values();
    let i = 0;
    while (iterValues.next().value == arrValues[i]) {
        i++;
        if (iterValues.next().value == undefined) {
            break;
        }
    }
}

function $_iteratorAll() {
    let iterator$ = concurrentHashMapOne.$_iterator();
    let i = 0;
    while (iterator$.next().value != undefined) {
        i++;
    }
}

function entriesAll() {
    let iterEntries = concurrentHashMapOne.entries();
    let i = 0;
    while (iterEntries.next().value != undefined) {
        i++;
    }
}

function forEachZero() {
    concurrentHashMapOne.forEach(() => {
        flag++;
    });
}

function forEachOne() {
    concurrentHashMapOne.forEach((val: string) => {
        arrValuesTest[flag++] = val;
    });
}

function forEachTwo() {
    concurrentHashMapOne.forEach((val: string, key: number) => {
        arrKeysTest[flag] = key;
        arrValuesTest[flag++] = val;
    });
}

function forEachThree() {
    concurrentHashMapOne.forEach((val: string, key: number, map: containers.ConcurrentHashMap<number, string>) => {
        arrKeysTest[flag] = key;
        arrValuesTest[flag++] = val;
    });
}<|MERGE_RESOLUTION|>--- conflicted
+++ resolved
@@ -31,74 +31,42 @@
     concurrentHashMapTestsuite.addTest("keysAndTest_001", () =>
     {
         concurrentHashMapOne.clear();
-<<<<<<< HEAD
-        assertTrue(concurrentHashMapOne.isEmpty());
-=======
         arktest.assertTrue(concurrentHashMapOne.isEmpty());
->>>>>>> a77d6327
         let p1 = launch<void, () => void>(setAll);
         let p2 = launch<void, () => void>(keysAll);
         p1.Await();
         p2.Await();
-<<<<<<< HEAD
-        assertEQ(concurrentHashMapOne.size, 10);
-=======
         arktest.assertEQ(concurrentHashMapOne.size, 10);
->>>>>>> a77d6327
     });
     concurrentHashMapTestsuite.addTest("ValuesAndTest_001", () =>
     {
         concurrentHashMapOne.clear();
-<<<<<<< HEAD
-        assertTrue(concurrentHashMapOne.isEmpty());
-=======
         arktest.assertTrue(concurrentHashMapOne.isEmpty());
->>>>>>> a77d6327
         let p1 = launch<void, () => void>(setAll);
         let p2 = launch<void, () => void>(valuesAll);
         p1.Await();
         p2.Await();
-<<<<<<< HEAD
-        assertEQ(concurrentHashMapOne.size, 10);
-=======
         arktest.assertEQ(concurrentHashMapOne.size, 10);
->>>>>>> a77d6327
     });
     concurrentHashMapTestsuite.addTest("$_iteratorAndTest_001", () =>
     {
         concurrentHashMapOne.clear();
-<<<<<<< HEAD
-        assertTrue(concurrentHashMapOne.isEmpty());
-=======
         arktest.assertTrue(concurrentHashMapOne.isEmpty());
->>>>>>> a77d6327
         let p1 = launch<void, () => void>(setAll);
         let p2 = launch<void, () => void>($_iteratorAll);
         p1.Await();
         p2.Await();
-<<<<<<< HEAD
-        assertEQ(concurrentHashMapOne.size, 10);
-=======
         arktest.assertEQ(concurrentHashMapOne.size, 10);
->>>>>>> a77d6327
     });
     concurrentHashMapTestsuite.addTest("EntriesAndTest_001", () =>
     {
         concurrentHashMapOne.clear();
-<<<<<<< HEAD
-        assertTrue(concurrentHashMapOne.isEmpty());
-=======
         arktest.assertTrue(concurrentHashMapOne.isEmpty());
->>>>>>> a77d6327
         let p1 = launch<void, () => void>(setAll);
         let p2 = launch<void, () => void>(entriesAll);
         p1.Await();
         p2.Await();
-<<<<<<< HEAD
-        assertEQ(concurrentHashMapOne.size, 10);
-=======
         arktest.assertEQ(concurrentHashMapOne.size, 10);
->>>>>>> a77d6327
     });
     concurrentHashMapTestsuite.addTest("forEachWithoutAndTest_001", () =>
     {
@@ -109,11 +77,7 @@
         let p2 = launch<void, () => void>(setAll);
         p1.Await();
         p2.Await();
-<<<<<<< HEAD
-        assertEQ(concurrentHashMapOne.size, 10);
-=======
         arktest.assertEQ(concurrentHashMapOne.size, 10);
->>>>>>> a77d6327
     });
     concurrentHashMapTestsuite.addTest("forEachWithOneAndTest_001", () =>
     {
@@ -124,11 +88,7 @@
         let p2 = launch<void, () => void>(forEachOne);
         p1.Await();
         p2.Await();
-<<<<<<< HEAD
-        assertEQ(concurrentHashMapOne.size, 10);
-=======
         arktest.assertEQ(concurrentHashMapOne.size, 10);
->>>>>>> a77d6327
     });
     concurrentHashMapTestsuite.addTest("forEachWithTwoAndTest_001", () =>
     {
@@ -139,11 +99,7 @@
         let p2 = launch<void, () => void>(forEachTwo);
         p1.Await();
         p2.Await();
-<<<<<<< HEAD
-        assertEQ(concurrentHashMapOne.size, 10);
-=======
         arktest.assertEQ(concurrentHashMapOne.size, 10);
->>>>>>> a77d6327
     });
     concurrentHashMapTestsuite.addTest("forEachWithThreeAndTest_001", () =>
     {
@@ -154,11 +110,7 @@
         let p2 = launch<void, () => void>(forEachThree);
         p1.Await();
         p2.Await();
-<<<<<<< HEAD
-        assertEQ(concurrentHashMapOne.size, 10);
-=======
         arktest.assertEQ(concurrentHashMapOne.size, 10);
->>>>>>> a77d6327
     });
 
     return concurrentHashMapTestsuite.run();
