/*
 * Copyright (c) 2025 Huawei Device Co., Ltd.
 * Licensed under the Apache License, Version 2.0 (the "License");
 * you may not use this file except in compliance with the License.
 * You may obtain a copy of the License at
 *
 * http://www.apache.org/licenses/LICENSE-2.0
 *
 * Unless required by applicable law or agreed to in writing, software
 * distributed under the License is distributed on an "AS IS" BASIS,
 * WITHOUT WARRANTIES OR CONDITIONS OF ANY KIND, either express or implied.
 * See the License for the specific language governing permissions and
 * limitations under the License.
 */

import { launch } from "std/concurrency"

let flag: int = 0;

let arrKeys: number[] = [0, 1, 2, 3, 4, 5, 6, 7, 8, 9];
let arrValues: string[] = ["zero", "one", "two", "three", "four", "five", "six", "seven", "eight", "nine"];

let concurrentHashMapKeys: containers.ConcurrentHashMap<number, string> = new containers.ConcurrentHashMap<number, string>();

function main(): int {
    let map: Map<number, string> = new Map<number, string>();
    for (let i: int = 0; i < 10 ; i++) {
        map.set(arrKeys[i], arrValues[i]);
    }

    let concurrentHashMapKeysTestsuite = new arktest.ArkTestsuite("concurrentHashMapKeysTest");

    concurrentHashMapKeysTestsuite.addTest("keysTest_001", () =>
    {
        let concurrentHashMapNull: containers.ConcurrentHashMap<number, string> = new containers.ConcurrentHashMap<number, string>();
        let iterKey: IterableIterator<number> = concurrentHashMapNull.keys();
        arktest.assertEQ(iterKey.next().value, undefined);
        arktest.assertEQ(iterKey.next().value, undefined);
    });
    concurrentHashMapKeysTestsuite.addTest("keysTest_002", () =>
    {
        let concurrentHashMap: containers.ConcurrentHashMap<number, string> = new containers.ConcurrentHashMap<number, string>(map);
        let iterKeys: IterableIterator<number> = concurrentHashMap.keys();
        flag = 0;
        for (let i: int = 0; i < 10; i++) {
            if (iterKeys.next().value == arrKeys[i]) {
                flag++;
            }
        }
        arktest.assertEQ(flag, 10);
        arktest.assertEQ(iterKeys.next().value, undefined);
    });
    concurrentHashMapKeysTestsuite.addTest("keysTest_003", () =>
    {
        let concurrentHashMap: containers.ConcurrentHashMap<number, string> = new containers.ConcurrentHashMap<number, string>();
        let iterKeys: IterableIterator<number> = concurrentHashMap.keys();
        arktest.assertEQ(iterKeys.next().value, undefined);
        for (let i: int = 0; i < 10; i++) {
            concurrentHashMap.set(arrKeys[i], arrValues[i]);
        }
        flag = 0;
        iterKeys = concurrentHashMap.keys();
        for (let i: int = 0; i < 10; i++) {
            if (iterKeys.next().value == arrKeys[i]) {
                flag++;
            }
        }
        arktest.assertEQ(flag, 10);
        arktest.assertEQ(iterKeys.next().value, undefined);
    });
    concurrentHashMapKeysTestsuite.addTest("keysTest_004", () =>
    {
        let concurrentHashMap: containers.ConcurrentHashMap<string, number> = new containers.ConcurrentHashMap<String, number>();
        let iterKeys: IterableIterator<string> = concurrentHashMap.keys();
        arktest.assertEQ(iterKeys.next().value, undefined);
        for (let i: int = 0; i < 10; i++) {
            concurrentHashMap.set(arrValues[i], arrKeys[i]);
        }
        flag = 0;
        iterKeys = concurrentHashMap.keys();
        for (let i: int = 0; i < 10; i++) {
            if (iterKeys.next().value == arrValues[i]) {
                flag++;
            }
        }
        arktest.assertEQ(flag, 10);
        arktest.assertEQ(iterKeys.next().value, undefined);
    });
    concurrentHashMapKeysTestsuite.addTest("keysAndTest_001", () =>
    {
        concurrentHashMapKeys.clear();
<<<<<<< HEAD
        assertTrue(concurrentHashMapKeys.isEmpty());
=======
        arktest.assertTrue(concurrentHashMapKeys.isEmpty());
>>>>>>> a77d6327
        let p1 = launch<void, () => void>(setAll);
        let p2 = launch<void, () => void>(keysAll);
        p1.Await();
        p2.Await();
<<<<<<< HEAD
        assertTrue(concurrentHashMapKeys.size >= 0);
=======
        arktest.assertTrue(concurrentHashMapKeys.size >= 0);
>>>>>>> a77d6327
    });
    concurrentHashMapKeysTestsuite.addTest("keysAndTest_002", () =>
    {
        concurrentHashMapKeys.clear();
        arktest.assertTrue(concurrentHashMapKeys.isEmpty());
        setAll();
        let p1 = launch<void, () => void>(deleteAll);
        let p2 = launch<void, () => void>(keysAll);
        p1.Await();
        p2.Await();
<<<<<<< HEAD
        assertTrue(concurrentHashMapKeys.isEmpty());
=======
        arktest.assertTrue(concurrentHashMapKeys.isEmpty());
>>>>>>> a77d6327
    });
    concurrentHashMapKeysTestsuite.addTest("keysAndTest_003", () =>
    {
        concurrentHashMapKeys.clear();
        arktest.assertTrue(concurrentHashMapKeys.isEmpty());
        setAll();
        let p1 = launch<void, () => void>(clearAll);
        let p2 = launch<void, () => void>(keysAll);
        p1.Await();
        p2.Await();
<<<<<<< HEAD
        assertTrue(concurrentHashMapKeys.isEmpty());
=======
        arktest.assertTrue(concurrentHashMapKeys.isEmpty());
>>>>>>> a77d6327
    });

    return concurrentHashMapKeysTestsuite.run();
}

function setAll() {
    for (let i: int = 0; i < 10; i++) {
        concurrentHashMapKeys.set(arrKeys[i], arrValues[i]);
    }
}

function deleteAll() {
    for (let i: int = 0; i < 10; i++) {
        if (concurrentHashMapKeys.delete(i)) {
            flag++;
        }
    }
}

function clearAll() {
    concurrentHashMapKeys.clear();
}

function keysAll() {
    let iterKeys = concurrentHashMapKeys.keys();
    for (let i = 0; iterKeys.next().value == arrKeys[i]; i++) {
        if (iterKeys.next() == undefined) {
            break;
        }
    }
}<|MERGE_RESOLUTION|>--- conflicted
+++ resolved
@@ -89,20 +89,12 @@
     concurrentHashMapKeysTestsuite.addTest("keysAndTest_001", () =>
     {
         concurrentHashMapKeys.clear();
-<<<<<<< HEAD
-        assertTrue(concurrentHashMapKeys.isEmpty());
-=======
         arktest.assertTrue(concurrentHashMapKeys.isEmpty());
->>>>>>> a77d6327
         let p1 = launch<void, () => void>(setAll);
         let p2 = launch<void, () => void>(keysAll);
         p1.Await();
         p2.Await();
-<<<<<<< HEAD
-        assertTrue(concurrentHashMapKeys.size >= 0);
-=======
         arktest.assertTrue(concurrentHashMapKeys.size >= 0);
->>>>>>> a77d6327
     });
     concurrentHashMapKeysTestsuite.addTest("keysAndTest_002", () =>
     {
@@ -113,11 +105,7 @@
         let p2 = launch<void, () => void>(keysAll);
         p1.Await();
         p2.Await();
-<<<<<<< HEAD
-        assertTrue(concurrentHashMapKeys.isEmpty());
-=======
         arktest.assertTrue(concurrentHashMapKeys.isEmpty());
->>>>>>> a77d6327
     });
     concurrentHashMapKeysTestsuite.addTest("keysAndTest_003", () =>
     {
@@ -128,11 +116,7 @@
         let p2 = launch<void, () => void>(keysAll);
         p1.Await();
         p2.Await();
-<<<<<<< HEAD
-        assertTrue(concurrentHashMapKeys.isEmpty());
-=======
         arktest.assertTrue(concurrentHashMapKeys.isEmpty());
->>>>>>> a77d6327
     });
 
     return concurrentHashMapKeysTestsuite.run();
