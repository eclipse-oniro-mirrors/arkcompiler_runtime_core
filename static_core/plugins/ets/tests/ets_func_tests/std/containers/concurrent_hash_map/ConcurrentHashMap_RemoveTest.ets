--- conflicted
+++ resolved
@@ -72,11 +72,7 @@
         let p2 = launch<void, () => void>(removeAllBack);
         p1.Await();
         p2.Await();
-<<<<<<< HEAD
-        assertTrue(concurrentHashMapOne.isEmpty());
-=======
         arktest.assertTrue(concurrentHashMapOne.isEmpty());
->>>>>>> a77d6327
     });
 
     return concurrentHashMapTestsuite.run();
