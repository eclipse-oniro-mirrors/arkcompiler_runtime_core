--- conflicted
+++ resolved
@@ -133,20 +133,12 @@
     concurrentHashMapTestsuite.addTest("EntriesAndTest_001", () =>
     {
         concurrentHashMapOne.clear();
-<<<<<<< HEAD
-        assertTrue(concurrentHashMapOne.isEmpty());
-=======
         arktest.assertTrue(concurrentHashMapOne.isEmpty());
->>>>>>> a77d6327
         let p1 = launch<void, () => void>(setAll);
         let p2 = launch<void, () => void>(entriesAll);
         p1.Await();
         p2.Await();
-<<<<<<< HEAD
-        assertEQ(concurrentHashMapOne.size, 10);
-=======
         arktest.assertEQ(concurrentHashMapOne.size, 10);
->>>>>>> a77d6327
     });
     concurrentHashMapTestsuite.addTest("EntriesAndTest_002", () =>
     {
@@ -157,31 +149,19 @@
         let p2 = launch<void, () => void>(entriesAll);
         p1.Await();
         p2.Await();
-<<<<<<< HEAD
-        assertTrue(concurrentHashMapOne.isEmpty());
-=======
         arktest.assertTrue(concurrentHashMapOne.isEmpty());
->>>>>>> a77d6327
     });
     concurrentHashMapTestsuite.addTest("EntriesAndTest_003", () =>
     {
         concurrentHashMapOne.clear();
         arktest.assertTrue(concurrentHashMapOne.isEmpty());
         setAll();
-<<<<<<< HEAD
-        assertEQ(concurrentHashMapOne.size, 10);
-=======
         arktest.assertEQ(concurrentHashMapOne.size, 10);
->>>>>>> a77d6327
         let p1 = launch<void, () => void>(entriesAll);
         let p2 = launch<void, () => void>(clearAll);
         p1.Await();
         p2.Await();
-<<<<<<< HEAD
-        assertTrue(concurrentHashMapOne.isEmpty());
-=======
         arktest.assertTrue(concurrentHashMapOne.isEmpty());
->>>>>>> a77d6327
     });
 
     return concurrentHashMapTestsuite.run();
