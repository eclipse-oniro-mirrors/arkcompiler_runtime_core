/*
 * Copyright (c) 2025 Huawei Device Co., Ltd.
 * Licensed under the Apache License, Version 2.0 (the "License");
 * you may not use this file except in compliance with the License.
 * You may obtain a copy of the License at
 *
 * http://www.apache.org/licenses/LICENSE-2.0
 *
 * Unless required by applicable law or agreed to in writing, software
 * distributed under the License is distributed on an "AS IS" BASIS,
 * WITHOUT WARRANTIES OR CONDITIONS OF ANY KIND, either express or implied.
 * See the License for the specific language governing permissions and
 * limitations under the License.
 */

import { launch } from "std/concurrency"

let buf = new ArrayBuffer(4);
let flag: Int8Array = new Int8Array(buf, 0, 4);
let reFlag = 0;

let arrKeys: number[] = [0, 1, 2, 3, 4, 5, 6, 7, 8, 9];
let arrValues: string[] = ["zero", "one", "two", "three", "four", "five", "six", "seven", "eight", "nine"];
let arrValuesTest: string[] = ["ten", "ten", "ten", "ten", "ten", "ten", "ten", "ten", "ten", "ten"];

let concurrentHashMapOne: containers.ConcurrentHashMap<number, string> = new containers.ConcurrentHashMap<number, string>();

function main(): int {
    let map: Map<number, string> = new Map<number, string>();
    for (let i: int = 0; i < 10 ; i++) {
        map.set(arrKeys[i], arrValues[i]);
    }

    let concurrentHashMapOneTestsuite = new arktest.ArkTestsuite("concurrentHashMapDeleteTest");

    concurrentHashMapOneTestsuite.addTest("deleteTest_001", () =>
    {
        let concurrentHashMap: containers.ConcurrentHashMap<number, string> = new containers.ConcurrentHashMap<number, string>(map);
        let value: string | undefined = concurrentHashMap.get(1);
        let del: boolean = concurrentHashMap.delete(1);
        let valueDel: string | undefined = concurrentHashMap.get(1);
        arktest.assertEQ(value, "one");
        arktest.assertTrue(del);
        arktest.assertEQ(valueDel, undefined);
    });
    concurrentHashMapOneTestsuite.addTest("deleteTest_002", () =>
    {
        let concurrentHashMap: containers.ConcurrentHashMap<number, string> = new containers.ConcurrentHashMap<number, string>(map);
        let value: string | undefined = concurrentHashMap.get(10);
        let del: boolean = concurrentHashMap.delete(10);
        let valueDel: string | undefined = concurrentHashMap.get(10);
        arktest.assertEQ(value, undefined);
        arktest.assertFalse(del);
        arktest.assertEQ(valueDel, undefined);
    });
    concurrentHashMapOneTestsuite.addTest("deleteTest_003", () =>
    {
        let concurrentHashMap: containers.ConcurrentHashMap<number, string> = new containers.ConcurrentHashMap<number, string>();
        let value: string | undefined = concurrentHashMap.get(1);
        let del: boolean = concurrentHashMap.delete(1);
        let valueDel: string | undefined = concurrentHashMap.get(1);
        arktest.assertEQ(value, undefined);
        arktest.assertFalse(del);
        arktest.assertEQ(valueDel, undefined);
    });
    concurrentHashMapOneTestsuite.addTest("deleteTest_003", () =>
    {
        let concurrentHashMap: containers.ConcurrentHashMap<string, number> = new containers.ConcurrentHashMap<string, number>();
        concurrentHashMap.set("zero", 0);
        let value: number | undefined = concurrentHashMap.get("zero");
        let del: boolean = concurrentHashMap.delete("zero");
        let valueDel: number | undefined = concurrentHashMap.get("zero");
        arktest.assertEQ(value, 0);
        arktest.assertTrue(del);
        arktest.assertEQ(valueDel, undefined);
    });
    concurrentHashMapOneTestsuite.addTest("twiceTest_004", () =>
    {
        concurrentHashMapOne.clear();
        arktest.assertTrue(concurrentHashMapOne.isEmpty());
        setAll();
        let p1 = launch<void, () => void>(deleteAll);
        let p2 = launch<void, () => void>(deleteAllBack);
        p1.Await();
        p2.Await();
<<<<<<< HEAD
        assertEQ(concurrentHashMapOne.size, 0);
=======
        arktest.assertEQ(concurrentHashMapOne.size, 0);
>>>>>>> a77d6327
    });
    concurrentHashMapOneTestsuite.addTest("deleteAndTest_001", () =>
    {
        concurrentHashMapOne.clear();
        arktest.assertTrue(concurrentHashMapOne.isEmpty());
        Atomics.store(flag, 0, 0);
        setAll();
        let p1 = launch<void, () => void>(deleteAll);
        let p2 = launch<void, () => void>(replaceAll);
        p1.Await();
        p2.Await();
<<<<<<< HEAD
        assertTrue(Atomics.load(flag, 0) >= 10);
=======
        arktest.assertTrue(Atomics.load(flag, 0) >= 10);
>>>>>>> a77d6327
    });
    concurrentHashMapOneTestsuite.addTest("deleteAndTest_002", () =>
    {
        concurrentHashMapOne.clear();
        arktest.assertTrue(concurrentHashMapOne.isEmpty());
        Atomics.store(flag, 0, 0);
        setAll();
        let p1 = launch<void, () => void>(deleteAll);
        let p2 = launch<void, () => void>(isEmptyFun);
        p1.Await();
        p2.Await();
<<<<<<< HEAD
        assertEQ(Atomics.load(flag, 0), 10);
=======
        arktest.assertEQ(Atomics.load(flag, 0), 10);
>>>>>>> a77d6327
    });
    concurrentHashMapOneTestsuite.addTest("deleteAndTest_003", () =>
    {
        concurrentHashMapOne.clear();
        arktest.assertTrue(concurrentHashMapOne.isEmpty());
        setAll();
        let p1 = launch<void, () => void>(deleteAll);
        let p2 = launch<void, () => void>(clearAll);
        p1.Await();
        p2.Await();
<<<<<<< HEAD
        assertTrue(concurrentHashMapOne.isEmpty());
=======
        arktest.assertTrue(concurrentHashMapOne.isEmpty());
>>>>>>> a77d6327
    });
    concurrentHashMapOneTestsuite.addTest("deleteAndTest_004", () =>
    {
        arrValuesTest = ["ten", "ten", "ten", "ten", "ten", "ten", "ten", "ten", "ten", "ten"];
        concurrentHashMapOne.clear();
        arktest.assertTrue(concurrentHashMapOne.isEmpty());
        setAll();
        let p1 = launch<void, () => void>(removeAll);
        let p2 = launch<void, () => void>(deleteAllBack);
        p1.Await();
        p2.Await();
<<<<<<< HEAD
        assertTrue(concurrentHashMapOne.isEmpty());
=======
        arktest.assertTrue(concurrentHashMapOne.isEmpty());
>>>>>>> a77d6327
    });

    return concurrentHashMapOneTestsuite.run();
}

function setAll() {
    for (let i: int = 0; i < 10; i++) {
        concurrentHashMapOne.set(arrKeys[i], arrValues[i]);
    }
}

function deleteAll() {
    for (let i: int = 0; i < 10; i++) {
        if (concurrentHashMapOne.delete(i)) {
            Atomics.add(flag, 0, 1);
        }
    }
}

function deleteAllBack() {
    for (let i: int = 9; i >= 0; i--) {
        if (concurrentHashMapOne.delete(i)) {
            Atomics.add(flag, 0, 1);
        }
    }
}

function removeAll() {
    for (let i = 0; i < 10; i++) {
        if (!concurrentHashMapOne.isEmpty()) {
            let val = concurrentHashMapOne.remove(i);
            if (val !== undefined) {
                reFlag++;
            }
        }
    }
}

function clearAll() {
    concurrentHashMapOne.clear();
}

function replaceAll() {
    for (let i: int = 0; i < 10; i++) {
        let newVal = arrValues[i] + "-re";
        if (concurrentHashMapOne.replace(i, newVal)) {
            Atomics.add(flag, 0, 1);
        }
    }
}

function isEmptyFun() {
    let ie = concurrentHashMapOne.isEmpty();
}<|MERGE_RESOLUTION|>--- conflicted
+++ resolved
@@ -83,11 +83,7 @@
         let p2 = launch<void, () => void>(deleteAllBack);
         p1.Await();
         p2.Await();
-<<<<<<< HEAD
-        assertEQ(concurrentHashMapOne.size, 0);
-=======
         arktest.assertEQ(concurrentHashMapOne.size, 0);
->>>>>>> a77d6327
     });
     concurrentHashMapOneTestsuite.addTest("deleteAndTest_001", () =>
     {
@@ -99,11 +95,7 @@
         let p2 = launch<void, () => void>(replaceAll);
         p1.Await();
         p2.Await();
-<<<<<<< HEAD
-        assertTrue(Atomics.load(flag, 0) >= 10);
-=======
         arktest.assertTrue(Atomics.load(flag, 0) >= 10);
->>>>>>> a77d6327
     });
     concurrentHashMapOneTestsuite.addTest("deleteAndTest_002", () =>
     {
@@ -115,11 +107,7 @@
         let p2 = launch<void, () => void>(isEmptyFun);
         p1.Await();
         p2.Await();
-<<<<<<< HEAD
-        assertEQ(Atomics.load(flag, 0), 10);
-=======
         arktest.assertEQ(Atomics.load(flag, 0), 10);
->>>>>>> a77d6327
     });
     concurrentHashMapOneTestsuite.addTest("deleteAndTest_003", () =>
     {
@@ -130,11 +118,7 @@
         let p2 = launch<void, () => void>(clearAll);
         p1.Await();
         p2.Await();
-<<<<<<< HEAD
-        assertTrue(concurrentHashMapOne.isEmpty());
-=======
         arktest.assertTrue(concurrentHashMapOne.isEmpty());
->>>>>>> a77d6327
     });
     concurrentHashMapOneTestsuite.addTest("deleteAndTest_004", () =>
     {
@@ -146,11 +130,7 @@
         let p2 = launch<void, () => void>(deleteAllBack);
         p1.Await();
         p2.Await();
-<<<<<<< HEAD
-        assertTrue(concurrentHashMapOne.isEmpty());
-=======
         arktest.assertTrue(concurrentHashMapOne.isEmpty());
->>>>>>> a77d6327
     });
 
     return concurrentHashMapOneTestsuite.run();
