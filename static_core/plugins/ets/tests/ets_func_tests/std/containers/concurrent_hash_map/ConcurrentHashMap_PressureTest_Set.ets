/*
 * Copyright (c) 2025 Huawei Device Co., Ltd.
 * Licensed under the Apache License, Version 2.0 (the "License");
 * you may not use this file except in compliance with the License.
 * You may obtain a copy of the License at
 *
 * http://www.apache.org/licenses/LICENSE-2.0
 *
 * Unless required by applicable law or agreed to in writing, software
 * distributed under the License is distributed on an "AS IS" BASIS,
 * WITHOUT WARRANTIES OR CONDITIONS OF ANY KIND, either express or implied.
 * See the License for the specific language governing permissions and
 * limitations under the License.
 */

import { launch } from "std/concurrency"
import { Job } from "std/core"

let pressureFlag: number = 0;

let concurrentHashMapOne: containers.ConcurrentHashMap<number, string> = new containers.ConcurrentHashMap<number, string>();

function main(): int {

    let concurrentHashMapTestsuite = new arktest.ArkTestsuite("concurrentHashMapPressureTest");

    concurrentHashMapTestsuite.addTest("setPressureTest_001", () =>
    {
        concurrentHashMapOne.clear();
<<<<<<< HEAD
        assertTrue(concurrentHashMapOne.isEmpty());
=======
        arktest.assertTrue(concurrentHashMapOne.isEmpty());
>>>>>>> a77d6327
        let jobs = new Array<Job<void>>(100);
        pressureFlag = 0;
        for (let i: int = 0; i < 100; i++) {
            jobs[i] = launch<void, (i: number) => void>(setForPressure, pressureFlag);
            pressureFlag += 1;
        }
        for (let i: int = 0; i < 100; i++) {
            jobs[i].Await();
        }
        arktest.assertEQ(concurrentHashMapOne.size, 100);
        for (let i: int = 0; i < 100; i++) {
            let j = `${i}`;
            arktest.assertEQ(concurrentHashMapOne.get(i), j);
        }
    });

    return concurrentHashMapTestsuite.run();
}

function setForPressure(pressureFlag: number) {
    let num = pressureFlag;
    for (let i: number = num; i < num + 1; i++) {
        let j: string = `${i}`;
        concurrentHashMapOne.set(i, j);
    }
}<|MERGE_RESOLUTION|>--- conflicted
+++ resolved
@@ -27,11 +27,7 @@
     concurrentHashMapTestsuite.addTest("setPressureTest_001", () =>
     {
         concurrentHashMapOne.clear();
-<<<<<<< HEAD
-        assertTrue(concurrentHashMapOne.isEmpty());
-=======
         arktest.assertTrue(concurrentHashMapOne.isEmpty());
->>>>>>> a77d6327
         let jobs = new Array<Job<void>>(100);
         pressureFlag = 0;
         for (let i: int = 0; i < 100; i++) {
