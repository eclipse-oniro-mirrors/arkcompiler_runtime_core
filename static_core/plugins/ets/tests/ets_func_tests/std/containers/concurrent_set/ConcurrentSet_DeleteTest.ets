--- conflicted
+++ resolved
@@ -89,11 +89,7 @@
         p2.Await();
         p3.Await();
         p4.Await();
-<<<<<<< HEAD
-        assertTrue(ConcurrentSetTestOne.size > 6 && ConcurrentSetTestOne.size < 11);
-=======
         arktest.assertTrue(ConcurrentSetTestOne.size > 6 && ConcurrentSetTestOne.size < 11);
->>>>>>> a77d6327
     });
     ConcurrentSetTestsuite.addTest("Detele&HasTest001", () =>
     {
@@ -106,11 +102,7 @@
         p1.Await();
         p2.Await();
         p3.Await();
-<<<<<<< HEAD
-        assertTrue(ConcurrentSetTestOne.size > 7 && ConcurrentSetTestOne.size < 11);
-=======
         arktest.assertTrue(ConcurrentSetTestOne.size > 7 && ConcurrentSetTestOne.size < 11);
->>>>>>> a77d6327
     });
     ConcurrentSetTestsuite.addTest("Detele&ClearTest001", () =>
     {
@@ -121,11 +113,7 @@
         let p2 = launch<void, () => void>(clearTest);
         p1.Await();
         p2.Await();
-<<<<<<< HEAD
-        assertEQ(ConcurrentSetTestOne.has(0), false);
-=======
         arktest.assertEQ(ConcurrentSetTestOne.has(0), false);
->>>>>>> a77d6327
     });
 
     return ConcurrentSetTestsuite.run();
