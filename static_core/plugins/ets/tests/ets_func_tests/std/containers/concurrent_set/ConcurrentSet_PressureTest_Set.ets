--- conflicted
+++ resolved
@@ -16,11 +16,7 @@
 import { launch } from "std/concurrency"
 import { Job } from "std/core"
 
-<<<<<<< HEAD
-let ConcurrentSetTestOne: ConcurrentSet<number> = new ConcurrentSet<number>();
-=======
 let ConcurrentSetTestOne: containers.ConcurrentSet<number> = new containers.ConcurrentSet<number>();
->>>>>>> a77d6327
 
 function main(): int {
     let ConcurrentSetTestsuite = new arktest.ArkTestsuite("ConcurrentSetPressureTest");
@@ -28,11 +24,7 @@
     ConcurrentSetTestsuite.addTest("setPressureTest001", () =>
     {
         ConcurrentSetTestOne.clear();
-<<<<<<< HEAD
-        assertEQ(ConcurrentSetTestOne.size, 0);
-=======
         arktest.assertEQ(ConcurrentSetTestOne.size, 0);
->>>>>>> a77d6327
         let jobs = new Array<Job<void>>(100);
 
         for (let i: int = 0; i < 100; i++) {
