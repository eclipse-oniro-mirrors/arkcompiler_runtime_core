/*
 * Copyright (c) 2025 Huawei Device Co., Ltd.
 * Licensed under the Apache License, Version 2.0 (the "License");
 * you may not use this file except in compliance with the License.
 * You may obtain a copy of the License at
 *
 * http://www.apache.org/licenses/LICENSE-2.0
 *
 * Unless required by applicable law or agreed to in writing, software
 * distributed under the License is distributed on an "AS IS" BASIS,
 * WITHOUT WARRANTIES OR CONDITIONS OF ANY KIND, either express or implied.
 * See the License for the specific language governing permissions and
 * limitations under the License.
 */

import { launch } from "std/concurrency"

let flag: int = 0;
let arrKeys: number[] = [0, 1, 2, 3, 4, 5, 6, 7, 8, 9];
let arrValues: string[] = ["zero", "one", "two", "three", "four", "five", "six", "seven", "eight", "nine"];

let ConcurrentSetTestOne: containers.ConcurrentSet<number> = new containers.ConcurrentSet<number>();

function main(): int {
    let ConcurrentSetTestsuite = new arktest.ArkTestsuite("ConcurrentSetKeysTest");
    // Single Thread Test
    ConcurrentSetTestsuite.addTest("KeysTest001", () =>
    {
        let ConcurrentSetTest: containers.ConcurrentSet<string> = new containers.ConcurrentSet<string>();
        let res = ConcurrentSetTest.size;
        arktest.assertEQ(res, 0);
        for (let i: int = 0; i < 10 ; i++) {
            ConcurrentSetTest.add(arrValues[i]);
        }
        res = ConcurrentSetTest.size;
        arktest.assertEQ(res, 10);
        let iterKeys: IterableIterator<string> = ConcurrentSetTest.keys();
        flag = 0;
        for (let i: int = 0; i < 10; i++) {
            if (iterKeys.next().value != arrValues[i]) {
                flag++;
            }
        }
        arktest.assertEQ(flag, 0);
        arktest.assertEQ(iterKeys.next().value, undefined);
    });
    ConcurrentSetTestsuite.addTest("KeysTest002", () =>
    {
        let ConcurrentSetTestNull: containers.ConcurrentSet<string> = new containers.ConcurrentSet<string>();
        let res = ConcurrentSetTestNull.size;
        arktest.assertEQ(res, 0);
        let iterKey: IterableIterator<string> = ConcurrentSetTestNull.keys();
        arktest.assertEQ(iterKey.next().value, undefined);
    });
    // Multiple Threads Test
    ConcurrentSetTestsuite.addTest("Keys&AddTest001", () =>
    {
        ConcurrentSetTestOne.clear();
        arktest.assertEQ(ConcurrentSetTestOne.size, 0);
        addFront();
        let p1 = launch<void, () => void>(addBack);
        let p2 = launch<void, () => void>(keysAll);
        p1.Await();
        p2.Await();
<<<<<<< HEAD
        assertEQ(ConcurrentSetTestOne.size, 10);
=======
        arktest.assertEQ(ConcurrentSetTestOne.size, 10);
>>>>>>> a77d6327
    });
    ConcurrentSetTestsuite.addTest("Key&DeteleTest001", () =>
    {
        ConcurrentSetTestOne.clear();
        arktest.assertEQ(ConcurrentSetTestOne.size, 0);
        addAll();
        let p1 = launch<void, () => void>(deleteAll);
        let p2 = launch<void, () => void>(keysAll);
        p1.Await();
        p2.Await();
<<<<<<< HEAD
        assertEQ(ConcurrentSetTestOne.size, 0);
=======
        arktest.assertEQ(ConcurrentSetTestOne.size, 0);
>>>>>>> a77d6327
    });
    ConcurrentSetTestsuite.addTest("Key&DeteleTest002", () =>
    {
        ConcurrentSetTestOne.clear();
        arktest.assertEQ(ConcurrentSetTestOne.size, 0);
        addAll();
        deleteAll();
        keysAll();
        arktest.assertEQ(ConcurrentSetTestOne.size, 0);
    });
    ConcurrentSetTestsuite.addTest("Key&ClearTest001", () =>
    {
        ConcurrentSetTestOne.clear();
        arktest.assertEQ(ConcurrentSetTestOne.size, 0);
        addAll();
        let p1 = launch<void, () => void>(keysAll);
        let p2 = launch<void, () => void>(clearTest);
        p1.Await();
        p2.Await();
<<<<<<< HEAD
        assertTrue(ConcurrentSetTestOne.size < 11);
=======
        arktest.assertTrue(ConcurrentSetTestOne.size < 11);
>>>>>>> a77d6327
    });
    ConcurrentSetTestsuite.addTest("Key&ClearTest002", () =>
    {
        ConcurrentSetTestOne.clear();
        arktest.assertEQ(ConcurrentSetTestOne.size, 0);
        addAll();
        let p = launch<void, () => void>(keysAll);
        clearTest();
        p.Await();
<<<<<<< HEAD
        assertEQ(ConcurrentSetTestOne.size, 0);
=======
        arktest.assertEQ(ConcurrentSetTestOne.size, 0);
>>>>>>> a77d6327
    });

    return ConcurrentSetTestsuite.run();
}

function keysAll() {
    let iterKeys = ConcurrentSetTestOne.keys();
    let j = 0;
    for (let i = 0; i < 10; i++) {
        if (iterKeys.next().value == arrKeys[i]) {
            j++;
        }
    }
}

function addFront() {
    for (let i: int = 0; i < 5; i++) {
        ConcurrentSetTestOne.add(arrKeys[i]);
    }
}

function addBack() {
    for (let i: int = 5; i < 10; i++) {
        ConcurrentSetTestOne.add(arrKeys[i]);
    }
}

function clearTest() {
    ConcurrentSetTestOne.clear();
}

function deleteAll() {
    for (let i: int = 0; i < 10; i++) {
        ConcurrentSetTestOne.delete(i);
    }
}

function addAll() {
    for (let i: int = 0; i < 10 ; i++) {
        ConcurrentSetTestOne.add(arrKeys[i]);
    }
}<|MERGE_RESOLUTION|>--- conflicted
+++ resolved
@@ -62,11 +62,7 @@
         let p2 = launch<void, () => void>(keysAll);
         p1.Await();
         p2.Await();
-<<<<<<< HEAD
-        assertEQ(ConcurrentSetTestOne.size, 10);
-=======
         arktest.assertEQ(ConcurrentSetTestOne.size, 10);
->>>>>>> a77d6327
     });
     ConcurrentSetTestsuite.addTest("Key&DeteleTest001", () =>
     {
@@ -77,11 +73,7 @@
         let p2 = launch<void, () => void>(keysAll);
         p1.Await();
         p2.Await();
-<<<<<<< HEAD
-        assertEQ(ConcurrentSetTestOne.size, 0);
-=======
         arktest.assertEQ(ConcurrentSetTestOne.size, 0);
->>>>>>> a77d6327
     });
     ConcurrentSetTestsuite.addTest("Key&DeteleTest002", () =>
     {
@@ -101,11 +93,7 @@
         let p2 = launch<void, () => void>(clearTest);
         p1.Await();
         p2.Await();
-<<<<<<< HEAD
-        assertTrue(ConcurrentSetTestOne.size < 11);
-=======
         arktest.assertTrue(ConcurrentSetTestOne.size < 11);
->>>>>>> a77d6327
     });
     ConcurrentSetTestsuite.addTest("Key&ClearTest002", () =>
     {
@@ -115,11 +103,7 @@
         let p = launch<void, () => void>(keysAll);
         clearTest();
         p.Await();
-<<<<<<< HEAD
-        assertEQ(ConcurrentSetTestOne.size, 0);
-=======
         arktest.assertEQ(ConcurrentSetTestOne.size, 0);
->>>>>>> a77d6327
     });
 
     return ConcurrentSetTestsuite.run();
