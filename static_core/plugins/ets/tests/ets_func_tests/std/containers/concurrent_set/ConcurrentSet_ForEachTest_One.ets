/*
 * Copyright (c) 2025 Huawei Device Co., Ltd.
 * Licensed under the Apache License, Version 2.0 (the "License");
 * you may not use this file except in compliance with the License.
 * You may obtain a copy of the License at
 *
 * http://www.apache.org/licenses/LICENSE-2.0
 *
 * Unless required by applicable law or agreed to in writing, software
 * distributed under the License is distributed on an "AS IS" BASIS,
 * WITHOUT WARRANTIES OR CONDITIONS OF ANY KIND, either express or implied.
 * See the License for the specific language governing permissions and
 * limitations under the License.
 */

import { launch } from "std/concurrency"

let flag: int = 0;
let arrKeys: number[] = [0, 1, 2, 3, 4, 5, 6, 7, 8, 9];
let arrKeysZero: number[] = [10, 10, 10, 10, 10, 10, 10, 10, 10, 10];
let arrValues: string[] = ["zero", "one", "two", "three", "four", "five", "six", "seven", "eight", "nine"];

let ConcurrentSetTestOne: containers.ConcurrentSet<number> = new containers.ConcurrentSet<number>();

function main(): int {
    let ConcurrentSetTestsuite = new arktest.ArkTestsuite("ConcurrentSetForEachTest");

    ConcurrentSetTestsuite.addTest("TestForEach002", () =>
    {
        let ConcurrentSetTest: containers.ConcurrentSet<string> = new containers.ConcurrentSet<string>();
        ConcurrentSetTest.add(arrValues[0]);
        ConcurrentSetTest.add(arrValues[1]);
        let iterValues: IterableIterator<string> = ConcurrentSetTest.values();
        flag = 0;
        ConcurrentSetTest.forEach((val: string) => {
            if (val == arrValues[flag] && iterValues.next().value == val) {
                flag++;
            }
        });
        arktest.assertEQ(flag, 2);
    });
    ConcurrentSetTestsuite.addTest("ForEach&AddTest003", () =>
    {
        ConcurrentSetTestOne.clear();
        arktest.assertEQ(ConcurrentSetTestOne.size, 0);
        flag = 0;
        let p1 = launch<void, () => void>(forEachOne);
        let p2 = launch<void, () => void>(addAll);
        p1.Await();
        p2.Await();
<<<<<<< HEAD
        assertTrue(ConcurrentSetTestOne.size >= 0);
=======
        arktest.assertTrue(ConcurrentSetTestOne.size >= 0);
>>>>>>> a77d6327
    });
    ConcurrentSetTestsuite.addTest("ForEach&AddTest004", () =>
    {
        ConcurrentSetTestOne.clear();
        arktest.assertEQ(ConcurrentSetTestOne.size, 0);
        flag = 0;
        forEachOne();
        addAll();
        arktest.assertEQ(ConcurrentSetTestOne.size, 10);
    });
    ConcurrentSetTestsuite.addTest("ForEach&DeteleTest002", () =>
    {
        ConcurrentSetTestOne.clear();
        arktest.assertEQ(ConcurrentSetTestOne.size, 0);
        flag = 0;
        addAll();
        let p1 = launch<void, () => void>(forEachOne);
        let p2 = launch<void, () => void>(deleteAllBack);
        p1.Await();
        p2.Await();
<<<<<<< HEAD
        assertTrue(ConcurrentSetTestOne.size < 11);
=======
        arktest.assertTrue(ConcurrentSetTestOne.size < 11);
>>>>>>> a77d6327
    });
    ConcurrentSetTestsuite.addTest("ForEach&HasTest002", () =>
    {
        ConcurrentSetTestOne.clear();
        arktest.assertEQ(ConcurrentSetTestOne.size, 0);
        flag = 0;
        addAll();
        let p1 = launch<void, () => void>(forEachOne);
        let p2 = launch<void, () => void>(hasAll);
        p1.Await();
        p2.Await();
<<<<<<< HEAD
        assertEQ(ConcurrentSetTestOne.size, 10);
=======
        arktest.assertEQ(ConcurrentSetTestOne.size, 10);
>>>>>>> a77d6327
    });
    ConcurrentSetTestsuite.addTest("ForEach&ClearTest002", () =>
    {
        ConcurrentSetTestOne.clear();
        arktest.assertEQ(ConcurrentSetTestOne.size, 0); 
        flag = 0;
        addAll();
        let p1 = launch<void, () => void>(forEachOne);
        let p2 = launch<void, () => void>(clearTest);
        p1.Await();
        p2.Await();
<<<<<<< HEAD
        assertTrue(ConcurrentSetTestOne.size < 11);
=======
        arktest.assertTrue(ConcurrentSetTestOne.size < 11);
>>>>>>> a77d6327
    });

    return ConcurrentSetTestsuite.run();
}

function forEachOne() {
    ConcurrentSetTestOne.forEach((key: number) => {
        arrKeysZero[flag++] = key;
    });
}

function clearTest() {
    ConcurrentSetTestOne.clear();
}

function deleteAllBack() {
    for (let i: int = 9; i >= 0; i--) {
        ConcurrentSetTestOne.delete(i);
    }
}

function hasAll() {
    for (let i: int = 0; i < 10 ; i++) {
        ConcurrentSetTestOne.has(i);
    }
}

function addAll() {
    for (let i: int = 0; i < 10 ; i++) {
        ConcurrentSetTestOne.add(arrKeys[i]);
    }
}<|MERGE_RESOLUTION|>--- conflicted
+++ resolved
@@ -48,11 +48,7 @@
         let p2 = launch<void, () => void>(addAll);
         p1.Await();
         p2.Await();
-<<<<<<< HEAD
-        assertTrue(ConcurrentSetTestOne.size >= 0);
-=======
         arktest.assertTrue(ConcurrentSetTestOne.size >= 0);
->>>>>>> a77d6327
     });
     ConcurrentSetTestsuite.addTest("ForEach&AddTest004", () =>
     {
@@ -73,11 +69,7 @@
         let p2 = launch<void, () => void>(deleteAllBack);
         p1.Await();
         p2.Await();
-<<<<<<< HEAD
-        assertTrue(ConcurrentSetTestOne.size < 11);
-=======
         arktest.assertTrue(ConcurrentSetTestOne.size < 11);
->>>>>>> a77d6327
     });
     ConcurrentSetTestsuite.addTest("ForEach&HasTest002", () =>
     {
@@ -89,11 +81,7 @@
         let p2 = launch<void, () => void>(hasAll);
         p1.Await();
         p2.Await();
-<<<<<<< HEAD
-        assertEQ(ConcurrentSetTestOne.size, 10);
-=======
         arktest.assertEQ(ConcurrentSetTestOne.size, 10);
->>>>>>> a77d6327
     });
     ConcurrentSetTestsuite.addTest("ForEach&ClearTest002", () =>
     {
@@ -105,11 +93,7 @@
         let p2 = launch<void, () => void>(clearTest);
         p1.Await();
         p2.Await();
-<<<<<<< HEAD
-        assertTrue(ConcurrentSetTestOne.size < 11);
-=======
         arktest.assertTrue(ConcurrentSetTestOne.size < 11);
->>>>>>> a77d6327
     });
 
     return ConcurrentSetTestsuite.run();
