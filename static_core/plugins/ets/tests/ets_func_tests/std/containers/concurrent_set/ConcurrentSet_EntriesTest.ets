--- conflicted
+++ resolved
@@ -44,11 +44,7 @@
         let p2 = launch<void, () => void>(entriesAll);
         p1.Await();
         p2.Await();
-<<<<<<< HEAD
-        assertEQ(ConcurrentSetTestOne.size, 10);
-=======
         arktest.assertEQ(ConcurrentSetTestOne.size, 10);
->>>>>>> a77d6327
     });
     ConcurrentSetTestsuite.addTest("Entries&DeteleTest001", () =>
     {
@@ -59,11 +55,7 @@
         let p2 = launch<void, () => void>(entriesAll);
         p1.Await();
         p2.Await();
-<<<<<<< HEAD
-        assertTrue(ConcurrentSetTestOne.size < 10);
-=======
         arktest.assertTrue(ConcurrentSetTestOne.size < 10);
->>>>>>> a77d6327
     });
     ConcurrentSetTestsuite.addTest("Entries&ClearTest001", () =>
     {
@@ -74,11 +66,7 @@
         let p2 = launch<void, () => void>(clearTest);
         p1.Await();
         p2.Await();
-<<<<<<< HEAD
-        assertTrue(ConcurrentSetTestOne.size < 10);
-=======
         arktest.assertTrue(ConcurrentSetTestOne.size < 10);
->>>>>>> a77d6327
     });
     */
 
