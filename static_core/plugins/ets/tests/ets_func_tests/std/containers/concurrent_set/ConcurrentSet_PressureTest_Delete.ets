/*
 * Copyright (c) 2025 Huawei Device Co., Ltd.
 * Licensed under the Apache License, Version 2.0 (the "License");
 * you may not use this file except in compliance with the License.
 * You may obtain a copy of the License at
 *
 * http://www.apache.org/licenses/LICENSE-2.0
 *
 * Unless required by applicable law or agreed to in writing, software
 * distributed under the License is distributed on an "AS IS" BASIS,
 * WITHOUT WARRANTIES OR CONDITIONS OF ANY KIND, either express or implied.
 * See the License for the specific language governing permissions and
 * limitations under the License.
 */

import { launch } from "std/concurrency"
import { Job } from "std/core"

<<<<<<< HEAD
let ConcurrentSetTestOne: ConcurrentSet<number> = new ConcurrentSet<number>();
=======
let ConcurrentSetTestOne: containers.ConcurrentSet<number> = new containers.ConcurrentSet<number>();
>>>>>>> a77d6327

function main(): int {
    let ConcurrentSetTestsuite = new arktest.ArkTestsuite("ConcurrentDeletePressureTest");

    ConcurrentSetTestsuite.addTest("deletePressureTest002", () =>
    {
        ConcurrentSetTestOne.clear();
        arktest.assertEQ(ConcurrentSetTestOne.size, 0);
        for (let i: int = 0; i < 100; i++) {
            addMore(i);
        }
<<<<<<< HEAD
        assertEQ(ConcurrentSetTestOne.size, 100);
=======
        arktest.assertEQ(ConcurrentSetTestOne.size, 100);
>>>>>>> a77d6327
        let jobs = new Array<Job<void>>(100);
        for (let i: int = 0; i < 100; i++) {
            jobs[i] = launch<void, (i: int) => void>(deleteMore, i);
        }
        for (let i: int = 0; i < 100; i++) {
            jobs[i].Await();
        }
        arktest.assertEQ(ConcurrentSetTestOne.size, 0);
    });

    return ConcurrentSetTestsuite.run();
}

function addMore(i: int) {
    ConcurrentSetTestOne.add(i);
}

function deleteMore(i: int) {
    ConcurrentSetTestOne.delete(i);
}<|MERGE_RESOLUTION|>--- conflicted
+++ resolved
@@ -16,11 +16,7 @@
 import { launch } from "std/concurrency"
 import { Job } from "std/core"
 
-<<<<<<< HEAD
-let ConcurrentSetTestOne: ConcurrentSet<number> = new ConcurrentSet<number>();
-=======
 let ConcurrentSetTestOne: containers.ConcurrentSet<number> = new containers.ConcurrentSet<number>();
->>>>>>> a77d6327
 
 function main(): int {
     let ConcurrentSetTestsuite = new arktest.ArkTestsuite("ConcurrentDeletePressureTest");
@@ -32,11 +28,7 @@
         for (let i: int = 0; i < 100; i++) {
             addMore(i);
         }
-<<<<<<< HEAD
-        assertEQ(ConcurrentSetTestOne.size, 100);
-=======
         arktest.assertEQ(ConcurrentSetTestOne.size, 100);
->>>>>>> a77d6327
         let jobs = new Array<Job<void>>(100);
         for (let i: int = 0; i < 100; i++) {
             jobs[i] = launch<void, (i: int) => void>(deleteMore, i);
