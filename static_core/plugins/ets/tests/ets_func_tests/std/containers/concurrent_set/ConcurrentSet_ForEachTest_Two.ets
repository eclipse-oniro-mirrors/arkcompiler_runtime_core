--- conflicted
+++ resolved
@@ -53,11 +53,7 @@
         let p2 = launch<void, () => void>(addAll);
         p1.Await();
         p2.Await();
-<<<<<<< HEAD
-        assertTrue(ConcurrentSetTestOne.size >= 0);
-=======
         arktest.assertTrue(ConcurrentSetTestOne.size >= 0);
->>>>>>> a77d6327
     });
     ConcurrentSetTestsuite.addTest("ForEach&DeteleTest003", () =>
     {
@@ -69,11 +65,7 @@
         let p2 = launch<void, () => void>(deleteAllBack);
         p1.Await();
         p2.Await();
-<<<<<<< HEAD
-        assertTrue(ConcurrentSetTestOne.size < 11);
-=======
         arktest.assertTrue(ConcurrentSetTestOne.size < 11);
->>>>>>> a77d6327
     });
     ConcurrentSetTestsuite.addTest("ForEach&HasTest003", () =>
     {
@@ -85,11 +77,7 @@
         let p2 = launch<void, () => void>(hasAll);
         p1.Await();
         p2.Await();
-<<<<<<< HEAD
-        assertEQ(ConcurrentSetTestOne.size, 10);
-=======
         arktest.assertEQ(ConcurrentSetTestOne.size, 10);
->>>>>>> a77d6327
     });
     ConcurrentSetTestsuite.addTest("ForEach&ClearTest003", () =>
     {
@@ -101,11 +89,7 @@
         let p2 = launch<void, () => void>(clearTest);
         p1.Await();
         p2.Await();
-<<<<<<< HEAD
-        assertTrue(ConcurrentSetTestOne.size < 11);
-=======
         arktest.assertTrue(ConcurrentSetTestOne.size < 11);
->>>>>>> a77d6327
     });
 
     return ConcurrentSetTestsuite.run();
