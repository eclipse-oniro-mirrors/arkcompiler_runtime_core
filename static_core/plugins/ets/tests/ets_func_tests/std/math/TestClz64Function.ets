/*
 * Copyright (c) 2025 Huawei Device Co., Ltd.
 * Licensed under the Apache License, Version 2.0 (the "License");
 * you may not use this file except in compliance with the License.
 * You may obtain a copy of the License at
 *
 * http://www.apache.org/licenses/LICENSE-2.0
 *
 * Unless required by applicable law or agreed to in writing, software
 * distributed under the License is distributed on an "AS IS" BASIS,
 * WITHOUT WARRANTIES OR CONDITIONS OF ANY KIND, either express or implied.
 * See the License for the specific language governing permissions and
 * limitations under the License.
 */

function test_clz64_long(): void {
    let result : long = 0xFFFFFFFFFFFFFFFF
    arktest.assertEQ(clz64(result), 0);
}

function test_clz64_int(): void {
    let result : int = 0x00000000FFFFFFFF
    let result1 : int = -1
    arktest.assertEQ(clz64(result), 32);
    arktest.assertEQ(clz64(result1), 32);
}

function test_clz64_short(): void {
    let result : short = 32767
    let result1 : short = -1
    arktest.assertEQ(clz64(result), 49);
    arktest.assertEQ(clz64(result1), 48);
}

function test_clz64_byte(): void {
    let result : byte = -1
    let result1 : byte = 255 as byte
    let result2 : byte = 127
    arktest.assertEQ(clz64(result), 56);
    arktest.assertEQ(clz64(result1), 56);
    arktest.assertEQ(clz64(result2), 57);
}

function test_clz64_char(): void {
    let result : char = c'0'
<<<<<<< HEAD
    assertEQ(clz64(result), 58);
=======
    arktest.assertEQ(clz64(result), 58);
>>>>>>> a77d6327
}

function test_clz64_hex(): void {
    let result = 0xFFFFFFFFFFFFFFFF
    let result1 = 0x00000000FFFFFFFF
    arktest.assertEQ(clz64(result), 0);
    arktest.assertEQ(clz64(result1), 32);
}

function test_clz64_oct(): void {
    let result = 0o37777777777
    let result1 = 0o177777
    let result2 = 0o1777777777777777777777
    arktest.assertEQ(clz64(result), 32);
    arktest.assertEQ(clz64(result1), 48);
    arktest.assertEQ(clz64(result2), 0);
}

function test_clz64_bin(): void {
    let result = 0b1111111111111111111111111111111111111111111111111111111111111111
    let result1 = 0b0000000000000000000000000000000011111111111111111111111111111111
    arktest.assertEQ(clz64(result), 0);
    arktest.assertEQ(clz64(result1), 32);
}

function main(): void {
    test_clz64_long();
    test_clz64_int();
    test_clz64_short();
    test_clz64_byte();
    test_clz64_char();
    test_clz64_hex();
    test_clz64_oct();
    test_clz64_bin();
}<|MERGE_RESOLUTION|>--- conflicted
+++ resolved
@@ -43,11 +43,7 @@
 
 function test_clz64_char(): void {
     let result : char = c'0'
-<<<<<<< HEAD
-    assertEQ(clz64(result), 58);
-=======
     arktest.assertEQ(clz64(result), 58);
->>>>>>> a77d6327
 }
 
 function test_clz64_hex(): void {
