/**
 * Copyright (c) 2025 Huawei Device Co., Ltd.
 * Licensed under the Apache License, Version 2.0 (the "License");
 * you may not use this file except in compliance with the License.
 * You may obtain a copy of the License at
 *
 * http://www.apache.org/licenses/LICENSE-2.0
 *
 * Unless required by applicable law or agreed to in writing, software
 * distributed under the License is distributed on an "AS IS" BASIS,
 * WITHOUT WARRANTIES OR CONDITIONS OF ANY KIND, either express or implied.
 * See the License for the specific language governing permissions and
 * limitations under the License.
 */

// Matrix type definitions remain as types
type MatrixRow = [string, string, string];
type Matrix = MatrixRow[];

// Basic user class
class User {
    id: number;
    name: string;
    age: number;

    constructor(id: number, name: string, age: number) {
        this.id = id;
        this.name = name;
        this.age = age;
    }
}

// Product class
class Product {
    id: number;
    name: string;
    price: number;
    stock: number;

    constructor(id: number, name: string, price: number, stock: number) {
        this.id = id;
        this.name = name;
        this.price = price;
        this.stock = stock;
    }
}

// Mixed data class
class MixedData {
    id: number;
    value: string | number | boolean;

    constructor(id: number, value: string | number | boolean) {
        this.id = id;
        this.value = value;
    }
}

// Nested data classes
class Contact {
    email: string;

    constructor(email: string) {
        this.email = email;
    }
}

class Info {
    name: string;
    contact: Contact;

    constructor(name: string, contact: Contact) {
        this.name = name;
        this.contact = contact;
    }
}

class NestedData {
    id: number;
    info: Info;

    constructor(id: number, info: Info) {
        this.id = id;
        this.info = info;
    }
}

// Data display utility class
class DataDisplay {
    static displayUsers(): void {
        const users : Array<NullishType> = [
            new User(1, "John", 30),
            new User(2, "Alice", 25),
            new User(3, "Bob", 35)
        ];
        console.table(users);
    }

    static displayMatrix(): void {
        const matrix: Matrix = [
            ["A1", "B1", "C1"],
            ["A2", "B2", "C2"],
            ["A3", "B3", "C3"]
        ];
        console.table(matrix as Object as Array<NullishType>);
    }

    static displayProducts(): void {
        const products : Array<NullishType> = [
            new Product(1, "Phone", 699, 50),
            new Product(2, "Laptop", 999, 30),
            new Product(3, "Tablet", 399, 75)
        ];
        console.table(products);
    }

    static displayMixedData(): void {
        const mixedData : Array<NullishType> = [
            new MixedData(1, "string"),
            new MixedData(2, 42),
            new MixedData(3, true)
        ];
        console.table(mixedData);
    }
}

interface A {
    a: number[],
    b: number,
    c: B,
}
interface B {
    e: number,
}

function main() {
    // Display simple array of objects
    DataDisplay.displayUsers();

    // Display array of arrays
    DataDisplay.displayMatrix();

    // Display array with specific columns
    DataDisplay.displayProducts();

    // Display mixed data types
    DataDisplay.displayMixedData();

    console.table(42)
    console.table("str")
    console.table("count %d")
<<<<<<< HEAD
=======

    let a: A = {
        a: [1, 2, 3, 4, 5], b: 5,
        c: {
        e: 5
        }
    }
    console.table(a);
        
    let number1: number = 1;
    let str = "str";
    console.table(number1);
    console.table(str);
    console.table('count: %d');
    console.table();
    console.table([1, 2, 3]);
>>>>>>> a77d6327
}<|MERGE_RESOLUTION|>--- conflicted
+++ resolved
@@ -149,8 +149,6 @@
     console.table(42)
     console.table("str")
     console.table("count %d")
-<<<<<<< HEAD
-=======
 
     let a: A = {
         a: [1, 2, 3, 4, 5], b: 5,
@@ -167,5 +165,4 @@
     console.table('count: %d');
     console.table();
     console.table([1, 2, 3]);
->>>>>>> a77d6327
 }