/**
 * Copyright (c) 2025 Huawei Device Co., Ltd.
 * Licensed under the Apache License, Version 2.0 (the "License")
 * you may not use this file except in compliance with the License.
 * You may obtain a copy of the License at
 *
 * http://www.apache.org/licenses/LICENSE-2.0
 *
 * Unless required by applicable law or agreed to in writing, software
 * distributed under the License is distributed on an "AS IS" BASIS,
 * WITHOUT WARRANTIES OR CONDITIONS OF ANY KIND, either express or implied.
 * See the License for the specific language governing permissions and
 * limitations under the License.
 */

function testStringlocaleCompare1Param() {
    let str:string = "5";
    arktest.assertEQ(str.localeCompare('3'), 1);
    arktest.assertEQ(str.localeCompare('7'), -1);
    arktest.assertEQ(str.localeCompare('5'), 0);
}

function testStringlocaleCompare2Param() {
    let str:string = "5";
<<<<<<< HEAD
    assertEQ(str.localeCompare('3', "zh-CN"), 1);
    assertEQ(str.localeCompare('3', undefined), 1);
    assertEQ(str.localeCompare('7', "zh-CN"), -1);
    assertEQ(str.localeCompare('5', "zh-CN"), 0);
=======
    arktest.assertEQ(str.localeCompare('3', "zh-CN"), 1);
    arktest.assertEQ(str.localeCompare('3', undefined), 1);
    arktest.assertEQ(str.localeCompare('7', "zh-CN"), -1);
    arktest.assertEQ(str.localeCompare('5', "zh-CN"), 0);
>>>>>>> a77d6327
}

function testStringlocaleCompare3Param() {
    let su: Intl.CollatorOptions = {
        usage: 'sort',
        localeMatcher: "lookup"
    }

    let str:string = "5";
    arktest.assertEQ(str.localeCompare('3', "zh-CN", su), 1);
    arktest.assertEQ(str.localeCompare('7', "zh-CN", su), -1);
    arktest.assertEQ(str.localeCompare('5', "zh-CN", su), 0);
    arktest.assertEQ(str.localeCompare('3', ["zh-CN", "en-US"], su), 1);
    arktest.assertEQ(str.localeCompare('7', ["zh-CN", "en-US"], su), -1);
    arktest.assertEQ(str.localeCompare('5', ["zh-CN", "en-US"], su), 0);
    arktest.assertEQ(str.localeCompare('3', ["error-locale", "en-US"], su), 1);
    arktest.assertEQ(str.localeCompare('7', ["error-locale", "en-US"], su), -1);
    arktest.assertEQ(str.localeCompare('5', ["error-locale", "en-US"], su), 0);
}

function main(): int {
    const suite = new arktest.ArkTestsuite("String.localeCompare");
    suite.addTest("Test StringlocaleCompare1Param", testStringlocaleCompare1Param);
    suite.addTest("Test StringlocaleCompare2Param", testStringlocaleCompare2Param);
    suite.addTest("Test StringlocaleCompare3Param", testStringlocaleCompare3Param);
    return suite.run();
}<|MERGE_RESOLUTION|>--- conflicted
+++ resolved
@@ -22,17 +22,10 @@
 
 function testStringlocaleCompare2Param() {
     let str:string = "5";
-<<<<<<< HEAD
-    assertEQ(str.localeCompare('3', "zh-CN"), 1);
-    assertEQ(str.localeCompare('3', undefined), 1);
-    assertEQ(str.localeCompare('7', "zh-CN"), -1);
-    assertEQ(str.localeCompare('5', "zh-CN"), 0);
-=======
     arktest.assertEQ(str.localeCompare('3', "zh-CN"), 1);
     arktest.assertEQ(str.localeCompare('3', undefined), 1);
     arktest.assertEQ(str.localeCompare('7', "zh-CN"), -1);
     arktest.assertEQ(str.localeCompare('5', "zh-CN"), 0);
->>>>>>> a77d6327
 }
 
 function testStringlocaleCompare3Param() {
