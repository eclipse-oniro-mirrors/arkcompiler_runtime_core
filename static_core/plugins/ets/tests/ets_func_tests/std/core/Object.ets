--- conflicted
+++ resolved
@@ -247,31 +247,19 @@
     arrVal[0] = ["0", new Number(10)] as TupleT
     arrVal[1] = ["1", new Number(20)] as TupleT
     arrVal[2] = ["2", new Number(30)] as TupleT
-<<<<<<< HEAD
-    result += tupleAreEqual(Object.entries(arr), arrVal) ? 0 : 1
-=======
     result += tupleAreEqual(Object.entries(arr) as Object as NullishTuple[], arrVal) ? 0 : 1
->>>>>>> 46f0ea7f
 
     let strVal: NullishTuple[] = new NullishTuple[3]
     strVal[0] = ["0", "a"] as TupleT
     strVal[1] = ["1", "b"] as TupleT
     strVal[2] = ["2", "c"] as TupleT
-<<<<<<< HEAD
-    result += tupleAreEqual(Object.entries(str), strVal) ? 0 : 1
-=======
     result += tupleAreEqual(Object.entries(str) as Object as NullishTuple[], strVal) ? 0 : 1
->>>>>>> 46f0ea7f
 
     let clVal: NullishTuple[] = new NullishTuple[3]
     clVal[0] = ["x", new Number(10)] as TupleT
     clVal[1] = ["y", null] as TupleT
     clVal[2] = ["z", new Number(30)] as TupleT
-<<<<<<< HEAD
-    result += tupleAreEqual(Object.entries(cl), clVal) ? 0 : 1
-=======
     result += tupleAreEqual(Object.entries(cl) as Object as NullishTuple[], clVal) ? 0 : 1
->>>>>>> 46f0ea7f
 
     result += tupleAreEqual(Object.entries(lambda) as Object as NullishTuple[], emptyTuple) ? 0 : 1
 
