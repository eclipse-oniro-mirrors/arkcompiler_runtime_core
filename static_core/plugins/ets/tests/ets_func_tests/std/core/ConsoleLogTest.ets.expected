# Copyright (c) 2025 Huawei Device Co., Ltd.
# Licensed under the Apache License, Version 2.0 (the "License");
# you may not use this file except in compliance with the License.
# You may obtain a copy of the License at
#
# http://www.apache.org/licenses/LICENSE-2.0
#
# Unless required by applicable law or agreed to in writing, software
# distributed under the License is distributed on an "AS IS" BASIS,
# WITHOUT WARRANTIES OR CONDITIONS OF ANY KIND, either express or implied.
# See the License for the specific language governing permissions and
# limitations under the License.
#
Simple string message
42
true
undefined
null

User: John Age: 30
ConsoleLogTest.A {name: John, age: 30}
Hello, Alice!
color: blue; Styled text
Error: Test error
null undefined 11 123 std.core.Object {}
,,
%d
1
1 2
37 37
<<<<<<< HEAD
19.5 19.5
=======
19.5 19.5
escompat.ArrayBuffer {data: [1, 2, 3], byteLength: 3}
escompat.ArrayBuffer {data: [], byteLength: 0}
[object Object],[object Object]
ConsoleLogTest.B {buf: escompat.ArrayBuffer {data: [1, 2, 3], byteLength: 3}} ConsoleLogTest.B {buf: escompat.ArrayBuffer {data: [4, 5], byteLength: 2}}
escompat.ArrayBuffer {...}
>>>>>>> a77d6327
<|MERGE_RESOLUTION|>--- conflicted
+++ resolved
@@ -28,13 +28,9 @@
 1
 1 2
 37 37
-<<<<<<< HEAD
-19.5 19.5
-=======
 19.5 19.5
 escompat.ArrayBuffer {data: [1, 2, 3], byteLength: 3}
 escompat.ArrayBuffer {data: [], byteLength: 0}
 [object Object],[object Object]
 ConsoleLogTest.B {buf: escompat.ArrayBuffer {data: [1, 2, 3], byteLength: 3}} ConsoleLogTest.B {buf: escompat.ArrayBuffer {data: [4, 5], byteLength: 2}}
-escompat.ArrayBuffer {...}
->>>>>>> a77d6327
+escompat.ArrayBuffer {...}