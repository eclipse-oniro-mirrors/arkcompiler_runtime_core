/*
 * Copyright (c) 2021-2025 Huawei Device Co., Ltd.
 * Licensed under the Apache License, Version 2.0 (the "License");
 * you may not use this file except in compliance with the License.
 * You may obtain a copy of the License at
 *
 * http://www.apache.org/licenses/LICENSE-2.0
 *
 * Unless required by applicable law or agreed to in writing, software
 * distributed under the License is distributed on an "AS IS" BASIS,
 * WITHOUT WARRANTIES OR CONDITIONS OF ANY KIND, either express or implied.
 * See the License for the specific language governing permissions and
 * limitations under the License.
 */

class C {
	c(a1: int, a2: long, c: boolean): long {
		return 0
	}
	m(s: string): string {
		return ""
	}

	dat: string = "DATA!"
}


function erasedM(recv: NullishType, args: FixedArray<NullishType>): NullishType {
<<<<<<< HEAD
	assertEQ( args.length, 1)
	return (args[0] as string) + "123" + (recv as C).dat
}

function erased(recv: NullishType, args: FixedArray<NullishType>): NullishType {
	assertEQ( args.length, 3)
	const a1: int = args[0] as Int
	const a2: long = args[1] as Long
	const c: boolean = args[2] as Boolean
=======
	arktest.assertEQ( args.length, 1)
	return (args[0]?.toString()) + "123" + (recv as C).dat
}

function erased(recv: NullishType, args: FixedArray<NullishType>): NullishType {
	arktest.assertEQ( args.length, 3)
	const a1: int = args[0] as int
	const a2: long = args[1] as long
	const c: boolean = args[2] as boolean
>>>>>>> a77d6327
	if (c) {
		return a1.toLong()
	} else {
		return a2
	}
}

function main(): void {
	const c = Type.of(new C()) as ClassType
	const creator = new ClassTypeCreator("C1").addBaseType(c)
	creator
		.addMethod(
			new MethodCreator("c")
				.addParameter(new ParameterCreator(IntType.VAL))
				.addParameter(new ParameterCreator(LongType.VAL))
				.addParameter(new ParameterCreator(BooleanType.VAL))
				.addResult(LongType.VAL)
				.addBody(new CallableBodyErasedFunction(erased))
		)
		.addMethod(
			new MethodCreator("m")
				.addParameter(new ParameterCreator(StringType.REF))
				.addResult(StringType.REF)
				.addBody(new CallableBodyErasedFunction(erasedM))
		)
		.addMethod(
			new MethodCreator("constructor")
				.addConstructor()
				.addBody(new CallableBodyDefault())
		)
	const ty = creator.create()
	const i = ty.make() as C
 arktest.assertEQ(i.c(10, 11, true), 10)
 arktest.assertEQ(i.c(10, 11, false), 11)
 arktest.assertEQ(i.m("abc"), "abc123DATA!")
}<|MERGE_RESOLUTION|>--- conflicted
+++ resolved
@@ -26,17 +26,6 @@
 
 
 function erasedM(recv: NullishType, args: FixedArray<NullishType>): NullishType {
-<<<<<<< HEAD
-	assertEQ( args.length, 1)
-	return (args[0] as string) + "123" + (recv as C).dat
-}
-
-function erased(recv: NullishType, args: FixedArray<NullishType>): NullishType {
-	assertEQ( args.length, 3)
-	const a1: int = args[0] as Int
-	const a2: long = args[1] as Long
-	const c: boolean = args[2] as Boolean
-=======
 	arktest.assertEQ( args.length, 1)
 	return (args[0]?.toString()) + "123" + (recv as C).dat
 }
@@ -46,7 +35,6 @@
 	const a1: int = args[0] as int
 	const a2: long = args[1] as long
 	const c: boolean = args[2] as boolean
->>>>>>> a77d6327
 	if (c) {
 		return a1.toLong()
 	} else {
