--- conflicted
+++ resolved
@@ -22,13 +22,8 @@
     FORMAT_RESULTS.push(res)
 }
 
-<<<<<<< HEAD
-const TEST_RANGE_BEGIN = new Date("2024-10-11T10:20:30Z")
-const TEST_RANGE_END = new Date("2024-10-12T20:35:50Z")
-=======
 const TEST_RANGE_BEGIN = new Date("2024-10-11T10:20:30")
 const TEST_RANGE_END = new Date("2024-10-12T07:35:50")
->>>>>>> 46f0ea7f
 
 function initFormatResults(): void {
     if (FORMAT_RESULTS.length > 0) {
