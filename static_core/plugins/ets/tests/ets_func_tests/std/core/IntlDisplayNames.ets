/**
 * Copyright (c) 2025 Huawei Device Co., Ltd.
 * Licensed under the Apache License, Version 2.0 (the "License");
 * you may not use this file except in compliance with the License.
 * You may obtain a copy of the License at
 *
 * http://www.apache.org/licenses/LICENSE-2.0
 *
 * Unless required by applicable law or agreed to in writing, software
 * distributed under the License is distributed on an "AS IS" BASIS,
 * WITHOUT WARRANTIES OR CONDITIONS OF ANY KIND, either express or implied.
 * See the License for the specific language governing permissions and
 * limitations under the License.
 */

const success: int = 0;
const fail: int = 1;

// Get locales using best fit algorithm
const en_US: string = intlBestFitLocale("en-US");
const zh_CN: string = intlBestFitLocale("zh-CN");
const fr_FR: string = intlBestFitLocale("fr-FR");
const es_ES: string = intlBestFitLocale("es-ES");

function main(): int {
    const suite = new arktest.ArkTestsuite("Intl.DisplayNames Tests");

    suite.addTest("Display names creation", testDisplayNamesCreation);
    suite.addTest("Language display names", testLanguageDisplayNames);
    suite.addTest("Script display names", testScriptDisplayNames);
    suite.addTest("Region display names", testRegionDisplayNames);
    suite.addTest("Currency display names", testCurrencyDisplayNames);
    suite.addTest("Display names styles", testDisplayNamesStyles);
    suite.addTest("Display names fallback", testDisplayNamesFallback);
    suite.addTest("Display names language display options", testLanguageDisplayOptions);
    suite.addTest("Display names for invalid codes", testInvalidCodes);
    suite.addTest("Display names supportedLocalesOf", testSupportedLocalesOf);
    suite.addTest("Display names resolvedOptions", testResolvedOptions);

    return suite.run();
}

function testDisplayNamesCreation(): void {
    // DisplayNames constructor should throw when type is not specified
    arktest.expectError(
        (): void => {
            new Intl.DisplayNames("en");
        },
        new TypeError("Options parameter is required")
<<<<<<< HEAD
    );

    // DisplayNames constructor should throw when type is not specified
    arktest.expectError(
        (): void => {
            new Intl.DisplayNames("en", {});
        },
        new TypeError("Option 'type' is required")
=======
>>>>>>> aad9f664
    );

    const displayNames = new Intl.DisplayNames("en", { type: "language" });
    arktest.assertTrue(displayNames instanceof Intl.DisplayNames);

    const displayNamesWithLocaleArray = new Intl.DisplayNames(["en", "fr"], { type: "language" });
    arktest.assertTrue(displayNamesWithLocaleArray instanceof Intl.DisplayNames);

    new Intl.DisplayNames("en", { type: "language" });
    new Intl.DisplayNames("en", { type: "region" });
    new Intl.DisplayNames("en", { type: "script" });
    new Intl.DisplayNames("en", { type: "currency" });
}

class DisplayNamesOptionsBuilder {
    public type?: "language" | "region" | "script" | "currency";
    public style?: "long" | "short";
    public languageDisplay?: "standard" | "dialect";
    public fallback?: "code" | "none";
    public localeMatcher?: "lookup" | "best fit";

    public with_type(type: "language" | "region" | "script" | "currency"): DisplayNamesOptionsBuilder {
        this.type = type;
        return this;
    }

    public with_style(style: "long" | "short"): DisplayNamesOptionsBuilder {
        this.style = style;
        return this;
    }

    public with_language_display(languageDisplay: "standard" | "dialect"): DisplayNamesOptionsBuilder {
        this.languageDisplay = languageDisplay;
        return this;
    }

    public with_fallback(fallback: "code" | "none"): DisplayNamesOptionsBuilder {
        this.fallback = fallback;
        return this;
    }

    public with_locale_matcher(localeMatcher: "lookup" | "best fit"): DisplayNamesOptionsBuilder {
        this.localeMatcher = localeMatcher;
        return this;
    }

    public build(): Intl.DisplayNamesOptions {
        return {
            type: this.type ?? "language",
            style: this.style ?? "long",
            languageDisplay: this.languageDisplay ?? "standard",
            fallback: this.fallback ?? "code",
            localeMatcher: this.localeMatcher ?? "best fit"
        } as Intl.DisplayNamesOptions;
    }

}

function testDisplayName(
    locale: string,
    code: string,
    expected: string | undefined,
    options: Intl.DisplayNamesOptions
): void {
    const displayNames = new Intl.DisplayNames(locale, options);
    const result = displayNames.of(code);
    if (expected === undefined) {
        arktest.assertEQ(result, undefined, `DisplayNames.of("${code}") with locale ${locale} and type ${options.type} should return undefined`);
    } else {
        arktest.assertEQ(result, expected, `DisplayNames.of("${code}") with locale ${locale} and type ${options.type} should return "${expected}" but got "${result}"`);
    }
}

function testLanguageDisplayNames(): void {
    const languageOptions = new DisplayNamesOptionsBuilder()
        .with_type("language")
        .build();

    // en
    testDisplayName(en_US, "de", "German", languageOptions);
    testDisplayName(en_US, "fr", "French", languageOptions);
    testDisplayName(en_US, "ja", "Japanese", languageOptions);
    testDisplayName(en_US, "zh-Hans", "Chinese (Simplified)", languageOptions);

    // fr
    testDisplayName(fr_FR, "de", "allemand", languageOptions);
    testDisplayName(fr_FR, "en", "anglais", languageOptions);
    testDisplayName(fr_FR, "ja", "japonais", languageOptions);

    // es
    testDisplayName(es_ES, "de", "alemán", languageOptions);
    testDisplayName(es_ES, "en", "inglés", languageOptions);


    const longStyleOptions = new DisplayNamesOptionsBuilder()
        .with_type("language")
        .with_style("long")
        .build();
    testDisplayName(en_US, "de", "German", longStyleOptions);

    const shortStyleOptions = new DisplayNamesOptionsBuilder()
        .with_type("language")
        .with_style("short")
        .build();
    testDisplayName(en_US, "zh-Hans", "Simplified Chinese", shortStyleOptions);

    const codeFallbackOptions = new DisplayNamesOptionsBuilder()
        .with_type("language")
        .with_fallback("code")
        .build();
    testDisplayName(en_US, "xyz", "xyz", codeFallbackOptions);

    const noneFallbackOptions = new DisplayNamesOptionsBuilder()
        .with_type("language")
        .with_fallback("none")
        .build();
    testDisplayName(en_US, "xyz", "xyz", noneFallbackOptions);
}

function testScriptDisplayNames(): void {
    const scriptOptions = new DisplayNamesOptionsBuilder()
        .with_type("script")
        .build();

    testDisplayName(en_US, "Latn", "Latin", scriptOptions);
    testDisplayName(en_US, "Cyrl", "Cyrillic", scriptOptions);
    testDisplayName(en_US, "Hani", "Han", scriptOptions);

    // fr
    testDisplayName(fr_FR, "Latn", "latin", scriptOptions);
    testDisplayName(fr_FR, "Cyrl", "cyrillique", scriptOptions);

    const codeFallbackOptions = new DisplayNamesOptionsBuilder()
        .with_type("script")
        .with_fallback("code")
        .build();

    testDisplayName(en_US, "LaT", "LaT", codeFallbackOptions); // Invalid script format
    testDisplayName(en_US, "LATN", "LATN", codeFallbackOptions); // Invalid script format
    testDisplayName(en_US, "Wxyz", "Wxyz", codeFallbackOptions); // Non-existent script
}

function testRegionDisplayNames(): void {
    // Basic region tests
    const regionOptions = new DisplayNamesOptionsBuilder()
        .with_type("region")
        .build();

    testDisplayName(en_US, "US", "United States", regionOptions);
    testDisplayName(en_US, "DE", "Germany", regionOptions);
    testDisplayName(en_US, "FR", "France", regionOptions);
    testDisplayName(en_US, "JP", "Japan", regionOptions);

    // UN M49 region codes
    testDisplayName(en_US, "001", "world", regionOptions);
    testDisplayName(en_US, "419", "Latin America", regionOptions);

    testDisplayName(fr_FR, "US", "États-Unis", regionOptions);
    testDisplayName(fr_FR, "DE", "Allemagne", regionOptions);

    const codeFallbackOptions = new DisplayNamesOptionsBuilder()
        .with_type("region")
        .with_fallback("code")
        .build();

    testDisplayName(en_US, "XX", "XX", codeFallbackOptions); // Non-existent region
    testDisplayName(en_US, "usa", "usa", codeFallbackOptions); // Invalid region format
    testDisplayName(en_US, "1234", "1234", codeFallbackOptions); // Invalid region format
}

function testCurrencyDisplayNames(): void {
    const currencyOptions = new DisplayNamesOptionsBuilder()
        .with_type("currency")
        .build();

    testDisplayName(en_US, "USD", "US Dollar", currencyOptions);
    testDisplayName(en_US, "EUR", "Euro", currencyOptions);
    testDisplayName(en_US, "JPY", "Japanese Yen", currencyOptions);

    testDisplayName(fr_FR, "USD", "dollar des États-Unis", currencyOptions);
    testDisplayName(fr_FR, "EUR", "euro", currencyOptions);

    const codeFallbackOptions = new DisplayNamesOptionsBuilder()
        .with_type("currency")
        .with_fallback("code")
        .build();

    testDisplayName(en_US, "XYZ", "XYZ", codeFallbackOptions); // Non-existent currency
}

function testDisplayNamesStyles(): void {
    const longNames = new Intl.DisplayNames(en_US, { type: "region", style: "long" });
    arktest.assertEQ(longNames.of("US"), "United States");

    const shortNames = new Intl.DisplayNames(en_US, { type: "region", style: "short" });
    const shortResult = shortNames.of("US");
    arktest.assertTrue(shortResult == "US" || shortResult == "United States");

    const options = shortNames.resolvedOptions();
    arktest.assertEQ(options.style, "short");

    const regionLongOptions = new DisplayNamesOptionsBuilder()
        .with_type("region")
        .with_style("long")
        .build();
    testDisplayName(en_US, "US", "United States", regionLongOptions);

    const languageLongOptions = new DisplayNamesOptionsBuilder()
        .with_type("language")
        .with_style("long")
        .build();
    testDisplayName(en_US, "zh-Hans", "Chinese (Simplified)", languageLongOptions);

    const regionShortOptions = new DisplayNamesOptionsBuilder()
        .with_type("region")
        .with_style("short")
        .build();
    testDisplayName(en_US, "US", "United States", regionShortOptions);
}

function testDisplayNamesFallback(): void {
    const defaultFallback = new Intl.DisplayNames(en_US, { type: "region" });
    arktest.assertEQ(defaultFallback.of("XX"), "XX", "Default fallback should return the code itself");

    const codeFallback = new Intl.DisplayNames(en_US, { type: "region", fallback: "code" });
    arktest.assertEQ(codeFallback.of("XX"), "XX", "Code fallback should return the code itself");

    const noneFallback = new Intl.DisplayNames(en_US, { type: "region", fallback: "none" });
    const noneFallbackResult = noneFallback.of("XX");
    arktest.assertTrue(noneFallbackResult === undefined || noneFallbackResult === "XX",
        "None fallback should return undefined or the code itself");

    const options = noneFallback.resolvedOptions();
    arktest.assertEQ(options.fallback, "none");

    const languageCodeFallbackOptions = new DisplayNamesOptionsBuilder()
        .with_type("language")
        .with_fallback("code")
        .build();
    testDisplayName(en_US, "xyz", "xyz", languageCodeFallbackOptions);

    const languageNoneFallbackOptions = new DisplayNamesOptionsBuilder()
        .with_type("language")
        .with_fallback("none")
        .build();
    const languageNoneResult = new Intl.DisplayNames(en_US, languageNoneFallbackOptions).of("xyz");
    arktest.assertTrue(languageNoneResult === undefined || languageNoneResult === "xyz",
        "None fallback should return undefined or the code itself");

    const scriptCodeFallbackOptions = new DisplayNamesOptionsBuilder()
        .with_type("script")
        .with_fallback("code")
        .build();
    testDisplayName(en_US, "Wxyz", "Wxyz", scriptCodeFallbackOptions);

    const scriptNoneFallbackOptions = new DisplayNamesOptionsBuilder()
        .with_type("script")
        .with_fallback("none")
        .build();
    const scriptNoneResult = new Intl.DisplayNames(en_US, scriptNoneFallbackOptions).of("Wxyz");
    arktest.assertTrue(scriptNoneResult === undefined || scriptNoneResult === "Wxyz",
        "None fallback should return undefined or the code itself");

    const currencyCodeFallbackOptions = new DisplayNamesOptionsBuilder()
        .with_type("currency")
        .with_fallback("code")
        .build();
    testDisplayName(en_US, "XYZ", "XYZ", currencyCodeFallbackOptions);

    const currencyNoneFallbackOptions = new DisplayNamesOptionsBuilder()
        .with_type("currency")
        .with_fallback("none")
        .build();
    // Implementation may return code or undefined for none fallback
    const currencyNoneResult = new Intl.DisplayNames(en_US, currencyNoneFallbackOptions).of("XYZ");
    arktest.assertTrue(currencyNoneResult === undefined || currencyNoneResult === "XYZ",
        "None fallback should return undefined or the code itself");
}

function testLanguageDisplayOptions(): void {
    const dialectDisplay = new Intl.DisplayNames(en_US, {
        type: "language",
        languageDisplay: "dialect"
    });

    const standardDisplay = new Intl.DisplayNames(en_US, {
        type: "language",
        languageDisplay: "standard"
    });

    const dialectOptions = new DisplayNamesOptionsBuilder()
        .with_type("language")
        .with_language_display("dialect")
        .build();
    testDisplayName(en_US, "en-US", "English (United States)", dialectOptions);
    testDisplayName(en_US, "pt-BR", "Portuguese (Brazil)", dialectOptions);

    const standardOptions = new DisplayNamesOptionsBuilder()
        .with_type("language")
        .with_language_display("standard")
        .build();
    testDisplayName(en_US, "en-US", "English (United States)", standardOptions);
    testDisplayName(en_US, "pt-BR", "Portuguese (Brazil)", standardOptions);

    const dialectResult = dialectDisplay.of("en-US");
    const standardResult = standardDisplay.of("en-US");

    // The implementation may not differentiate between dialect and standard for some locales
    // So we'll just check that they both return something valid
    arktest.assertTrue(dialectResult != null && standardResult != null,
        "Both dialect and standard display should return a valid result");

    // Test that languageDisplay is reflected in resolvedOptions
    const options = standardDisplay.resolvedOptions();
    arktest.assertEQ(options.languageDisplay, "standard");
}

function testInvalidCodes(): void {
    const displayNames = new Intl.DisplayNames(en_US, { type: "language" });

    // DisplayNames.of should throw when given an empty code
    arktest.expectError(
        (): void => {
            displayNames.of("");
        },
        new RangeError("Code cannot be empty")
    );

    const result = displayNames.of("not-a-language-code");
    arktest.assertTrue(result instanceof String, "DisplayNames.of with invalid code should return a string value");

    const scriptFallbackOptions = new DisplayNamesOptionsBuilder()
        .with_type("script")
        .with_fallback("code")
        .build();

    testDisplayName(en_US, "LaT", "LaT", scriptFallbackOptions); // Wrong format (lowercase T)
    testDisplayName(en_US, "LATN", "LATN", scriptFallbackOptions); // Wrong format (all uppercase)

    // Test malformed region codes
    const regionFallbackOptions = new DisplayNamesOptionsBuilder()
        .with_type("region")
        .with_fallback("code")
        .build();

    testDisplayName(en_US, "usa", "usa", regionFallbackOptions); // Wrong format (lowercase)
    testDisplayName(en_US, "1234", "1234", regionFallbackOptions); // Wrong format (4 digits)
}

function testSupportedLocalesOf(): void {
    const validLocales = [en_US, fr_FR, zh_CN] as FixedArray<string>;
    const supported = Intl.DisplayNames.supportedLocalesOf(validLocales);
    let supportedArray = Array.from<String>(supported);
    arktest.assertTrue(supportedArray.length > 0, "At least one locale should be supported");
}

function testResolvedOptions(): void {
    const displayNames = new Intl.DisplayNames(en_US, { type: "language" });
    const options = displayNames.resolvedOptions();

    arktest.assertEQ(options.locale instanceof String, true, "resolvedOptions should have a locale property");
    arktest.assertEQ(options.type, "language", "resolvedOptions should reflect the type option");
    arktest.assertEQ(options.style, "long", "resolvedOptions should have default style");
    arktest.assertEQ(options.fallback, "code", "resolvedOptions should have default fallback");

    const customDisplayNames = new Intl.DisplayNames(fr_FR, {
        type: "region",
        style: "short",
        fallback: "none"
    });
    const customOptions = customDisplayNames.resolvedOptions();

    arktest.assertTrue(customOptions.locale.startsWith("fr"), "resolvedOptions should reflect the locale");
    arktest.assertEQ(customOptions.type, "region", "resolvedOptions should reflect the type option");
    arktest.assertEQ(customOptions.style, "short", "resolvedOptions should reflect the style option");
    arktest.assertEQ(customOptions.fallback, "none", "resolvedOptions should reflect the fallback option");

    const languageDisplayNames = new Intl.DisplayNames(en_US, {
        type: "language",
        languageDisplay: "standard"
    });
    const languageOptions = languageDisplayNames.resolvedOptions();

    arktest.assertEQ(languageOptions.languageDisplay, "standard", "resolvedOptions should reflect the languageDisplay option");
}<|MERGE_RESOLUTION|>--- conflicted
+++ resolved
@@ -47,17 +47,6 @@
             new Intl.DisplayNames("en");
         },
         new TypeError("Options parameter is required")
-<<<<<<< HEAD
-    );
-
-    // DisplayNames constructor should throw when type is not specified
-    arktest.expectError(
-        (): void => {
-            new Intl.DisplayNames("en", {});
-        },
-        new TypeError("Option 'type' is required")
-=======
->>>>>>> aad9f664
     );
 
     const displayNames = new Intl.DisplayNames("en", { type: "language" });
