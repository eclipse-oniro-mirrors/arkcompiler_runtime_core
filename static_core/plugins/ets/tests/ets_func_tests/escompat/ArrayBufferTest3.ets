/*
 * Copyright (c) 2025 Huawei Device Co., Ltd.
 * Licensed under the Apache License, Version 2.0 (the "License");
 * you may not use this file except in compliance with the License.
 * You may obtain a copy of the License at
 *
 * http://www.apache.org/licenses/LICENSE-2.0
 *
 * Unless required by applicable law or agreed to in writing, software
 * distributed under the License is distributed on an "AS IS" BASIS,
 * WITHOUT WARRANTIES OR CONDITIONS OF ANY KIND, either express or implied.
 * See the License for the specific language governing permissions and
 * limitations under the License.
 */

/**
 * Check created resizable ArrayBuffer with various length and maxByteLength parameters
 */
function createResizableArrayBuffer(): void {
    let a = new ArrayBuffer(10)
    // ArrayBuffer is resizable only if `maxByteLength` was passed
    arktest.assertFalse(a.resizable)
    arktest.assertEQ(a.byteLength, 10)
    arktest.assertFalse(a.detached)

    a = new ArrayBuffer(10, 10.0)
    arktest.assertTrue(a.resizable)
    arktest.assertEQ(a.byteLength, 10)
    arktest.assertFalse(a.detached)

    a = new ArrayBuffer(0, 10.0)
    arktest.assertTrue(a.resizable)
    arktest.assertEQ(a.byteLength, 0)
    arktest.assertFalse(a.detached)

    arktest.expectError((): void => { let a1 = new ArrayBuffer(11, -10) }, new RangeError("maxByteLength can't be less than 0"))
    arktest.expectError((): void => { let a1 = new ArrayBuffer(11, 10) }, new RangeError("length can't be greater than maxByteLength"))
}

function checkCreatedArrayBuffer(a: ArrayBuffer, bytes: FixedArray<byte>): void {
<<<<<<< HEAD
    assertEQ(a.byteLength, bytes.length)
    assertFalse(a.resizable)
    assertFalse(a.detached)
=======
    arktest.assertEQ(a.byteLength, bytes.length)
    arktest.assertFalse(a.resizable)
    arktest.assertFalse(a.detached)
>>>>>>> a77d6327

    for (let idx = 0; idx < bytes.length; idx++) {
        arktest.assertEQ(bytes[idx], a.at(idx))
    }
}

/**
 * Check ArrayBuffer created using various factory methods
 */
function createArrayBufferFrom(): void {
    let bytes : FixedArray<byte> = new byte[0]
    let a = ArrayBuffer.from(bytes)
    checkCreatedArrayBuffer(a, bytes)

    bytes = [1, 2, 3]
    a = ArrayBuffer.from(bytes)
    checkCreatedArrayBuffer(a, bytes)

    a = ArrayBuffer.from(new Uint8Array(a))
    checkCreatedArrayBuffer(a, bytes)

    a = ArrayBuffer.from(a, 0, bytes.length)
    checkCreatedArrayBuffer(a, bytes)

    a = ArrayBuffer.from(a, 1, 1)
    const expectedBytes: FixedArray<byte> = [bytes[1]]
    checkCreatedArrayBuffer(a, expectedBytes)
}

/**
 * Check resize() method of ArrayBuffer with various capacities and lengths
 */
function resizeArrayBuffer(): void {
    let a = new ArrayBuffer(10)
    arktest.expectError((): void => { a.resize(5) }, new TypeError("ArrayBuffer is not resizable"))

    a = new ArrayBuffer(10, 10.0);

    // Shrink length
    a.resize(5);
    arktest.assertEQ(a.byteLength, 5)

    arktest.expectError((): void => { a.set(5, 0 .toByte()) }, new IndexOutOfBoundsError("ArrayBuffer position 5 is out of bounds"))
    arktest.expectError((): void => { a.at(5) }, new IndexOutOfBoundsError("ArrayBuffer position 5 is out of bounds"))

    // Return previous length
    a.resize(10);
    arktest.assertEQ(a.byteLength, 10)
    const VALUE = 42 .toByte()
    a.set(5, VALUE)
    arktest.assertEQ(a.at(5), VALUE)

    arktest.expectError((): void => { a.resize(11) }, new RangeError("new length cannot be larger than maxByteLength"))
    arktest.expectError((): void => { a.resize(-11) }, new RangeError("new length cannot be larger than maxByteLength"))

    a = new ArrayBuffer(10, 12.0)
    arktest.expectError((): void => { a.set(10, 0 .toByte()) }, new IndexOutOfBoundsError("ArrayBuffer position 10 is out of bounds"))
    arktest.expectError((): void => { a.at(10) }, new IndexOutOfBoundsError("ArrayBuffer position 10 is out of bounds"))

    a.resize(11)
    a.set(10, VALUE)
    arktest.assertEQ(a.at(10), VALUE)
}

function testManagedAccessors(): void {
    const REDUCED_LENGTH = 5
    const FULL_LENGTH = REDUCED_LENGTH * 2
    let a = new ArrayBuffer(FULL_LENGTH, FULL_LENGTH)
    const expectedBytes = new byte[a.getByteLength()]
    for (let i = 0; i < a.getByteLength(); i++) {
        expectedBytes[i] = i .toByte()
    }

    for (let i = 0; i < a.getByteLength(); i++) {
        a.set(i, expectedBytes[i])
        arktest.assertEQ(a.at(i), expectedBytes[i])
    }

    // Shrink length and check that non-shrinked bytes were not changed
    a.resize(REDUCED_LENGTH)
    for (let i = 0; i < a.getByteLength(); i++) {
        arktest.assertEQ(a.at(i), expectedBytes[i])
    }

    // Return the initial length, check that only previously kept (5) bytes were not changed
    a.resize(FULL_LENGTH)
    for (let i = 0; i < REDUCED_LENGTH; i++) {
        arktest.assertEQ(a.at(i), expectedBytes[i])
    }
}

function main(): int {
    const suite = new arktest.ArkTestsuite("ArrayBuffer properties")

    suite.addTest("Resizable ArrayBuffer creation", createResizableArrayBuffer)
    suite.addTest("ArrayBuffer factory methods", createArrayBufferFrom)
    suite.addTest("ArrayBuffer resize", resizeArrayBuffer)
    suite.addTest("Test at / set methods of managed ArrayBuffer instance", testManagedAccessors)

    return suite.run()
}<|MERGE_RESOLUTION|>--- conflicted
+++ resolved
@@ -38,15 +38,9 @@
 }
 
 function checkCreatedArrayBuffer(a: ArrayBuffer, bytes: FixedArray<byte>): void {
-<<<<<<< HEAD
-    assertEQ(a.byteLength, bytes.length)
-    assertFalse(a.resizable)
-    assertFalse(a.detached)
-=======
     arktest.assertEQ(a.byteLength, bytes.length)
     arktest.assertFalse(a.resizable)
     arktest.assertFalse(a.detached)
->>>>>>> a77d6327
 
     for (let idx = 0; idx < bytes.length; idx++) {
         arktest.assertEQ(bytes[idx], a.at(idx))
