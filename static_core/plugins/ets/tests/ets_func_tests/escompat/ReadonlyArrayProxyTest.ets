--- conflicted
+++ resolved
@@ -15,20 +15,6 @@
 
 class ProxyHandler1 extends DefaultReadonlyArrayProxyHandler<string> {
     getTrapped = false
-<<<<<<< HEAD
-
-    override get(target: ReadonlyArray<string>, index: int): string {
-        this.getTrapped = true
-        return super.get(target, index)
-    }
-}
-
-function testReadonlyArrayProxyOps(): void {
-    const array: ReadonlyArray<string> = Array.of<string>("I", "II", "III")
-
-
-
-=======
 
     override get(target: ReadonlyArray<string>, index: int): string {
         this.getTrapped = true
@@ -39,7 +25,6 @@
  
 function testReadonlyArrayProxyOps(): void {
     const array: ReadonlyArray<string> = Array.of<string>("I", "II", "III")
->>>>>>> aab63d8b
     const handler = new ProxyHandler1()
     const arrayProxy = Proxy.create(array, handler)
 
