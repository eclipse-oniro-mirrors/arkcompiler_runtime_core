/*
 * Copyright (c) 2024-2025 Huawei Device Co., Ltd.
 * Licensed under the Apache License, Version 2.0 (the "License");
 * you may not use this file except in compliance with the License. * You may obtain a copy of the License at
 *
 * http://www.apache.org/licenses/LICENSE-2.0
 *
 * Unless required by applicable law or agreed to in writing, software
 * distributed under the License is distributed on an "AS IS" BASIS,
 * WITHOUT WARRANTIES OR CONDITIONS OF ANY KIND, either express or implied.
 * See the License for the specific language governing permissions and
 * limitations under the License.
 */

function dummyReplacer(key: string, value: NullishType): NullishType {
    return value
}

function toStringReplacer(key: string, value: NullishType): NullishType {
    if (key == "") {
        return value
    }

    return "" + value
}

function toFnReplacer(key: string, value: NullishType): NullishType {
    return key == "id" ? () => {} : value
}

class A {
    id: int = 1
    name = "A"

    constructor(id: int = 1) {
        this.id = id
    }

    toString(): string {
        return `${this.name}(${this.id})`
    }
}

class R {
    a = new A()
}

class E {}

class N {
    n = null
    u = undefined
}

class C {
    age: number = 0
    name: string = ""
}

class O<T> implements JsonReplacer {
    private buffer: Array<T>
    private capacity: number = 20

    constructor(capacity: number) {
        this.capacity = capacity;
        this.buffer = new Array<T>(this.capacity)
        this.buffer.length = 0
    }

    pushBack(val: T): void {
        this.buffer.push(val)
    }

    jsonReplacer(): Record<String, NullishType> {
        const buf = this.buffer
        const len = buf.length
        let arrayObj: Record<String, NullishType> = {}
        for (let i = 0; i < len; i++) {
            arrayObj[String(i)] = buf[i]
        }
        return arrayObj
    }
}

class D<T> {
    private value: O<T>
    private capacity: number

    constructor(capacity: number) {
        this.capacity = capacity
        this.value = new O<T>(capacity)
    }

    pushBack(val: T): void {
        this.value.pushBack(val)
    }
}

function jsonStringifyObjectWithFunctionReplacer(): void {
<<<<<<< HEAD
    assertEQ(JSON.stringify(new A(), dummyReplacer), `{"id":1,"name":"A"}`)
    assertEQ(JSON.stringify(new A(), dummyReplacer, "\t"), `{\n\t"id": 1,\n\t"name": "A"\n}`)
    assertEQ(JSON.stringify(new A(), dummyReplacer, 1), `{\n "id": 1,\n "name": "A"\n}`)
    assertEQ(JSON.stringify(new A(), toStringReplacer), `{"id":"1","name":"A"}`)
    assertEQ(JSON.stringify(new N(), toStringReplacer), `{"n":"null","u":"undefined"}`)
=======
    arktest.assertEQ(JSON.stringify(new A(), dummyReplacer), `{"id":1,"name":"A"}`)
    arktest.assertEQ(JSON.stringify(new A(), dummyReplacer, "\t"), `{\n\t"id": 1,\n\t"name": "A"\n}`)
    arktest.assertEQ(JSON.stringify(new A(), dummyReplacer, 1), `{\n "id": 1,\n "name": "A"\n}`)
    arktest.assertEQ(JSON.stringify(new A(), toStringReplacer), `{"id":"1","name":"A"}`)
    arktest.assertEQ(JSON.stringify(new N(), toStringReplacer), `{"n":"null","u":"undefined"}`)
    arktest.assertEQ(JSON.stringify(new A(), toFnReplacer), `{"name":"A"}`)
>>>>>>> a77d6327
}

function jsonStringifyRecordWithFunctionReplacer(): void {
    const record: Record<string, NullishType> = { "id": 1, "name": "R" }
<<<<<<< HEAD
    assertEQ(JSON.stringify(record, dummyReplacer), `{"id":1,"name":"R"}`)
=======
    arktest.assertEQ(JSON.stringify(record, dummyReplacer), `{"id":1,"name":"R"}`)
    arktest.assertEQ(JSON.stringify(record, toFnReplacer), `{"name":"R"}`)
>>>>>>> a77d6327
}

function jsonStringifyArrayWithFunctionReplacer(): void {
    const replacer = (key: string, value: NullishType): NullishType => {
        if (key == "" || key == "0") {
            return value
        } else {
            return undefined
        }
    }

    const array: Array<A> = Array.of(new A(), new A())
<<<<<<< HEAD
    assertEQ(JSON.stringify(array, dummyReplacer), `[{"id":1,"name":"A"},{"id":1,"name":"A"}]`)
    assertEQ(JSON.stringify(array, toStringReplacer), `["A(1)","A(1)"]`)
    assertEQ(JSON.stringify(array, toStringReplacer, "\t"), `[\n\t"A(1)",\n\t"A(1)"\n]`)
    assertEQ(JSON.stringify(array, toStringReplacer, 1), `[\n "A(1)",\n "A(1)"\n]`)
    assertEQ(JSON.stringify(array, replacer), `[{},null]`)

    const ar = [new A(), new A()]
    assertEQ(JSON.stringify(ar, dummyReplacer), `[{"id":1,"name":"A"},{"id":1,"name":"A"}]`)
    assertEQ(JSON.stringify(ar, toStringReplacer), `["A(1)","A(1)"]`)
    assertEQ(JSON.stringify(ar, toStringReplacer, "\t"), `[\n\t"A(1)",\n\t"A(1)"\n]`)
    assertEQ(JSON.stringify(ar, toStringReplacer, 1), `[\n "A(1)",\n "A(1)"\n]`)
    assertEQ(JSON.stringify(ar, replacer), `[{},null]`)

    const reverser = (key: string, value: NullishType): NullishType => 
            Array.isArray(value) ? Array.from(value as FixedArray<Object>).reverse() : value

    assertEQ(JSON.stringify([new A(1), new A(2)] as FixedArray<A>, reverser), `[{"id":2,"name":"A"},{"id":1,"name":"A"}]`)

    const numbers: FixedArray<number> = [1, 2, 3]
    assertEQ(JSON.stringify(numbers, dummyReplacer), `[1,2,3]`)
    assertEQ(JSON.stringify(numbers, toStringReplacer), `["1","2","3"]`)

    assertEQ(JSON.stringify(1, toStringReplacer), "1")
=======
    arktest.assertEQ(JSON.stringify(array, dummyReplacer), '[{"id":1,"name":"A"},{"id":1,"name":"A"}]')
    arktest.assertEQ(JSON.stringify(array, toStringReplacer), '["A(1)","A(1)"]')
    arktest.assertEQ(JSON.stringify(array, toStringReplacer, '\t'), '[\n\t"A(1)",\n\t"A(1)"\n]')
    arktest.assertEQ(JSON.stringify(array, toStringReplacer, 1), '[\n "A(1)",\n "A(1)"\n]')
    arktest.assertEQ(JSON.stringify(array, replacer), '[{},null]')

    const ar = [new A(), new A()]
    arktest.assertEQ(JSON.stringify(ar, dummyReplacer), '[{"id":1,"name":"A"},{"id":1,"name":"A"}]')
    arktest.assertEQ(JSON.stringify(ar, toStringReplacer), '["A(1)","A(1)"]')
    arktest.assertEQ(JSON.stringify(ar, toStringReplacer, '\t'), '[\n\t"A(1)",\n\t"A(1)"\n]')
    arktest.assertEQ(JSON.stringify(ar, toStringReplacer, 1), '[\n "A(1)",\n "A(1)"\n]')
    arktest.assertEQ(JSON.stringify(ar, replacer), '[{},null]')

    const reverser = (key: string, value: NullishType): NullishType =>
            Array.isArray(value) ? Array.from(value as FixedArray<Object>).reverse() : value

    arktest.assertEQ(JSON.stringify([new A(1), new A(2)] as FixedArray<A>, reverser), '[{"id":2,"name":"A"},{"id":1,"name":"A"}]')

    const numbers: FixedArray<number> = [1, 2, 3]
    arktest.assertEQ(JSON.stringify(numbers, dummyReplacer), '[1,2,3]')
    arktest.assertEQ(JSON.stringify(numbers, toStringReplacer), '["1","2","3"]')

    arktest.assertEQ(JSON.stringify(1, toStringReplacer), '1')
>>>>>>> a77d6327
}

const EMPTY_ARRAY: FixedArray<string> = []

function jsonStringifyWithArrayReplacer(): void {
<<<<<<< HEAD
    const rec: Record<string, NullishType> = { "id": 1, "name": "R" }
    assertEQ(JSON.stringify(new A(), EMPTY_ARRAY), `{}`)
    assertEQ(JSON.stringify(rec, EMPTY_ARRAY), `{}`)
    assertEQ(JSON.stringify(new A(), ["id"]), `{"id":1}`)
    assertEQ(JSON.stringify(rec, ["id"]), `{"id":1}`)
    assertEQ(JSON.stringify(new A(), ["name", "id"]), `{"name":"A","id":1}`)
    assertEQ(JSON.stringify(rec, ["name", "id"]), `{"name":"R","id":1}`)

    assertEQ(JSON.stringify([new Boolean(true)], EMPTY_ARRAY), `[true]`)

    const filter: FixedArray<string | number> = ["id", 0]
    assertEQ(JSON.stringify(new A(), filter), `{"id":1}`)
    assertEQ(JSON.stringify(rec, filter), `{"id":1}`)

    // space cases
    assertEQ(JSON.stringify(new A(), EMPTY_ARRAY, "\t"), `{}`)
    assertEQ(JSON.stringify(new A(), ["id"], "\t"), `{\n\t"id": 1\n}`)
    assertEQ(JSON.stringify(rec, ["id"], "\t"), `{\n\t"id": 1\n}`)
    assertEQ(JSON.stringify(new R(), ["a"], "\t"), `{\n\t"a": {}\n}`)
    assertEQ(JSON.stringify([new A(), new A()], EMPTY_ARRAY, "\t"), `[\n\t{},\n\t{}\n]`)
    assertEQ(JSON.stringify([rec, rec], EMPTY_ARRAY, "\t"), `[\n\t{},\n\t{}\n]`)
}

function jsonStringifyWithNullReplacer(): void {
    assertEQ(JSON.stringify(new A(), null), `{"id":1,"name":"A"}`)
    const rec: Record<string, NullishType> = { "id": 1, "name": "R" }
    assertEQ(JSON.stringify(rec, null), `{"id":1,"name":"R"}`)
    assertEQ(JSON.stringify(new E(), null, "  "), `{}`)
    const emptyRec: Record<string, NullishType> = {}
    assertEQ(JSON.stringify(emptyRec, null, "  "), `{}`)
}

function jsonStringifyWithUndefinedReplacer(): void {
    assertEQ(JSON.stringify(new A(), undefined), `{"id":1,"name":"A"}`)
    const rec: Record<string, NullishType> = { "id": 1, "name": "R" }
    assertEQ(JSON.stringify(rec, undefined), `{"id":1,"name":"R"}`)
=======
    const rec: Record<string, NullishType> = { 'id': 1, 'name': 'R' }
    arktest.assertEQ(JSON.stringify(new A(), EMPTY_ARRAY), '{}')
    arktest.assertEQ(JSON.stringify(rec, EMPTY_ARRAY), '{}')
    arktest.assertEQ(JSON.stringify(new A(), ['id']), '{"id":1}')
    arktest.assertEQ(JSON.stringify(rec, ['id']), '{"id":1}')
    arktest.assertEQ(JSON.stringify(new A(), ['name', 'id']), '{"name":"A","id":1}')
    arktest.assertEQ(JSON.stringify(rec, ['name', 'id']), '{"name":"R","id":1}')

    arktest.assertEQ(JSON.stringify([true], EMPTY_ARRAY), '[true]')

    const filter: FixedArray<string | number> = ['id', 0]
    arktest.assertEQ(JSON.stringify(new A(), filter), '{"id":1}')
    arktest.assertEQ(JSON.stringify(rec, filter), '{"id":1}')

    // space cases
    arktest.assertEQ(JSON.stringify(new A(), EMPTY_ARRAY, '\t'), '{}')
    arktest.assertEQ(JSON.stringify(new A(), ['id'], '\t'), '{\n\t"id": 1\n}')
    arktest.assertEQ(JSON.stringify(rec, ['id'], '\t'), '{\n\t"id": 1\n}')
    arktest.assertEQ(JSON.stringify(new R(), ['a'], '\t'), '{\n\t"a": {}\n}')
    arktest.assertEQ(JSON.stringify([new A(), new A()], EMPTY_ARRAY, '\t'), '[\n\t{},\n\t{}\n]')
    arktest.assertEQ(JSON.stringify([rec, rec], EMPTY_ARRAY, '\t'), '[\n\t{},\n\t{}\n]')
}

function jsonStringifyWithNullReplacer(): void {
    arktest.assertEQ(JSON.stringify(new A(), null), '{"id":1,"name":"A"}')
    const rec: Record<string, NullishType> = { 'id': 1, 'name': 'R' }
    arktest.assertEQ(JSON.stringify(rec, null), '{"id":1,"name":"R"}')
    arktest.assertEQ(JSON.stringify(new E(), null, '  '), '{}')
    const emptyRec: Record<string, NullishType> = {}
    arktest.assertEQ(JSON.stringify(emptyRec, null, '  '), '{}')
}

function jsonStringifyWithUndefinedReplacer(): void {
    arktest.assertEQ(JSON.stringify(new A(), undefined), '{"id":1,"name":"A"}')
    const rec: Record<string, NullishType> = { 'id': 1, 'name': 'R' }
    arktest.assertEQ(JSON.stringify(rec, undefined), '{"id":1,"name":"R"}')
>>>>>>> a77d6327
}

function jsonStringifyWithJsonReplacer(): void {
    let testClass: O<number | string | Array<number | string | boolean> | boolean | undefined | null | Object>
        = new O<number | string | Array<number | string | boolean> | boolean | undefined | null | Object>(20)
<<<<<<< HEAD
    testClass.pushBack("zhang san")
    testClass.pushBack(1)
    testClass.pushBack({
        age: 10, name: "zhang"
=======
    testClass.pushBack('zhang san')
    testClass.pushBack(1)
    testClass.pushBack({
        age: 10, name: 'zhang'
>>>>>>> a77d6327
    } as C)
    testClass.pushBack(undefined)
    testClass.pushBack(null)
    testClass.pushBack(true)
    let jsonResult = JSON.stringify(testClass)
<<<<<<< HEAD
    let result = `{"0":"zhang san","1":1,"2":{"age":10,"name":"zhang"},"4":null,"5":true}`
    assertEQ(jsonResult, result, `{"0":"zhang san","1":1,"2":{"age":10,"name":"zhang"},"4":null,"5":true}`)
=======
    let result = '{"0":"zhang san","1":1,"2":{"age":10,"name":"zhang"},"4":null,"5":true}'
    arktest.assertEQ(jsonResult, result, '{"0":"zhang san","1":1,"2":{"age":10,"name":"zhang"},"4":null,"5":true}')
>>>>>>> a77d6327
}

function jsonStringifyWithNestedReplacer(): void {
    let testClass: D<number | string | Array<number | string | boolean> | boolean | undefined | null | Object>
        = new D<number | string | Array<number | string | boolean> | boolean | undefined | null | Object>(20)
<<<<<<< HEAD
    testClass.pushBack("zhang san")
    testClass.pushBack(1)
    testClass.pushBack({
        age: 10, name: "zhang"
=======
    testClass.pushBack('zhang san')
    testClass.pushBack(1)
    testClass.pushBack({
        age: 10, name: 'zhang'
>>>>>>> a77d6327
    } as C)
    testClass.pushBack(undefined)
    testClass.pushBack(null)
    testClass.pushBack(true)
    let jsonResult = JSON.stringify(testClass)
<<<<<<< HEAD
    let result = `{"value":{"0":"zhang san","1":1,"2":{"age":10,"name":"zhang"},"4":null,"5":true},"capacity":20}`
    assertEQ(jsonResult, result, `{"value":{"0":"zhang san","1":1,"2":{"age":10,"name":"zhang"},"4":null,"5":true},"capacity":20}`)
=======
    let result = '{"value":{"0":"zhang san","1":1,"2":{"age":10,"name":"zhang"},"4":null,"5":true},"capacity":20}'
    arktest.assertEQ(jsonResult, result, '{"value":{"0":"zhang san","1":1,"2":{"age":10,"name":"zhang"},"4":null,"5":true},"capacity":20}')
>>>>>>> a77d6327
}

function jsonStringifyWithSpaceReplacer(): void {
    let testClass: O<number | string | Array<number | string | boolean> | boolean | undefined | null | Object>
        = new O<number | string | Array<number | string | boolean> | boolean | undefined | null | Object>(20)
<<<<<<< HEAD
    testClass.pushBack("zhang san")
    testClass.pushBack(1)
    testClass.pushBack({
        age: 10, name: "zhang"
=======
    testClass.pushBack('zhang san')
    testClass.pushBack(1)
    testClass.pushBack({
        age: 10, name: 'zhang'
>>>>>>> a77d6327
    } as C)
    testClass.pushBack(undefined)
    testClass.pushBack(null)
    testClass.pushBack(true)
<<<<<<< HEAD
    let jsonResult = JSON.stringify(testClass, undefined, " ")
    let result = `{\n "0": "zhang san",\n "1": 1,\n "2": {\n  "age": 10,\n  "name": "zhang"\n },\n "4": null,\n "5": true\n}`
    assertEQ(jsonResult, result, `{\n "0": "zhang san",\n "1": 1,\n "2": {\n  "age": 10,\n  "name": "zhang"\n },\n "4": null,\n "5": true\n}`)
=======
    let jsonResult = JSON.stringify(testClass, undefined, ' ')
    let result = '{\n "0": "zhang san",\n "1": 1,\n "2": {\n  "age": 10,\n  "name": "zhang"\n },\n "4": null,\n "5": true\n}'
    arktest.assertEQ(jsonResult, result, '{\n "0": "zhang san",\n "1": 1,\n "2": {\n  "age": 10,\n  "name": "zhang"\n },\n "4": null,\n "5": true\n}')
>>>>>>> a77d6327
}

function jsonStringifyWithReplacer(): void {
    let testClass: O<number | string | Array<number | string | boolean> | boolean | undefined | null | Object>
        = new O<number | string | Array<number | string | boolean> | boolean | undefined | null | Object>(20)
<<<<<<< HEAD
    testClass.pushBack("zhang san")
    testClass.pushBack(1)
    testClass.pushBack({
        age: 10, name: "zhang"
=======
    testClass.pushBack('zhang san')
    testClass.pushBack(1)
    testClass.pushBack({
        age: 10, name: 'zhang'
>>>>>>> a77d6327
    } as C)
    testClass.pushBack(undefined)
    testClass.pushBack(null)
    testClass.pushBack(true)
<<<<<<< HEAD
    let jsonResult = JSON.stringify(testClass, ["0"], " ")
    let result = `{\n "0": "zhang san"\n}`
    assertEQ(jsonResult, result, `{\n "0": "zhang san"\n}`)
}

function main(): int {
    const suite = new ArkTestsuite("JSON.stringify")
    suite.addTest("object with function replacer", jsonStringifyObjectWithFunctionReplacer)
    suite.addTest("record with function replacer", jsonStringifyRecordWithFunctionReplacer)
    suite.addTest("array with function replacer", jsonStringifyArrayWithFunctionReplacer)
    suite.addTest("class implements JsonReplacer", jsonStringifyWithJsonReplacer)
    suite.addTest("class implements JsonReplacer nested case", jsonStringifyWithNestedReplacer)
    suite.addTest("class implements JsonReplacer with space", jsonStringifyWithSpaceReplacer)
    suite.addTest("class implements JsonReplacer with space and replacer", jsonStringifyWithReplacer)
    suite.addTest("with array replacer", jsonStringifyWithArrayReplacer)
    suite.addTest("with 'null' replacer", jsonStringifyWithNullReplacer)
    suite.addTest("with 'undefined' replacer", jsonStringifyWithUndefinedReplacer)
=======
    let jsonResult = JSON.stringify(testClass, ['0'], ' ')
    let result = '{\n "0": "zhang san"\n}'
    arktest.assertEQ(jsonResult, result, '{\n "0": "zhang san"\n}')
}

function main(): int {
    const suite = new arktest.ArkTestsuite('JSON.stringify')
    suite.addTest('object with function replacer', jsonStringifyObjectWithFunctionReplacer)
    suite.addTest('record with function replacer', jsonStringifyRecordWithFunctionReplacer)
    suite.addTest('array with function replacer', jsonStringifyArrayWithFunctionReplacer)
    suite.addTest('class implements JsonReplacer', jsonStringifyWithJsonReplacer)
    suite.addTest('class implements JsonReplacer nested case', jsonStringifyWithNestedReplacer)
    suite.addTest('class implements JsonReplacer with space', jsonStringifyWithSpaceReplacer)
    suite.addTest('class implements JsonReplacer with space and replacer', jsonStringifyWithReplacer)
    suite.addTest('with array replacer', jsonStringifyWithArrayReplacer)
    suite.addTest('with "null" replacer', jsonStringifyWithNullReplacer)
    suite.addTest('with "undefined" replacer', jsonStringifyWithUndefinedReplacer)
>>>>>>> a77d6327
    return suite.run()
}<|MERGE_RESOLUTION|>--- conflicted
+++ resolved
@@ -97,30 +97,18 @@
 }
 
 function jsonStringifyObjectWithFunctionReplacer(): void {
-<<<<<<< HEAD
-    assertEQ(JSON.stringify(new A(), dummyReplacer), `{"id":1,"name":"A"}`)
-    assertEQ(JSON.stringify(new A(), dummyReplacer, "\t"), `{\n\t"id": 1,\n\t"name": "A"\n}`)
-    assertEQ(JSON.stringify(new A(), dummyReplacer, 1), `{\n "id": 1,\n "name": "A"\n}`)
-    assertEQ(JSON.stringify(new A(), toStringReplacer), `{"id":"1","name":"A"}`)
-    assertEQ(JSON.stringify(new N(), toStringReplacer), `{"n":"null","u":"undefined"}`)
-=======
     arktest.assertEQ(JSON.stringify(new A(), dummyReplacer), `{"id":1,"name":"A"}`)
     arktest.assertEQ(JSON.stringify(new A(), dummyReplacer, "\t"), `{\n\t"id": 1,\n\t"name": "A"\n}`)
     arktest.assertEQ(JSON.stringify(new A(), dummyReplacer, 1), `{\n "id": 1,\n "name": "A"\n}`)
     arktest.assertEQ(JSON.stringify(new A(), toStringReplacer), `{"id":"1","name":"A"}`)
     arktest.assertEQ(JSON.stringify(new N(), toStringReplacer), `{"n":"null","u":"undefined"}`)
     arktest.assertEQ(JSON.stringify(new A(), toFnReplacer), `{"name":"A"}`)
->>>>>>> a77d6327
 }
 
 function jsonStringifyRecordWithFunctionReplacer(): void {
     const record: Record<string, NullishType> = { "id": 1, "name": "R" }
-<<<<<<< HEAD
-    assertEQ(JSON.stringify(record, dummyReplacer), `{"id":1,"name":"R"}`)
-=======
     arktest.assertEQ(JSON.stringify(record, dummyReplacer), `{"id":1,"name":"R"}`)
     arktest.assertEQ(JSON.stringify(record, toFnReplacer), `{"name":"R"}`)
->>>>>>> a77d6327
 }
 
 function jsonStringifyArrayWithFunctionReplacer(): void {
@@ -133,31 +121,6 @@
     }
 
     const array: Array<A> = Array.of(new A(), new A())
-<<<<<<< HEAD
-    assertEQ(JSON.stringify(array, dummyReplacer), `[{"id":1,"name":"A"},{"id":1,"name":"A"}]`)
-    assertEQ(JSON.stringify(array, toStringReplacer), `["A(1)","A(1)"]`)
-    assertEQ(JSON.stringify(array, toStringReplacer, "\t"), `[\n\t"A(1)",\n\t"A(1)"\n]`)
-    assertEQ(JSON.stringify(array, toStringReplacer, 1), `[\n "A(1)",\n "A(1)"\n]`)
-    assertEQ(JSON.stringify(array, replacer), `[{},null]`)
-
-    const ar = [new A(), new A()]
-    assertEQ(JSON.stringify(ar, dummyReplacer), `[{"id":1,"name":"A"},{"id":1,"name":"A"}]`)
-    assertEQ(JSON.stringify(ar, toStringReplacer), `["A(1)","A(1)"]`)
-    assertEQ(JSON.stringify(ar, toStringReplacer, "\t"), `[\n\t"A(1)",\n\t"A(1)"\n]`)
-    assertEQ(JSON.stringify(ar, toStringReplacer, 1), `[\n "A(1)",\n "A(1)"\n]`)
-    assertEQ(JSON.stringify(ar, replacer), `[{},null]`)
-
-    const reverser = (key: string, value: NullishType): NullishType => 
-            Array.isArray(value) ? Array.from(value as FixedArray<Object>).reverse() : value
-
-    assertEQ(JSON.stringify([new A(1), new A(2)] as FixedArray<A>, reverser), `[{"id":2,"name":"A"},{"id":1,"name":"A"}]`)
-
-    const numbers: FixedArray<number> = [1, 2, 3]
-    assertEQ(JSON.stringify(numbers, dummyReplacer), `[1,2,3]`)
-    assertEQ(JSON.stringify(numbers, toStringReplacer), `["1","2","3"]`)
-
-    assertEQ(JSON.stringify(1, toStringReplacer), "1")
-=======
     arktest.assertEQ(JSON.stringify(array, dummyReplacer), '[{"id":1,"name":"A"},{"id":1,"name":"A"}]')
     arktest.assertEQ(JSON.stringify(array, toStringReplacer), '["A(1)","A(1)"]')
     arktest.assertEQ(JSON.stringify(array, toStringReplacer, '\t'), '[\n\t"A(1)",\n\t"A(1)"\n]')
@@ -181,50 +144,11 @@
     arktest.assertEQ(JSON.stringify(numbers, toStringReplacer), '["1","2","3"]')
 
     arktest.assertEQ(JSON.stringify(1, toStringReplacer), '1')
->>>>>>> a77d6327
 }
 
 const EMPTY_ARRAY: FixedArray<string> = []
 
 function jsonStringifyWithArrayReplacer(): void {
-<<<<<<< HEAD
-    const rec: Record<string, NullishType> = { "id": 1, "name": "R" }
-    assertEQ(JSON.stringify(new A(), EMPTY_ARRAY), `{}`)
-    assertEQ(JSON.stringify(rec, EMPTY_ARRAY), `{}`)
-    assertEQ(JSON.stringify(new A(), ["id"]), `{"id":1}`)
-    assertEQ(JSON.stringify(rec, ["id"]), `{"id":1}`)
-    assertEQ(JSON.stringify(new A(), ["name", "id"]), `{"name":"A","id":1}`)
-    assertEQ(JSON.stringify(rec, ["name", "id"]), `{"name":"R","id":1}`)
-
-    assertEQ(JSON.stringify([new Boolean(true)], EMPTY_ARRAY), `[true]`)
-
-    const filter: FixedArray<string | number> = ["id", 0]
-    assertEQ(JSON.stringify(new A(), filter), `{"id":1}`)
-    assertEQ(JSON.stringify(rec, filter), `{"id":1}`)
-
-    // space cases
-    assertEQ(JSON.stringify(new A(), EMPTY_ARRAY, "\t"), `{}`)
-    assertEQ(JSON.stringify(new A(), ["id"], "\t"), `{\n\t"id": 1\n}`)
-    assertEQ(JSON.stringify(rec, ["id"], "\t"), `{\n\t"id": 1\n}`)
-    assertEQ(JSON.stringify(new R(), ["a"], "\t"), `{\n\t"a": {}\n}`)
-    assertEQ(JSON.stringify([new A(), new A()], EMPTY_ARRAY, "\t"), `[\n\t{},\n\t{}\n]`)
-    assertEQ(JSON.stringify([rec, rec], EMPTY_ARRAY, "\t"), `[\n\t{},\n\t{}\n]`)
-}
-
-function jsonStringifyWithNullReplacer(): void {
-    assertEQ(JSON.stringify(new A(), null), `{"id":1,"name":"A"}`)
-    const rec: Record<string, NullishType> = { "id": 1, "name": "R" }
-    assertEQ(JSON.stringify(rec, null), `{"id":1,"name":"R"}`)
-    assertEQ(JSON.stringify(new E(), null, "  "), `{}`)
-    const emptyRec: Record<string, NullishType> = {}
-    assertEQ(JSON.stringify(emptyRec, null, "  "), `{}`)
-}
-
-function jsonStringifyWithUndefinedReplacer(): void {
-    assertEQ(JSON.stringify(new A(), undefined), `{"id":1,"name":"A"}`)
-    const rec: Record<string, NullishType> = { "id": 1, "name": "R" }
-    assertEQ(JSON.stringify(rec, undefined), `{"id":1,"name":"R"}`)
-=======
     const rec: Record<string, NullishType> = { 'id': 1, 'name': 'R' }
     arktest.assertEQ(JSON.stringify(new A(), EMPTY_ARRAY), '{}')
     arktest.assertEQ(JSON.stringify(rec, EMPTY_ARRAY), '{}')
@@ -261,131 +185,67 @@
     arktest.assertEQ(JSON.stringify(new A(), undefined), '{"id":1,"name":"A"}')
     const rec: Record<string, NullishType> = { 'id': 1, 'name': 'R' }
     arktest.assertEQ(JSON.stringify(rec, undefined), '{"id":1,"name":"R"}')
->>>>>>> a77d6327
 }
 
 function jsonStringifyWithJsonReplacer(): void {
     let testClass: O<number | string | Array<number | string | boolean> | boolean | undefined | null | Object>
         = new O<number | string | Array<number | string | boolean> | boolean | undefined | null | Object>(20)
-<<<<<<< HEAD
-    testClass.pushBack("zhang san")
-    testClass.pushBack(1)
-    testClass.pushBack({
-        age: 10, name: "zhang"
-=======
-    testClass.pushBack('zhang san')
-    testClass.pushBack(1)
-    testClass.pushBack({
-        age: 10, name: 'zhang'
->>>>>>> a77d6327
+    testClass.pushBack('zhang san')
+    testClass.pushBack(1)
+    testClass.pushBack({
+        age: 10, name: 'zhang'
     } as C)
     testClass.pushBack(undefined)
     testClass.pushBack(null)
     testClass.pushBack(true)
     let jsonResult = JSON.stringify(testClass)
-<<<<<<< HEAD
-    let result = `{"0":"zhang san","1":1,"2":{"age":10,"name":"zhang"},"4":null,"5":true}`
-    assertEQ(jsonResult, result, `{"0":"zhang san","1":1,"2":{"age":10,"name":"zhang"},"4":null,"5":true}`)
-=======
     let result = '{"0":"zhang san","1":1,"2":{"age":10,"name":"zhang"},"4":null,"5":true}'
     arktest.assertEQ(jsonResult, result, '{"0":"zhang san","1":1,"2":{"age":10,"name":"zhang"},"4":null,"5":true}')
->>>>>>> a77d6327
 }
 
 function jsonStringifyWithNestedReplacer(): void {
     let testClass: D<number | string | Array<number | string | boolean> | boolean | undefined | null | Object>
         = new D<number | string | Array<number | string | boolean> | boolean | undefined | null | Object>(20)
-<<<<<<< HEAD
-    testClass.pushBack("zhang san")
-    testClass.pushBack(1)
-    testClass.pushBack({
-        age: 10, name: "zhang"
-=======
-    testClass.pushBack('zhang san')
-    testClass.pushBack(1)
-    testClass.pushBack({
-        age: 10, name: 'zhang'
->>>>>>> a77d6327
+    testClass.pushBack('zhang san')
+    testClass.pushBack(1)
+    testClass.pushBack({
+        age: 10, name: 'zhang'
     } as C)
     testClass.pushBack(undefined)
     testClass.pushBack(null)
     testClass.pushBack(true)
     let jsonResult = JSON.stringify(testClass)
-<<<<<<< HEAD
-    let result = `{"value":{"0":"zhang san","1":1,"2":{"age":10,"name":"zhang"},"4":null,"5":true},"capacity":20}`
-    assertEQ(jsonResult, result, `{"value":{"0":"zhang san","1":1,"2":{"age":10,"name":"zhang"},"4":null,"5":true},"capacity":20}`)
-=======
     let result = '{"value":{"0":"zhang san","1":1,"2":{"age":10,"name":"zhang"},"4":null,"5":true},"capacity":20}'
     arktest.assertEQ(jsonResult, result, '{"value":{"0":"zhang san","1":1,"2":{"age":10,"name":"zhang"},"4":null,"5":true},"capacity":20}')
->>>>>>> a77d6327
 }
 
 function jsonStringifyWithSpaceReplacer(): void {
     let testClass: O<number | string | Array<number | string | boolean> | boolean | undefined | null | Object>
         = new O<number | string | Array<number | string | boolean> | boolean | undefined | null | Object>(20)
-<<<<<<< HEAD
-    testClass.pushBack("zhang san")
-    testClass.pushBack(1)
-    testClass.pushBack({
-        age: 10, name: "zhang"
-=======
-    testClass.pushBack('zhang san')
-    testClass.pushBack(1)
-    testClass.pushBack({
-        age: 10, name: 'zhang'
->>>>>>> a77d6327
-    } as C)
-    testClass.pushBack(undefined)
-    testClass.pushBack(null)
-    testClass.pushBack(true)
-<<<<<<< HEAD
-    let jsonResult = JSON.stringify(testClass, undefined, " ")
-    let result = `{\n "0": "zhang san",\n "1": 1,\n "2": {\n  "age": 10,\n  "name": "zhang"\n },\n "4": null,\n "5": true\n}`
-    assertEQ(jsonResult, result, `{\n "0": "zhang san",\n "1": 1,\n "2": {\n  "age": 10,\n  "name": "zhang"\n },\n "4": null,\n "5": true\n}`)
-=======
+    testClass.pushBack('zhang san')
+    testClass.pushBack(1)
+    testClass.pushBack({
+        age: 10, name: 'zhang'
+    } as C)
+    testClass.pushBack(undefined)
+    testClass.pushBack(null)
+    testClass.pushBack(true)
     let jsonResult = JSON.stringify(testClass, undefined, ' ')
     let result = '{\n "0": "zhang san",\n "1": 1,\n "2": {\n  "age": 10,\n  "name": "zhang"\n },\n "4": null,\n "5": true\n}'
     arktest.assertEQ(jsonResult, result, '{\n "0": "zhang san",\n "1": 1,\n "2": {\n  "age": 10,\n  "name": "zhang"\n },\n "4": null,\n "5": true\n}')
->>>>>>> a77d6327
 }
 
 function jsonStringifyWithReplacer(): void {
     let testClass: O<number | string | Array<number | string | boolean> | boolean | undefined | null | Object>
         = new O<number | string | Array<number | string | boolean> | boolean | undefined | null | Object>(20)
-<<<<<<< HEAD
-    testClass.pushBack("zhang san")
-    testClass.pushBack(1)
-    testClass.pushBack({
-        age: 10, name: "zhang"
-=======
-    testClass.pushBack('zhang san')
-    testClass.pushBack(1)
-    testClass.pushBack({
-        age: 10, name: 'zhang'
->>>>>>> a77d6327
-    } as C)
-    testClass.pushBack(undefined)
-    testClass.pushBack(null)
-    testClass.pushBack(true)
-<<<<<<< HEAD
-    let jsonResult = JSON.stringify(testClass, ["0"], " ")
-    let result = `{\n "0": "zhang san"\n}`
-    assertEQ(jsonResult, result, `{\n "0": "zhang san"\n}`)
-}
-
-function main(): int {
-    const suite = new ArkTestsuite("JSON.stringify")
-    suite.addTest("object with function replacer", jsonStringifyObjectWithFunctionReplacer)
-    suite.addTest("record with function replacer", jsonStringifyRecordWithFunctionReplacer)
-    suite.addTest("array with function replacer", jsonStringifyArrayWithFunctionReplacer)
-    suite.addTest("class implements JsonReplacer", jsonStringifyWithJsonReplacer)
-    suite.addTest("class implements JsonReplacer nested case", jsonStringifyWithNestedReplacer)
-    suite.addTest("class implements JsonReplacer with space", jsonStringifyWithSpaceReplacer)
-    suite.addTest("class implements JsonReplacer with space and replacer", jsonStringifyWithReplacer)
-    suite.addTest("with array replacer", jsonStringifyWithArrayReplacer)
-    suite.addTest("with 'null' replacer", jsonStringifyWithNullReplacer)
-    suite.addTest("with 'undefined' replacer", jsonStringifyWithUndefinedReplacer)
-=======
+    testClass.pushBack('zhang san')
+    testClass.pushBack(1)
+    testClass.pushBack({
+        age: 10, name: 'zhang'
+    } as C)
+    testClass.pushBack(undefined)
+    testClass.pushBack(null)
+    testClass.pushBack(true)
     let jsonResult = JSON.stringify(testClass, ['0'], ' ')
     let result = '{\n "0": "zhang san"\n}'
     arktest.assertEQ(jsonResult, result, '{\n "0": "zhang san"\n}')
@@ -403,6 +263,5 @@
     suite.addTest('with array replacer', jsonStringifyWithArrayReplacer)
     suite.addTest('with "null" replacer', jsonStringifyWithNullReplacer)
     suite.addTest('with "undefined" replacer', jsonStringifyWithUndefinedReplacer)
->>>>>>> a77d6327
     return suite.run()
 }