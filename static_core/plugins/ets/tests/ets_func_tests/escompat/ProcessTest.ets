--- conflicted
+++ resolved
@@ -368,11 +368,7 @@
 }
 
 function testProcessManagerIsAppUid(): int {
-<<<<<<< HEAD
-    let result: int = 0;
-=======
     let result: int  = 0;
->>>>>>> a77d6327
 
     try {
         let mgr = new StdProcess.ProcessManager();
@@ -393,14 +389,9 @@
         if (err.message == 'not implemented for Non-OHOS target') {
             // Regard as passed for Non-OHOS target here
             result = 0;
-<<<<<<< HEAD
-        } else {
-            // Otherwise, Regard it as failed.
-=======
         }
         // Otherwise, Regard it as failed.
         else {
->>>>>>> a77d6327
             result = 1;
         }
     }
@@ -409,11 +400,7 @@
 }
 
 function testIsIsolatedProcess(): int {
-<<<<<<< HEAD
-    let result: int = 0;
-=======
     let result: int  = 0;
->>>>>>> a77d6327
 
     try {
         let isIsolated = StdProcess.isIsolatedProcess();
@@ -428,14 +415,9 @@
         if (err.message == 'not implemented for Non-OHOS target') {
             // Regard as passed for Non-OHOS target here
             result = 0;
-<<<<<<< HEAD
-        } else {
-            // Otherwise, Regard it as failed.
-=======
         }
         // Otherwise, Regard it as failed.
         else {
->>>>>>> a77d6327
             result = 1;
         }
     }
@@ -458,11 +440,7 @@
     failures += test(testChildKill(), "ChildProcess.kill() / ChildProcess.killed");
     failures += test(testChildClose(), "ChildProcess.close()");
 
-<<<<<<< HEAD
-    failures += test(testProcessManagerIsAppUid(), 'ProcessManager.isAppUid()');
-=======
     failures += test(testProcessManagerIsAppUid(), "ProcessManager.isAppUid()");
->>>>>>> a77d6327
     failures += test(testProcessManagerGetUidForName(), "ProcessManager.getUidForName()");
     failures += test(testProcessManagerGetThreadPriority(), "ProcessManager.getThreadPriority()");
     failures += test(testProcessManagerGetSystemConfig(), "ProcessManager.getSystemConfig()");
@@ -490,11 +468,7 @@
     failures += test(testCwd(), "process.cwd() test");
     failures += test(testChangeDir(), "process.chdir() test");
     failures += test(testUptime(), "process.uptime() test");
-<<<<<<< HEAD
-    failures += test(testIsIsolatedProcess(), 'process.isIsolatedProcess() test');
-=======
     failures += test(testIsIsolatedProcess(), "process.isIsolatedProcess() test");
->>>>>>> a77d6327
 
     if (failures != 0) {
         console.log("FAILED: All tests run");
