/*
 * Copyright (c) 2024-2025 Huawei Device Co., Ltd.
 * Licensed under the Apache License, Version 2.0 (the "License");
 * you may not use this file except in compliance with the License.
 * You may obtain a copy of the License at
 *
 * http://www.apache.org/licenses/LICENSE-2.0
 *
 * Unless required by applicable law or agreed to in writing, software
 * distributed under the License is distributed on an "AS IS" BASIS,
 * WITHOUT WARRANTIES OR CONDITIONS OF ANY KIND, either express or implied.
 * See the License for the specific language governing permissions and
 * limitations under the License.
 */

const success : int = 0;
const fail    : int = 1;

const withoutProxy  : int = 0;
const withProxy     : int = 1;
let testPhase       : int = withoutProxy;

function runTestPhase(): int {
    let failures: int = 0;
    failures += check((): int => { return createDefault() }, "Create default empty Array");
    failures += check((): int => { return createWithGivenZeroSize() }, "Create Array with given zero size");
    failures += check((): int => { return createWithGivenSize() }, "Create Array with given size");
    failures += check((): int => { return createWithNegativeInitialCapacity() }, "Create Array with negative capacity");
    failures += check((): int => { return isArrayRawArrayNumber() }, "isArrayRawArrayNumber");
    failures += check((): int => { return isArrayArrayNumber() }, "isArrayArrayNumber");
    failures += check((): int => { return isArrayNullUndefined() }, "isArrayNullUndefined");
    failures += check((): int => { return push() }, "push");
    failures += check((): int => { return pushECMA() }, "pushECMA");
    failures += check((): int => { return setNull() }, "setNull");
    failures += check((): int => { return setCustomClass() }, "setCustomClass");
    failures += check((): int => { return toSplicedArg2() }, "toSplicedArg2");
    failures += check((): int => { return toSplicedArg1() }, "toSplicedArg1");
    return failures;
}

function main(): int {
    let res = success;
    if (runTestPhase() != success) {
        console.println("FAILURE without Proxy.");
        res = fail;
    }
    testPhase = withProxy;
    if (runTestPhase() != success) {
        console.println("FAILURE with Proxy.");
        res = fail;
    }
    return res;
}

const d: Array<Number> = [10, -1, 237, -5, 148, 65, 3, 34, 0, 12];
const dd: FixedArray<Number> = [1, 0, 3, 4, 0, 6];

class Handler<T> extends DefaultArrayProxyHandler<T> {}
<<<<<<< HEAD

=======
>>>>>>> aab63d8b
function newProxy<T>(a: Array<T>): Array<T> {

    return Proxy.create<T>(a, new Handler<T>())
}

function check<T>(newArrayFn: () => Array<T>, testFn: (a: Array<T>) => int): int {
    let failures = 0

    if (testPhase == withoutProxy) {
        failures += testFn(newArrayFn())
    } else {
        failures += testFn(newProxy(newArrayFn()))
    }

    return failures
}

function createDefault(): int {
    return check(() => new Array<Number>(), (arr: Array<Number>) => {
        if (!(arr instanceof Array)) {
            throw new Error("arr is not instance of Array.");
        }
        assertEQ(arr.length, 0);
        return success;
    })
}

function createWithNegativeInitialCapacity(): int {
    try {
        new Array<Number>(-1);
    } catch (e) {
        if (e instanceof NegativeArraySizeError) {
            return success;
        }
        throw new Error(`Expects NegativeArraySizeError to be thrown, but actual exception: '${e}'`);
    }
    throw new Error("Expects NegativeArraySizeError to be thrown, but no exception in actual.");
}

function createWithGivenZeroSize(): int {
    return check(() => new Array<Number>(0), (arr: Array<Number>) => {
        assertEQ(arr.length, 0);
        return success;
    })
}

function createWithGivenSize(): int {
    const ARRAY_SIZE = 10;
    return check(() => new Array<Number>(ARRAY_SIZE), (arr: Array<Number>) => {
        assertEQ(arr.length, ARRAY_SIZE);
        return success;
    })
}

function isArrayRawArrayNumber(): int {
    let n: FixedArray<Number> = [];
    assertTrue(Array.isArray(n));
    return success;
}

function isArrayArrayNumber(): int {
    return check(() => new Array<Number>, (arr: Array<Number>) => {
        assertTrue(Array.isArray(arr));
        return success;
    })
}

function isArrayNullUndefined(): int {
    assertFalse(Array.isArray(null));
    assertFalse(Array.isArray(undefined));
    return success;
}

function push(): int {
    return check(() => new Array<Number>, (arr: Array<Number>) => {
        for (let i: int = 0; i < d.length; ++i) {
            arr.push(d[i])
            assertEQ(arr.at(i), d[i]);
        }
        assertEQ(arr.length, d.length);
        return success;
    })
}

function pushECMA(): int {
    return check(() => new Array<Number>, (arr: Array<Number>) => {
        arr.pushECMA(...d);
        assertEQ(arr.length, d.length);
        for (let i: int = 0; i < d.length; ++i) {
            assertEQ(arr.at(i), d[i]);
        }
        return success;
    })
}

function setNull(): int {
    return check(() => new Array<string | null>(3), (arr: Array<string | null>) => {
        arr[1] = "abc"
        arr[2] = null;
        assertEQ(arr[2], null);
        return success;
    })
}

class A {}

function setCustomClass() : int {
    return check(() => new Array<A>(1), (arr: Array<A>) => {
        arr[0] = new A()
        return success
    })
}

function toSplicedArg1(): int {
    return check(() => new Array<Number>, (arr: Array<Number>) => {
        for (let i: int = 0; i < dd.length; ++i) {
            arr.push(dd[i]);
        }
        let newArr = arr.toSpliced(1);
        assertEQ(newArr.at(0), 1);
        assertEQ(newArr.length, 1);
        assertEQ(arr.length, dd.length);
        for (let i = 0; i < dd.length; i++) {
            assertEQ(arr[i], dd[i]);
        }
        return success;
    })
}

function toSplicedArg2(): int {
    return check(() => new Array<Number>, (arr: Array<Number>) => {
        for (let i: int = 0; i < dd.length; ++i) {
            arr.push(dd[i]);
        }
        let newArr = arr.toSpliced(1, 2);
        assertEQ(newArr.length, 4);
        assertEQ(newArr[0], 1);
        assertEQ(newArr[1], 4);
        assertEQ(newArr[2], 0);
        assertEQ(newArr[3], 6);
        assertEQ(arr.length, dd.length);
        for (let i = 0; i < dd.length; i++) {
            assertEQ(arr[i], dd[i]);
        }
        return success;
    })
}

function check(fn: () => int, message: String): int {
    let result: int = 0;
    // try {
        result = fn();
    // } catch(e) {
    //     console.println("FAILED: " + message + " => Exception catched: " + e);
    //     return fail;
    // }
    if (result == success) {
        return success;
    }
    console.println("FAILED: " + message);
    return fail;
}<|MERGE_RESOLUTION|>--- conflicted
+++ resolved
@@ -56,10 +56,6 @@
 const dd: FixedArray<Number> = [1, 0, 3, 4, 0, 6];
 
 class Handler<T> extends DefaultArrayProxyHandler<T> {}
-<<<<<<< HEAD
-
-=======
->>>>>>> aab63d8b
 function newProxy<T>(a: Array<T>): Array<T> {
 
     return Proxy.create<T>(a, new Handler<T>())
