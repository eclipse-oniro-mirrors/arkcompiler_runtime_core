--- conflicted
+++ resolved
@@ -57,12 +57,8 @@
 const d: Array<Number> = [10, -1, 237, -5, 148, 65, 3, 34, 0, 12];
 const dd: FixedArray<Number> = [1, 0, 3, 4, 0, 6];
 
-class Handler<T> extends DefaultArrayProxyHandler<T> {}
 function newProxy<T>(a: Array<T>): Array<T> {
-<<<<<<< HEAD
-=======
     class Handler<T> extends proxy.DefaultArrayProxyHandler<T> {}
->>>>>>> a77d6327
 
     return proxy.Proxy.create<T>(a, new Handler<T>())
 }
@@ -84,11 +80,7 @@
         if (!(arr instanceof Array)) {
             throw new Error("arr is not instance of Array.");
         }
-<<<<<<< HEAD
-        assertEQ(arr.length, 0);
-=======
         arktest.assertEQ(arr.length, 0);
->>>>>>> a77d6327
         return success;
     })
 }
@@ -107,11 +99,7 @@
 
 function createWithGivenZeroSize(): int {
     return check(() => new Array<Number>(0), (arr: Array<Number>) => {
-<<<<<<< HEAD
-        assertEQ(arr.length, 0);
-=======
         arktest.assertEQ(arr.length, 0);
->>>>>>> a77d6327
         return success;
     })
 }
@@ -119,44 +107,27 @@
 function createWithGivenSize(): int {
     const ARRAY_SIZE = 10;
     return check(() => new Array<Number>(ARRAY_SIZE), (arr: Array<Number>) => {
-<<<<<<< HEAD
-        assertEQ(arr.length, ARRAY_SIZE);
-=======
         arktest.assertEQ(arr.length, ARRAY_SIZE);
->>>>>>> a77d6327
         return success;
     })
 }
 
 function isArrayRawArrayNumber(): int {
     let n: FixedArray<Number> = [];
-<<<<<<< HEAD
-    assertTrue(Array.isArray(n));
-=======
     arktest.assertTrue(Array.isArray(n));
->>>>>>> a77d6327
     return success;
 }
 
 function isArrayArrayNumber(): int {
     return check(() => new Array<Number>, (arr: Array<Number>) => {
-<<<<<<< HEAD
-        assertTrue(Array.isArray(arr));
-=======
         arktest.assertTrue(Array.isArray(arr));
->>>>>>> a77d6327
         return success;
     })
 }
 
 function isArrayNullUndefined(): int {
-<<<<<<< HEAD
-    assertFalse(Array.isArray(null));
-    assertFalse(Array.isArray(undefined));
-=======
     arktest.assertFalse(Array.isArray(null));
     arktest.assertFalse(Array.isArray(undefined));
->>>>>>> a77d6327
     return success;
 }
 
@@ -164,15 +135,9 @@
     return check(() => new Array<Number>, (arr: Array<Number>) => {
         for (let i: int = 0; i < d.length; ++i) {
             arr.push(d[i])
-<<<<<<< HEAD
-            assertEQ(arr.at(i), d[i]);
-        }
-        assertEQ(arr.length, d.length);
-=======
             arktest.assertEQ(arr.at(i), d[i]);
         }
         arktest.assertEQ(arr.length, d.length);
->>>>>>> a77d6327
         return success;
     })
 }
@@ -180,15 +145,9 @@
 function pushECMA(): int {
     return check(() => new Array<Number>, (arr: Array<Number>) => {
         arr.pushECMA(...d);
-<<<<<<< HEAD
-        assertEQ(arr.length, d.length);
-        for (let i: int = 0; i < d.length; ++i) {
-            assertEQ(arr.at(i), d[i]);
-=======
         arktest.assertEQ(arr.length, d.length);
         for (let i: int = 0; i < d.length; ++i) {
             arktest.assertEQ(arr.at(i), d[i]);
->>>>>>> a77d6327
         }
         return success;
     })
@@ -198,11 +157,7 @@
     return check(() => new Array<string | null>(3), (arr: Array<string | null>) => {
         arr[1] = "abc"
         arr[2] = null;
-<<<<<<< HEAD
-        assertEQ(arr[2], null);
-=======
         arktest.assertEQ(arr[2], null);
->>>>>>> a77d6327
         return success;
     })
 }
@@ -274,19 +229,11 @@
             arr.push(dd[i]);
         }
         let newArr = arr.toSpliced(1);
-<<<<<<< HEAD
-        assertEQ(newArr.at(0), 1);
-        assertEQ(newArr.length, 1);
-        assertEQ(arr.length, dd.length);
-        for (let i = 0; i < dd.length; i++) {
-            assertEQ(arr[i], dd[i]);
-=======
         arktest.assertEQ(newArr.at(0), 1);
         arktest.assertEQ(newArr.length, 1);
         arktest.assertEQ(arr.length, dd.length);
         for (let i = 0; i < dd.length; i++) {
             arktest.assertEQ(arr[i], dd[i]);
->>>>>>> a77d6327
         }
         return success;
     })
@@ -298,16 +245,6 @@
             arr.push(dd[i]);
         }
         let newArr = arr.toSpliced(1, 2);
-<<<<<<< HEAD
-        assertEQ(newArr.length, 4);
-        assertEQ(newArr[0], 1);
-        assertEQ(newArr[1], 4);
-        assertEQ(newArr[2], 0);
-        assertEQ(newArr[3], 6);
-        assertEQ(arr.length, dd.length);
-        for (let i = 0; i < dd.length; i++) {
-            assertEQ(arr[i], dd[i]);
-=======
         arktest.assertEQ(newArr.length, 4);
         arktest.assertEQ(newArr[0], 1);
         arktest.assertEQ(newArr[1], 4);
@@ -316,7 +253,6 @@
         arktest.assertEQ(arr.length, dd.length);
         for (let i = 0; i < dd.length; i++) {
             arktest.assertEQ(arr[i], dd[i]);
->>>>>>> a77d6327
         }
         return success;
     })
@@ -327,11 +263,7 @@
     // try {
         result = fn();
     // } catch(e) {
-<<<<<<< HEAD
-    //     console.println("FAILED: " + message + " => Exception catched: " + e);
-=======
     //     console.println("FAILED: " + message + " => Error catched: " + e);
->>>>>>> a77d6327
     //     return fail;
     // }
     if (result == success) {
