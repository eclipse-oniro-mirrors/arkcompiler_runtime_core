--- conflicted
+++ resolved
@@ -55,12 +55,8 @@
     }
 
     override invoke(target: Array<string>, method: Method, args: FixedArray<NullishType>): NullishType {
-<<<<<<< HEAD
-        if (method.getName() == "pop") {
-=======
         const methodName = method.getName()
         if (methodName == "pop") {
->>>>>>> a77d6327
             this.popTrapped = true
         } else if (methodName == "splice") {
             this.spliceTrapped = true
