/**
 * Copyright (c) 2025 Huawei Device Co., Ltd.
 * Licensed under the Apache License, Version 2.0 (the "License")
 * you may not use this file except in compliance with the License.
 * You may obtain a copy of the License at
 *
 * http://www.apache.org/licenses/LICENSE-2.0
 *
 * Unless required by applicable law or agreed to in writing, software
 * distributed under the License is distributed on an "AS IS" BASIS,
 * WITHOUT WARRANTIES OR CONDITIONS OF ANY KIND, either express or implied.
 * See the License for the specific language governing permissions and
 * limitations under the License.
 */

function testModifyErrorCode() {
    let err = new Error();
    arktest.assertEQ(err.code, 0);

    err.code = 10;
    arktest.assertEQ(err.code, 10);
}

function testConstructor01() {
    let message = 'message'
    let cause = 'cause'
    try {
        throw new Error();
    } catch (err) {
        arktest.assertEQ(err.code, 0);
        arktest.assertEQ(err.message, '');
        arktest.assertTrue(err.cause === undefined);
    }

    try {
        throw new Error(message);
    } catch (err) {
        arktest.assertEQ(err.code, 0);
        arktest.assertEQ(err.message, message);
        arktest.assertTrue(err.cause === undefined);
    }

    try {
        throw new Error(message, {cause: cause} as ErrorOptions);
<<<<<<< HEAD
    } catch (err: Error) {
=======
    } catch (err) {
>>>>>>> aad9f664
        arktest.assertEQ(err.code, 0);
        arktest.assertEQ(err.message, message);
        arktest.assertEQ(err.cause, cause);
    }
}

function testConstructor02() {
    let code: int = 10
    let message = 'message'
    let cause = 'cause'
    try {
        throw new Error(code);
    } catch (err) {
        arktest.assertEQ(err.code, code);
        arktest.assertEQ(err.message, '');
        arktest.assertTrue(err.cause === undefined);
    }

    try {
        throw new Error(code, message);
    } catch (err) {
        arktest.assertEQ(err.code, code);
        arktest.assertEQ(err.message, message);
        arktest.assertTrue(err.cause === undefined);
    }

    try {
        throw new Error(code, message, {cause: cause} as ErrorOptions);
<<<<<<< HEAD
    } catch (err: Error) {
=======
    } catch (err) {
>>>>>>> aad9f664
        arktest.assertEQ(err.code, code);
        arktest.assertEQ(err.message, message);
        arktest.assertEQ(err.cause, cause);
    }
}

function testConstructor03() {
    let message = 'message'
    let cause = 'cause'
    try {
        throw new Error('name', undefined, undefined);
    } catch (err) {
        arktest.assertEQ(err.code, 0);
        arktest.assertEQ(err.message, '');
        arktest.assertTrue(err.cause === undefined);
    }

    try {
        throw new Error('name', message, undefined);
    } catch (err) {
        arktest.assertEQ(err.code, 0);
        arktest.assertEQ(err.message, message);
        arktest.assertTrue(err.cause === undefined);
    }

    try {
        throw new Error('name', undefined, {cause: cause} as ErrorOptions);
<<<<<<< HEAD
    } catch (err: Error) {
=======
    } catch (err) {
>>>>>>> aad9f664
        arktest.assertEQ(err.code, 0);
        arktest.assertEQ(err.message, '');
        arktest.assertEQ(err.cause, cause);
    }

    try {
        throw new Error('name', message, {cause: cause} as ErrorOptions);
<<<<<<< HEAD
    } catch (err: Error) {
=======
    } catch (err) {
>>>>>>> aad9f664
        arktest.assertEQ(err.code, 0);
        arktest.assertEQ(err.message, message);
        arktest.assertEQ(err.cause, cause);
    }
}

function testConstructor04() {
    let code: int = 10
    let message = 'message'
    let cause = 'cause'
    try {
        throw new Error('name', code, undefined, undefined);
    } catch (err) {
        arktest.assertEQ(err.code, code);
        arktest.assertEQ(err.message, '');
        arktest.assertTrue(err.cause === undefined);
    }

    try {
        throw new Error('name', code, message, undefined);
    } catch (err) {
        arktest.assertEQ(err.code, code);
        arktest.assertEQ(err.message, message);
        arktest.assertTrue(err.cause === undefined);
    }

    try {
        throw new Error('name', code, undefined, {cause: cause} as ErrorOptions);
<<<<<<< HEAD
    } catch (err: Error) {
=======
    } catch (err) {
>>>>>>> aad9f664
        arktest.assertEQ(err.code, code);
        arktest.assertEQ(err.message, '');
        arktest.assertEQ(err.cause, cause);
    }

    try {
        throw new Error('name', code, message, {cause: cause} as ErrorOptions);
<<<<<<< HEAD
    } catch (err: Error) {
=======
    } catch (err) {
>>>>>>> aad9f664
        arktest.assertEQ(err.code, code);
        arktest.assertEQ(err.message, message);
        arktest.assertEQ(err.cause, cause);
    }
}

function main(): int {
    const suite = new arktest.ArkTestsuite('Error code tests');
    suite.addTest('Test modify error code', testModifyErrorCode);
    suite.addTest('Test constructor01', testConstructor01);
    suite.addTest('Test constructor02', testConstructor02);
    suite.addTest('Test constructor03', testConstructor03);
    suite.addTest('Test constructor04', testConstructor04);
    return suite.run();
}<|MERGE_RESOLUTION|>--- conflicted
+++ resolved
@@ -42,11 +42,7 @@
 
     try {
         throw new Error(message, {cause: cause} as ErrorOptions);
-<<<<<<< HEAD
-    } catch (err: Error) {
-=======
     } catch (err) {
->>>>>>> aad9f664
         arktest.assertEQ(err.code, 0);
         arktest.assertEQ(err.message, message);
         arktest.assertEQ(err.cause, cause);
@@ -75,11 +71,7 @@
 
     try {
         throw new Error(code, message, {cause: cause} as ErrorOptions);
-<<<<<<< HEAD
-    } catch (err: Error) {
-=======
     } catch (err) {
->>>>>>> aad9f664
         arktest.assertEQ(err.code, code);
         arktest.assertEQ(err.message, message);
         arktest.assertEQ(err.cause, cause);
@@ -107,11 +99,7 @@
 
     try {
         throw new Error('name', undefined, {cause: cause} as ErrorOptions);
-<<<<<<< HEAD
-    } catch (err: Error) {
-=======
     } catch (err) {
->>>>>>> aad9f664
         arktest.assertEQ(err.code, 0);
         arktest.assertEQ(err.message, '');
         arktest.assertEQ(err.cause, cause);
@@ -119,11 +107,7 @@
 
     try {
         throw new Error('name', message, {cause: cause} as ErrorOptions);
-<<<<<<< HEAD
-    } catch (err: Error) {
-=======
     } catch (err) {
->>>>>>> aad9f664
         arktest.assertEQ(err.code, 0);
         arktest.assertEQ(err.message, message);
         arktest.assertEQ(err.cause, cause);
@@ -152,11 +136,7 @@
 
     try {
         throw new Error('name', code, undefined, {cause: cause} as ErrorOptions);
-<<<<<<< HEAD
-    } catch (err: Error) {
-=======
     } catch (err) {
->>>>>>> aad9f664
         arktest.assertEQ(err.code, code);
         arktest.assertEQ(err.message, '');
         arktest.assertEQ(err.cause, cause);
@@ -164,11 +144,7 @@
 
     try {
         throw new Error('name', code, message, {cause: cause} as ErrorOptions);
-<<<<<<< HEAD
-    } catch (err: Error) {
-=======
     } catch (err) {
->>>>>>> aad9f664
         arktest.assertEQ(err.code, code);
         arktest.assertEQ(err.message, message);
         arktest.assertEQ(err.cause, cause);
