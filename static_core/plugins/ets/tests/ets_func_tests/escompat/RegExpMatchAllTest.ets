/*
 * Copyright (c) 2021-2025 Huawei Device Co., Ltd.
 * Licensed under the Apache License, Version 2.0 (the "License");
 * you may not use this file except in compliance with the License.
 * You may obtain a copy of the License at
 *
 * http://www.apache.org/licenses/LICENSE-2.0
 *
 * Unless required by applicable law or agreed to in writing, software
 * distributed under the License is distributed on an "AS IS" BASIS,
 * WITHOUT WARRANTIES OR CONDITIONS OF ANY KIND, either express or implied.
 * See the License for the specific language governing permissions and
 * limitations under the License.
 */

function main(): int {
    let failure = 0
    let emptyArray : FixedArray<RegExpMatchArray> = []
    failure += test(new RegExp("c", "g"), "c", [new RegExpMatchArray(0, "c", ["c"])])
    failure += test(new RegExp("b", "g"), "a", emptyArray)
    failure += test(new RegExp(".", "g"), "ab", [new RegExpMatchArray(0, "ab", ["a"]), new RegExpMatchArray(1, "ab", ["b"])])
    failure += test(new RegExp("(?:)", "g"), "d", [new RegExpMatchArray(0, "d", [""]), new RegExpMatchArray(1, "d", [""])])
    failure += test(new RegExp("", "g"), "d", [new RegExpMatchArray(0, "d", [""]), new RegExpMatchArray(1, "d", [""])])

    failure += test(new RegExp("c"), "c", [new RegExpMatchArray(0, "c", ["c"])])
    failure += test(new RegExp("b"), "a", emptyArray)
    failure += test(new RegExp("."), "ab", [new RegExpMatchArray(0, "ab", ["a"])])
    failure += test(new RegExp("(?:)"), "d", [new RegExpMatchArray(0, "d", [""])])
    failure += test(new RegExp(""), "d", [new RegExpMatchArray(0, "d", [""])])

    let regexp = new RegExp(".", "g")
    let s = "abc"
    regexp.exec(s)
    failure += checkTestResult(regexp.lastIndex.toInt(), 1)
    let iter = s.matchAll(regexp)
    regexp.exec(s)
    failure += checkTestResult(regexp.lastIndex.toInt(), 2)
    let next_result = iter.next()
    failure += checkTestResult(next_result.value!, new RegExpMatchArray(1, "abc", ["b"]))
    failure += checkTestResult(next_result.done, false)
    failure += checkTestResult(regexp.lastIndex.toInt(), 2)

    let regexplastIndextest = new RegExp("(?:ab|cd)\\d?","g");
    regexplastIndextest.lastIndex = -1;
    failure += checkTestResult(regexplastIndextest.test("aacd22"), true);

    return failure
}

function test(r: RegExp, str: String, expected: FixedArray<RegExpMatchArray>) {
    let iter = r.matchAll(str)
    let failure = 0
    let v = iter.next();
    for (let i = 0; i < expected.length; ++i) {
        failure += checkTestResult(v.value!, expected[i]);
        v = iter.next()
    }
    failure += checkTestResult(v.done, true);
    return failure
}

function checkTestResult(actual: boolean, expected: boolean) : int {
    if (actual != expected) return 1;
    return 0;
}

function checkTestResult(actual: int, expected: int) : int {
    if (actual != expected) return 1;
    return 0;
}



function checkTestResult(actual : RegExpMatchArray | null, expected : RegExpMatchArray | null) : int {
    if (actual == null && expected == null) {
        return 0;
    }
    if (actual == null || expected == null) {
        return 1;
    }

    if (actual.isCorrect != expected.isCorrect) {
        console.println("isCorrect field of actual is not equals to expected")
        console.println("actual.isCorrect : " + actual.isCorrect)
        console.println("expected.isCorrect : " + expected.isCorrect)
        return 1;
    }

    if (actual.index != expected.index) {
        console.println("index field of actual is not equals to expected")
        console.println("actual.index : " + actual.index)
        console.println("expected.index : " + expected.index)
        return 1;
    }

    if (actual.result.length != expected.result.length) {
        console.println("size of result array of actual is not equals to expected")
        console.println("actual size : " + actual.result.length);
        console.println("expected size : " + expected.result.length);
        return 1;
    }

    for (let i = 0; i < actual.result.length; i++ ) {
        if (!actual.result[i].equals(expected.result[i])) {
            console.println ("check index : " + i);
            console.println("content of result array from actual is not equals to expected");
            console.println("actual  : " + actual.result[i]);
            console.println("expected : " + expected.result[i]);
            return 1;
        }
    }

    for (let i = 0; i < actual.length; i++ ) {
        if (!actual[i]!.equals(expected[i])) {
            console.println ("check index : " + i);
            console.println("content of result array from actual is not equals to expected");
            console.println("actual  : " + actual[i]);
            console.println("expected : " + expected[i]);
            return 1;
        }
    }

    for (let i = 0; i < actual.indices.length; i++) {
<<<<<<< HEAD
        let actInd = (Value.of(actual.indices) as ArrayValue).getElement(i).getData() as FixedArray<number>
        let expInd = (Value.of(expected.indices) as ArrayValue).getElement(i).getData() as FixedArray<number>
=======
        let actInd = actual.indices[i]
        let expInd = expected.indices[i]
>>>>>>> a77d6327
        for (let j = 0; j < actInd.length; j++) {
            if (actInd[j] != expInd[j]) {
            console.println("check index: " + i);
            console.println("content of result array from actual is not equals to expected");
            console.println("actual  : " + actInd[j]);
            console.println("expected : " + expInd[j]);
            }
        }
    }
    return 0;
}<|MERGE_RESOLUTION|>--- conflicted
+++ resolved
@@ -121,13 +121,8 @@
     }
 
     for (let i = 0; i < actual.indices.length; i++) {
-<<<<<<< HEAD
-        let actInd = (Value.of(actual.indices) as ArrayValue).getElement(i).getData() as FixedArray<number>
-        let expInd = (Value.of(expected.indices) as ArrayValue).getElement(i).getData() as FixedArray<number>
-=======
         let actInd = actual.indices[i]
         let expInd = expected.indices[i]
->>>>>>> a77d6327
         for (let j = 0; j < actInd.length; j++) {
             if (actInd[j] != expInd[j]) {
             console.println("check index: " + i);
