--- conflicted
+++ resolved
@@ -97,19 +97,11 @@
 }
 
 function testObjectArray() {
-<<<<<<< HEAD
-    const people: Array<Person> = Array.of<Person>(
-        { name: 'Alice', age: 25 } as Person,
-        { name: 'Bob', age: 30 } as Person,
-        { name: 'Charlie', age: 22 } as Person
-    )
-=======
     const people: Person[] = [
         { name: 'Alice', age: 25 },
         { name: 'Bob', age: 30 },
         { name: 'Charlie', age: 22 }
     ];
->>>>>>> a77d6327
     
     const allAdults = people.every(p => p.age >= 18);
     arktest.assertEQ(allAdults, true)
