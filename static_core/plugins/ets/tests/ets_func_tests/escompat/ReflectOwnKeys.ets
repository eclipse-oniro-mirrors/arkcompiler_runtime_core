--- conflicted
+++ resolved
@@ -120,16 +120,8 @@
     let arr2: Array<Point2D> = [new Point2D(0, 1), new Point3D(0, 1, 2)]
     compareArray(Reflect.ownKeys(arr2), ['0', '1', 'length'])
 
-<<<<<<< HEAD
-    let arr: number[] = [10, 20, 30]
-    let emptyarr: number[] = []
-
-    let str: string = "abc"
-    let emptystr: string = ""
-=======
     let arr3 = new Array<int>()
     compareArray(Reflect.ownKeys(arr3), ['length'])
->>>>>>> 46f0ea7f
 
     let arr4 = new Array<int>(5)
     compareArray(Reflect.ownKeys(arr4), ['0', '1', '2', '3', '4', 'length'])
@@ -141,31 +133,7 @@
     }
     compareArray(Reflect.ownKeys(lambda), ["length", "name"])
 
-<<<<<<< HEAD
-    let emptyArr: string[] = []
-
-    result += arraysAreEqual(Reflect.ownKeys(c), emptyArr) ? 0 : 1
-    result += arraysAreEqual(Reflect.ownKeys(bo), emptyArr) ? 0 : 1
-    result += arraysAreEqual(Reflect.ownKeys(bt), emptyArr) ? 0 : 1
-    result += arraysAreEqual(Reflect.ownKeys(sh), emptyArr) ? 0 : 1
-    result += arraysAreEqual(Reflect.ownKeys(i), emptyArr) ? 0 : 1
-    result += arraysAreEqual(Reflect.ownKeys(lo), emptyArr) ? 0 : 1
-    result += arraysAreEqual(Reflect.ownKeys(fl), emptyArr) ? 0 : 1
-    result += arraysAreEqual(Reflect.ownKeys(dou), emptyArr) ? 0 : 1
-
-    result += arraysAreEqual(Reflect.ownKeys(arr), ["0", "1", "2", "length"]) ? 0 : 1
-    result += arraysAreEqual(Reflect.ownKeys(emptyarr), ["length"]) ? 0 : 1
-    result += arraysAreEqual(Reflect.ownKeys(str), ["0", "1", "2", "length"]) ? 0 : 1
-    result += arraysAreEqual(Reflect.ownKeys(emptystr), ["length"]) ? 0 : 1
-
-    result += arraysAreEqual(Reflect.ownKeys(cl), ["x", "y", "z"]) ? 0 : 1
-
-    result += arraysAreEqual(Reflect.ownKeys(lambda), ["length", "name"]) ? 0 : 1
-
-    return result
-=======
     compareArray(Reflect.ownKeys(arrayTest), ["length", "name"])
->>>>>>> 46f0ea7f
 }
 
 function main(): int {
