--- conflicted
+++ resolved
@@ -101,12 +101,7 @@
 
 function jsonParseArrayUsingReviverWhichReturnsUndefined(): int {
     const parsedArray = JSON.parse<FixedArray<Nullish<string>>>(`["one","two"]`, newUndefiningReviver("0"), STRING_ARRAY_TYPE)
-<<<<<<< HEAD
-
-    Assertions.assertArrayEquals([null, "two"] as FixedArray<Nullish<string>>, parsedArray)
-=======
     arktest.assertEQ([null, "two"] as FixedArray<Nullish<string>>, parsedArray)
->>>>>>> a77d6327
 
     return RESULT_SUCCESS
 }
@@ -150,11 +145,7 @@
     replacements.set("", replacedRomans)
 
     const parsedRomans = JSON.parse<FixedArray<Nullish<string>>>(JSON.stringify(romans), newReplacingReviver(replacements), STRING_ARRAY_TYPE)
-<<<<<<< HEAD
-    Assertions.assertArrayEquals(parsedRomans, replacedRomans)
-=======
     arktest.assertEQ(parsedRomans, replacedRomans)
->>>>>>> a77d6327
 
     return RESULT_SUCCESS
 }
@@ -172,22 +163,14 @@
 }
 
 class BooleanTestClass {
-<<<<<<< HEAD
-    public flag: boolean = false;
-=======
     flag: boolean = false;
->>>>>>> a77d6327
 }
 
 function jsonParseWithBoolean(): int {
     let str = '{"flag":true}'
     let type = Type.from<BooleanTestClass>()
     let ret = JSON.parse<BooleanTestClass>(str, type) as BooleanTestClass
-<<<<<<< HEAD
-    Assertions.assertEquals(ret.flag, true)
-=======
     arktest.assertEQ(ret.flag, true)
->>>>>>> a77d6327
     return RESULT_SUCCESS
 }
 
@@ -244,45 +227,4 @@
 
 function typeFor<T>(a: FixedArray<T>): Type {
     return (Type.of(a) as ArrayType).getElementType()
-<<<<<<< HEAD
-}
-
-class Assertions {
-    static assertEquals(expected: NullishType, actual: NullishType): void {
-        assertTrue( __runtimeSameValueZero(expected, actual),  `expected ${expected} but was ${actual}`)
-    }
-
-    static assertSame(expected: NullishType, actual: NullishType): void {
-        assertTrue( expected === actual,  `expected "${expected}" but was "${actual}"`)
-    }
-
-    static assertTrue(actual: boolean): void {
-        assertTrue( actual,  "expected true but was false")
-    }
-
-    static assertArrayEquals<T>(expected: FixedArray<T> | undefined | null, actual: FixedArray<T> | undefined | null): void {
-        if (expected === null) {
-            assertTrue( actual === null,  `expected 'null' but was [${actual}]`)
-        } else if (expected === undefined) {
-            assertTrue( actual === undefined,  `expected 'undefined' but was [${actual}]`)
-        } else {
-            assertTrue( actual !== null,  `expected [${expected}] but was 'null'`)
-            assertTrue( actual !== undefined,  `expected [${expected}] but was 'udefined'`)
-
-            if (expected !== actual) {
-                // making compiler happy, avoiding explicit 'actual!'
-                if (actual != null) {
-                    assertEQ( expected.length,  actual.length,  `expected [${expected}] but was [${actual}]`)
-
-                    for (let i = 0; i < expected.length; i++) {
-                        if (!__runtimeSameValueZero(expected[i], actual[i])) {
-                            assertTrue( false,  `expected [${expected}] but was [${actual}]`)
-                        }
-                    }
-                }
-            }
-        }
-    }
-=======
->>>>>>> a77d6327
 }