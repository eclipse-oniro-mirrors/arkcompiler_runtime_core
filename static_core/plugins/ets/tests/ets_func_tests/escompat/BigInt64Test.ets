/*
 * Copyright (c) 2025 Huawei Device Co., Ltd.
 * Licensed under the Apache License, Version 2.0 (the "License")
 * you may not use this file except in compliance with the License.
 * You may obtain a copy of the License at
 *
 * http://www.apache.org/licenses/LICENSE-2.0
 *
 * Unless required by applicable law or agreed to in writing, software
 * distributed under the License is distributed on an "AS IS" BASIS,
 * WITHOUT WARRANTIES OR CONDITIONS OF ANY KIND, either express or implied.
 * See the License for the specific language governing permissions and
 * limitations under the License.
 */

const vals: bigint[] = [
    18446744073709551618n,
    9223372036854775810n,
    2n,
    0n,
    -2n,
    -9223372036854775810n,
    -18446744073709551618n
];

function testBigInt64ArraySet1() {
    let typedArray = new BigInt64Array(1)
    typedArray[0] = vals[0]
    arktest.assertEQ(typedArray[0], 2n)
}

function testBigInt64ArraySet2() {
    let typedArray = new BigInt64Array(1)
    typedArray[0] = vals[1]
    arktest.assertEQ(typedArray[0], -9223372036854775806n)
}

function testBigInt64ArraySet3() {
    let typedArray = new BigInt64Array(1)
    typedArray[0] = vals[2]
    arktest.assertEQ(typedArray[0], 2n)
}

function testBigInt64ArraySet4() {
    let typedArray = new BigInt64Array(1)
    typedArray[0] = vals[3]
    arktest.assertEQ(typedArray[0], 0n)
}

function testBigInt64ArraySet5() {
    let typedArray = new BigInt64Array(1)
    typedArray[0] = vals[4]
    arktest.assertEQ(typedArray[0], -2n)
}

function testBigInt64ArraySet6() {
    let typedArray = new BigInt64Array(1)
    typedArray[0] = vals[5]
    arktest.assertEQ(typedArray[0], 9223372036854775806n)
}

function testBigInt64ArraySet7() {
    let typedArray = new BigInt64Array(1)
    typedArray[0] = vals[6]
    arktest.assertEQ(typedArray[0], -2n)
}

function testBigInt64ArraySetWithVals() {
    let typedArray = new BigInt64Array(vals.length);
    typedArray.set(vals);
    arktest.assertEQ(typedArray[0], 2n);
    arktest.assertEQ(typedArray[1], -9223372036854775806n);
    arktest.assertEQ(typedArray[2], 2n);
    arktest.assertEQ(typedArray[3], 0n);
    arktest.assertEQ(typedArray[4], -2n);
    arktest.assertEQ(typedArray[5], 9223372036854775806n)
    arktest.assertEQ(typedArray[6], -2n)
}

function testBigintAsIntN() {
    const n1 = 12392320390239294724747283477947923471101032n
    const n2 = 4294967295n
    const n3 = 9223372036854775808n
    const n4 = 9223372036854775809n

    /* Testing asIntN() static method */
    arktest.assertEQ(BigInt.asIntN(0, n1), 0n)
    arktest.assertEQ(BigInt.asIntN(8, n1), 104n)
    arktest.assertEQ(BigInt.asIntN(16, n1), 27752n)
    arktest.assertEQ(BigInt.asIntN(32, n1), -737317784n)
    arktest.assertEQ(BigInt.asIntN(64, n1), -7098331616643290008n)
    arktest.assertEQ(BigInt.asIntN(32, n2), -1n)
    arktest.assertEQ(BigInt.asIntN(64, n3), -9223372036854775808n)
    arktest.assertEQ(BigInt.asIntN(64, n4), -9223372036854775807n)
}

function testBigintAsUIntN() {
    const n1 = 12392320390239294724747283477947923471101032n

    /* Testing asUintN() static method */
    arktest.assertEQ(BigInt.asUintN(0, n1), 0n)
    arktest.assertEQ(BigInt.asUintN(8, n1), 104n)
    arktest.assertEQ(BigInt.asUintN(16, n1), 27752n)
    arktest.assertEQ(BigInt.asUintN(32, n1), 3557649512n)
    arktest.assertEQ(BigInt.asUintN(64, n1), 11348412457066261608n)
}

function testBigInt64ArraySetWithVals() {
    let typedArray = new BigInt64Array(vals.length);
    typedArray.set(vals);
    assertEQ(typedArray[0], 2n);
    assertEQ(typedArray[1], -9223372036854775806n);
    assertEQ(typedArray[2], 2n);
    assertEQ(typedArray[3], 0n);
    assertEQ(typedArray[4], -2n);
    assertEQ(typedArray[5], 9223372036854775806n)
    assertEQ(typedArray[6], -2n)
}

function main(): int {
	const suite = new arktest.ArkTestsuite("test conversion between bigint and BigInt64Array")

	suite.addTest("convert 18446744073709551618n to BigInt64Array element", testBigInt64ArraySet1)
	suite.addTest("convert 9223372036854775810n to BigInt64Array element", testBigInt64ArraySet2)
	suite.addTest("convert 2n to BigInt64Array element", testBigInt64ArraySet3)
	suite.addTest("convert 0n to BigInt64Array element", testBigInt64ArraySet4)
	suite.addTest("convert -2n to BigInt64Array element", testBigInt64ArraySet5)
	suite.addTest("convert -9223372036854775810n to BigInt64Array element", testBigInt64ArraySet6)
	suite.addTest("convert -18446744073709551618n to BigInt64Array element", testBigInt64ArraySet7)
    suite.addTest("setBigInt64Array with vals", testBigInt64ArraySetWithVals)
<<<<<<< HEAD

=======
    suite.addTest("test bigint asIntN", testBigintAsIntN)
    suite.addTest("test bigint asUIntN", testBigintAsUIntN)
>>>>>>> a77d6327
	return suite.run()
}<|MERGE_RESOLUTION|>--- conflicted
+++ resolved
@@ -105,18 +105,6 @@
     arktest.assertEQ(BigInt.asUintN(64, n1), 11348412457066261608n)
 }
 
-function testBigInt64ArraySetWithVals() {
-    let typedArray = new BigInt64Array(vals.length);
-    typedArray.set(vals);
-    assertEQ(typedArray[0], 2n);
-    assertEQ(typedArray[1], -9223372036854775806n);
-    assertEQ(typedArray[2], 2n);
-    assertEQ(typedArray[3], 0n);
-    assertEQ(typedArray[4], -2n);
-    assertEQ(typedArray[5], 9223372036854775806n)
-    assertEQ(typedArray[6], -2n)
-}
-
 function main(): int {
 	const suite = new arktest.ArkTestsuite("test conversion between bigint and BigInt64Array")
 
@@ -128,11 +116,7 @@
 	suite.addTest("convert -9223372036854775810n to BigInt64Array element", testBigInt64ArraySet6)
 	suite.addTest("convert -18446744073709551618n to BigInt64Array element", testBigInt64ArraySet7)
     suite.addTest("setBigInt64Array with vals", testBigInt64ArraySetWithVals)
-<<<<<<< HEAD
-
-=======
     suite.addTest("test bigint asIntN", testBigintAsIntN)
     suite.addTest("test bigint asUIntN", testBigintAsUIntN)
->>>>>>> a77d6327
 	return suite.run()
 }