/*
 * Copyright (c) 2021-2025 Huawei Device Co., Ltd.
 * Licensed under the Apache License, Version 2.0 (the "License");
 * you may not use this file except in compliance with the License.
 * You may obtain a copy of the License at
 *
 * http://www.apache.org/licenses/LICENSE-2.0
 *
 * Unless required by applicable law or agreed to in writing, software
 * distributed under the License is distributed on an "AS IS" BASIS,
 * WITHOUT WARRANTIES OR CONDITIONS OF ANY KIND, either express or implied.
 * See the License for the specific language governing permissions and
 * limitations under the License.
 */

const success = 0;
const fail = 1;

function main(): int {
    let failCounter: int = 0;
    let testResult: int = 0;

    let regExpObj10 = new RegExp("Brawn Fox");
    testResult = checkTestResult(regExpObj10, "Brawn Fox", "", false, false, false, false, false, false, false, false)
    printTestVerdict(testResult, "test10")
    failCounter += testResult

    let regExpObj20 = new RegExp("");
    testResult = checkTestResult(regExpObj20, "(?:)", "", false, false, false, false, false, false, false, false)
    printTestVerdict(testResult, "test20")
    failCounter += testResult

    let regExpObj30 = new RegExp("Brawn", "gsu");
    testResult = checkTestResult(regExpObj30, "Brawn", "gsu", true, true, false, false, false, false, true, false)
    printTestVerdict(testResult, "test30")
    failCounter += testResult

    let regExpObj40 = new RegExp("Brawn", "g");
    testResult = checkTestResult(regExpObj40, "Brawn", "g", true, false, false, false, false, false, false, false)
    printTestVerdict(testResult, "test40")
    failCounter += testResult

    let regExpObj50 = new RegExp("Brawn", "s");
    testResult = checkTestResult(regExpObj50, "Brawn", "s", false, true, false, false, false, false, false, false)
    printTestVerdict(testResult, "test50")
    failCounter += testResult

    let regExpObj60 = new RegExp("Brawn", "u");
    testResult = checkTestResult(regExpObj60, "Brawn", "u", false, false, false, false, false, false, true, false)
    printTestVerdict(testResult, "test60")
    failCounter += testResult

    let regExpObj70 = new RegExp("Brawn", "gu");
    testResult = checkTestResult(regExpObj70, "Brawn", "gu", true, false, false, false, false, false, true, false)
    printTestVerdict(testResult, "test70")
    failCounter += testResult

    let regExpObj80 = new RegExp("Brawn", "gs");
    testResult = checkTestResult(regExpObj80, "Brawn", "gs", true, true, false, false, false, false, false, false)
    printTestVerdict(testResult, "test80")
    failCounter += testResult

    let regExpObj90 = new RegExp("Brawn", "su");
    testResult = checkTestResult(regExpObj90, "Brawn", "su", false, true, false, false, false, false, true, false)
    printTestVerdict(testResult, "test90")
    failCounter += testResult

    let regExpObj100 = new RegExp("", "dgimsuy");
    testResult = checkTestResult(regExpObj100, "(?:)", "dgimsuy", true, true, true, true, true, true, true, false)
    printTestVerdict(testResult, "test100")
    failCounter += testResult

    let regExpObj110 = new RegExp("", "yusmigd");
    testResult = checkTestResult(regExpObj110, "(?:)", "dgimsuy", true, true, true, true, true, true, true, false)
    printTestVerdict(testResult, "test110")
    failCounter += testResult

<<<<<<< HEAD
=======
    let regExpObj120 = RegExp("Brawn Fox");
    testResult = checkTestResult(regExpObj120, "Brawn Fox", "", false, false, false, false, false, false, false, false)
    printTestVerdict(testResult, "test120")
    failCounter += testResult

    let regExpObj130 = RegExp("");
    testResult = checkTestResult(regExpObj130, "(?:)", "", false, false, false, false, false, false, false, false)
    printTestVerdict(testResult, "test130")
    failCounter += testResult

    let regExpObj140 = RegExp("Brawn", "gsu");
    testResult = checkTestResult(regExpObj140, "Brawn", "gsu", true, true, false, false, false, false, true, false)
    printTestVerdict(testResult, "test140")
    failCounter += testResult

    let regExpObj150 = RegExp("Brawn", "g");
    testResult = checkTestResult(regExpObj150, "Brawn", "g", true, false, false, false, false, false, false, false)
    printTestVerdict(testResult, "test150")
    failCounter += testResult

    let regExpObj160 = RegExp("Brawn", "s");
    testResult = checkTestResult(regExpObj160, "Brawn", "s", false, true, false, false, false, false, false, false)
    printTestVerdict(testResult, "test160")
    failCounter += testResult

    let regExpObj170 = RegExp("Brawn", "u");
    testResult = checkTestResult(regExpObj170, "Brawn", "u", false, false, false, false, false, false, true, false)
    printTestVerdict(testResult, "test170")
    failCounter += testResult

    let regExpObj180 = RegExp("Brawn", "gu");
    testResult = checkTestResult(regExpObj180, "Brawn", "gu", true, false, false, false, false, false, true, false)
    printTestVerdict(testResult, "test180")
    failCounter += testResult

    let regExpObj190 = RegExp("Brawn", "gs");
    testResult = checkTestResult(regExpObj190, "Brawn", "gs", true, true, false, false, false, false, false, false)
    printTestVerdict(testResult, "test190")
    failCounter += testResult

    let regExpObj200 = RegExp("Brawn", "su");
    testResult = checkTestResult(regExpObj200, "Brawn", "su", false, true, false, false, false, false, true, false)
    printTestVerdict(testResult, "test200")
    failCounter += testResult

    let regExpObj210 = RegExp("", "dgimsuy");
    testResult = checkTestResult(regExpObj210, "(?:)", "dgimsuy", true, true, true, true, true, true, true, false)
    printTestVerdict(testResult, "test210")
    failCounter += testResult

    let regExpObj220 = RegExp("", "yusmigd");
    testResult = checkTestResult(regExpObj220, "(?:)", "dgimsuy", true, true, true, true, true, true, true, false)
    printTestVerdict(testResult, "test220")
    failCounter += testResult

>>>>>>> 46f0ea7f
    let regExpObj230 = new RegExp("(?:\u{23456})");
    testResult = checkTestResult(regExpObj230, "(?:𣑖)", "", false, false, false, false, false, false, false, false)
    printTestVerdict(testResult, "test230")
    failCounter += testResult

    failCounter += test(testRegExpParse(),"Regpex parse failed and returned SyntaxError");
    failCounter += test(testRegExpParseUnclosedGroup(),"Regpex parse failed and returned SyntaxError");
    failCounter += test(testRegExpParseQuantifierRange(),"Regpex parse failed and returned SyntaxError");
    failCounter += test(testRegExpParseNestedQuantifiers(),"Regpex parse failed and returned SyntaxError");

    if (failCounter > 0) return 1
    return 0;
}

function checkTestResult(actual : RegExp, pattern: String, flags: String,
    global: boolean, dotAll: boolean, hasIndices: boolean,
    ignoreCase: boolean, multiline: boolean, sticky: boolean,
    unicode: boolean, unicodeSets: boolean): int {
    let checkResult : boolean = true;
    if (!actual.source.equals(pattern)) {
        console.println("Source " + actual.source + " is not equal expected " + pattern);
        checkResult = false;
    }
    if (!actual.flags.equals(flags)) {
        console.println("Flags " + actual.flags + " is not equal expected " + flags);
        checkResult = false;
    }

    if (actual.global != global) {
        console.println("Global " + actual.global + " is not equal expected " + global);
        checkResult = false;
    }
    if (actual.unicode != unicode) {
        console.println("Unicode " + actual.unicode + " is not equal expected " + unicode);
        checkResult = false;
    }
    if (actual.dotAll != dotAll) {
        console.println("dotAll " + actual.dotAll + " is not equal expected " + dotAll);
        checkResult = false;
    }
    if (actual.hasIndices != hasIndices) {
        console.println("hasIndices " + actual.hasIndices + " is not equal expected " + hasIndices);
        checkResult = false;
    }
    if (actual.multiline != multiline) {
        console.println("multiline " + actual.multiline + " is not equal expected " + multiline);
        checkResult = false;
    }
    if (actual.sticky != sticky) {
        console.println("sticky " + actual.sticky + " is not equal expected " + sticky);
        checkResult = false;
    }
    if (actual.unicodeSets != unicodeSets) {
        console.println("unicodeSets " + actual.unicodeSets + " is not equal expected " + unicodeSets);
        checkResult = false;
    }

    if (!checkResult) return 1;
    return 0;
}

function printTestVerdict(flag: int, testName: String) {
    if (flag == 0) {
        console.println(testName + " : PASSED")
    } else {
        console.println(testName + " : FAILED")
    }
}

function testRegExpParse(): int {
    try {
        let regExpObj120 = new RegExp("a**");
    } catch (err) {
        if (err instanceof SyntaxError) {
            return success
        }
        return fail
    }
    return fail
}

function testRegExpParseUnclosedGroup(): int {
    try {
        let regExpObj120 = new RegExp("(abc|def");
    } catch (err) {
        if (err instanceof SyntaxError) {
            return success
        }
        return fail
    }
    return fail
}

function testRegExpParseQuantifierRange(): int {
    try {
        let regExpObj120 = new RegExp("a{3,2}");
    } catch (err) {
        if (err instanceof SyntaxError) {
            return success
        }
        return fail
    }
    return fail
}

function testRegExpParseNestedQuantifiers(): int {
    try {
        let regExpObj120 = new RegExp("a++b");
    } catch (err) {
        if (err instanceof SyntaxError) {
            return success
        }
        return fail
    }
    return fail
}

function test(result: int, message: String): int {
    if (result == 0) {
      return success;
    }
    console.println("FAILED: " + message);
    return fail;
}<|MERGE_RESOLUTION|>--- conflicted
+++ resolved
@@ -75,8 +75,6 @@
     printTestVerdict(testResult, "test110")
     failCounter += testResult
 
-<<<<<<< HEAD
-=======
     let regExpObj120 = RegExp("Brawn Fox");
     testResult = checkTestResult(regExpObj120, "Brawn Fox", "", false, false, false, false, false, false, false, false)
     printTestVerdict(testResult, "test120")
@@ -132,7 +130,6 @@
     printTestVerdict(testResult, "test220")
     failCounter += testResult
 
->>>>>>> 46f0ea7f
     let regExpObj230 = new RegExp("(?:\u{23456})");
     testResult = checkTestResult(regExpObj230, "(?:𣑖)", "", false, false, false, false, false, false, false, false)
     printTestVerdict(testResult, "test230")
