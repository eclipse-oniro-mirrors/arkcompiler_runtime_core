--- conflicted
+++ resolved
@@ -116,10 +116,6 @@
     verifyObjectProxyOps(new ObjWithProps(), new ObjProxyHandler())
 }
 
-<<<<<<< HEAD
-
-=======
->>>>>>> aab63d8b
 class Handler extends DefaultProxyHandler<Map<string, string>> {}
 function testStdLibClassesProxying(): void {
     const map = new Map<string, string>()
