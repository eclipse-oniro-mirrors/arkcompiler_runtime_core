/*
 * Copyright (c) 2024-2025 Huawei Device Co., Ltd.
 * Licensed under the Apache License, Version 2.0 (the "License");
 * you may not use this file except in compliance with the License.
 * You may obtain a copy of the License at
 *
 * http://www.apache.org/licenses/LICENSE-2.0
 *
 * Unless required by applicable law or agreed to in writing, software
 * distributed under the License is distributed on an "AS IS" BASIS,
 * WITHOUT WARRANTIES OR CONDITIONS OF ANY KIND, either express or implied.
 * See the License for the specific language governing permissions and
 * limitations under the License.
 */

class Base {
    private _id: number = 0

    getId(): number {
        return this._id
    }
}

class ObjWithProps extends Base {
    private _name: string = ""

    get name(): string {
        return this._name
    }

    set name(name: string) {
        this._name = name
    }

    isNameSet(): boolean {
        return this._name != ""
    }

    add(name: string): void {
        this._name += "," + name
    }

    add(name1: string, name2: string): void {
        this._name += "," + name1 + "," + name2
    }

    toString(): string {
        return `ObjWithProps: { _name: '${this.name}' }`
    }
}

class ObjProxyHandler extends proxy.DefaultProxyHandler<ObjWithProps> {
    getTrapped: boolean = false
    setTrapped: boolean = false
    getIdTrapped: boolean = false

    get(target: ObjWithProps, name: string): NullishType {
        this.getTrapped = true

        const value = super.get(target, name)
        if (name == "name") {
            return value + "1"
        } else {
            return value
        }
    }

    set(target: ObjWithProps, name: string, value: NullishType): boolean {
        this.setTrapped = true
        return super.set(target, name, value)
    }

    invoke(target: ObjWithProps, method: Method, args: FixedArray<NullishType>): NullishType {
        const methodName = method.getName()
        if (methodName == "isNameSet") {
            return false
        } else if (methodName == "getId") {
            this.getIdTrapped = true
        }

        return super.invoke(target, method, args)
    }
}

interface ProxyTest {
    a1:number
    a2:int
    a3:short
    a4:byte
    a5:char
    a6:double
    a7:string
    a8:float
    a9:long
}

class interfaceProxyHandler<T extends Object> implements proxy.ProxyHandler<T>{
    public get(target:T, name:string):NullishType {
        return (reflect.Value.of(target) as ClassValue).getFieldByName(name).getData()
    }

    public set(target:T, name:string, newValue:NullishType):boolean {
        const targetValue = reflect.Value.of(target) as ClassValue
        const value = targetValue.getFieldByName(name).getData()

        if (value !== newValue) {
            try {
                targetValue.setFieldByName(name, reflect.Value.of(newValue))
            } catch(e) {
                console.error(e)
                return false
            }
        }
        return true
    }

    public invoke(target:T, method:Method, args:FixedArray<NullishType>):NullishType {
        return method.invoke(target, args)
    }
}

function verifyObjectProxyOps(obj: ObjWithProps, objProxyHandler: ObjProxyHandler): void {
    arktest.assertFalse(objProxyHandler.getTrapped)
    arktest.assertFalse(objProxyHandler.setTrapped)

    const objProxy = proxy.Proxy.create(obj, objProxyHandler)

    objProxy.name = "foo"
    arktest.assertTrue(objProxyHandler.setTrapped)

    const objName = objProxy.name
    arktest.assertTrue(objProxyHandler.getTrapped)

    arktest.assertEQ(objName,  "foo1")

    arktest.assertTrue(obj.isNameSet())
    arktest.assertFalse(objProxy.isNameSet())

    objProxy.add("bar")
    arktest.assertEQ(objProxy.name, "foo,bar1")

    objProxy.add("baz", "goo")
    arktest.assertEQ(objProxy.name, "foo,bar,baz,goo1")

    const id = objProxy.getId()
    arktest.assertTrue(objProxyHandler.getIdTrapped)

    arktest.assertEQ(proxy.Proxy.tryGetTarget(objProxy), obj)
    arktest.assertEQ(proxy.Proxy.tryGetHandler(objProxy), objProxyHandler)
}

function testObjectProxyOps(): void {
    verifyObjectProxyOps(new ObjWithProps(), new ObjProxyHandler())
}

<<<<<<< HEAD
class Handler extends DefaultProxyHandler<Map<string, string>> {}
function testStdLibClassesProxying(): void {
    const map = new Map<string, string>()

    const mapProxy = Proxy.create(map, new Handler())
=======
class Handler extends proxy.DefaultProxyHandler<Map<string, string>> {}
function testStdLibClassesProxying(): void {
    const map = new Map<string, string>()

    const mapProxy = proxy.Proxy.create(map, new Handler())

    arktest.assertTrue(map === mapProxy)
}
>>>>>>> a77d6327

function testInterfaceProxying(): void {
    let testObj: ProxyTest = {a1: 100.2, a2: 100, a3: 2, a4: 3, a5: c'4', a6: 100.3, a7:"abc", a8: 100.23f, a9:99999999}
    let proxyObj = proxy.Proxy.create(testObj, new interfaceProxyHandler<ProxyTest>())
    proxyObj.a1 = 200.2
    proxyObj.a2 = 200
    proxyObj.a3 = 3
    proxyObj.a4 = 4
    proxyObj.a5 = c'5'
    proxyObj.a6 = 100.4
    proxyObj.a7 = "def"
    proxyObj.a8 = 200.23f
    proxyObj.a9 = 111111111
    arktest.assertTrue(proxyObj.a1 === 200.2)
    arktest.assertTrue(proxyObj.a2 === 200)
    arktest.assertTrue(proxyObj.a3 === 3)
    arktest.assertTrue(proxyObj.a4 === 4)
    arktest.assertTrue(proxyObj.a5 === c'5')
    arktest.assertTrue(proxyObj.a6 === 100.4)
    arktest.assertTrue(proxyObj.a7 === "def")
    arktest.assertTrue(proxyObj.a8 === 200.23f)
    arktest.assertTrue(proxyObj.a9 === 111111111)
}

function main(): int {
    const suite = new arktest.ArkTestsuite("Proxy API")

    suite.addTest("Object proxy operations", testObjectProxyOps)
    suite.addTest("StdLib classes proxying", testStdLibClassesProxying)
    suite.addTest("interface primitive fields proxying", testInterfaceProxying)

    return suite.run()
}<|MERGE_RESOLUTION|>--- conflicted
+++ resolved
@@ -153,13 +153,6 @@
     verifyObjectProxyOps(new ObjWithProps(), new ObjProxyHandler())
 }
 
-<<<<<<< HEAD
-class Handler extends DefaultProxyHandler<Map<string, string>> {}
-function testStdLibClassesProxying(): void {
-    const map = new Map<string, string>()
-
-    const mapProxy = Proxy.create(map, new Handler())
-=======
 class Handler extends proxy.DefaultProxyHandler<Map<string, string>> {}
 function testStdLibClassesProxying(): void {
     const map = new Map<string, string>()
@@ -168,7 +161,6 @@
 
     arktest.assertTrue(map === mapProxy)
 }
->>>>>>> a77d6327
 
 function testInterfaceProxying(): void {
     let testObj: ProxyTest = {a1: 100.2, a2: 100, a3: 2, a4: 3, a5: c'4', a6: 100.3, a7:"abc", a8: 100.23f, a9:99999999}
