--- conflicted
+++ resolved
@@ -362,17 +362,10 @@
 
 type Option<T> = T | undefined
 
-<<<<<<< HEAD
-
 class WithOption {
     opt: Option<string> = "hello"
 }
-=======
-class WithOption {
-    opt: Option<string> = "hello"
-}
-
->>>>>>> aab63d8b
+
 function testStringifyUnion(): int {
     const option: Option<string> = "hello"
 
@@ -384,33 +377,19 @@
     return testResult
 }
 
-<<<<<<< HEAD
-class WithFn {
-    fn: Fn<number, number> = new IdentityFn<number>()
-}
-
 interface Fn<A, R> {
     apply(a: A): R 
 }
-=======
-interface Fn<A, R> {
-    apply(a: A): R 
-}
-
->>>>>>> aab63d8b
+
 class IdentityFn<A> implements Fn<A, A> {
     apply(a: A): A {
         return a
     }
 }
-<<<<<<< HEAD
-function testStringifyInterface(): int {
-=======
 
 class WithFn {
     fn: Fn<number, number> = new IdentityFn<number>()
 }
->>>>>>> aab63d8b
 
 function testStringifyInterface(): int {
     const identityNumber: Fn<number, number> = new IdentityFn<number>()
