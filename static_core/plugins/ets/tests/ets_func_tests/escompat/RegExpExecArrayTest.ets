/*
 * Copyright (c) 2025 Huawei Device Co., Ltd.
 * Licensed under the Apache License, Version 2.0 (the "License");
 * you may not use this file except in compliance with the License.
 * You may obtain a copy of the License at
 *
 * http://www.apache.org/licenses/LICENSE-2.0
 *
 * Unless required by applicable law or agreed to in writing, software
 * distributed under the License is distributed on an "AS IS" BASIS,
 * WITHOUT WARRANTIES OR CONDITIONS OF ANY KIND, either express or implied.
 * See the License for the specific language governing permissions and
 * limitations under the License.
 */

function main(): int {
    const suite = new arktest.ArkTestsuite("RegExpExecArray Array-like Tests");

    // Basic access tests
    suite.addTest("$_get", testGet);
    suite.addTest("$_set", testSet);
    suite.addTest("length property", testLength);

    // Array manipulation methods
    suite.addTest("push() adds elements", testPush);
    suite.addTest("pop() returns the last element", testPopReturnsLast);
    suite.addTest("pop() reduces length", testPopReducesLength);
    suite.addTest("Multiple pop() calls remove elements in reverse order", testPopMultipleTimes);
    suite.addTest("pop() on empty array returns undefined", testPopEmptyReturnsUndefined);
<<<<<<< HEAD
    suite.addTest("$_get", testGet);
    suite.addTest("$_set", testSet);
=======
    suite.addTest("shift() removes first element", testShift);
    suite.addTest("unshift() adds elements to beginning", testUnshift);

    // Array methods
    suite.addTest("slice() creates a copy", testSlice);
    suite.addTest("splice() modifies array", testSplice);
    suite.addTest("concat() combines arrays", testConcat);
    suite.addTest("join() creates string", testJoin);
    suite.addTest("reverse() reverses elements", testReverse);
    suite.addTest("sort() sorts elements", testSort);

    // Search methods
    suite.addTest("indexOf() finds element", testIndexOf);
    suite.addTest("lastIndexOf() finds last occurrence", testLastIndexOf);
    suite.addTest("includes() checks presence", testIncludes);

    // Higher-order methods
    suite.addTest("filter() filters elements", testFilter);
    suite.addTest("map() transforms elements", testMap);
    suite.addTest("find() finds element", testFind);
    suite.addTest("findIndex() finds element index", testFindIndex);
    suite.addTest("every() tests all elements", testEvery);
    suite.addTest("some() tests any element", testSome);
    suite.addTest("reduce() accumulates values", testReduce);
    suite.addTest("forEach() iterates elements", testForEach);

    // Modern array methods
    suite.addTest("at() accesses by index", testAt);
    suite.addTest("copyWithin() copies elements", testCopyWithin);
    suite.addTest("fill() fills with value", testFill);
    suite.addTest("toSorted() creates sorted copy", testToSorted);
    suite.addTest("toReversed() creates reversed copy", testToReversed);
    suite.addTest("with() creates copy with replaced element", testWith);

    // Iterator methods
    suite.addTest("values() iterator", testValues);
    suite.addTest("keys() iterator", testKeys);
    suite.addTest("entries() iterator", testEntries);
>>>>>>> a77d6327

    return suite.run();
}

// Basic access tests

/**
 * Test: $_get test.
 */
function testGet(): void {
    let match = new RegExpExecArray(0, "abc", ["x", "y", "z"]);

    arktest.assertEQ(match[0], "x", "testGet, int index, step 1");
    arktest.assertEQ(match[0 as number], "x", "testGet, number index, step 1");

    arktest.assertEQ(match[1], "y", "testGet, int index, step 2");
    arktest.assertEQ(match[1 as number], "y", "testGet, number index, step 2");

    arktest.assertEQ(match[2], "z", "testGet, int index, step 3");
    arktest.assertEQ(match[2 as number], "z", "testGet, number index, step 3");

    arktest.expectError((): void => { match[-1] }, new RangeError("Out of bounds"))
    arktest.expectError((): void => { match[match.length] }, new RangeError("Out of bounds"))
}

/**
 * Test: $_set test.
 */
function testSet(): void {
    let match = new RegExpExecArray(0, "abc", ["x", "y", "z"]);

    match[0] = "x1"
    arktest.assertEQ(match[0], "x1", "testSet, int index, step 1");
    arktest.assertEQ(match[0 as number], "x1", "testSet, number index, step 1");

    match[1] = "y1"
    arktest.assertEQ(match[1], "y1", "testSet, int index, step 2");
    arktest.assertEQ(match[1 as number], "y1", "testSet, number index, step 2");

    match[2] = "z1"
    arktest.assertEQ(match[2], "z1", "testSet, int index, step 3");
    arktest.assertEQ(match[2 as number], "z1", "testSet, number index, step 3");

    arktest.expectError((): void => { match[-1] = "a" }, new RangeError("Out of bounds"))
    arktest.expectError((): void => { match[match.length] = "b" }, new RangeError("Out of bounds"))
}

/**
 * Test: length property.
 */
function testLength(): void {
    let match1 = new RegExpExecArray(0, "abc", []);
    arktest.assertEQ(match1.length, 0, "empty array length");

    let match2 = new RegExpExecArray(0, "abc", ["a"]);
    arktest.assertEQ(match2.length, 1, "single element length");

    let match3 = new RegExpExecArray(0, "abc", ["a", "b", "c", "d", "e"]);
    arktest.assertEQ(match3.length, 5, "multiple elements length");
}

// Array manipulation methods

/**
 * Test: push() adds elements.
 */
function testPush(): void {
    let match = new RegExpExecArray(0, "abc", ["a", "b"]);
    let newLength = match.push("c");

    arktest.assertEQ(newLength, 3, "push returns new length");
    arktest.assertEQ(match.length, 3, "length updated after push");
    arktest.assertEQ(match[2], "c", "new element added");

    match.push("d", "e");
    arktest.assertEQ(match.length, 5, "multiple push");
    arktest.assertEQ(match[3], "d", "first multiple element");
    arktest.assertEQ(match[4], "e", "second multiple element");
}

/**
 * Test: pop() should return the last element in result array.
 */
function testPopReturnsLast(): void {
    let match = new RegExpExecArray(0, "abc", ["a", "b", "c"]);
    let popped = match.pop();
    arktest.assertEQ(popped, "c", "testPopReturnsLast");
}

/**
 * Test: pop() should reduce result array length.
 */
function testPopReducesLength(): void {
    let match = new RegExpExecArray(0, "abc", ["a", "b", "c"]);
    match.pop();
    arktest.assertEQ(match.length, 2, "testPopReducesLength");
}

/**
 * Test: multiple pop() calls should remove elements in reverse order.
 */
function testPopMultipleTimes(): void {
    let match = new RegExpExecArray(0, "abc", ["x", "y", "z"]);
    arktest.assertEQ(match.pop(), "z", "testPopMultipleTimes step 1");
    arktest.assertEQ(match.pop(), "y", "testPopMultipleTimes step 2");
    arktest.assertEQ(match.pop(), "x", "testPopMultipleTimes step 3");
}

/**
 * Test: pop() on empty result should return undefined.
 */
function testPopEmptyReturnsUndefined(): void {
    let match = new RegExpExecArray(0, "abc", []);
    let popped = match.pop();
<<<<<<< HEAD
    assertEQ(popped, undefined, "testPopEmptyReturnsUndefined");
}

/**
 * Test: $_get test.
 */
function testGet(): void {
    let match = new RegExpExecArray(0, "abc", ["x", "y", "z"]);

    assertEQ(match[0], "x", "testGet, int index, step 1");
    assertEQ(match[0 as number], "x", "testGet, number index, step 1");

    assertEQ(match[1], "y", "testGet, int index, step 2");
    assertEQ(match[1 as number], "y", "testGet, number index, step 2");

    assertEQ(match[2], "z", "testGet, int index, step 3");
    assertEQ(match[2 as number], "z", "testGet, number index, step 3");

    expectError((): void => { match[-1] }, new ArrayIndexOutOfBoundsError("idx = -1; length = 3"))
    expectError((): void => { match[match.length] }, new ArrayIndexOutOfBoundsError("idx = 3; length = 3"))
}

/**
 * Test: $_set test.
 */
function testSet(): void {
    let match = new RegExpExecArray(0, "abc", ["x", "y", "z"]);

    match[0] = "x1"
    assertEQ(match[0], "x1", "testSet, int index, step 1");
    assertEQ(match[0 as number], "x1", "testSet, number index, step 1");

    match[1] = "y1"
    assertEQ(match[1], "y1", "testSet, int index, step 2");
    assertEQ(match[1 as number], "y1", "testSet, number index, step 2");

    match[2] = "z1"
    assertEQ(match[2], "z1", "testSet, int index, step 3");
    assertEQ(match[2 as number], "z1", "testSet, number index, step 3");

    expectError((): void => { match[-1] = "a" }, new ArrayIndexOutOfBoundsError("idx = -1; length = 3"))
    expectError((): void => { match[match.length] = "b" }, new ArrayIndexOutOfBoundsError("idx = 3; length = 3"))
=======
    arktest.assertEQ(popped, undefined, "testPopEmptyReturnsUndefined");
}

/**
 * Test: shift() removes first element.
 */
function testShift(): void {
    let match = new RegExpExecArray(0, "abc", ["a", "b", "c"]);
    let shifted = match.shift();

    arktest.assertEQ(shifted, "a", "shift returns first element");
    arktest.assertEQ(match.length, 2, "length reduced after shift");
    arktest.assertEQ(match[0], "b", "remaining elements shifted");
    arktest.assertEQ(match[1], "c", "remaining elements shifted");

    let emptyMatch = new RegExpExecArray(0, "abc", []);
    let emptyShift = emptyMatch.shift();
    arktest.assertEQ(emptyShift, undefined, "shift on empty returns undefined");
}


/**
 * Test: unshift() adds elements to beginning.
 */
function testUnshift(): void {
    let match = new RegExpExecArray(0, "abc", ["b", "c"]);
    let newLength = match.unshift("a");

    arktest.assertEQ(newLength, 3, "unshift returns new length");
    arktest.assertEQ(match.length, 3, "length updated after unshift");
    arktest.assertEQ(match[0], "a", "new element at beginning");
    arktest.assertEQ(match[1], "b", "existing elements shifted");
    arktest.assertEQ(match[2], "c", "existing elements shifted");

    match[1] = "y1"
    arktest.assertEQ(match[1], "y1", "testSet, int index, step 2");
    arktest.assertEQ(match[1 as number], "y1", "testSet, number index, step 2");

    match[2] = "z1"
    arktest.assertEQ(match[2], "z1", "testSet, int index, step 3");
    arktest.assertEQ(match[2 as number], "z1", "testSet, number index, step 3");

    arktest.expectError((): void => { match[-1] = "a" }, new RangeError("Out of bounds"))
    arktest.expectError((): void => { match[match.length] = "b" }, new RangeError("Out of bounds"))
    match.unshift("x", "y");
    arktest.assertEQ(match.length, 5, "multiple unshift");
    arktest.assertEQ(match[0], "x", "first multiple element");
    arktest.assertEQ(match[1], "y", "second multiple element");
}

// Array methods

/**
 * Test: slice() creates a copy.
 */
function testSlice(): void {
    let match = new RegExpExecArray(0, "abc", ["a", "b", "c", "d", "e"]);

    let slice1 = match.slice(1, 3);
    arktest.assertEQ(slice1.length, 2, "slice length");
    arktest.assertEQ(slice1[0], "b", "slice first element");
    arktest.assertEQ(slice1[1], "c", "slice second element");

    let slice2 = match.slice(2);
    arktest.assertEQ(slice2.length, 3, "slice from index");
    arktest.assertEQ(slice2[0], "c", "slice from index first");

    // Original should be unchanged
    arktest.assertEQ(match.length, 5, "original unchanged");
}

/**
 * Test: splice() modifies array.
 */

function testSplice(): void {
    let match = new RegExpExecArray(0, "abc", ["a", "b", "c", "d", "e"]);
    // TypeError: Reference to splice is ambiguous, will be fixed later
    // let removed = match.splice(1, 2, "x", "y");
}

/**
 * Test: concat() combines arrays.
 */
function testConcat(): void {
    let match = new RegExpExecArray(0, "abc", ["a", "b"]);
    let result = match.concat(["c", "d"]);

    arktest.assertEQ(result.length, 4, "concat length");
    arktest.assertEQ(result[0], "a", "original elements");
    arktest.assertEQ(result[1], "b", "original elements");
    arktest.assertEQ(result[2], "c", "concatenated elements");
    arktest.assertEQ(result[3], "d", "concatenated elements");

    // Original should be unchanged
    arktest.assertEQ(match.length, 2, "original unchanged");
}

/**
 * Test: join() creates string.
 */
function testJoin(): void {
    let match = new RegExpExecArray(0, "abc", ["a", "b", "c"]);

    let joined1 = match.join(",");
    arktest.assertEQ(joined1, "a,b,c", "join with separator");

    let joined2 = match.join();
    arktest.assertTrue(joined2.includes("a"), "join without separator contains elements");
}

/**
 * Test: reverse() reverses elements.
 */
function testReverse(): void {
    let match = new RegExpExecArray(0, "abc", ["a", "b", "c"]);
    let result = match.reverse();

    arktest.assertEQ(result, match, "reverse returns same object");
    arktest.assertEQ(match[0], "c", "first element after reverse");
    arktest.assertEQ(match[1], "b", "middle element after reverse");
    arktest.assertEQ(match[2], "a", "last element after reverse");
}

/**
 * Test: sort() sorts elements.
 */
function testSort(): void {
    let match = new RegExpExecArray(0, "abc", ["c", "a", "b"]);
    let result = match.sort();

    arktest.assertEQ(result, match, "sort returns same object");
    arktest.assertEQ(match[0], "a", "first element after sort");
    arktest.assertEQ(match[1], "b", "second element after sort");
    arktest.assertEQ(match[2], "c", "third element after sort");
}

// Search methods

/**
 * Test: indexOf() finds element.
 */
function testIndexOf(): void {
    let match = new RegExpExecArray(0, "abc", ["a", "b", "c", "b"]);

    arktest.assertEQ(match.indexOf("b"), 1, "indexOf finds first occurrence");
    arktest.assertEQ(match.indexOf("d"), -1, "indexOf returns -1 for not found");
    arktest.assertEQ(match.indexOf("b", 2), 3, "indexOf with start index");
}

/**
 * Test: lastIndexOf() finds last occurrence.
 */
function testLastIndexOf(): void {
    let match = new RegExpExecArray(0, "abc", ["a", "b", "c", "b"]);

    arktest.assertEQ(match.lastIndexOf("b"), 3, "lastIndexOf finds last occurrence");
    arktest.assertEQ(match.lastIndexOf("d"), -1, "lastIndexOf returns -1 for not found");
    arktest.assertEQ(match.lastIndexOf("b", 2), 1, "lastIndexOf with end index");
}

/**
 * Test: includes() checks presence.
 */
function testIncludes(): void {
    let match = new RegExpExecArray(0, "abc", ["a", "b", "c"]);

    arktest.assertTrue(match.includes("b"), "includes finds element");
    arktest.assertFalse(match.includes("d"), "includes returns false for not found");
    arktest.assertTrue(match.includes("c", 2), "includes with start index");
    arktest.assertFalse(match.includes("a", 2), "includes with start index not found");
}

// Higher-order methods

/**
 * Test: filter() filters elements.
 */
function testFilter(): void {
    let match = new RegExpExecArray(0, "abc", ["apple", "banana", "apricot", "cherry"]);

    let filtered = match.filter((value: String, index: number, array: RegExpResultArray) => {
        return value.startsWith("a");
    });

    arktest.assertEQ(filtered.length, 2, "filter result length");
    arktest.assertEQ(filtered[0], "apple", "filtered first element");
    arktest.assertEQ(filtered[1], "apricot", "filtered second element");
}

/**
 * Test: map() transforms elements.
 */
function testMap(): void {
    let match = new RegExpExecArray(0, "abc", ["a", "b", "c"]);

    let mapped = match.map((value: String, index: number, array: RegExpResultArray) => {
        return value.toUpperCase();
    });

    arktest.assertEQ(mapped.length, 3, "map result length");
    arktest.assertEQ(mapped[0], "A", "mapped first element");
    arktest.assertEQ(mapped[1], "B", "mapped second element");
    arktest.assertEQ(mapped[2], "C", "mapped third element");
}

/**
 * Test: find() finds element.
 */
function testFind(): void {
    let match = new RegExpExecArray(0, "abc", ["apple", "banana", "apricot"]);

    let found = match.find((value: String, index: number, array: RegExpResultArray) => {
        return value.startsWith("b");
    });

    arktest.assertEQ(found, "banana", "find returns element");

    let notFound = match.find((value: String, index: number, array: RegExpResultArray) => {
        return value.startsWith("z");
    });

    arktest.assertEQ(notFound, undefined, "find returns undefined for not found");
}

/**
 * Test: findIndex() finds element index.
 */
function testFindIndex(): void {
    let match = new RegExpExecArray(0, "abc", ["apple", "banana", "apricot"]);

    let foundIndex = match.findIndex((value: String, index: number, array: RegExpResultArray) => {
        return value.startsWith("b");
    });

    arktest.assertEQ(foundIndex, 1, "findIndex returns index");

    let notFoundIndex = match.findIndex((value: String, index: number, array: RegExpResultArray) => {
        return value.startsWith("z");
    });

    arktest.assertEQ(notFoundIndex, -1, "findIndex returns -1 for not found");
}

/**
 * Test: every() tests all elements.
 */
function testEvery(): void {
    let match = new RegExpExecArray(0, "abc", ["apple", "apricot", "avocado"]);

    let allStartWithA = match.every((value: String, index: number, array: RegExpResultArray) => {
        return value.startsWith("a");
    });

    arktest.assertTrue(allStartWithA, "every returns true when all match");

    let allStartWithB = match.every((value: String, index: number, array: RegExpResultArray) => {
        return value.startsWith("b");
    });

    arktest.assertFalse(allStartWithB, "every returns false when not all match");
}

/**
 * Test: some() tests any element.
 */
function testSome(): void {
    let match = new RegExpExecArray(0, "abc", ["apple", "banana", "cherry"]);

    let someStartWithB = match.some((value: String, index: number, array: RegExpResultArray) => {
        return value.startsWith("b");
    });

    arktest.assertTrue(someStartWithB, "some returns true when any match");

    let someStartWithZ = match.some((value: String, index: number, array: RegExpResultArray) => {
        return value.startsWith("z");
    });

    arktest.assertFalse(someStartWithZ, "some returns false when none match");
}

/**
 * Test: reduce() accumulates values.
 */
function testReduce(): void {
    let match = new RegExpExecArray(0, "abc", ["a", "b", "c"]);

    let concatenated = match.reduce((prev: String, curr: String, index: number, array: RegExpResultArray) => {
        return prev + curr;
    });

    arktest.assertEQ(concatenated, "abc", "reduce concatenates");

    let withInitial = match.reduce((prev: String, curr: String, index: number, array: RegExpResultArray) => {
        return prev + curr;
    }, "start:");

    arktest.assertEQ(withInitial, "start:abc", "reduce with initial value");
}

/**
 * Test: forEach() iterates elements.
 */
function testForEach(): void {
    let match = new RegExpExecArray(0, "abc", ["a", "b", "c"]);
    let result = "";

    match.forEach((value: String, index: number, array: RegExpResultArray) => {
        result += value + index.toString();
    });

    arktest.assertEQ(result, "a0b1c2", "forEach iterates correctly");
}

// Modern array methods

/**
 * Test: at() accesses by index.
 */
function testAt(): void {
    let match = new RegExpExecArray(0, "abc", ["a", "b", "c"]);

    arktest.assertEQ(match.at(0), "a", "at positive index");
    arktest.assertEQ(match.at(-1), "c", "at negative index");
    arktest.assertEQ(match.at(10), undefined, "at out of bounds");
}

/**
 * Test: copyWithin() copies elements.
 */
function testCopyWithin(): void {
    let match = new RegExpExecArray(0, "abc", ["a", "b", "c", "d", "e"]);
    let result = match.copyWithin(0, 3, 5);

    arktest.assertEQ(result, match, "copyWithin returns same object");
    arktest.assertEQ(match[0], "d", "copied element");
    arktest.assertEQ(match[1], "e", "copied element");
    arktest.assertEQ(match[2], "c", "unchanged element");
}

/**
 * Test: fill() fills with value.
 */
function testFill(): void {
    let match = new RegExpExecArray(0, "abc", ["a", "b", "c", "d", "e"]);
    let result = match.fill("x", 1, 3);

    arktest.assertEQ(result, match, "fill returns same object");
    arktest.assertEQ(match[0], "a", "unchanged element");
    arktest.assertEQ(match[1], "x", "filled element");
    arktest.assertEQ(match[2], "x", "filled element");
    arktest.assertEQ(match[3], "d", "unchanged element");
}

/**
 * Test: toSorted() creates sorted copy.
 */
function testToSorted(): void {
    let match = new RegExpExecArray(0, "abc", ["c", "a", "b"]);
    let sorted = match.toSorted();

    arktest.assertEQ(sorted.length, 3, "toSorted length");
    arktest.assertEQ(sorted[0], "a", "sorted first element");
    arktest.assertEQ(sorted[1], "b", "sorted second element");
    arktest.assertEQ(sorted[2], "c", "sorted third element");

    // Original should be unchanged
    arktest.assertEQ(match[0], "c", "original unchanged");
}

/**
 * Test: toReversed() creates reversed copy.
 */
function testToReversed(): void {
    let match = new RegExpExecArray(0, "abc", ["a", "b", "c"]);
    let reversed = match.toReversed();

    arktest.assertEQ(reversed.length, 3, "toReversed length");
    arktest.assertEQ(reversed[0], "c", "reversed first element");
    arktest.assertEQ(reversed[1], "b", "reversed second element");
    arktest.assertEQ(reversed[2], "a", "reversed third element");

    // Original should be unchanged
    arktest.assertEQ(match[0], "a", "original unchanged");
}

/**
 * Test: with() creates copy with replaced element.
 */
function testWith(): void {
    let match = new RegExpExecArray(0, "abc", ["a", "b", "c"]);
    let withReplaced = match.with(1, "x");

    arktest.assertEQ(withReplaced.length, 3, "with length");
    arktest.assertEQ(withReplaced[0], "a", "unchanged element");
    arktest.assertEQ(withReplaced[1], "x", "replaced element");
    arktest.assertEQ(withReplaced[2], "c", "unchanged element");

    // Original should be unchanged
    arktest.assertEQ(match[1], "b", "original unchanged");
}

// Iterator methods

/**
 * Test: values() iterator.
 */
function testValues(): void {
    let match = new RegExpExecArray(0, "abc", ["a", "b", "c"]);
    let iterator = match.values();

    let result1 = iterator.next();
    arktest.assertFalse(result1.done, "first iteration not done");
    arktest.assertEQ(result1.value, "a", "first value");

    let result2 = iterator.next();
    arktest.assertFalse(result2.done, "second iteration not done");
    arktest.assertEQ(result2.value, "b", "second value");

    let result3 = iterator.next();
    arktest.assertFalse(result3.done, "third iteration not done");
    arktest.assertEQ(result3.value, "c", "third value");

    let result4 = iterator.next();
    arktest.assertTrue(result4.done, "fourth iteration done");
}

/**
 * Test: keys() iterator.
 */
function testKeys(): void {
    let match = new RegExpExecArray(0, "abc", ["a", "b", "c"]);
    let iterator = match.keys();

    let result1 = iterator.next();
    arktest.assertFalse(result1.done, "first key iteration not done");
    arktest.assertEQ(result1.value, 0, "first key");

    let result2 = iterator.next();
    arktest.assertFalse(result2.done, "second key iteration not done");
    arktest.assertEQ(result2.value, 1, "second key");
}

/**
 * Test: entries() iterator.
 */
function testEntries(): void {
    let match = new RegExpExecArray(0, "abc", ["a", "b"]);
    let iterator = match.entries();

    let result1 = iterator.next();
    arktest.assertFalse(result1.done, "first entry iteration not done");
    arktest.assertEQ(result1!.value![0], 0, "first entry key");
    arktest.assertEQ(result1!.value![1], "a", "first entry value");

    let result2 = iterator.next();
    arktest.assertFalse(result2.done, "second entry iteration not done");
    arktest.assertEQ(result2!.value![0], 1, "second entry key");
    arktest.assertEQ(result2!.value![1], "b", "second entry value");
>>>>>>> a77d6327
}<|MERGE_RESOLUTION|>--- conflicted
+++ resolved
@@ -27,10 +27,6 @@
     suite.addTest("pop() reduces length", testPopReducesLength);
     suite.addTest("Multiple pop() calls remove elements in reverse order", testPopMultipleTimes);
     suite.addTest("pop() on empty array returns undefined", testPopEmptyReturnsUndefined);
-<<<<<<< HEAD
-    suite.addTest("$_get", testGet);
-    suite.addTest("$_set", testSet);
-=======
     suite.addTest("shift() removes first element", testShift);
     suite.addTest("unshift() adds elements to beginning", testUnshift);
 
@@ -69,7 +65,6 @@
     suite.addTest("values() iterator", testValues);
     suite.addTest("keys() iterator", testKeys);
     suite.addTest("entries() iterator", testEntries);
->>>>>>> a77d6327
 
     return suite.run();
 }
@@ -184,50 +179,6 @@
 function testPopEmptyReturnsUndefined(): void {
     let match = new RegExpExecArray(0, "abc", []);
     let popped = match.pop();
-<<<<<<< HEAD
-    assertEQ(popped, undefined, "testPopEmptyReturnsUndefined");
-}
-
-/**
- * Test: $_get test.
- */
-function testGet(): void {
-    let match = new RegExpExecArray(0, "abc", ["x", "y", "z"]);
-
-    assertEQ(match[0], "x", "testGet, int index, step 1");
-    assertEQ(match[0 as number], "x", "testGet, number index, step 1");
-
-    assertEQ(match[1], "y", "testGet, int index, step 2");
-    assertEQ(match[1 as number], "y", "testGet, number index, step 2");
-
-    assertEQ(match[2], "z", "testGet, int index, step 3");
-    assertEQ(match[2 as number], "z", "testGet, number index, step 3");
-
-    expectError((): void => { match[-1] }, new ArrayIndexOutOfBoundsError("idx = -1; length = 3"))
-    expectError((): void => { match[match.length] }, new ArrayIndexOutOfBoundsError("idx = 3; length = 3"))
-}
-
-/**
- * Test: $_set test.
- */
-function testSet(): void {
-    let match = new RegExpExecArray(0, "abc", ["x", "y", "z"]);
-
-    match[0] = "x1"
-    assertEQ(match[0], "x1", "testSet, int index, step 1");
-    assertEQ(match[0 as number], "x1", "testSet, number index, step 1");
-
-    match[1] = "y1"
-    assertEQ(match[1], "y1", "testSet, int index, step 2");
-    assertEQ(match[1 as number], "y1", "testSet, number index, step 2");
-
-    match[2] = "z1"
-    assertEQ(match[2], "z1", "testSet, int index, step 3");
-    assertEQ(match[2 as number], "z1", "testSet, number index, step 3");
-
-    expectError((): void => { match[-1] = "a" }, new ArrayIndexOutOfBoundsError("idx = -1; length = 3"))
-    expectError((): void => { match[match.length] = "b" }, new ArrayIndexOutOfBoundsError("idx = 3; length = 3"))
-=======
     arktest.assertEQ(popped, undefined, "testPopEmptyReturnsUndefined");
 }
 
@@ -688,5 +639,4 @@
     arktest.assertFalse(result2.done, "second entry iteration not done");
     arktest.assertEQ(result2!.value![0], 1, "second entry key");
     arktest.assertEQ(result2!.value![1], "b", "second entry value");
->>>>>>> a77d6327
 }