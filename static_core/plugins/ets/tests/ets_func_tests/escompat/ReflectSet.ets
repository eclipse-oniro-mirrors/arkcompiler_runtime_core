--- conflicted
+++ resolved
@@ -51,11 +51,7 @@
     public p5:short = 0;
 }
 
-<<<<<<< HEAD
-function arraysAreEqual(a: string[], b: string[]): boolean {
-=======
 function arraysAreEqual(a: FixedArray<string>, b: FixedArray<string>): boolean {
->>>>>>> 46f0ea7f
     let alen = a.length
     if (alen != b.length) {
         return false
