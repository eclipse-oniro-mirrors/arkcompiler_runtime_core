--- conflicted
+++ resolved
@@ -33,8 +33,6 @@
     TEST_GROUP ets_tests_runtime_gtests
 )
 
-<<<<<<< HEAD
-=======
 if (NOT PANDA_QEMU_BUILD)
     panda_add_gtest_with_ani(ets_vm_postfork_aot_load_test
         CPP_SOURCES ${PANDA_ETS_PLUGIN_SOURCE}/tests/runtime/ets_vm_postfork_aot_load_test.cpp
@@ -45,6 +43,5 @@
     )
 endif()
 
->>>>>>> 46f0ea7f
 add_subdirectory(types)
 add_subdirectory(tooling)