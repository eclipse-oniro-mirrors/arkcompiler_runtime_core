/**
 * Copyright (c) 2025 Huawei Device Co., Ltd.
 * Licensed under the Apache License, Version 2.0 (the "License");
 * you may not use this file except in compliance with the License.
 * You may obtain a copy of the License at
 *
 * http://www.apache.org/licenses/LICENSE-2.0
 *
 * Unless required by applicable law or agreed to in writing, software
 * distributed under the License is distributed on an "AS IS" BASIS,
 * WITHOUT WARRANTIES OR CONDITIONS OF ANY KIND, either express or implied.
 * See the License for the specific language governing permissions and
 * limitations under the License.
 */

#include <gtest/gtest.h>

#include "ets_coroutine.h"
<<<<<<< HEAD
=======
#include "intrinsics.h"
#include "entrypoints_gen.h"
>>>>>>> aad9f664
#include "types/ets_box_primitive.h"
#include "types/ets_box_primitive-inl.h"
#include "types/ets_array.h"
#include "types/ets_string.h"
#include "plugins/ets/runtime/intrinsics/helpers/ets_string_helpers.h"

// NOLINTBEGIN(readability-magic-numbers)

namespace ark::ets::test {
class BasicEtsStringFromCharCodeTest : public testing::Test {
public:
    BasicEtsStringFromCharCodeTest()
    {
        options_.SetShouldLoadBootPandaFiles(true);
        options_.SetShouldInitializeIntrinsics(true);
        options_.SetCompilerEnableJit(false);
        options_.SetGcType("epsilon");
        options_.SetLoadRuntimes({"ets"});

        auto stdlib = std::getenv("PANDA_STD_LIB");
        if (stdlib == nullptr) {
            std::cerr << "PANDA_STD_LIB env variable should be set and point to etsstdlib.abc" << std::endl;
            std::abort();
        }
        options_.SetBootPandaFiles({stdlib});

        Runtime::Create(options_);
    }

    ~BasicEtsStringFromCharCodeTest() override
    {
        Runtime::Destroy();
    }

    NO_COPY_SEMANTIC(BasicEtsStringFromCharCodeTest);
    NO_MOVE_SEMANTIC(BasicEtsStringFromCharCodeTest);

    void SetUp() override
    {
        coroutine_ = EtsCoroutine::GetCurrent();
        coroutine_->ManagedCodeBegin();
    }

    void TearDown() override
    {
        coroutine_->ManagedCodeEnd();
    }

    template <typename DoubleIter>
    EtsObjectArray *CreateCharCodeArray(DoubleIter first, DoubleIter last)
    {
        using CharCode = EtsBoxPrimitive<EtsDouble>;
        EtsClass *klass = CharCode::GetEtsBoxClass(coroutine_);
        ASSERT(klass != nullptr);
        auto length = std::distance(first, last);
<<<<<<< HEAD
        CharCodeArray *charCodeArray = CharCodeArray::Create(klass, length);
=======
        EtsObjectArray *charCodeArray = EtsObjectArray::Create(klass, length);
>>>>>>> aad9f664
        std::for_each(first, last, [&charCodeArray, this, idx = 0U](double d) mutable {
            auto *boxedValue = CharCode::Create(coroutine_, d);
            charCodeArray->Set(idx++, boxedValue);
        });
        return charCodeArray;
    }

<<<<<<< HEAD
        return EtsString::CreateNewStringFromCharCode(charCodeArray, length);
=======
    EtsEscompatArray *CreateEtsEscompatArray(const std::vector<double> &codes)
    {
        // Allocate and create the buffer
        auto *buffer = CreateCharCodeArray(codes.begin(), codes.end());
        // Allocate the array object
        auto *array = EtsEscompatArray::Create(coroutine_, codes.size());
        // Fill the array with the pre-created buffer
        ObjectAccessor::SetObject(coroutine_, array, EtsEscompatArray::GetBufferOffset(), buffer->GetCoreType());
        return array;
    }

    template <typename DoubleIter>
    EtsString *CreateNewStringFromCharCodes(DoubleIter first, DoubleIter last)
    {
        EtsObjectArray *charCodeArray = CreateCharCodeArray<DoubleIter>(first, last);
        return intrinsics::helpers::CreateNewStringFromCharCode(charCodeArray, std::distance(first, last));
>>>>>>> aad9f664
    }

    EtsString *CreateNewStringFromCharCodes(const std::vector<double> &codes)
    {
        return CreateNewStringFromCharCodes(codes.begin(), codes.end());
    }

    static EtsString *CreateNewStringFromCharCode(double code)
    {
        return EtsString::CreateNewStringFromCharCode(code);
    }

private:
    RuntimeOptions options_;
    EtsCoroutine *coroutine_ = nullptr;
};

class EtsStringFromCharCodeTest : public BasicEtsStringFromCharCodeTest {};

TEST_F(EtsStringFromCharCodeTest, CreateNewCompressedStringFromCharCodes)
{
    EtsString *expectedCompressedString = EtsString::CreateFromMUtf8("Helloff\n");
    EtsString *stringFromCompressedCharCodes =
        CreateNewStringFromCharCodes({0x48, 0x65, 0x6C, 0x6C, 0x6F, 4294901862, 0xffff0066, 10.316});
    EXPECT_TRUE(stringFromCompressedCharCodes->GetCoreType()->IsMUtf8());
    EXPECT_TRUE(coretypes::String::StringsAreEqual(expectedCompressedString->GetCoreType(),
                                                   stringFromCompressedCharCodes->GetCoreType()));
}

TEST_F(EtsStringFromCharCodeTest, CreateNewCompressedStringFromCharCode)
{
    EtsString *expectedCompressedString = EtsString::CreateFromMUtf8("A");
    EtsString *stringFromCompressedCharCodes = CreateNewStringFromCharCodes({0x41});
    EXPECT_TRUE(stringFromCompressedCharCodes->GetCoreType()->IsMUtf8());
    EXPECT_TRUE(coretypes::String::StringsAreEqual(expectedCompressedString->GetCoreType(),
                                                   stringFromCompressedCharCodes->GetCoreType()));

    EtsString *stringFromCompressedCharCode = CreateNewStringFromCharCode(0x41);
    EXPECT_TRUE(stringFromCompressedCharCode->GetCoreType()->IsMUtf8());
    EXPECT_TRUE(coretypes::String::StringsAreEqual(expectedCompressedString->GetCoreType(),
                                                   stringFromCompressedCharCode->GetCoreType()));
}

TEST_F(EtsStringFromCharCodeTest, CreateNewUncompressedStringFromCharCode)
{
    std::vector<uint16_t> data = {0x3B2};
    EtsString *expectedUncompressedString = EtsString::CreateFromUtf16(data.data(), static_cast<EtsInt>(data.size()));
    EtsString *stringFromUncompressedCharCodes = CreateNewStringFromCharCodes({0x3B2});
    EXPECT_TRUE(stringFromUncompressedCharCodes->GetCoreType()->IsUtf16());
    EXPECT_TRUE(coretypes::String::StringsAreEqual(expectedUncompressedString->GetCoreType(),
                                                   stringFromUncompressedCharCodes->GetCoreType()));

    EtsString *stringFromUncompressedCharCode = CreateNewStringFromCharCode(0x3B2);
    EXPECT_TRUE(stringFromUncompressedCharCode->GetCoreType()->IsUtf16());
    EXPECT_TRUE(coretypes::String::StringsAreEqual(expectedUncompressedString->GetCoreType(),
                                                   stringFromUncompressedCharCode->GetCoreType()));
}

TEST_F(EtsStringFromCharCodeTest, CreateNewUncompressedStringFromCharCodes)
{
    std::vector<uint16_t> data = {0x3B2, 'A', 'B', 'C', 'D', 0xac, 0xff9c, 0, 0xffff, 1, 0xffff, 0, 0, 0};
    EtsString *expectedUncompressedString = EtsString::CreateFromUtf16(data.data(), static_cast<EtsInt>(data.size()));
    std::vector<double> charCodes {0x3B2,
                                   0x41,
                                   66.3,
                                   67.00009,
                                   68.99998,
                                   172.9999,
                                   -100,
                                   static_cast<double>(0x7fffffffffffffff),
                                   static_cast<double>(0x1fffffffffffff),
                                   static_cast<double>(-0x1fffffffffffff),
                                   static_cast<double>(0xffff),
                                   static_cast<double>(0x10000),
                                   static_cast<double>(0x8000000000000000),
                                   0};
    EtsString *stringFromUncompressedCharCodes = CreateNewStringFromCharCodes(charCodes);
    EXPECT_TRUE(stringFromUncompressedCharCodes->GetCoreType()->IsUtf16());
    EXPECT_TRUE(coretypes::String::StringsAreEqual(expectedUncompressedString->GetCoreType(),
                                                   stringFromUncompressedCharCodes->GetCoreType()));
}

TEST_F(EtsStringFromCharCodeTest, CreateNewEmptyStringFromCharCode)
{
    EtsString *emptyString = EtsString::CreateNewEmptyString();
    EtsString *stringFromCharCodes = CreateNewStringFromCharCodes({});
    EXPECT_TRUE(stringFromCharCodes->GetCoreType()->IsMUtf8());
    EXPECT_TRUE(coretypes::String::StringsAreEqual(emptyString->GetCoreType(), stringFromCharCodes->GetCoreType()));
}

TEST_F(EtsStringFromCharCodeTest, CreateNewStringFromNaNCharCode)
{
    std::vector<uint16_t> data = {0};
    EtsString *expectedUncompressedString = EtsString::CreateFromUtf16(data.data(), static_cast<EtsInt>(data.size()));
    EtsString *stringFromUncompressedCharCodes =
        CreateNewStringFromCharCodes({std::numeric_limits<double>::quiet_NaN()});
    EXPECT_TRUE(stringFromUncompressedCharCodes->GetCoreType()->IsUtf16());
    EXPECT_TRUE(coretypes::String::StringsAreEqual(expectedUncompressedString->GetCoreType(),
                                                   stringFromUncompressedCharCodes->GetCoreType()));

    EtsString *stringFromUncompressedCharCode = CreateNewStringFromCharCode(std::numeric_limits<double>::quiet_NaN());
    EXPECT_TRUE(stringFromUncompressedCharCode->GetCoreType()->IsUtf16());
    EXPECT_TRUE(coretypes::String::StringsAreEqual(expectedUncompressedString->GetCoreType(),
                                                   stringFromUncompressedCharCode->GetCoreType()));
}

TEST_F(EtsStringFromCharCodeTest, CreateNewStringFromInfinityCharCode)
{
    std::vector<uint16_t> data = {0};
    EtsString *expectedUncompressedString = EtsString::CreateFromUtf16(data.data(), static_cast<EtsInt>(data.size()));
    EtsString *stringFromUncompressedCharCodes =
        CreateNewStringFromCharCodes({std::numeric_limits<double>::infinity()});
    EXPECT_TRUE(stringFromUncompressedCharCodes->GetCoreType()->IsUtf16());
    EXPECT_TRUE(coretypes::String::StringsAreEqual(expectedUncompressedString->GetCoreType(),
                                                   stringFromUncompressedCharCodes->GetCoreType()));

    EtsString *stringFromUncompressedCharCode = CreateNewStringFromCharCode(std::numeric_limits<double>::infinity());
    EXPECT_TRUE(stringFromUncompressedCharCode->GetCoreType()->IsUtf16());
    EXPECT_TRUE(coretypes::String::StringsAreEqual(expectedUncompressedString->GetCoreType(),
                                                   stringFromUncompressedCharCode->GetCoreType()));
}

TEST_F(EtsStringFromCharCodeTest, CreateNewStringFromNaNAndInfinityCharCodes)
{
    std::vector<uint16_t> data = {0, 0, 0};
    EtsString *expectedUncompressedString = EtsString::CreateFromUtf16(data.data(), static_cast<EtsInt>(data.size()));
    EtsString *stringFromUncompressedCharCodes =
        CreateNewStringFromCharCodes({std::numeric_limits<double>::quiet_NaN(), std::numeric_limits<double>::infinity(),
                                      -std::numeric_limits<double>::infinity()});
    EXPECT_TRUE(stringFromUncompressedCharCodes->GetCoreType()->IsUtf16());
    EXPECT_TRUE(coretypes::String::StringsAreEqual(expectedUncompressedString->GetCoreType(),
                                                   stringFromUncompressedCharCodes->GetCoreType()));
}

TEST_F(EtsStringFromCharCodeTest, CreateNewStringFromMaxAvailableCharCode)
{
    std::vector<uint16_t> data = {0xffff};
    EtsString *expectedUncompressedString = EtsString::CreateFromUtf16(data.data(), static_cast<EtsInt>(data.size()));
    EtsString *stringFromMaxCharCodes1 = CreateNewStringFromCharCodes({9007199254740991.0});
    EXPECT_TRUE(stringFromMaxCharCodes1->GetCoreType()->IsUtf16());
    EXPECT_TRUE(coretypes::String::StringsAreEqual(expectedUncompressedString->GetCoreType(),
                                                   stringFromMaxCharCodes1->GetCoreType()));

    EtsString *stringFromMaxCharCode1 = CreateNewStringFromCharCode(9007199254740991.0);
    EXPECT_TRUE(stringFromMaxCharCode1->GetCoreType()->IsUtf16());
    EXPECT_TRUE(coretypes::String::StringsAreEqual(expectedUncompressedString->GetCoreType(),
                                                   stringFromMaxCharCode1->GetCoreType()));
}

TEST_F(EtsStringFromCharCodeTest, CreateNewStringFromMinAvailableCharCode)
{
    EtsString *expectedCompressedString = EtsString::CreateFromMUtf8("\x01");
    EtsString *stringFromMaxCharCodes1 = CreateNewStringFromCharCodes({-9007199254740991.0});
    EXPECT_TRUE(stringFromMaxCharCodes1->GetCoreType()->IsMUtf8());
    EXPECT_TRUE(coretypes::String::StringsAreEqual(expectedCompressedString->GetCoreType(),
                                                   stringFromMaxCharCodes1->GetCoreType()));

    EtsString *stringFromMaxCharCode1 = CreateNewStringFromCharCode(-9007199254740991.0);
    EXPECT_TRUE(stringFromMaxCharCode1->GetCoreType()->IsMUtf8());
    EXPECT_TRUE(coretypes::String::StringsAreEqual(expectedCompressedString->GetCoreType(),
                                                   stringFromMaxCharCode1->GetCoreType()));
}

TEST_F(EtsStringFromCharCodeTest, CreateNewStringFromHugeCharCode)
{
    std::vector<uint16_t> data = {0};
    EtsString *expectedUncompressedString = EtsString::CreateFromUtf16(data.data(), static_cast<EtsInt>(data.size()));
    EtsString *stringFromHugeCharCodes1 = CreateNewStringFromCharCodes({18446744073709551616.0});
    EXPECT_TRUE(stringFromHugeCharCodes1->GetCoreType()->IsUtf16());
    EXPECT_TRUE(coretypes::String::StringsAreEqual(expectedUncompressedString->GetCoreType(),
                                                   stringFromHugeCharCodes1->GetCoreType()));

    EtsString *stringFromHugeCharCode1 = CreateNewStringFromCharCode(18446744073709551616.0);
    EXPECT_TRUE(stringFromHugeCharCode1->GetCoreType()->IsUtf16());
    EXPECT_TRUE(coretypes::String::StringsAreEqual(expectedUncompressedString->GetCoreType(),
                                                   stringFromHugeCharCode1->GetCoreType()));

    EtsString *stringFromHugeCharCodes2 = CreateNewStringFromCharCodes({18446744073709551617.0});
    EXPECT_TRUE(stringFromHugeCharCodes2->GetCoreType()->IsUtf16());
    EXPECT_TRUE(coretypes::String::StringsAreEqual(expectedUncompressedString->GetCoreType(),
                                                   stringFromHugeCharCodes2->GetCoreType()));

    EtsString *stringFromHugeCharCode2 = CreateNewStringFromCharCode(18446744073709551617.0);
    EXPECT_TRUE(stringFromHugeCharCode2->GetCoreType()->IsUtf16());
    EXPECT_TRUE(coretypes::String::StringsAreEqual(expectedUncompressedString->GetCoreType(),
                                                   stringFromHugeCharCode2->GetCoreType()));

    EtsString *stringFromHugeCharCodes3 = CreateNewStringFromCharCodes({9007199254740992.0});
    EXPECT_TRUE(stringFromHugeCharCodes3->GetCoreType()->IsUtf16());
    EXPECT_TRUE(coretypes::String::StringsAreEqual(expectedUncompressedString->GetCoreType(),
                                                   stringFromHugeCharCodes3->GetCoreType()));

    EtsString *stringFromHugeCharCode3 = CreateNewStringFromCharCode(9007199254740992.0);
    EXPECT_TRUE(stringFromHugeCharCode3->GetCoreType()->IsUtf16());
    EXPECT_TRUE(coretypes::String::StringsAreEqual(expectedUncompressedString->GetCoreType(),
                                                   stringFromHugeCharCode3->GetCoreType()));
}

TEST_F(EtsStringFromCharCodeTest, CreateNewStringFromHugeNegativeCharCode)
{
    std::vector<uint16_t> data = {0};
    EtsString *expectedUncompressedString = EtsString::CreateFromUtf16(data.data(), static_cast<EtsInt>(data.size()));
    EtsString *stringFromHugeCharCodes1 = CreateNewStringFromCharCodes({-18446744073709551616.0});
    EXPECT_TRUE(stringFromHugeCharCodes1->GetCoreType()->IsUtf16());
    EXPECT_TRUE(coretypes::String::StringsAreEqual(expectedUncompressedString->GetCoreType(),
                                                   stringFromHugeCharCodes1->GetCoreType()));

    EtsString *stringFromHugeCharCode1 = CreateNewStringFromCharCode(-18446744073709551616.0);
    EXPECT_TRUE(stringFromHugeCharCode1->GetCoreType()->IsUtf16());
    EXPECT_TRUE(coretypes::String::StringsAreEqual(expectedUncompressedString->GetCoreType(),
                                                   stringFromHugeCharCode1->GetCoreType()));

    EtsString *stringFromHugeCharCodes2 = CreateNewStringFromCharCodes({-18446744073709551617.0});
    EXPECT_TRUE(stringFromHugeCharCodes2->GetCoreType()->IsUtf16());
    EXPECT_TRUE(coretypes::String::StringsAreEqual(expectedUncompressedString->GetCoreType(),
                                                   stringFromHugeCharCodes2->GetCoreType()));

    EtsString *stringFromHugeCharCode2 = CreateNewStringFromCharCode(-18446744073709551617.0);
    EXPECT_TRUE(stringFromHugeCharCode2->GetCoreType()->IsUtf16());
    EXPECT_TRUE(coretypes::String::StringsAreEqual(expectedUncompressedString->GetCoreType(),
                                                   stringFromHugeCharCode2->GetCoreType()));

    EtsString *stringFromHugeCharCodes3 = CreateNewStringFromCharCodes({-9007199254740992.0});
    EXPECT_TRUE(stringFromHugeCharCodes3->GetCoreType()->IsUtf16());
    EXPECT_TRUE(coretypes::String::StringsAreEqual(expectedUncompressedString->GetCoreType(),
                                                   stringFromHugeCharCodes3->GetCoreType()));

    EtsString *stringFromHugeCharCode3 = CreateNewStringFromCharCode(-9007199254740992.0);
    EXPECT_TRUE(stringFromHugeCharCode3->GetCoreType()->IsUtf16());
    EXPECT_TRUE(coretypes::String::StringsAreEqual(expectedUncompressedString->GetCoreType(),
                                                   stringFromHugeCharCode3->GetCoreType()));
}

TEST_F(EtsStringFromCharCodeTest, CreateNewStringFromHugeCharCodes)
{
    std::vector<uint16_t> data = {0, 0, 0, 0, 0, 0, 0xffff, 0x1};
    EtsString *expectedUncompressedString = EtsString::CreateFromUtf16(data.data(), static_cast<EtsInt>(data.size()));
    std::vector<double> charCodes {18446744073709551616.0,  18446744073709551617.0,  9007199254740992.0,
                                   -18446744073709551616.0, -18446744073709551617.0, -9007199254740992.0,
                                   9007199254740991.0,      -9007199254740991.0};
    EtsString *stringFromHugeCharCodes = CreateNewStringFromCharCodes(charCodes);
    EXPECT_TRUE(stringFromHugeCharCodes->GetCoreType()->IsUtf16());
    EXPECT_TRUE(coretypes::String::StringsAreEqual(expectedUncompressedString->GetCoreType(),
                                                   stringFromHugeCharCodes->GetCoreType()));
}

class EtsStringFromCharCodeIntrinsicTest : public BasicEtsStringFromCharCodeTest {};

TEST_F(EtsStringFromCharCodeIntrinsicTest, CreateNewCachedStringFromCharCode)
{
    EtsString *expectedCompressedString = EtsString::CreateFromMUtf8("A");
    EtsString *stringFromCompressedCharCodes = intrinsics::StdCoreStringFromCharCode(CreateEtsEscompatArray({0x41}));
    EXPECT_TRUE(stringFromCompressedCharCodes->GetCoreType()->IsMUtf8());
    EXPECT_TRUE(coretypes::String::StringsAreEqual(expectedCompressedString->GetCoreType(),
                                                   stringFromCompressedCharCodes->GetCoreType()));

    EtsString *stringFromCompressedCharCode = intrinsics::StdCoreStringFromCharCodeSingle(0x41);
    EXPECT_TRUE(stringFromCompressedCharCode->GetCoreType()->IsMUtf8());
    EXPECT_TRUE(coretypes::String::StringsAreEqual(expectedCompressedString->GetCoreType(),
                                                   stringFromCompressedCharCode->GetCoreType()));
}

TEST_F(EtsStringFromCharCodeIntrinsicTest, CreateNewNonCachedStringFromCharCode)
{
    std::vector<uint16_t> data = {0x3B2};
    EtsString *expectedUncompressedString = EtsString::CreateFromUtf16(data.data(), static_cast<EtsInt>(data.size()));
    EtsString *stringFromUncompressedCharCodes = intrinsics::StdCoreStringFromCharCode(CreateEtsEscompatArray({0x3B2}));
    EXPECT_TRUE(stringFromUncompressedCharCodes->GetCoreType()->IsUtf16());
    EXPECT_TRUE(coretypes::String::StringsAreEqual(expectedUncompressedString->GetCoreType(),
                                                   stringFromUncompressedCharCodes->GetCoreType()));

    EtsString *stringFromUncompressedCharCode = intrinsics::StdCoreStringFromCharCodeSingle(0x3B2);
    EXPECT_TRUE(stringFromUncompressedCharCode->GetCoreType()->IsUtf16());
    EXPECT_TRUE(coretypes::String::StringsAreEqual(expectedUncompressedString->GetCoreType(),
                                                   stringFromUncompressedCharCode->GetCoreType()));
}

class EtsStringFromCharCodeEntrypointTest : public BasicEtsStringFromCharCodeTest {};

TEST_F(EtsStringFromCharCodeEntrypointTest, CreateNewCachedStringFromCharCodeNoCacheEntrypoint)
{
    EtsString *expectedCompressedString = EtsString::CreateFromMUtf8("A");
    coretypes::String *stringFromCompressedCharCode =
        CreateStringFromCharCodeSingleNoCacheEntrypoint(bit_cast<uint64_t>(double {0x41}));
    EXPECT_TRUE(stringFromCompressedCharCode->IsMUtf8());
    EXPECT_TRUE(
        coretypes::String::StringsAreEqual(expectedCompressedString->GetCoreType(), stringFromCompressedCharCode));
}

TEST_F(EtsStringFromCharCodeEntrypointTest, CreateNewNonCachedStringFromCharCodeNoCacheEntrypoint)
{
    std::vector<uint16_t> data = {0x3B2};
    EtsString *expectedUncompressedString = EtsString::CreateFromUtf16(data.data(), static_cast<EtsInt>(data.size()));
    coretypes::String *stringFromUncompressedCharCode =
        CreateStringFromCharCodeSingleNoCacheEntrypoint(bit_cast<uint64_t>(double {0x3B2}));
    EXPECT_TRUE(stringFromUncompressedCharCode->IsUtf16());
    EXPECT_TRUE(
        coretypes::String::StringsAreEqual(expectedUncompressedString->GetCoreType(), stringFromUncompressedCharCode));
}

}  // namespace ark::ets::test

// NOLINTEND(readability-magic-numbers)<|MERGE_RESOLUTION|>--- conflicted
+++ resolved
@@ -16,11 +16,8 @@
 #include <gtest/gtest.h>
 
 #include "ets_coroutine.h"
-<<<<<<< HEAD
-=======
 #include "intrinsics.h"
 #include "entrypoints_gen.h"
->>>>>>> aad9f664
 #include "types/ets_box_primitive.h"
 #include "types/ets_box_primitive-inl.h"
 #include "types/ets_array.h"
@@ -76,11 +73,7 @@
         EtsClass *klass = CharCode::GetEtsBoxClass(coroutine_);
         ASSERT(klass != nullptr);
         auto length = std::distance(first, last);
-<<<<<<< HEAD
-        CharCodeArray *charCodeArray = CharCodeArray::Create(klass, length);
-=======
         EtsObjectArray *charCodeArray = EtsObjectArray::Create(klass, length);
->>>>>>> aad9f664
         std::for_each(first, last, [&charCodeArray, this, idx = 0U](double d) mutable {
             auto *boxedValue = CharCode::Create(coroutine_, d);
             charCodeArray->Set(idx++, boxedValue);
@@ -88,9 +81,6 @@
         return charCodeArray;
     }
 
-<<<<<<< HEAD
-        return EtsString::CreateNewStringFromCharCode(charCodeArray, length);
-=======
     EtsEscompatArray *CreateEtsEscompatArray(const std::vector<double> &codes)
     {
         // Allocate and create the buffer
@@ -107,7 +97,6 @@
     {
         EtsObjectArray *charCodeArray = CreateCharCodeArray<DoubleIter>(first, last);
         return intrinsics::helpers::CreateNewStringFromCharCode(charCodeArray, std::distance(first, last));
->>>>>>> aad9f664
     }
 
     EtsString *CreateNewStringFromCharCodes(const std::vector<double> &codes)
