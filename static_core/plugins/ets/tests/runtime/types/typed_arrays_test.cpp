--- conflicted
+++ resolved
@@ -111,18 +111,6 @@
         return std::vector<MirrorFieldInfo> {
             MirrorFieldInfo("data", ark::cross_values::GetArrayBufferDataOffset(RUNTIME_ARCH))};
     }
-<<<<<<< HEAD
-
-    EtsClass *GetClass(const char *name)
-    {
-        os::memory::WriteLockHolder lock(*vm_->GetMutatorLock());
-        return vm_->GetClassLinker()->GetClass(name);
-    }
-
-protected:
-    PandaEtsVM *vm_ = nullptr;  // NOLINT(misc-non-private-member-variables-in-classes)
-=======
->>>>>>> a77d6327
 };
 
 TEST_F(TypedArrayRelatedMemberOffsetTest, Int8ArrayLayout)
@@ -197,8 +185,6 @@
     MirrorFieldInfo::CompareMemberOffsets(klass, GetArrayBufferMembers(), false);
 }
 
-<<<<<<< HEAD
-=======
 namespace {
 
 template <typename E>
@@ -471,5 +457,4 @@
     TestContainsNaNOnly(std::numeric_limits<EtsFloat>::signaling_NaN());
 }
 
->>>>>>> a77d6327
 }  // namespace ark::ets::test