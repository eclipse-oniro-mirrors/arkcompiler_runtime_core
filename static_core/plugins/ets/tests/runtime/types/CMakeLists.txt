# Copyright (c) 2021-2025 Huawei Device Co., Ltd.
# Licensed under the Apache License, Version 2.0 (the "License");
# you may not use this file except in compliance with the License.
# You may obtain a copy of the License at
#
# http://www.apache.org/licenses/LICENSE-2.0
#
# Unless required by applicable law or agreed to in writing, software
# distributed under the License is distributed on an "AS IS" BASIS,
# WITHOUT WARRANTIES OR CONDITIONS OF ANY KIND, either express or implied.
# See the License for the specific language governing permissions and
# limitations under the License.

panda_ets_add_gtest(
    NO_CORES
    NAME ets_internal_objects_mock_tests
    SOURCES
        get_test_class.cpp
        ets_method_signature_test.cpp
        ets_string_test.cpp
        ets_string_builder_test.cpp
        ets_field_test.cpp
        ets_object_test.cpp
        ets_array_test.cpp
        ets_method_test.cpp
        ets_class_file_test.cpp
    LIBRARIES
        arkruntime
        arkassembler
    INCLUDE_DIRS
        ${PANDA_ETS_PLUGIN_SOURCE}/runtime
    SANITIZERS
        ${PANDA_SANITIZERS_LIST}
    PANDA_STD_LIB
        $<TARGET_PROPERTY:mock_stdlib,FILE>
    DEPS_TARGETS
        mock_stdlib
)

panda_ets_add_gtest(
    NO_CORES
    NAME ets_internal_objects_tests
    SOURCES
        get_test_class.cpp
        ets_promise_test.cpp
        ets_job_test.cpp
        ets_class_test.cpp
        ets_union_test.cpp
        ets_string_from_char_code_test.cpp
        ets_sync_primitives_test.cpp
        ets_arraybuf_test.cpp
        ets_escompat_array_test.cpp
        ets_string_builder_members_test.cpp
        ets_to_string_cache_test.cpp
        ets_finalizable_weak_ref_test.cpp
        ets_finalization_registry_test.cpp
        ets_runtime_linker_test.cpp
        ets_abc_runtime_linker_test.cpp
        ets_typeapi_test.cpp
        ets_reflect_test.cpp
        typed_arrays_test.cpp
        ets_base_enum_test.cpp
        ets_error_test.cpp
        ets_atomic_flag_test.cpp
<<<<<<< HEAD
=======
        ets_atomic_int_test.cpp
>>>>>>> aad9f664
        ets_stacktrace_element_test.cpp
        ets_typed_arrays_test.cpp
        ets_typed_unsigned_arrays_test.cpp
        ets_map_test.cpp
        ets_set_test.cpp
        ets_weakmap_test.cpp
    LIBRARIES
        arkassembler
        arkruntime
    INCLUDE_DIRS
        ${PANDA_ETS_PLUGIN_SOURCE}/runtime
    SANITIZERS
        ${PANDA_SANITIZERS_LIST}
    PANDA_STD_LIB
        $<TARGET_PROPERTY:etsstdlib,FILE>
    DEPS_TARGETS
        etsstdlib
)

add_dependencies(ets_tests_runtime_gtests
    ets_internal_objects_tests_gtests
    ets_internal_objects_mock_tests_gtests)<|MERGE_RESOLUTION|>--- conflicted
+++ resolved
@@ -62,10 +62,7 @@
         ets_base_enum_test.cpp
         ets_error_test.cpp
         ets_atomic_flag_test.cpp
-<<<<<<< HEAD
-=======
         ets_atomic_int_test.cpp
->>>>>>> aad9f664
         ets_stacktrace_element_test.cpp
         ets_typed_arrays_test.cpp
         ets_typed_unsigned_arrays_test.cpp
