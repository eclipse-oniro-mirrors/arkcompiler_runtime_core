/**
 * Copyright (c) 2024-2025 Huawei Device Co., Ltd.
 * Licensed under the Apache License, Version 2.0 (the "License");
 * you may not use this file except in compliance with the License.
 * You may obtain a copy of the License at
 *
 * http://www.apache.org/licenses/LICENSE-2.0
 *
 * Unless required by applicable law or agreed to in writing, software
 * distributed under the License is distributed on an "AS IS" BASIS,
 * WITHOUT WARRANTIES OR CONDITIONS OF ANY KIND, either express or implied.
 * See the License for the specific language governing permissions and
 * limitations under the License.
 */

#include <gtest/gtest.h>

#include "get_test_class.h"
#include "ets_coroutine.h"

#include "types/ets_class.h"
#include "types/ets_method.h"
#include "ets_utils.h"

// NOLINTBEGIN(readability-magic-numbers)

namespace ark::ets::test {

namespace {

void InSamePackagePrologue()
{
    {
        const char *source = R"(
            .language eTS
            .record Test {}
        )";

        EtsClass *klass = GetTestClass(source, "LTest;");
        ASSERT_NE(klass, nullptr);

        EtsArray *array1 = EtsObjectArray::Create(klass, 1000U);
        EtsArray *array2 = EtsFloatArray::Create(1000U);
        ASSERT_NE(array1, nullptr);
        ASSERT_NE(array2, nullptr);

        EtsClass *klass1 = array1->GetClass();
        EtsClass *klass2 = array2->GetClass();
        ASSERT_NE(klass1, nullptr);
        ASSERT_NE(klass2, nullptr);

        ASSERT_TRUE(klass1->IsInSamePackage(klass2));
    }
    {
        EtsArray *array1 = EtsFloatArray::Create(1000U);
        EtsArray *array2 = EtsIntArray::Create(1000U);
        ASSERT_NE(array1, nullptr);
        ASSERT_NE(array2, nullptr);

        EtsClass *klass1 = array1->GetClass();
        EtsClass *klass2 = array2->GetClass();
        ASSERT_NE(klass1, nullptr);
        ASSERT_NE(klass2, nullptr);

        ASSERT_TRUE(klass1->IsInSamePackage(klass2));
    }
}

}  // namespace

class EtsClassTest : public testing::Test {
public:
    EtsClassTest()
    {
        options_.SetShouldLoadBootPandaFiles(true);
        options_.SetShouldInitializeIntrinsics(false);
        options_.SetCompilerEnableJit(false);
        options_.SetGcType("epsilon");
        options_.SetLoadRuntimes({"ets"});

        auto stdlib = std::getenv("PANDA_STD_LIB");
        if (stdlib == nullptr) {
            std::cerr << "PANDA_STD_LIB env variable should be set and point to mock_stdlib.abc" << std::endl;
            std::abort();
        }
        options_.SetBootPandaFiles({stdlib});

        Runtime::Create(options_);
    }

    ~EtsClassTest() override
    {
        Runtime::Destroy();
    }

    NO_COPY_SEMANTIC(EtsClassTest);
    NO_MOVE_SEMANTIC(EtsClassTest);

    void SetUp() override
    {
        coroutine_ = EtsCoroutine::GetCurrent();
        coroutine_->ManagedCodeBegin();
    }

    void TearDown() override
    {
        coroutine_->ManagedCodeEnd();
    }

private:
    RuntimeOptions options_;
    EtsCoroutine *coroutine_ = nullptr;
};

TEST_F(EtsClassTest, GetBase)
{
    {
        const char *source = R"(
            .language eTS
            .record A {}
            .record B <ets.extends = A> {}
            .record C <ets.extends = B> {}
        )";

        EtsClass *klassA = GetTestClass(source, "LA;");
        EtsClass *klassB = GetTestClass(source, "LB;");
        EtsClass *klassC = GetTestClass(source, "LC;");
        ASSERT_NE(klassA, nullptr);
        ASSERT_NE(klassB, nullptr);
        ASSERT_NE(klassC, nullptr);

        ASSERT_EQ(klassC->GetBase(), klassB);
        ASSERT_EQ(klassB->GetBase(), klassA);
        ASSERT_STREQ(klassA->GetBase()->GetDescriptor(), "Lstd/core/Object;");
    }
    {
        const char *source = R"(
            .language eTS
            .record ITest <ets.abstract, ets.interface>{}
        )";

        EtsClass *klassItest = GetTestClass(source, "LITest;");

        ASSERT_NE(klassItest, nullptr);
        ASSERT_TRUE(klassItest->IsInterface());
        ASSERT_TRUE(klassItest->GetBase()->IsEtsObject());
    }
}

TEST_F(EtsClassTest, GetStaticFieldsNumber)
{
    {
        const char *source = R"(
            .language eTS
            .record A {
                f32 x <static>
                i32 y <static>
                f32 z <static>
            }
        )";

        EtsClass *klass = GetTestClass(source, "LA;");
        ASSERT_NE(klass, nullptr);
        ASSERT_EQ(klass->GetStaticFieldsNumber(), 3U);
        ASSERT_EQ(klass->GetInstanceFieldsNumber(), 0);
    }
    {
        const char *source = R"(
            .language eTS
            .record B {}
        )";

        EtsClass *klass = GetTestClass(source, "LB;");
        ASSERT_NE(klass, nullptr);
        ASSERT_EQ(klass->GetStaticFieldsNumber(), 0);
        ASSERT_EQ(klass->GetInstanceFieldsNumber(), 0);
    }
}

TEST_F(EtsClassTest, GetInstanceFieldsNumber)
{
    {
        const char *source = R"(
            .language eTS
            .record TestObject {}
            .record A {
                TestObject x
                TestObject y
                TestObject z
                TestObject k
            }
        )";

        EtsClass *klass = GetTestClass(source, "LA;");
        ASSERT_NE(klass, nullptr);
        ASSERT_EQ(klass->GetStaticFieldsNumber(), 0);
        ASSERT_EQ(klass->GetInstanceFieldsNumber(), 4U);
    }
    {
        const char *source = R"(
            .language eTS
            .record B {
                f32 x <static>
            }
        )";

        EtsClass *klass = GetTestClass(source, "LB;");
        ASSERT_NE(klass, nullptr);
        ASSERT_EQ(klass->GetStaticFieldsNumber(), 1);
        ASSERT_EQ(klass->GetInstanceFieldsNumber(), 0);
    }
}

TEST_F(EtsClassTest, GetFieldIndexByName)
{
    const char *source = R"(
            .language eTS
            .record TestObject {}
            .record A {
                TestObject obj_x
                TestObject obj_y
                TestObject obj_z
                TestObject obj_k
            }
            .record B <ets.extends = A> {
                TestObject obj_l
            }
        )";

    EtsClass *klass = GetTestClass(source, "LB;");
    ASSERT_NE(klass, nullptr);

    std::unordered_set<std::uint32_t> descSetIndex = {0, 1, 2, 3};
    ASSERT_TRUE(descSetIndex.count(klass->GetFieldIndexByName("obj_x")) > 0);
    descSetIndex.erase(klass->GetFieldIndexByName("obj_x"));
    ASSERT_TRUE(descSetIndex.count(klass->GetFieldIndexByName("obj_k")) > 0);
    descSetIndex.erase(klass->GetFieldIndexByName("obj_k"));
    ASSERT_TRUE(descSetIndex.count(klass->GetFieldIndexByName("obj_p")) == 0);
}

TEST_F(EtsClassTest, GetFieldIDByName)
{
    const char *source = R"(
        .language eTS
        .record TestObject {}
        .record Test {
            TestObject x
            i32 y
        }
    )";

    EtsClass *klass = GetTestClass(source, "LTest;");
    ASSERT_NE(klass, nullptr);

    ASSERT_EQ(klass->GetFieldIDByName("x", "F"), nullptr);
    ASSERT_NE(klass->GetFieldIDByName("x", "LTestObject;"), nullptr);
    ASSERT_EQ(klass->GetFieldIDByName("y", "Z"), nullptr);
    ASSERT_NE(klass->GetFieldIDByName("y", "I"), nullptr);

    EtsField *fieldX = klass->GetFieldIDByName("x");
    EtsField *fieldY = klass->GetFieldIDByName("y");
    ASSERT_NE(fieldX, nullptr);
    ASSERT_NE(fieldY, nullptr);
    ASSERT_FALSE(fieldX->IsStatic());
    ASSERT_FALSE(fieldY->IsStatic());

    ASSERT_EQ(fieldX, klass->GetFieldIDByOffset(fieldX->GetOffset()));
    ASSERT_EQ(fieldY, klass->GetFieldIDByOffset(fieldY->GetOffset()));
}

TEST_F(EtsClassTest, GetDeclaredFieldIDByName)
{
    const char *source = R"(
        .language eTS
        .record Ball {
            f32 BALL_RADIUS
            i32 BALL_SPEED
            f32 vx
            i32 vy
        }
    )";

    EtsClass *klass = GetTestClass(source, "LBall;");
    ASSERT_NE(klass, nullptr);

    EtsField *field1 = klass->GetDeclaredFieldIDByName("BALL_RADIUS");
    ASSERT_NE(field1, nullptr);
    ASSERT_TRUE(!strcmp(field1->GetName(), "BALL_RADIUS"));

    EtsField *field2 = klass->GetDeclaredFieldIDByName("BALL_NUM");
    ASSERT_EQ(field2, nullptr);

    EtsField *field3 = klass->GetDeclaredFieldIDByName("vx");
    ASSERT_NE(field3, nullptr);
    ASSERT_TRUE(!strcmp(field3->GetName(), "vx"));

    ASSERT_EQ(field1, klass->GetFieldIDByOffset(field1->GetOffset()));
    ASSERT_EQ(field3, klass->GetFieldIDByOffset(field3->GetOffset()));
}

TEST_F(EtsClassTest, GetStaticFieldIDByName)
{
    const char *source = R"(
        .language eTS
        .record TestObject {}
        .record Test {
            TestObject x <static>
            i32 y <static>
        }
    )";

    EtsClass *klass = GetTestClass(source, "LTest;");
    ASSERT_NE(klass, nullptr);

    ASSERT_EQ(klass->GetStaticFieldIDByName("x", "F"), nullptr);
    ASSERT_NE(klass->GetStaticFieldIDByName("x", "LTestObject;"), nullptr);
    ASSERT_EQ(klass->GetStaticFieldIDByName("y", "Z"), nullptr);
    ASSERT_NE(klass->GetStaticFieldIDByName("y", "I"), nullptr);

    EtsField *fieldX = klass->GetStaticFieldIDByName("x");
    EtsField *fieldY = klass->GetStaticFieldIDByName("y");
    ASSERT_NE(fieldX, nullptr);
    ASSERT_NE(fieldY, nullptr);
    ASSERT_TRUE(fieldX->IsStatic());
    ASSERT_TRUE(fieldY->IsStatic());

    ASSERT_EQ(fieldX, klass->GetStaticFieldIDByOffset(fieldX->GetOffset()));
    ASSERT_EQ(fieldY, klass->GetStaticFieldIDByOffset(fieldY->GetOffset()));
}

TEST_F(EtsClassTest, SetAndGetStaticFieldPrimitive)
{
    const char *source = R"(
        .language eTS
        .record Test {
            i32 x <static>
            f32 y <static>
        }
    )";

    EtsClass *klass = GetTestClass(source, "LTest;");
    ASSERT_NE(klass, nullptr);

    EtsField *fieldX = klass->GetStaticFieldIDByName("x");
    EtsField *fieldY = klass->GetStaticFieldIDByName("y");
    ASSERT_NE(fieldX, nullptr);
    ASSERT_NE(fieldY, nullptr);

    int32_t nmb1 = 53;
    float nmb2 = 123.90;

    klass->SetStaticFieldPrimitive<int32_t>(fieldX, nmb1);
    klass->SetStaticFieldPrimitive<float>(fieldY, nmb2);

    ASSERT_EQ(klass->GetStaticFieldPrimitive<int32_t>(fieldX), nmb1);
    ASSERT_EQ(klass->GetStaticFieldPrimitive<float>(fieldY), nmb2);
}

TEST_F(EtsClassTest, SetAndGetStaticFieldPrimitiveByOffset)
{
    const char *source = R"(
        .language eTS
        .record Test {
            i32 x <static>
            f32 y <static>
        }
    )";

    EtsClass *klass = GetTestClass(source, "LTest;");
    ASSERT_NE(klass, nullptr);

    std::size_t fieldXOffset = klass->GetStaticFieldIDByName("x")->GetOffset();
    std::size_t fieldYOffset = klass->GetStaticFieldIDByName("y")->GetOffset();

    int32_t nmb1 = 53;
    float nmb2 = 123.90;

    klass->SetStaticFieldPrimitive<int32_t>(fieldXOffset, false, nmb1);
    klass->SetStaticFieldPrimitive<float>(fieldYOffset, false, nmb2);

    ASSERT_EQ(klass->GetStaticFieldPrimitive<int32_t>(fieldXOffset, false), nmb1);
    ASSERT_EQ(klass->GetStaticFieldPrimitive<float>(fieldYOffset, false), nmb2);
}

TEST_F(EtsClassTest, SetAndGetFieldObject)
{
    const char *source = R"(
        .language eTS
        .record Foo {}
        .record Bar {
            Foo x <static>
            Foo y <static>
        }
    )";

    EtsClass *barKlass = GetTestClass(source, "LBar;");
    EtsClass *fooKlass = GetTestClass(source, "LFoo;");
    ASSERT_NE(barKlass, nullptr);
    ASSERT_NE(fooKlass, nullptr);

    EtsObject *fooObj1 = EtsObject::Create(fooKlass);
    EtsObject *fooObj2 = EtsObject::Create(fooKlass);
    ASSERT_NE(fooObj1, nullptr);
    ASSERT_NE(fooObj2, nullptr);

    EtsField *fieldX = barKlass->GetStaticFieldIDByName("x");
    EtsField *fieldY = barKlass->GetStaticFieldIDByName("y");
    ASSERT_NE(fieldX, nullptr);
    ASSERT_NE(fieldY, nullptr);

    barKlass->SetStaticFieldObject(fieldX, fooObj1);
    barKlass->SetStaticFieldObject(fieldY, fooObj2);
    ASSERT_EQ(barKlass->GetStaticFieldObject(fieldX), fooObj1);
    ASSERT_EQ(barKlass->GetStaticFieldObject(fieldY), fooObj2);

    barKlass->SetStaticFieldObject(fieldX, fooObj2);
    barKlass->SetStaticFieldObject(fieldY, fooObj1);
    ASSERT_EQ(barKlass->GetStaticFieldObject(fieldX), fooObj2);
    ASSERT_EQ(barKlass->GetStaticFieldObject(fieldY), fooObj1);
}

TEST_F(EtsClassTest, SetAndGetFieldObjectByOffset)
{
    const char *source = R"(
        .language eTS
        .record Foo {}
        .record Bar {
            Foo x <static>
            Foo y <static>
        }
    )";

    EtsClass *barKlass = GetTestClass(source, "LBar;");
    EtsClass *fooKlass = GetTestClass(source, "LFoo;");
    ASSERT_NE(barKlass, nullptr);
    ASSERT_NE(fooKlass, nullptr);

    EtsObject *fooObj1 = EtsObject::Create(fooKlass);
    EtsObject *fooObj2 = EtsObject::Create(fooKlass);
    ASSERT_NE(fooObj1, nullptr);
    ASSERT_NE(fooObj2, nullptr);

    EtsField *fieldX = barKlass->GetStaticFieldIDByName("x");
    EtsField *fieldY = barKlass->GetStaticFieldIDByName("y");
    ASSERT_NE(fieldX, nullptr);
    ASSERT_NE(fieldY, nullptr);

    barKlass->SetStaticFieldObject(fieldX->GetOffset(), false, fooObj1);
    barKlass->SetStaticFieldObject(fieldY->GetOffset(), false, fooObj2);
    ASSERT_EQ(barKlass->GetStaticFieldObject(fieldX->GetOffset(), false), fooObj1);
    ASSERT_EQ(barKlass->GetStaticFieldObject(fieldY->GetOffset(), false), fooObj2);

    barKlass->SetStaticFieldObject(fieldX, fooObj2);
    barKlass->SetStaticFieldObject(fieldY, fooObj1);
    ASSERT_EQ(barKlass->GetStaticFieldObject(fieldX), fooObj2);
    ASSERT_EQ(barKlass->GetStaticFieldObject(fieldY), fooObj1);
}

TEST_F(EtsClassTest, GetDirectMethod)
{
    const char *source = R"(
        .language eTS
        .record A {}
        .record B <ets.extends = A> {}
        .record TestObject {}

        .function void A.foo1() {
            return.void
        }
        .function TestObject B.foo2(i32 a0, i32 a1, f32 a2, f64 a3, f32 a4) {
            newobj v0, TestObject
            lda.obj v0
            return.obj
        }
    )";

    EtsClass *klassA = GetTestClass(source, "LA;");
    EtsClass *klassB = GetTestClass(source, "LB;");
    ASSERT_NE(klassA, nullptr);
    ASSERT_NE(klassB, nullptr);

    EtsMethod *methodFoo1 = klassA->GetDirectMethod("foo1", ":V");
    ASSERT_NE(methodFoo1, nullptr);
    ASSERT_TRUE(!strcmp(methodFoo1->GetName(), "foo1"));

    EtsMethod *methodFoo2 = klassB->GetDirectMethod("foo2", "IIFDF:LTestObject;");
    ASSERT_NE(methodFoo2, nullptr);
    ASSERT_TRUE(!strcmp(methodFoo2->GetName(), "foo2"));

    // GetDirectMethod can't find method from base class
    EtsMethod *methodFoo1FromKlassB = klassB->GetDirectMethod("foo1", ":V");
    ASSERT_EQ(methodFoo1FromKlassB, nullptr);
}

TEST_F(EtsClassTest, GetMethod)
{
    const char *source = R"(
        .language eTS
        .record A {}
        .record B <ets.extends = A> {}
        .record TestObject {}

        .function void A.foo1() {
            return.void
        }
        .function TestObject B.foo2(i32 a0, i32 a1, f32 a2, f64 a3, f32 a4) {
            newobj v0, TestObject
            lda.obj v0
            return.obj
        }
    )";

    EtsClass *klassA = GetTestClass(source, "LA;");
    EtsClass *klassB = GetTestClass(source, "LB;");
    ASSERT_NE(klassA, nullptr);
    ASSERT_NE(klassB, nullptr);

    EtsMethod *methodFoo1 = klassA->GetStaticMethod("foo1", ":V");
    ASSERT_NE(methodFoo1, nullptr);
    ASSERT_TRUE(!strcmp(methodFoo1->GetName(), "foo1"));

    EtsMethod *methodFoo2 = klassB->GetStaticMethod("foo2", "IIFDF:LTestObject;");
    ASSERT_NE(methodFoo2, nullptr);
    ASSERT_TRUE(!strcmp(methodFoo2->GetName(), "foo2"));

    // GetMethod can find method from base class
    EtsMethod *methodFoo1FromKlassB = klassB->GetStaticMethod("foo1", nullptr);
    ASSERT_NE(methodFoo1FromKlassB, nullptr);
    ASSERT_TRUE(!strcmp(methodFoo1FromKlassB->GetName(), "foo1"));
}

TEST_F(EtsClassTest, GetMethodByIndex)
{
    const char *source = R"(
        .language eTS
        .record NN {}
        .record A {}
        .record B <ets.extends = A> {}
        .record TestObject {}

        .function void A.foo1() {
            return.void
        }
        .function void A.foo2() {
            return.void
        }
        .function TestObject B.foo3(i32 a0, i32 a1, f32 a2, f64 a3, f32 a4) {
            newobj v0, TestObject
            lda.obj v0
            return.obj
        }
    )";

    EtsClass *klassA = GetTestClass(source, "LA;");
    EtsClass *klassB = GetTestClass(source, "LB;");
    ASSERT_NE(klassA, nullptr);
    ASSERT_NE(klassB, nullptr);

    // test Method:GetMethodsNum
    std::size_t klassAMethodSize = 2;
    std::size_t klassBMethodSize = 3;
    ASSERT_EQ(klassAMethodSize, klassA->GetMethodsNum());
    ASSERT_EQ(klassBMethodSize, klassB->GetMethodsNum());

    EtsClass *klassN = GetTestClass(source, "LNN;");
    ASSERT_NE(klassN, nullptr);
    ASSERT_FALSE(klassN->GetMethodsNum());

    std::unordered_set<std::string> descSetA = {"foo1", "foo2"};
    for (std::size_t i = 0; i < klassAMethodSize; ++i) {
        ASSERT_TRUE(descSetA.count(klassA->GetMethodByIndex(i)->GetName()) > 0);
        descSetA.erase(klassA->GetMethodByIndex(i)->GetName());
    }

    std::unordered_set<std::string> descSetB = {"foo1", "foo2", "foo3"};
    for (std::size_t i = 0; i < klassBMethodSize; ++i) {
        ASSERT_TRUE(descSetB.count(klassB->GetMethodByIndex(i)->GetName()) > 0);
        descSetB.erase(klassB->GetMethodByIndex(i)->GetName());
    }
}

TEST_F(EtsClassTest, GetMethods)
{
    const char *source = R"(
        .language eTS
        .record NN {}
        .record A {}
        .record B <ets.extends = A> {}
        .record TestObject {}

        .function void A.foo1() {
            return.void
        }
        .function void A.foo2() {
            return.void
        }
        .function TestObject B.foo3(i32 a0, i32 a1, f32 a2, f64 a3, f32 a4) {
            newobj v0, TestObject
            lda.obj v0
            return.obj
        }
    )";

    EtsClass *klassA = GetTestClass(source, "LA;");
    EtsClass *klassB = GetTestClass(source, "LB;");
    ASSERT_NE(klassA, nullptr);
    ASSERT_NE(klassB, nullptr);

    std::unordered_set<std::string> descSetA = {"foo1", "foo2"};
    auto etsMethodsA = PandaVector<EtsMethod *>();
    etsMethodsA = klassA->GetMethods();
    std::size_t etsMethodsASize = etsMethodsA.size();
    for (std::size_t i = 0; i < etsMethodsASize; ++i) {
        ASSERT_TRUE(descSetA.count(etsMethodsA.at(i)->GetName()) > 0);
        descSetA.erase(etsMethodsA.at(i)->GetName());
    }

    std::unordered_set<std::string> descSetB = {"foo1", "foo2", "foo3"};
    auto etsMethodsB = PandaVector<EtsMethod *>();
    etsMethodsB = klassB->GetMethods();
    std::size_t etsMethodsBSize = etsMethodsB.size();
    for (std::size_t i = 0; i < etsMethodsBSize; ++i) {
        ASSERT_TRUE(descSetB.count(etsMethodsB.at(i)->GetName()) > 0);
        descSetB.erase(etsMethodsB.at(i)->GetName());
    }

    EtsClass *klassN = GetTestClass(source, "LNN;");
    ASSERT_NE(klassN, nullptr);
    auto etsMethodsC = PandaVector<EtsMethod *>();
    etsMethodsC = klassN->GetMethods();
    ASSERT_TRUE(etsMethodsC.empty());
}

TEST_F(EtsClassTest, SetAndGetName)
{
    const char *source = R"(
        .language eTS
        .record A {}
        .record AB {}
        .record ABC {}
    )";

    EtsClass *klass = GetTestClass(source, "LA;");
    ASSERT_NE(klass, nullptr);
    ASSERT_TRUE(klass->GetName()->StringsAreEqual(EtsString::CreateFromMUtf8("A")->AsObject()));

    klass = GetTestClass(source, "LAB;");
    ASSERT_NE(klass, nullptr);
    ASSERT_TRUE(klass->GetName()->StringsAreEqual(EtsString::CreateFromMUtf8("AB")->AsObject()));

    klass = GetTestClass(source, "LABC;");
    ASSERT_NE(klass, nullptr);
    ASSERT_TRUE(klass->GetName()->StringsAreEqual(EtsString::CreateFromMUtf8("ABC")->AsObject()));

    EtsString *name = EtsString::CreateFromMUtf8("TestNameA");
    klass->SetName(name);
    ASSERT_TRUE(klass->GetName()->StringsAreEqual(name->AsObject()));

    name = EtsString::CreateFromMUtf8("TestNameB");
    klass->SetName(name);
    ASSERT_TRUE(klass->GetName()->StringsAreEqual(name->AsObject()));

    name = EtsString::CreateFromMUtf8("TestNameC");
    klass->SetName(name);
    ASSERT_TRUE(klass->GetName()->StringsAreEqual(name->AsObject()));
}

TEST_F(EtsClassTest, CompareAndSetName)
{
    const char *source = R"(
        .language eTS
        .record Test {}
    )";

    EtsClass *klass = GetTestClass(source, "LTest;");
    ASSERT_NE(klass, nullptr);

    EtsString *oldName = EtsString::CreateFromMUtf8("TestOldName");
    EtsString *newName = EtsString::CreateFromMUtf8("TestNewName");
    ASSERT_NE(oldName, nullptr);
    ASSERT_NE(newName, nullptr);

    klass->SetName(oldName);

    ASSERT_TRUE(klass->CompareAndSetName(oldName, newName));
    ASSERT_TRUE(klass->GetName()->StringsAreEqual(newName->AsObject()));

    ASSERT_TRUE(klass->CompareAndSetName(newName, oldName));
    ASSERT_TRUE(klass->GetName()->StringsAreEqual(oldName->AsObject()));
}

TEST_F(EtsClassTest, IsInSamePackage)
{
    ASSERT_TRUE(EtsClass::IsInSamePackage("LA;", "LA;"));
    ASSERT_TRUE(EtsClass::IsInSamePackage("LA/B;", "LA/B;"));
    ASSERT_TRUE(EtsClass::IsInSamePackage("LA/B/C;", "LA/B/C;"));

    ASSERT_FALSE(EtsClass::IsInSamePackage("LA/B;", "LA/B/C;"));
    ASSERT_FALSE(EtsClass::IsInSamePackage("LA/B/C;", "LA/B;"));

    InSamePackagePrologue();

    {
        const char *source = R"(
            .language eTS
            .record Test.A {}
            .record Test.B {}
            .record Fake.A {}
        )";

        EtsClass *klassTestA = GetTestClass(source, "LTest/A;");
        EtsClass *klassTestB = GetTestClass(source, "LTest/B;");
        EtsClass *klassFakeA = GetTestClass(source, "LFake/A;");
        ASSERT_NE(klassTestA, nullptr);
        ASSERT_NE(klassTestB, nullptr);
        ASSERT_NE(klassFakeA, nullptr);

        ASSERT_TRUE(klassTestA->IsInSamePackage(klassTestA));
        ASSERT_TRUE(klassTestB->IsInSamePackage(klassTestB));
        ASSERT_TRUE(klassFakeA->IsInSamePackage(klassFakeA));

        ASSERT_TRUE(klassTestA->IsInSamePackage(klassTestB));
        ASSERT_TRUE(klassTestB->IsInSamePackage(klassTestA));

        ASSERT_FALSE(klassTestA->IsInSamePackage(klassFakeA));
        ASSERT_FALSE(klassFakeA->IsInSamePackage(klassTestA));
    }
    {
        const char *source = R"(
            .language eTS
            .record A.B.C {}
            .record A.B {}
        )";

        EtsClass *klassAbc = GetTestClass(source, "LA/B/C;");
        EtsClass *klassAb = GetTestClass(source, "LA/B;");
        ASSERT_NE(klassAbc, nullptr);
        ASSERT_NE(klassAb, nullptr);

        ASSERT_FALSE(klassAbc->IsInSamePackage(klassAb));
        ASSERT_FALSE(klassAb->IsInSamePackage(klassAbc));
    }
}

TEST_F(EtsClassTest, SetAndGetSuperClass)
{
    const char *sources = R"(
        .language eTS
        .record A {}
        .record B {}
    )";

    EtsClass *klass = GetTestClass(sources, "LA;");
    EtsClass *superKlass = GetTestClass(sources, "LB;");
    ASSERT_NE(klass, nullptr);
    ASSERT_NE(superKlass, nullptr);

    ASSERT_EQ(klass->GetSuperClass(), PandaEtsVM::GetCurrent()->GetClassLinker()->GetClassRoot(EtsClassRoot::OBJECT));
    klass->SetSuperClass(superKlass);
    ASSERT_EQ(klass->GetSuperClass(), superKlass);
}

TEST_F(EtsClassTest, IsSubClass)
{
    const char *source = R"(
        .language eTS
        .record A {}
        .record B <ets.extends = A> {}
    )";
    EtsClass *klassA = GetTestClass(source, "LA;");
    EtsClass *klassB = GetTestClass(source, "LB;");
    ASSERT_NE(klassA, nullptr);
    ASSERT_NE(klassB, nullptr);

    ASSERT_TRUE(klassB->IsSubClass(klassA));

    ASSERT_TRUE(klassA->IsSubClass(klassA));
    ASSERT_TRUE(klassB->IsSubClass(klassB));
}

TEST_F(EtsClassTest, SetAndGetFlags)
{
    const char *source = R"(
        .language eTS
        .record Test {}
    )";

    EtsClass *klass = GetTestClass(source, "LTest;");
    ASSERT_NE(klass, nullptr);

    uint32_t flags = 0U | 1U << 17U | 1U << 18U;

    klass->SetFlags(flags);
    ASSERT_EQ(klass->GetFlags(), flags);
    ASSERT_TRUE(klass->IsReference());
    ASSERT_TRUE(klass->IsWeakReference());
    ASSERT_TRUE(klass->IsFinalizerReference());
}

TEST_F(EtsClassTest, SetAndGetComponentType)
{
    const char *source = R"(
        .language eTS
        .record Test {}
    )";

    EtsClass *klass = GetTestClass(source, "LTest;");
    ASSERT_NE(klass, nullptr);

    uint32_t arrayLength = 100;
    auto *array1 = EtsObjectArray::Create(klass, arrayLength);
    auto *array2 = EtsObjectArray::Create(klass, arrayLength);

    ASSERT_NE(array1, nullptr);
    ASSERT_NE(array2, nullptr);
    ASSERT_EQ(array1->GetClass()->GetComponentType(), array2->GetClass()->GetComponentType());

    source = R"(
        .language eTS
        .record TestObject {}
    )";

    EtsClass *componentType = GetTestClass(source, "LTestObject;");
    ASSERT_NE(componentType, nullptr);

    klass->SetComponentType(componentType);
    ASSERT_EQ(klass->GetComponentType(), componentType);

    klass->SetComponentType(nullptr);
    ASSERT_EQ(klass->GetComponentType(), nullptr);
}

TEST_F(EtsClassTest, EnumerateMethods)
{
    const char *source = R"(
        .language eTS
        .record Test {}
        .function void Test.foo1() {
            return.void
        }
        .function void Test.foo2() {
            return.void
        }
        .function void Test.foo3() {
            return.void
        }
        .function void Test.foo4() {
            return.void
        }
        .function void Test.foo5() {
            return.void
        }
    )";

    EtsClass *klass = GetTestClass(source, "LTest;");
    ASSERT_NE(klass, nullptr);

    std::size_t methodsVectorSize = 5;
    std::vector<EtsMethod *> methods(methodsVectorSize);
    std::vector<EtsMethod *> enumerateMethods(methodsVectorSize);

    methods.push_back(klass->GetInstanceMethod("foo1", nullptr));
    methods.push_back(klass->GetInstanceMethod("foo2", nullptr));
    methods.push_back(klass->GetInstanceMethod("foo3", nullptr));
    methods.push_back(klass->GetInstanceMethod("foo4", nullptr));
    methods.push_back(klass->GetInstanceMethod("foo5", nullptr));

    klass->EnumerateDirectMethods([&enumerateMethods, &methodsVectorSize](EtsMethod *method) {
        enumerateMethods.push_back(method);
        return enumerateMethods.size() == methodsVectorSize;
    });

    for (std::size_t i = 0; i < methodsVectorSize; ++i) {
        ASSERT_EQ(methods[i], enumerateMethods[i]);
    }
}

TEST_F(EtsClassTest, EnumerateInterfaces)
{
    const char *source = R"(
        .language eTS
        .record A <ets.abstract, ets.interface> {}
        .record B <ets.abstract, ets.interface> {}
        .record C <ets.abstract, ets.interface> {}
        .record D <ets.abstract, ets.interface> {}
        .record E <ets.abstract, ets.interface> {}
        .record Test <ets.implements=A, ets.implements=B, ets.implements=C, ets.implements=D, ets.implements=E> {}
    )";

    EtsClass *klass = GetTestClass(source, "LTest;");
    ASSERT_NE(klass, nullptr);

    std::size_t interfaceVectorSize = 5;
    std::vector<EtsClass *> interfaces(interfaceVectorSize);
    std::vector<EtsClass *> enumerateInterfaces(interfaceVectorSize);

    interfaces.push_back(GetTestClass(source, "LA;"));
    interfaces.push_back(GetTestClass(source, "LB;"));
    interfaces.push_back(GetTestClass(source, "LC;"));
    interfaces.push_back(GetTestClass(source, "LD;"));
    interfaces.push_back(GetTestClass(source, "LE;"));

    klass->EnumerateInterfaces([&enumerateInterfaces, &interfaceVectorSize](EtsClass *interface) {
        enumerateInterfaces.push_back(interface);
        return enumerateInterfaces.size() == interfaceVectorSize;
    });

    for (std::size_t i = 0; i < interfaceVectorSize; ++i) {
        ASSERT_EQ(interfaces[i], enumerateInterfaces[i]);
    }
}

TEST_F(EtsClassTest, EnumerateVTable)
{
    const char *source = R"(
        .language eTS
        .record Test {}
        .function void Test.foo1() {
            return.void
        }
        .function void Test.foo2() {
            return.void
        }
        .function void Test.foo3() {
            return.void
        }
        .function void Test.foo4() {
            return.void
        }
        .function void Test.foo5() {
            return.void
        }
    )";

    EtsClass *klass = GetTestClass(source, "LTest;");
    ASSERT_NE(klass, nullptr);

    std::size_t methodsVectorSize = 5;
    std::vector<EtsMethod *> methods(methodsVectorSize);
    std::vector<EtsMethod *> enumerateMethods(methodsVectorSize);

    methods.push_back(klass->GetInstanceMethod("foo1", nullptr));
    methods.push_back(klass->GetInstanceMethod("foo2", nullptr));
    methods.push_back(klass->GetInstanceMethod("foo3", nullptr));
    methods.push_back(klass->GetInstanceMethod("foo4", nullptr));
    methods.push_back(klass->GetInstanceMethod("foo5", nullptr));

    klass->EnumerateVtable([&enumerateMethods, &methodsVectorSize](Method *method) {
        enumerateMethods.push_back(EtsMethod::FromRuntimeMethod(method));
        return enumerateMethods.size() == methodsVectorSize;
    });

    for (std::size_t i = 0; i < methodsVectorSize; ++i) {
        ASSERT_EQ(methods[i], enumerateMethods[i]);
    }
}

<<<<<<< HEAD
=======
TEST_F(EtsClassTest, NameFromDescriptor)
{
    ark::ets::RuntimeDescriptorParser nameParser("[Lstd/core/Object;");
    ASSERT_EQ(nameParser.Resolve(), "std.core.Object[]");

    nameParser = RuntimeDescriptorParser("{U[I[J[Lstd/core/String;}");
    ASSERT_EQ(nameParser.Resolve(), "{Ui32[],i64[],std.core.String[]}");

    nameParser = RuntimeDescriptorParser("{ULLLL/L;LLLL/N;}");
    ASSERT_EQ(nameParser.Resolve(), "{ULLL.L,LLL.N}");

    nameParser = RuntimeDescriptorParser("[[{U[I[J[Lstd/core/String;}");
    ASSERT_EQ(nameParser.Resolve(), "{Ui32[],i64[],std.core.String[]}[][]");

    nameParser = RuntimeDescriptorParser("{ULstd/core/String;[{ULstd/core/String;[Lstd/core/String;}}");
    ASSERT_EQ(nameParser.Resolve(), "{Ustd.core.String,{Ustd.core.String,std.core.String[]}[]}");
}

TEST_F(EtsClassTest, NameToDescriptor)
{
    ark::ets::ClassPublicNameParser tdParser("std.core.Object[]");
    ASSERT_EQ(tdParser.Resolve(), "[Lstd/core/Object;");

    tdParser = ClassPublicNameParser("{Ui32[],i64[],std.core.String[]}");
    ASSERT_EQ(tdParser.Resolve(), "{U[I[J[Lstd/core/String;}");

    tdParser = ClassPublicNameParser("{ULLL.L,LLL.N}");
    ASSERT_EQ(tdParser.Resolve(), "{ULLLL/L;LLLL/N;}");

    tdParser = ClassPublicNameParser("{Ui32[],i64[],std.core.String[]}[][]");
    ASSERT_EQ(tdParser.Resolve(), "[[{U[I[J[Lstd/core/String;}");

    tdParser = ClassPublicNameParser("{Ustd.core.String,{Ustd.core.String,std.core.String[]}[]}");
    ASSERT_EQ(tdParser.Resolve(), "{ULstd/core/String;[{ULstd/core/String;[Lstd/core/String;}}");
}

>>>>>>> aad9f664
}  // namespace ark::ets::test

// NOLINTEND(readability-magic-numbers)<|MERGE_RESOLUTION|>--- conflicted
+++ resolved
@@ -955,8 +955,6 @@
     }
 }
 
-<<<<<<< HEAD
-=======
 TEST_F(EtsClassTest, NameFromDescriptor)
 {
     ark::ets::RuntimeDescriptorParser nameParser("[Lstd/core/Object;");
@@ -993,7 +991,6 @@
     ASSERT_EQ(tdParser.Resolve(), "{ULstd/core/String;[{ULstd/core/String;[Lstd/core/String;}}");
 }
 
->>>>>>> aad9f664
 }  // namespace ark::ets::test
 
 // NOLINTEND(readability-magic-numbers)