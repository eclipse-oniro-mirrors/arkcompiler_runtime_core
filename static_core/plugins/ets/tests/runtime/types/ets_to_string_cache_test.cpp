--- conflicted
+++ resolved
@@ -112,10 +112,7 @@
         auto coro = mainCoro_->GetCoroutineManager()->CreateEntrypointlessCoroutine(
             runtime, runtime->GetPandaVM(), true, "worker", Coroutine::Type::MUTATOR,
             CoroutinePriority::DEFAULT_PRIORITY);
-<<<<<<< HEAD
-=======
         ASSERT(coro != nullptr);
->>>>>>> a77d6327
         std::mt19937 engine(std::random_device {}());
         std::uniform_real_distribution<> dis(-VALUE_RANGE, VALUE_RANGE);
         std::bernoulli_distribution bern(1.0 / TEST_THREADS);
