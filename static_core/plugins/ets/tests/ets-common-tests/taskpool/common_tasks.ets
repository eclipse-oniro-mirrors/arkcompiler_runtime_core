/*
 * Copyright (c) 2024-2025 Huawei Device Co., Ltd.
 * Licensed under the Apache License, Version 2.0 (the "License");
 * you may not use this file except in compliance with the License.
 * You may obtain a copy of the License at
 *
 * http://www.apache.org/licenses/LICENSE-2.0
 *
 * Unless required by applicable law or agreed to in writing, software
 * distributed under the License is distributed on an "AS IS" BASIS,
 * WITHOUT WARRANTIES OR CONDITIONS OF ANY KIND, either express or implied.
 * See the License for the specific language governing permissions and
 * limitations under the License.
 */

import { CoroutineExtras, AtomicFlag } from 'std/debug/concurrency';

function returnAbc(): string {
    return (() => 'a')() + (() => 'b')() + (() => 'c')();
}

function returnFailAbc(): string {
    throw new Error('Concurrent function failed');
}

function sum(a: int, b: int): int {
    return a + b;
}

function max(a: int, b: int): int {
    return (a > b) ? a : b;
}

function longFunc(duration: int): string {
    let t = Date.now();
    while ((Date.now() - t) < duration) {
        continue;
    }
    return 'success';
}

function testCancelFunc(duration: int): boolean {
    let t = Date.now();
    while((Date.now() - t) < duration) {
        continue;
    }
    if (taskpool.Task.isCanceled()) {
        return false;
    }
    return true;
}

async function promiseCase(duration: int): Promise<string> {
    let p: Promise<string> = new Promise<string>((resolve: (value: string) => void, reject: (reason: Error) => void) => {
        let t = Date.now();
        while ((Date.now() - t) < duration) {
            continue;
        }
        resolve('success');
    });
    return p;
}

function delayWithYield(duration: int): void {
    let t = Date.now();
    while ((Date.now() - t) < duration) {}
    Coroutine.Schedule();
}

function launchImpl(func: () => Any): Promise<Any> {
    const job: Job<Any> = launch<Any, () => Any>(
        func
    );
    return new Promise<Any>((resolve, reject) => {
        try {
            let res = job.Await();
            resolve(res);
        } catch (e) {
            reject(e as Error);
        }
    });
}

class Event {
    constructor() {
        this.promise = new Promise<boolean>((resolve: (val: boolean) => void) => {
            this.resolveFn = resolve;
        })
        this.job = new CompletableJob<boolean>();
        this.promise.then((result: boolean) => {
            this.job.finish(result);
        }).catch((e: Error) => {
            this.job.fail(e);
        });
    }

    public wait(): boolean {
        return this.job.Await();
    }

    public fire(val: boolean = true) {
        this.resolveFn!(val);
    }

    private promise: Promise<boolean>;
    private resolveFn: ((val: boolean) => void) | null = null;
    private job: CompletableJob<boolean>;
}

function testDelayFunc(): Any {
    let task1 = new taskpool.Task(returnFailAbc);
    let res: string = '';
    let isTask1Finished = new Event();
    taskpool.executeDelayed(100, task1).catch((e: Any) => {
        res = (e as Error).message;
        isTask1Finished.fire();
    })
    isTask1Finished.wait();
    return res;
}

async function taskExecuteDelayedTest(): Promise<void> {
    CoroutineExtras.setSchedulingPolicy(CoroutineExtras.POLICY_NON_MAIN);
    try {
        let res1 = await launchImpl(testDelayFunc);
        arktest.assertEQ(res1, 'Concurrent function failed');
        let task2 = new taskpool.Task(longFunc, 50);
        arktest.expectError(() => {
            await taskpool.executeDelayed(-100, task2);
        }, new Error('taskpool:: The delayTime is less than zero'));
    } catch (e) {
        // NOTE(wangzhaoyong, #25035): del try catch when fix stackoverflow and invalid error message
        arktest.assertEQ(e instanceof NullPointerError, true);
    }
    CoroutineExtras.setSchedulingPolicy(CoroutineExtras.POLICY_ANY);
}

async function getDelayedTaskInfoTest(): Promise<void> {
    const taskName = 'testDelayedtaskInfo'
    let task = new taskpool.Task(taskName, longFunc, 50);
    let p = taskpool.executeDelayed(100, task);

    let taskpoolInfo = taskpool.getTaskPoolInfo();
    let state = -1;
    for (const taskInfo of taskpoolInfo.taskInfos) {
        if (taskInfo.name === taskName) {
            state = taskInfo.state;
        }
    }
    arktest.assertEQ(taskpool.State.DELAYED as int, state);

    arktest.assertEQ(await p, 'success');

    taskpoolInfo = taskpool.getTaskPoolInfo();
    let delayedExists = true;
    for (const taskInfo of taskpoolInfo.taskInfos) {
        if (taskInfo.name === taskName && taskInfo.state === taskpool.State.DELAYED) {
            delayedExists = false;
        }
    }
    arktest.assertTrue(delayedExists);
}

async function getDelayedTaskInfoWithCancelTest(): Promise<void> {
    const taskName = 'testDelayedCanceltaskInfo'
    let task = new taskpool.Task(taskName, longFunc, 50);
    let p = taskpool.executeDelayed(100, task);

    taskpool.cancel(task);

    let taskpoolInfo = taskpool.getTaskPoolInfo();
    let state = -1;
    for (const taskInfo of taskpoolInfo.taskInfos) {
        if (taskInfo.name === taskName) {
            state = taskInfo.state;
        }
    }
    arktest.assertEQ(taskpool.State.CANCELED as int, state);

    arktest.expectError(() => {
        await p;
    }, new Error('taskpool:: task has been canceled'));
}

let verifyCount = 0;
function verifySendDataRes(a:int):void{
    arktest.assertEQ(a, 10)
    verifyCount++;
}

function verifySendDataResWithRestParameter(...args:FixedArray<Any>) {
    let arg1 = args[0] as Array<int>;
    let arg2 = args[1] as Array<string>;
    arktest.assertEQ(arg1[0], 1);
    arktest.assertEQ(arg1[1], 2);
    arktest.assertEQ(arg2[0], 'hello');
    arktest.assertEQ(arg2[1], 'world');
}

async function testOnReceiveDataRestParameter():Promise<void> {
    let task = new taskpool.Task(() => {
        let arg = new Array<int>(1, 2);
        taskpool.Task.sendData(arg, new Array<string>('hello', 'world'));
    })
    task.onReceiveData(verifySendDataResWithRestParameter)
    await taskpool.execute(task);
}

async function taskOnReceiveData():Promise<void> {
    clearCount();
    let task = new taskpool.Task(() => {
        taskpool.Task.sendData(10);
        taskpool.Task.sendData(10);
        taskpool.Task.sendData(10);
        taskpool.Task.sendData(10);
    });
    task.onReceiveData(verifySendDataRes);
    await taskpool.execute(task);
    arktest.assertEQ(verifyCount, 4);
}

function clearCount():void {
    verifyCount = 0;
}

async function taskSendData():Promise<void> {
    clearCount();
    let task = new taskpool.Task(() => {
        taskpool.Task.sendData(10);
        taskpool.Task.sendData(undefined);
        taskpool.Task.sendData(null);
        taskpool.Task.sendData('string');
        taskpool.Task.sendData(1.0);
    });

    task.onReceiveData((): void => {
        verifyCount++
    });
    await taskpool.execute(task);
    arktest.assertEQ(verifyCount, 5);
}

async function taskSendDataInAsyncFunction():Promise<void> {
    clearCount();
    let task = new taskpool.Task(async() => {
        taskpool.Task.sendData(10);
        await Promise.resolve();
        taskpool.Task.sendData('string');
        taskpool.Task.sendData(undefined);
        taskpool.Task.sendData(null);
        taskpool.Task.sendData(1.0);
    });

    task.onReceiveData((): void => {
        verifyCount++
    });
    await taskpool.execute(task);
    arktest.assertEQ(verifyCount, 5);
}

async function taskExecutePeriodicallyTest(): Promise<void> {
    let task1 = new taskpool.Task(returnAbc);
    arktest.expectError(() => {
        taskpool.executePeriodically(-100, task1);
    }, new Error('taskpool:: The period value is less than zero'));
    let res = await taskpool.execute(task1);
    arktest.assertEQ(res, 'abc');
    arktest.expectError(() => {
        taskpool.executePeriodically(100, task1);
    }, new Error('taskpool:: The concurrent task has been executed and cannot be executed periodically'));
}

async function taskWithDependencyExecutePeriodicallyTest(): Promise<void> {
    let task1 = new taskpool.Task(sum, 5, 25);
    let task2 = new taskpool.Task(max, 36, 12);
    task1.addDependency(task2);
    arktest.expectError(() => {
        taskpool.executePeriodically(10, task1);
    }, new Error('taskpool:: the task with dependency cannot executePeriodically'));
    arktest.expectError(() => {
        taskpool.executePeriodically(100, task2);
    }, new Error('taskpool:: the task with dependency cannot executePeriodically'));
}

async function testTaskpoolInfo() {
    // Check non empty threadInfo without tasks
    let emptyThreadInfo = taskpool.getTaskPoolInfo();
    let flagForTask = new Event();
    let isRunTask = new Event();
    // When taskpool using launch we do not have default worker for it
    // So the behavior is little bit different with taskpool using EAWorker
    if (!CoroutineExtras.isTaskpoolUsingLaunchMode()) {
        arktest.assertNE(emptyThreadInfo.threadInfos.length, 0);
    }
    let funcForTask = (): string => {
        isRunTask.fire();
        flagForTask.wait();
        return 'result'
    };
    let task = new taskpool.Task('task_name', funcForTask);
    let info1 = taskpool.getTaskPoolInfo();
    // Obtain the worker pool info, and the behavior is the same as 1.0 taskpool
    if (!CoroutineExtras.isTaskpoolUsingLaunchMode()) {
        arktest.assertNE(info1.threadInfos.length, 0);
    }
    let p = taskpool.execute(task, taskpool.Priority.HIGH);
    // wait for task started
    isRunTask.wait();
    let info2 = taskpool.getTaskPoolInfo();
    // Notify to continue task
    flagForTask.fire();
    // Check current priority of the worker
    arktest.assertEQ(info2.threadInfos[0].priority, taskpool.Priority.HIGH);
    arktest.assertEQ(info2.taskInfos.length, 1);
    arktest.assertNE(info2.threadInfos.length, 0);
    let isNonEmptyWorker: boolean = false;
    for (let threadInfo of info2.threadInfos) {
        arktest.assertLT(0, threadInfo.tid);
        isNonEmptyWorker = isNonEmptyWorker || (threadInfo.taskIds != undefined);
    }
    arktest.assertEQ(isNonEmptyWorker, true);
    // NOTE(ipetrov, #20349): uncomment when frontend fix enum comparison
    arktest.assertEQ(info2.taskInfos[0].state as int, taskpool.State.RUNNING as int);
    arktest.assertEQ(info2.taskInfos[0].name, 'task_name');
    arktest.assertEQ(await p, 'result');
}

function namedTaskFunction(flagForTask:Event, isRunTask:Event):string {
    isRunTask.fire();
    flagForTask.wait();
    return 'result'
}

function testTaskpoolInfoOfNoneNameTask() {
    // Check non empty threadInfo without tasks
    let emptyThreadInfo = taskpool.getTaskPoolInfo();
    let flagForTask = new Event();
    let isRunTask = new Event();
    // When taskpool using launch we do not have default worker for it
    // So the behavior is little bit different with taskpool using EAWorker
    if (!CoroutineExtras.isTaskpoolUsingLaunchMode()) {
        arktest.assertNE(emptyThreadInfo.threadInfos.length, 0);
    }
    let task = new taskpool.Task(namedTaskFunction, flagForTask, isRunTask);
    let info1 = taskpool.getTaskPoolInfo();
    // Obtain the worker pool info, and the behavior is the same as 1.0 taskpool
    if (!CoroutineExtras.isTaskpoolUsingLaunchMode()) {
        arktest.assertNE(info1.threadInfos.length, 0);
    }
    let p = taskpool.execute(task, taskpool.Priority.HIGH);
    // wait for task started
    isRunTask.wait();
    let info2 = taskpool.getTaskPoolInfo();
    // Notify to continue task
    flagForTask.fire();
    // Check current priority of the worker
    arktest.assertEQ(info2.threadInfos[0].priority, taskpool.Priority.HIGH);
    arktest.assertEQ(info2.taskInfos.length, 1);
    arktest.assertNE(info2.threadInfos.length, 0);
    let isNonEmptyWorker: boolean = false;
    for (let threadInfo of info2.threadInfos) {
        arktest.assertLT(0, threadInfo.tid);
        isNonEmptyWorker = isNonEmptyWorker || (threadInfo.taskIds != undefined);
    }
    arktest.assertEQ(isNonEmptyWorker, true);
    // NOTE(ipetrov, #20349): uncomment when frontend fix enum comparison
    arktest.assertEQ(info2.taskInfos[0].state as int, taskpool.State.RUNNING as int);
    arktest.assertEQ(info2.taskInfos[0].name, 'namedTaskFunction');
    arktest.assertEQ(await p, 'result');
}

function testTaskPoolInfoasyncawaitTask() {
    const caseName : string = 'testasyncawaitTask';
    let flagforTask = new Event();
    let isRunTask = new Event();
    let asyncfuncforTask = async (ms : int) : Promise<int> => {
        const promise = await new Promise<int>(resolve => {
            isRunTask.fire();
            flagforTask.wait();
            resolve(ms);
        })
        return promise;
    };
    let task : taskpool.Task = new taskpool.Task(caseName, asyncfuncforTask, 3000);
    taskpool.execute(task, taskpool.Priority.HIGH);
    isRunTask.wait();
    let taskpoolInfo: taskpool.TaskPoolInfo =  taskpool.getTaskPoolInfo();
    flagforTask.fire();
    let state = 0;
    for(const taskInfo of taskpoolInfo.taskInfos) {
        if(taskInfo.name == caseName) {
            state = taskInfo.state;
        }
    }
    arktest.assertEQ(state.toInt(), taskpool.State.RUNNING);
}

function returnNumber(): int {
    return 100;
}

async function executeNestedTask():Promise<int> {
    let count = 0; 
    for(let a = 0; a < 10; a++) {
        let res = await taskpool.execute(returnNumber);
        arktest.assertEQ(res, 100);
        count++;
    }
    return count
}

async function exceedContinueTaskTest() {
    let res = await taskpool.execute(executeNestedTask);
    arktest.assertEQ(res, 10)
}

async function oneTaskExecutionTest() {
    let Sum = (): int => {
        return 10 + 20;
    }
    // Task with lambda
    let lambdaTask = new taskpool.Task(Sum);
    let result = await taskpool.execute(lambdaTask);
    arktest.assertEQ(result, 30);
    arktest.assertEQ(lambdaTask.isDone(), true);
    // Task with function
    let funcTask = new taskpool.Task(returnAbc);
    let res = await taskpool.execute(funcTask);
    arktest.assertEQ(res, 'abc');
    arktest.assertEQ(funcTask.isDone(), true);
    // Repeated execution is allowed for common tasks
    let secondRunResult = await taskpool.execute(funcTask);
    arktest.assertEQ(secondRunResult, 'abc');
    arktest.assertEQ(funcTask.isDone(), true);
    // Tasks with params
    let task1 = new taskpool.Task(sum, 10, 20);
    let res1 = await taskpool.execute(task1);
    arktest.assertEQ(res1, 30);
    arktest.assertEQ(task1.isDone(), true);
    let task2 = new taskpool.Task(max, 80, 60);
    let res2 = await taskpool.execute(task2);
    arktest.assertEQ(res2, 80);
    arktest.assertEQ(task2.isDone(), true);
}

async function callbackTest() {
    let onEnqueuedStr = '';
    let onEnqueuedExpectedStr = 'enqueue callback is done';
    let onEnqueuedCallback = () => { onEnqueuedStr = onEnqueuedExpectedStr; };
    let onStartExecutionStr = '';
    let onStartExecutionExpepctedStr = 'start callback is done';
    let onStartExecutionCallback = () => { onStartExecutionStr = onStartExecutionExpepctedStr; };
    let onExecutionSucceededStr = '';
    let onExecutionSucceededExpectedStr = 'success callback is done';
    let onExecutionSucceededCallback = () => { onExecutionSucceededStr = onExecutionSucceededExpectedStr; };
    let onExecutionFailedStr = '';
    let onExecutionFailedExpectedStr = 'Concurrent function failed, fail callback is done';
    let onExecutionFailedCallback = (e: Error) => { onExecutionFailedStr = e.message + ', fail callback is done'; };
    // Successed task
    let task1 = new taskpool.Task(returnAbc);
    task1.onEnqueued(onEnqueuedCallback);
    task1.onStartExecution(onStartExecutionCallback);
    task1.onExecutionSucceeded(onExecutionSucceededCallback);
    task1.onExecutionFailed(onExecutionFailedCallback);
    let res1 = await taskpool.execute(task1);
    arktest.assertEQ(res1, 'abc');
    arktest.assertEQ(onEnqueuedStr, onEnqueuedExpectedStr);
    arktest.assertEQ(onStartExecutionStr, onStartExecutionExpepctedStr);
    arktest.assertEQ(onExecutionSucceededStr, onExecutionSucceededExpectedStr);
    arktest.assertEQ(onExecutionFailedStr, '');
    onEnqueuedStr = '';
    onStartExecutionStr = '';
    onExecutionSucceededStr = '';
    // Successed task with params
    let task2 = new taskpool.Task(sum, 10, 20);
    task2.onEnqueued(onEnqueuedCallback);
    task2.onStartExecution(onStartExecutionCallback);
    task2.onExecutionSucceeded(onExecutionSucceededCallback);
    task2.onExecutionFailed(onExecutionFailedCallback);
    let res2 = await taskpool.execute(task2);
    arktest.assertEQ(res2, 30);
    arktest.assertEQ(onEnqueuedStr, onEnqueuedExpectedStr);
    arktest.assertEQ(onStartExecutionStr, onStartExecutionExpepctedStr);
    arktest.assertEQ(onExecutionSucceededStr, onExecutionSucceededExpectedStr);
    arktest.assertEQ(onExecutionFailedStr, '');
    // Failed task
    onEnqueuedStr = '';
    onStartExecutionStr = '';
    onExecutionSucceededStr = '';
    let failedTask = new taskpool.Task(returnFailAbc);
    failedTask.onEnqueued(onEnqueuedCallback);
    failedTask.onStartExecution(onStartExecutionCallback);
    failedTask.onExecutionSucceeded(onExecutionSucceededCallback);
    failedTask.onExecutionFailed(onExecutionFailedCallback);
    arktest.expectError(() => { await taskpool.execute(failedTask) },
                new Error('Concurrent function failed'));
    arktest.assertEQ(onEnqueuedStr, onEnqueuedExpectedStr);
    arktest.assertEQ(onStartExecutionStr, onStartExecutionExpepctedStr);
    arktest.assertEQ(onExecutionSucceededStr, '');
    arktest.assertEQ(onExecutionFailedStr, onExecutionFailedExpectedStr);
    // Add callbacks for executed task
    let executedTask = new taskpool.Task(returnAbc);
    let expectedCallbackError = new Error('taskpool:: The executed task does not support the registration of listeners.');
    taskpool.execute(executedTask);
    arktest.expectError(() => { executedTask.onEnqueued(() => {}); }, expectedCallbackError);
    arktest.expectError(() => { executedTask.onStartExecution(() => {}); }, expectedCallbackError);
    arktest.expectError(() => { executedTask.onExecutionSucceeded(() => {}); }, expectedCallbackError);
    arktest.expectError(() => { executedTask.onExecutionFailed((e: Error) => {}); }, expectedCallbackError);
}

async function isCancelTest() {
    arktest.assertEQ(taskpool.Task.isCanceled(), false);
    let t = new taskpool.Task(returnAbc);
    let res = await taskpool.execute(t);
    arktest.assertEQ(res, 'abc');
    arktest.assertEQ(taskpool.Task.isCanceled(), false);
    // Check canceling of exeuting task
    // CoroutineExtras.setSchedulingPolicy(CoroutineExtras.POLICY_NON_MAIN); 
    let isCanceled = new Event();
    let isRunning = new Event();
    let waitForCancel = new Event();
    let funcForTask = (): boolean => {
        isRunning.fire();
        waitForCancel.wait();
        // Set isCanceled value from taskpool
        isCanceled.fire(taskpool.Task.isCanceled());
        return true;
    };
    let task = new taskpool.Task(funcForTask);
    let p = taskpool.execute(task);
    isRunning.wait();
    arktest.assertEQ(task.isDone(), false);
    taskpool.cancel(task);
    waitForCancel.fire();
    let wasCanceled = isCanceled.wait();
    // Check isCanceled from taskpool
    arktest.assertEQ(wasCanceled, true);
    arktest.expectError(() => { await p }, new Error('taskpool:: task has been canceled'));
}

async function isCancelPromiseTest() {
    arktest.assertEQ(taskpool.Task.isCanceled(), false);
    let t = new taskpool.Task(returnAbc);
    let res = await taskpool.execute(t);
    arktest.assertEQ(res, 'abc');
    arktest.assertEQ(taskpool.Task.isCanceled(), false);
    // Check canceling of exeuting Promise task
<<<<<<< HEAD
=======
    // CoroutineExtras.setSchedulingPolicy(CoroutineExtras.POLICY_NON_MAIN); 
>>>>>>> aad9f664
    let isCanceled = new Event();
    let isRunning = new Event();
    let waitForCancel = new Event();
    let funcForPromiseTask = async (): Promise<boolean> => {
        isRunning.fire();
        waitForCancel.wait();
        // Set isCanceled value from taskpool
        isCanceled.fire(taskpool.Task.isCanceled());
        return true;
    };
    let task = new taskpool.Task(funcForPromiseTask);
    let p = taskpool.execute(task);
    isRunning.wait();
    arktest.assertEQ(task.isDone(), false);
    taskpool.cancel(task);
    waitForCancel.fire();
    let wasCanceled = isCanceled.wait();
    // Check isCanceled from taskpool
    arktest.assertEQ(wasCanceled, true);
    arktest.expectError(() => { await p }, new Error('taskpool:: task has been canceled'));
}

async function cancelNonExecutingTaskTest() {
    let expectedError = new Error('taskpool:: task is not executed or has been executed');
    arktest.expectError(() => {
        let t = new taskpool.Task(returnAbc);
        taskpool.cancel(t);
        taskpool.execute(t);
    }, expectedError);
    arktest.expectError(() => {
        let t = new taskpool.Task(returnAbc);
        await taskpool.execute(t);
        taskpool.cancel(t);
    }, expectedError);
    // tasks with params
    arktest.expectError(() => {
        let t = new taskpool.Task(sum, 10, 20);
        taskpool.cancel(t);
        taskpool.execute(t);
    }, expectedError);
    arktest.expectError(() => {
        let t = new taskpool.Task(sum, 10, 20);
        await taskpool.execute(t);
        taskpool.cancel(t);
    }, expectedError);
}

async function cancelExecutingTaskTest():Promise<void> {
    let task1 = new taskpool.Task(returnAbc);
    let p1 = taskpool.execute(task1);
    try {
        taskpool.cancel(task1);
    } catch (e) {
        let err = e as Error;
        arktest.assertEQ(err.message, 'taskpool:: task is not executed or has been executed');
        return undefined;
    }
    arktest.expectError(() => { await p1 }, new Error('taskpool:: task has been canceled'));
    let res = await taskpool.execute(task1);
    arktest.assertEQ(res, 'abc');
    let task2 = new taskpool.Task(testCancelFunc, 300);
    let val: int = 0;
    let isExecuted = new Event();
    taskpool.execute(task2).then((value: Any): void => {
        val = 1;
        isExecuted.fire();
    }).catch((e: Any): void => {
        val = 2;
        isExecuted.fire();
    });
    await promiseCase(50);
    try {
        taskpool.cancel(task2);
    } catch (e) {
        let err = e as Error;
        arktest.assertEQ(err.message, 'taskpool:: task is not executed or has been executed');
        return undefined;
    }
    isExecuted.wait();
    arktest.assertEQ(task2.isDone(), true);
    // The canceled task result returns through the catch branch, not the then branch.
    arktest.assertEQ(val, 2);
}

async function checkIsDoneAndCancelTaskTest() {
    let isCanceled: AtomicFlag = new AtomicFlag(false);
    let isRunning: AtomicFlag = new AtomicFlag(false);
    let waitCancel: AtomicFlag = new AtomicFlag(true);
    let funcForTask = (duration: int): boolean => {
        isRunning.set(true);
        while(waitCancel.get()) {}
        // mock time-consuming operation
        longFunc(duration);
        if (taskpool.Task.isCanceled()) {
            isCanceled.set(true);
            isRunning.set(false);
            return false;
        }
        // mock time-consuming operation
        longFunc(duration);
        isRunning.set(false);
        return true;
    };
    let task1 = new taskpool.Task(funcForTask, 50);
    let p1 = taskpool.execute(task1);
    while (!isRunning.get()) {}
    // Cancel the executing task will not throw an error.
    arktest.expectNoThrow(() => {
        if (!task1.isDone()) {
            taskpool.cancel(task1);
        } else {
            throw new Error('The task isDone status is wrong.');
        }
    });
    waitCancel.set(false);
    while (isRunning.get()) {}
    arktest.assertEQ(isCanceled.get(), true);
    arktest.expectError(() => { await p1 }, new Error('taskpool:: task has been canceled'));
    let task2 = new taskpool.Task(testCancelFunc, 100);
    arktest.expectError(() => {
        await taskpool.execute(task2);
        // If isDone is true, cancel the task will throw an error.
        if (task2.isDone()) {
            taskpool.cancel(task2);
        }
    }, new Error('taskpool:: task is not executed or has been executed'));
}

async function dependentTasksTest() {
    let resultStr: string = '';
    let func1 = (): string => {
        resultStr += '1';
        return resultStr;
    };
    let func2 = (a: string): string => {
        resultStr += a;
        return resultStr;
    }
    let func3 = (): string => {
        resultStr += '3';
        return resultStr;
    }
    let task1 = new taskpool.Task(func1);
    let task2 = new taskpool.Task(func2, '2');
    let task3 = new taskpool.Task(func3);
    task1.addDependency(task2);
    task2.addDependency(task3);
    let p1 = taskpool.execute(task1);
    let p2 = taskpool.execute(task2);
    let p3 = taskpool.execute(task3);
    let res2 = await p2;
    arktest.assertEQ(res2, '32');
    let res3 = await p3;
    arktest.assertEQ(res3, '3');
    let res1 = await p1;
    arktest.assertEQ(res1, '321');
    arktest.assertEQ(resultStr, '321');
    // Empty dependencies
    arktest.expectError(() => {
        let task = new taskpool.Task(returnAbc);
        task.addDependency();
    }, new Error('taskpool:: addDependency has no params.'));
    arktest.expectError(() => {
        let task = new taskpool.Task(returnAbc);
        task.removeDependency();
    }, new Error('taskpool:: removeDependency has no params.'));
}

async function dependentTasksWithParamsTest() {
    let func1 = (str: string): string => {
        return str;
    };
    let func2 = (num: int): int => {
        let t = Date.now();
        while ((Date.now() - t) < 100) {}
        return num;
    }
    let func3 = (duration: int): string => {
        let t = Date.now();
        while ((Date.now() - t) < duration) {}
        return 'Task3';
    }
    let task1 = new taskpool.Task(func1, '1');
    let task2 = new taskpool.Task(func2, 222);
    let task3 = new taskpool.Task(func3, 500);
    task1.addDependency(task2);
    task2.addDependency(task3);
    task1.removeDependency(task2);
    task2.removeDependency(task3);
    let p1 = taskpool.execute(task1);
    let p2 = taskpool.execute(task2);
    let p3 = taskpool.execute(task3);
    let res1 = await p1;
    arktest.assertEQ(res1, '1');
    let res2 = await p2;
    arktest.assertEQ(res2, 222);
    let res3 = await p3;
    arktest.assertEQ(res3, 'Task3');
    arktest.assertEQ(task1.isDone(), true);
    arktest.assertEQ(task2.isDone(), true);
    arktest.assertEQ(task3.isDone(), true);
    let task4 = new taskpool.Task(func3, 100);
    let task5 = new taskpool.Task(func3, 200);
    let task6 = new taskpool.Task(func3, 100);
    let task7 = new taskpool.Task(func3, 200);
    // one task depends on multiple tasks
    task4.addDependency(task5, task6, task7);
    let p4 = taskpool.execute(task4);
    taskpool.execute(task5);
    taskpool.execute(task6);
    taskpool.execute(task7);
    await p4;
    arktest.assertEQ(task5.isDone(), true);
    arktest.assertEQ(task6.isDone(), true);
    arktest.assertEQ(task7.isDone(), true);
}

async function circularDependencyTest() {
    let task1 = new taskpool.Task(returnAbc);
    let task2 = new taskpool.Task(returnAbc);
    let task3 = new taskpool.Task(returnAbc);
    let task4 = new taskpool.Task(returnAbc);
    let task5 = new taskpool.Task(returnAbc);
    let task6 = new taskpool.Task(returnAbc);
    let expectedError = new Error('taskpool:: There is a circular dependency');
    arktest.expectNoThrow(() => {
        task1.addDependency(task2);
        task2.addDependency(task3);
        task3.addDependency(task4);
        task4.addDependency(task5);
        task5.addDependency(task6);
    });
    arktest.expectError(() => {
        // circular dependency
        task6.addDependency(task1);
    }, expectedError);
    arktest.expectError(() => { task1.addDependency(task1) }, expectedError);
    arktest.expectError(() => { task1.removeDependency(task3) }, new Error('taskpool:: The dependency does not exist'));
}

async function dependencyExecutedTaskTest() {
    let task1 = new taskpool.Task(returnAbc);
    let task2 = new taskpool.Task(sum, 10, 20);
    arktest.expectError(() => { task1.removeDependency(task2) }, new Error('taskpool:: task has no dependency'));
    let res1 = await taskpool.execute(task2);
    arktest.assertEQ(res1, 30);
    arktest.expectError(() => { task1.addDependency(task2) }, new Error('taskpool:: asyncRunnerTask or seqRunnerTask or executedTask cannot be relied on'));
    arktest.expectError(() => { task2.addDependency(task1) }, new Error('taskpool:: asyncRunnerTask or seqRunnerTask or executedTask cannot addDependency'));
    let task3 = new taskpool.Task(returnAbc);
    let task4 = new taskpool.Task(max, 30, 10);
    let expectedAgainExecuteError = new Error('taskpool:: executedTask with dependency cannot execute again');
    task1.addDependency(task3);
    let res2 = await taskpool.execute(task3);
    arktest.assertEQ(res2, 'abc');
    arktest.expectError(() => { task1.removeDependency(task3); }, new Error('taskpool:: cannot removeDependency on a dependent and executed task'));
    arktest.expectError(() => { task1.removeDependency(task4); }, new Error('taskpool:: task has no dependency'));
    let res3 = await taskpool.execute(task1);
    arktest.assertEQ(res3, 'abc');
    arktest.expectError(() => { await taskpool.execute(task1) }, expectedAgainExecuteError);
    arktest.expectError(() => { await taskpool.execute(task3) }, expectedAgainExecuteError);
    // Try to remove dependency after execute
    let task5 = new taskpool.Task(returnAbc);
    let task6 = new taskpool.Task(returnAbc);
    task5.addDependency(task6);
    taskpool.execute(task5);
    arktest.expectError(() => { task5.removeDependency(task6); }, new Error('taskpool:: executedTask cannot removeDependency'));
    taskpool.execute(task6);
}

async function sendReceiveDataTest() {
    let res = 0;
    let recvCallback = (): string => {
        res += 10;
        return '';
    };
    let sendDataFunc = (): string => {
        taskpool.Task.sendData();
        return 'abc';
    };
    let t1 = new taskpool.Task(sendDataFunc);
    t1.onReceiveData(recvCallback);
    let t2 = new taskpool.Task(sendDataFunc);
    t2.onReceiveData(recvCallback);
    let t3 = new taskpool.Task(sendDataFunc);
    t3.onReceiveData(recvCallback);
    let p1 = taskpool.execute(t1);
    let p2 = taskpool.execute(t2);
    let res1 = await p1;
    let res2 = await p2;
    arktest.assertEQ(res1, 'abc');
    arktest.assertEQ(res2, 'abc');
    arktest.assertEQ(res, 20);
    let r = await taskpool.execute(t3);
    arktest.assertEQ(r, 'abc');
    arktest.assertEQ(res, 30);
}

async function sendDataAndCancelTest() {
    // Cancel the task after the sendData is executed on the taskpool task.
    let value = 0;
    let recvCallback = (): string => {
        value += 10;
        return '';
    };
    let isRunning = new Event();
    let sendDataFunc = (): string => {
        isRunning.fire();
        taskpool.Task.sendData();
        let t = Date.now();
        while ((Date.now() - t) < 200) {
            continue;
        }
        if (taskpool.Task.isCanceled()) {
            return 'def';
        }
        t = Date.now();
        while ((Date.now() - t) < 200) {
            continue;
        }
        taskpool.Task.sendData();
        return 'abc';
    };
    let task = new taskpool.Task(sendDataFunc);
    task.onReceiveData(recvCallback);
    let p = taskpool.execute(task);
    isRunning.wait();
    try {
        taskpool.cancel(task);
    } catch (err) {
        let e = err as Error;
        arktest.assertEQ(e.message, 'taskpool:: task is not executed or has been executed');
        return undefined;
    }
    arktest.expectError(() => { await p }, new Error('taskpool:: task has been canceled'));
    // When the task is canceled, recvCallback will no longer be executed.
    arktest.assertEQ(value, 0);
}

async function tasksWithDifferentParamsTest() {
    let testWithZeroParam = (): string => {
        return 'testWithZeroParam';
    }
    let testWithOneParam = (num: int): int => {
        return num * 2;
    }
    let testWithThreeParams = (a: number, str: string, b: number): string => {
        let sum: number = a + b;
        return 'testWithThreeParams res: ' + sum;
    }
    let testWithFiveParams = (a: number, b: number, c: number, flag: boolean, str: string): string => {
        let res: number = 0;
        res = flag ? (a + b + c) : (a * b * c);
        return str + ' res: ' + res;
    }
    let testWith16Params = (a: number, b: number, c: number, d: number, e: number, f: number, g: number, h: number,
                            i: number, j: number, k: number, l: number, m: number, n: number, o: number, p: number): number => {
        return a + b + c + d + e + f + g + h + i + j + k + l + m + n + o + p;
    }
    let task1 = new taskpool.Task(testWithZeroParam);
    let task2 = new taskpool.Task(testWithOneParam, 15);
    let task3 = new taskpool.Task(testWithThreeParams, 10.0, 'task3', 20.0);
    let task4 = new taskpool.Task(testWithFiveParams, 1.0, 2.0, 3.0, true, 'TEST');
    let task5 = new taskpool.Task(testWith16Params, 1.0, 1.0, 1.0, 1.0, 1.0, 1.0, 1.0, 1.0,
                                                    1.0, 1.0, 1.0, 1.0, 1.0, 1.0, 1.0, 1.0);
    let res1 = await taskpool.execute(task1);
    let res2 = await taskpool.execute(task2);
    let res3 = await taskpool.execute(task3);
    let res4 = await taskpool.execute(task4);
    let res5 = await taskpool.execute(task5);
    arktest.assertEQ(res1, 'testWithZeroParam');
    arktest.assertEQ(res2, 30);
    arktest.assertEQ(res3, 'testWithThreeParams res: 30');
    arktest.assertEQ(res4, 'TEST res: 6');
    arktest.assertEQ(res5, 16.0);
    arktest.assertEQ(task1.isDone(), true);
    arktest.assertEQ(task2.isDone(), true);
    arktest.assertEQ(task3.isDone(), true);
    arktest.assertEQ(task4.isDone(), true);
    arktest.assertEQ(task5.isDone(), true);
}

async function taskPoolInTaskPoolTest() {
    // execute the taskpool task in the taskpool task
    let res: int = 0;
    let innerFunc = (a: int): int => {
        let t = Date.now();
        res += a;
        while ((Date.now() - t) < 50) {
            continue;
        }
        return a + 10;
    };
    let outerFunc = (): string => {
        let innerTask = new taskpool.Task(innerFunc, 10);
        let innerRes = await taskpool.execute(innerTask);
        arktest.assertEQ(innerRes, 20);
        res += 20;
        return '';
    };
    let task = new taskpool.Task(outerFunc);
    await taskpool.execute(task);
    arktest.assertEQ(res, 30);
    arktest.assertEQ(task.isDone(), true);
}

async function tasksExecutionTest() {
    // execute a large number of taskpool tasks
    let num: int = 0;
    // count was reduced due to stack limits on arm32
    let count: int = 10;
    let taskArray: Array<taskpool.Task> = new Array<taskpool.Task>();
    for (let i: int = 0; i < count; ++i) {
        let task: taskpool.Task = new taskpool.Task(sum, 10, 20);
        taskArray.push(task);
    }
    let allExecuted = new Event();
    for (let i: int = 0; i < count; ++i) {
        taskpool.execute(taskArray[i]).then((value: Any): void => {
            num++;
            if (num == count) {
                allExecuted.fire();
            }
        })
    }
    allExecuted.wait();
    arktest.assertEQ(taskArray[0].isDone(), true);
    arktest.assertEQ(taskArray[5].isDone(), true);
    arktest.assertEQ(num, count);
}

async function taskDurationTest() {
    let task1 = new taskpool.Task(longFunc, 200);
    arktest.assertEQ(task1.ioDuration, 0);
    arktest.assertEQ(task1.cpuDuration, 0);
    arktest.assertEQ(task1.totalDuration, 0);
    let res1 = await taskpool.execute(task1);
    arktest.assertEQ(res1, 'success');
    arktest.assertNE(task1.cpuDuration, 0);
    arktest.assertNE(task1.totalDuration, 0);
    let task2 = new taskpool.Task(longFunc, 1000);
    arktest.assertEQ(task2.ioDuration, 0);
    arktest.assertEQ(task2.cpuDuration, 0);
    arktest.assertEQ(task2.totalDuration, 0);
    let res2 = await taskpool.execute(task2);
    arktest.assertEQ(res2, 'success');
    arktest.assertNE(task2.cpuDuration, 0);
    arktest.assertNE(task2.totalDuration, 0);
}

async function taskAssigmentTest() {
    let task1WorkerId = 0;
    let task2WorkerId = 0;
    let task1 = new taskpool.Task(() => {
        longFunc(50);
        task1WorkerId = CoroutineExtras.getWorkerId();
    });
    let task2 = new taskpool.Task(() => {
        longFunc(50);
        task2WorkerId = CoroutineExtras.getWorkerId();
    });
    let p1 = taskpool.execute(task1);
    let p2 = taskpool.execute(task2);
    await p1;
    await p2;
    arktest.assertNE(task1WorkerId, 0);
    arktest.assertNE(task2WorkerId, 0);
}

class ArgTestClass {
    a1: string = 'a1';
    a2: number = 2.0;
}

function taskArgumentsTest() {
    let taskFunc = (p1: string, p2: number, p3: int, p4: ArgTestClass) => { };
    let argTestObj = new ArgTestClass();
    let task = new taskpool.Task(taskFunc, 'p1', 2.0, 2, argTestObj);
    let arguments = task.arguments as Array<Any>;
    arktest.assertEQ(arguments.length, 4);
    arktest.assertEQ(arguments[0], 'p1');
    arktest.assertEQ(arguments[1], 2.0);
    arktest.assertEQ(arguments[2], 2);
    arktest.assertEQ(arguments[3], argTestObj);
}

async function dependencyThenCallbackExecuteSequenceTest() {
    let checkPoints = new Array<number>();
    checkPoints.push(1);
    let task1 = new taskpool.Task('task1', () => {
        checkPoints.push(2);
    })
    let task2 = new taskpool.Task('task2', () => {
        checkPoints.push(4);
    })
    task2.addDependency(task1);
    let p2 = taskpool.execute(task2).then((res: Any) => {
        checkPoints.push(5);
    })
    let p1 = taskpool.execute(task1).then((res: Any) => {
        checkPoints.push(3);
        taskpool.cancel(task2);
    });
    await p1;
    let infos = taskpool.getTaskPoolInfo().taskInfos;
    arktest.assertEQ(infos.length, 1);
    arktest.assertEQ(infos[0].state, taskpool.State.CANCELED);
    arktest.assertEQ(checkPoints.length, 3);
}

async function dependencyErrorTaskTest() {
    let checkPoints = new Array<number>();
    checkPoints.push(1);
    let task1 = new taskpool.Task('task1', () => {
        checkPoints.push(2);
        throw new Error('error');
    })
    let task2 = new taskpool.Task('task2', () => {
        checkPoints.push(3);
    })
    task2.addDependency(task1);
    let p2 = taskpool.execute(task2).then((res: Any):void => {
        checkPoints.push(4);
    })
    arktest.expectError(() => {
        await taskpool.execute(task1);
    }, new Error('error'));
    await p2;
    arktest.assertEQ(checkPoints.length, 4);
}

async function delay(ms: int) {
    await new Promise<void>((res, rej) => {
        setTimeout(() => {
            res(undefined);
        }, ms);
    });
}

async function dependencyCancelTaskTest() {
    let checkPoints = new Array<number>();
    let task1 = new taskpool.Task('task1', () => {
        checkPoints.push(1);
    });
    let task2 = new taskpool.Task('task2', () => {
        checkPoints.push(2);
    });
    let task3 = new taskpool.Task('task3', () => {
        checkPoints.push(3);
    });
    task2.addDependency(task1);
    task3.addDependency(task2);
    taskpool.execute(task3);
    taskpool.execute(task2);
    await taskpool.execute(task1).then(() => {
        taskpool.cancel(task2);
    });
    await delay(50);
    arktest.assertEQ(checkPoints.length, 1);
    arktest.assertEQ(checkPoints[0], 1);
}

async function doubleCancelByDependencyTest() {
    let checkPoints = new Array<number>();
    let task1 = new taskpool.Task('task1', () => {
        checkPoints.push(1);
    });
    let task2 = new taskpool.Task('task2', () => {
        checkPoints.push(2);
    });
    let task3 = new taskpool.Task('task3', () => {
        checkPoints.push(3);
    });
    task2.addDependency(task1);
    task3.addDependency(task2);
    taskpool.execute(task3);
    taskpool.execute(task2);
    taskpool.cancel(task3);
    await taskpool.execute(task1).then(() => {
        taskpool.cancel(task2);
    });
    await delay(50);
    arktest.assertEQ(checkPoints.length, 1);
    arktest.assertEQ(checkPoints[0], 1);
}

let isExecuted: AtomicFlag = new AtomicFlag(false);
let maxCount: int = max(4, CoroutineExtras.getTaskPoolWorkersLimit());
let executedCount: int = 0;
function expandTest() {
    while (!isExecuted.get()) {}
}

function reset() {
    isExecuted.set(false);
    executedCount = 0;
}

function taskpoolExpandTest() {
    for (let i = 1; i <= 20; ++i) {
        taskpool.execute(expandTest, 10).then(() => {
            executedCount++;
        })
    }
    while (CoroutineExtras.getTaskPoolWorkersNum() < maxCount) {
        delayWithYield(10);
    }
    isExecuted.set(true);
    while (executedCount != 20) {
        delayWithYield(10);
    }
    arktest.assertTrue(CoroutineExtras.getTaskPoolWorkersNum() > 2);
    reset();
}

function taskpoolMaxWorkersTest() {
    maxCount = max(10, CoroutineExtras.getTaskPoolWorkersLimit());
    CoroutineExtras.setTaskPoolWorkersLimit(maxCount);
    for (let i = 1; i <= 50; ++i) {
        taskpool.execute(expandTest, 10).then(() => {
            executedCount++;
        })
    }
    while (CoroutineExtras.getTaskPoolWorkersNum() < maxCount) {
        delayWithYield(10);
    }
    isExecuted.set(true);
    while (executedCount != 50) {
        delayWithYield(10);
    }
    arktest.assertEQ(CoroutineExtras.getTaskPoolWorkersNum(), maxCount);
    reset();
}

async function taskpoolRetriggerShrinkTest() {
    CoroutineExtras.setTaskPoolTriggerShrinkInterval(100000);
    CoroutineExtras.setTaskPoolIdleThreshold(200000);
    CoroutineExtras.retriggerTaskPoolShrink();
    for (let i = 1; i <= 20; ++i) {
        taskpool.execute(expandTest).then(() => {
            executedCount++;
        })
    }
    while(CoroutineExtras.getTaskPoolWorkersNum() < maxCount) {
        delayWithYield(10);
    }
    isExecuted.set(true);
    while (executedCount != 20) {
        delayWithYield(10);
    }
    await taskpool.execute(longFunc, 200);
    let num = CoroutineExtras.getTaskPoolWorkersNum();
    arktest.assertEQ(num, maxCount);
    reset();
}

async function taskpoolShrinkTest() {
    let expandedNum: int = CoroutineExtras.getTaskPoolWorkersNum();
    CoroutineExtras.setTaskPoolTriggerShrinkInterval(50);
    CoroutineExtras.setTaskPoolIdleThreshold(50);
    CoroutineExtras.retriggerTaskPoolShrink();
    await taskpool.execute(longFunc, 200);
    let shrinkedNum = CoroutineExtras.getTaskPoolWorkersNum();
    arktest.assertTrue(expandedNum > shrinkedNum);
    reset();
}

async function testExecuteUndefined() {
    let callback = (arg?: int) => {
        arktest.assertEQ(arg, undefined);
    }
    let task = new taskpool.Task(callback, undefined);
    await taskpool.execute(task);
}

<<<<<<< HEAD
=======
class TestFoo {
    static total: number = 0;
    static tag: string = "foo";

    name: string;
    age: number;
    active: boolean;
    nums: number[];

    constructor(name: string, age: number) {
        this.name = name;
        this.age = age;
        this.active = true;
        this.nums = [];
        TestFoo.total++;
    }

    public describe(): string {
        return `${this.name}:${this.age}:${this.active}`;
    }

    public static create(name: string): TestFoo {
        return new TestFoo(name, 0);
    }
}

async function useTestFoo() {
    let task = new taskpool.Task(TestFoo.create, 'test');
    let res = await taskpool.execute(task) as TestFoo;
    let type = Type.from<TestFoo>() as ClassType;
    res.nums.push(1, 2, 3);
    arktest.assertEQ(res.describe(), 'test:0:true');
    arktest.assertEQ(RuntimeDebug.countInstancesOfClass(type), 1);
}

function testTaskpoolReturnObjWithGC() {
    waitForCompletion(useTestFoo);

    let type = Type.from<TestFoo>() as ClassType;
    let instanceCount = RuntimeDebug.countInstancesOfClass(type);
    if (instanceCount != 0) {
        const gcId = GC.startGC(GC.Cause.FULL, GC.IN_PLACE_MODE);
        if (gcId > 0) {
            GC.waitForFinishGC(gcId);
        }
    }

    arktest.assertEQ(RuntimeDebug.countInstancesOfClass(type), 0);
}

function executeAfterExecutePeriodically() {
    let task = new taskpool.Task(sum, 1, 2);
    taskpool.executePeriodically(100, task);
    arktest.expectError(() => {
        taskpool.execute(task);
    }, new Error("taskpool:: the periodicTask cannot execute again"));
    taskpool.cancel(task);
}

function periodicTaskAddDepedency() {
    let task1 = new taskpool.Task(sum, 1, 2);
    let task2 = new taskpool.Task(sum, 3, 4);
    taskpool.executePeriodically(100, task1);
    arktest.expectError(() => {
        task1.addDependency(task2);
    }, new Error("taskpool:: the periodic task cannot have a dependency"));
    taskpool.cancel(task1);
}

function periodicTaskAddedAsDepedency() {
    let task1 = new taskpool.Task(sum, 1, 2);
    let task2 = new taskpool.Task(sum, 3, 4);
    taskpool.executePeriodically(100, task1);
    arktest.expectError(() => {
        task2.addDependency(task1);
    }, new Error("taskpool:: the periodic task cannot have a dependency"));
    taskpool.cancel(task1);
}

>>>>>>> aad9f664
function main(): int {
    let commonTaskSuite = new arktest.ArkTestsuite('taskpool.CommonTask');
    let commonTaskSuiteDisabled = new arktest.ArkTestsuite('taskpool.CommonTask.DISABLED');
    commonTaskSuite.addAsyncTest('GetTaskpoolInfoTest', testTaskpoolInfo);
    commonTaskSuite.addTest('GetTaskpoolInfoOfNoneNameTaskTest', testTaskpoolInfoOfNoneNameTask);
    commonTaskSuite.addAsyncTest('ExceedContinueTaskCountTest', exceedContinueTaskTest);
    commonTaskSuite.addAsyncTest('OneTaskExecutionTest', oneTaskExecutionTest);
    commonTaskSuite.addAsyncTest('CallbackTest', callbackTest);
    commonTaskSuite.addAsyncTest('IsCancelTest', isCancelTest);
<<<<<<< HEAD
    commonTaskSuite.addAsyncTest('CancelNonExecutingTaskTest', cancelNonExecutingTaskTest);
    commonTaskSuite.addAsyncTest('IsCancelPromiseTest', isCancelPromiseTest);
=======
    commonTaskSuite.addAsyncTest('IsCancelPromiseTest', isCancelPromiseTest);
    commonTaskSuite.addAsyncTest('CancelNonExecutingTaskTest', cancelNonExecutingTaskTest);
>>>>>>> aad9f664
    commonTaskSuite.addAsyncTest('CancelExecutingTaskTest', cancelExecutingTaskTest);
    commonTaskSuite.addAsyncTest('CheckIsDoneAndCancelTaskTest', checkIsDoneAndCancelTaskTest);
    commonTaskSuite.addAsyncTest('DependentTasksTest', dependentTasksTest);
    // #24758: Test is incorrect and flaky fails
    commonTaskSuiteDisabled.addAsyncTest('DependentTasksWithParamsTest', dependentTasksWithParamsTest);
    commonTaskSuite.addAsyncTest('CircularDependencyTest', circularDependencyTest);
    commonTaskSuite.addAsyncTest('DependencyExecutedTaskTest', dependencyExecutedTaskTest);
    commonTaskSuite.addAsyncTest('SendReceiveDataTest', sendReceiveDataTest);
    commonTaskSuite.addAsyncTest('SendDataAndCancelTest', sendDataAndCancelTest);
    commonTaskSuite.addAsyncTest('TasksWithDifferentParamsTest', tasksWithDifferentParamsTest);
    commonTaskSuite.addAsyncTest('TaskPoolInTaskPoolTest', taskPoolInTaskPoolTest);
    commonTaskSuite.addAsyncTest('TasksExecutionTest', tasksExecutionTest);
    commonTaskSuite.addAsyncTest('TaskDurationTest', taskDurationTest);
    commonTaskSuite.addAsyncTest('TaskExecuteDelayedTest', taskExecuteDelayedTest);
    commonTaskSuite.addAsyncTest('getDelayedTaskInfoTest', getDelayedTaskInfoTest);
    commonTaskSuite.addAsyncTest('getDelayedTaskInfoWithCancelTest', getDelayedTaskInfoWithCancelTest);
    commonTaskSuite.addAsyncTest('TaskExecutePeriodicallyTest', taskExecutePeriodicallyTest);
    commonTaskSuite.addAsyncTest('TaskWithDependencyExecutePeriodicallyTest', taskWithDependencyExecutePeriodicallyTest);
    commonTaskSuite.addAsyncTest('TaskOnReceiveDataTest', taskOnReceiveData);
    commonTaskSuite.addAsyncTest('TaskSendDataTest', taskSendData);
    commonTaskSuite.addAsyncTest('TaskSendDataInAsyncFunction', taskSendDataInAsyncFunction);
    commonTaskSuite.addAsyncTest('testOnReceiveDataRestParameter', testOnReceiveDataRestParameter);
    commonTaskSuite.addAsyncTest('taskAssigmentTest', taskAssigmentTest);
    commonTaskSuite.addTest('taskArgumentsTest', taskArgumentsTest);
    commonTaskSuite.addAsyncTest('DependencyThenCallbackExecuteSequenceTest', dependencyThenCallbackExecuteSequenceTest);
    commonTaskSuite.addAsyncTest('dependencyErrorTaskTest', dependencyErrorTaskTest);
    commonTaskSuite.addAsyncTest('dependencyCancelTaskTest', dependencyCancelTaskTest);
    commonTaskSuite.addAsyncTest('doubleCancelByDependencyTest', doubleCancelByDependencyTest);
    commonTaskSuiteDisabled.addTest('taskpoolExpandTest', taskpoolExpandTest);
    commonTaskSuiteDisabled.addTest('taskpoolMaxWorkersTest', taskpoolMaxWorkersTest);
    commonTaskSuiteDisabled.addAsyncTest('taskpoolRetriggerShrinkTest', taskpoolRetriggerShrinkTest);
    commonTaskSuiteDisabled.addAsyncTest('taskpoolShrinkTest', taskpoolShrinkTest);
    commonTaskSuite.addAsyncTest('TestExecuteUndefined', testExecuteUndefined);
<<<<<<< HEAD
=======
    commonTaskSuite.addTest('testTaskpoolReturnObjWithGC', testTaskpoolReturnObjWithGC);
    commonTaskSuite.addTest('executeAfterExecutePeriodically', executeAfterExecutePeriodically);
    commonTaskSuite.addTest('periodicTaskAddDepedency', periodicTaskAddDepedency);
    commonTaskSuite.addTest('periodicTaskAddedAsDepedency', periodicTaskAddedAsDepedency);
>>>>>>> aad9f664
    let res = commonTaskSuite.run();
    CoroutineExtras.stopTaskpool();
    return res;
}<|MERGE_RESOLUTION|>--- conflicted
+++ resolved
@@ -545,10 +545,7 @@
     arktest.assertEQ(res, 'abc');
     arktest.assertEQ(taskpool.Task.isCanceled(), false);
     // Check canceling of exeuting Promise task
-<<<<<<< HEAD
-=======
     // CoroutineExtras.setSchedulingPolicy(CoroutineExtras.POLICY_NON_MAIN); 
->>>>>>> aad9f664
     let isCanceled = new Event();
     let isRunning = new Event();
     let waitForCancel = new Event();
@@ -1223,8 +1220,6 @@
     await taskpool.execute(task);
 }
 
-<<<<<<< HEAD
-=======
 class TestFoo {
     static total: number = 0;
     static tag: string = "foo";
@@ -1304,7 +1299,6 @@
     taskpool.cancel(task1);
 }
 
->>>>>>> aad9f664
 function main(): int {
     let commonTaskSuite = new arktest.ArkTestsuite('taskpool.CommonTask');
     let commonTaskSuiteDisabled = new arktest.ArkTestsuite('taskpool.CommonTask.DISABLED');
@@ -1314,13 +1308,8 @@
     commonTaskSuite.addAsyncTest('OneTaskExecutionTest', oneTaskExecutionTest);
     commonTaskSuite.addAsyncTest('CallbackTest', callbackTest);
     commonTaskSuite.addAsyncTest('IsCancelTest', isCancelTest);
-<<<<<<< HEAD
-    commonTaskSuite.addAsyncTest('CancelNonExecutingTaskTest', cancelNonExecutingTaskTest);
-    commonTaskSuite.addAsyncTest('IsCancelPromiseTest', isCancelPromiseTest);
-=======
     commonTaskSuite.addAsyncTest('IsCancelPromiseTest', isCancelPromiseTest);
     commonTaskSuite.addAsyncTest('CancelNonExecutingTaskTest', cancelNonExecutingTaskTest);
->>>>>>> aad9f664
     commonTaskSuite.addAsyncTest('CancelExecutingTaskTest', cancelExecutingTaskTest);
     commonTaskSuite.addAsyncTest('CheckIsDoneAndCancelTaskTest', checkIsDoneAndCancelTaskTest);
     commonTaskSuite.addAsyncTest('DependentTasksTest', dependentTasksTest);
@@ -1354,13 +1343,10 @@
     commonTaskSuiteDisabled.addAsyncTest('taskpoolRetriggerShrinkTest', taskpoolRetriggerShrinkTest);
     commonTaskSuiteDisabled.addAsyncTest('taskpoolShrinkTest', taskpoolShrinkTest);
     commonTaskSuite.addAsyncTest('TestExecuteUndefined', testExecuteUndefined);
-<<<<<<< HEAD
-=======
     commonTaskSuite.addTest('testTaskpoolReturnObjWithGC', testTaskpoolReturnObjWithGC);
     commonTaskSuite.addTest('executeAfterExecutePeriodically', executeAfterExecutePeriodically);
     commonTaskSuite.addTest('periodicTaskAddDepedency', periodicTaskAddDepedency);
     commonTaskSuite.addTest('periodicTaskAddedAsDepedency', periodicTaskAddedAsDepedency);
->>>>>>> aad9f664
     let res = commonTaskSuite.run();
     CoroutineExtras.stopTaskpool();
     return res;
