/*
 * Copyright (c) 2025 Huawei Device Co., Ltd.
 * Licensed under the Apache License, Version 2.0 (the "License");
 * you may not use this file except in compliance with the License.
 * You may obtain a copy of the License at
 *
 * http://www.apache.org/licenses/LICENSE-2.0
 *
 * Unless required by applicable law or agreed to in writing, software
 * distributed under the License is distributed on an "AS IS" BASIS,
 * WITHOUT WARRANTIES OR CONDITIONS OF ANY KIND, either express or implied.
 * See the License for the specific language governing permissions and
 * limitations under the License.
 */

function checkArrayForInt(data: BigInt64Array, elem: int, expected: number): void {
    arktest.assertEQ(data.indexOf(elem), expected, 'data.indexOf(elem: int) must return ' + expected);
}

function checkArray(data: BigInt64Array, elem: BigInt, expected: number, fromIndex?: int): void {
    arktest.assertEQ(data.indexOf(elem, fromIndex), expected,
        'data.indexOf(elem: BigInt, fromIndex?: int) must return ' + expected);
}

function checkArrayForInt(data: BigUint64Array, elem: int, expected: number): void {
    arktest.assertEQ(data.indexOf(elem), expected, 'data.indexOf(elem: int) must return ' + expected);
}

function checkArray(data: BigUint64Array, elem: BigInt, expected: number, fromIndex?: int): void {
    arktest.assertEQ(data.indexOf(elem, fromIndex), expected,
        'data.includes(elem: BigInt, fromIndex?: int) must return ' + expected);
}

function checkArrayForInt(data: Int32Array, elem: int, expected: number): void {
    arktest.assertEQ(data.indexOf(elem), expected, 'data.indexOf(elem: int) must return ' + expected);
}

function checkArray(data: Int32Array, elem: number, expected: number, fromIndex?: int): void {
    arktest.assertEQ(data.indexOf(elem, fromIndex), expected,
        'data.indexOf(elem: number, fromIndex?: int) must return ' + expected);
}

function checkArrayForInt(data: Uint32Array, elem: int, expected: number): void {
    arktest.assertEQ(data.indexOf(elem), expected, 'data.indexOf(elem: int) must return ' + expected);
}

function checkArray(data: Uint32Array, elem: number, expected: number, fromIndex?: int): void {
    arktest.assertEQ(data.indexOf(elem, fromIndex), expected,
        'data.indexOf(elem: number, fromIndex?: int) must return ' + expected);
}

function checkArrayForInt(data: Int16Array, elem: int, expected: number): void {
    arktest.assertEQ(data.indexOf(elem), expected, 'data.indexOf(elem: int) must return ' + expected);
}

function checkArray(data: Int16Array, elem: number, expected: number, fromIndex?: int): void {
    arktest.assertEQ(data.indexOf(elem, fromIndex), expected,
        'data.indexOf(elem: number, fromIndex?: int) must return ' + expected);
}

function checkArrayForInt(data: Uint16Array, elem: int, expected: number): void {
    arktest.assertEQ(data.indexOf(elem), expected, 'data.indexOf(elem: int) must return ' + expected);
}

function checkArray(data: Uint16Array, elem: number, expected: number, fromIndex?: int): void {
    arktest.assertEQ(data.indexOf(elem, fromIndex), expected,
        'data.indexOf(elem: number, fromIndex?: int) must return ' + expected);
}

function checkArrayForInt(data: Int8Array, elem: int, expected: number, fromIndex: int): void {
    arktest.assertEQ(data.indexOf(elem, fromIndex), expected,
        'data.indexOf(elem: int, fromIndex: int) must return ' + expected);
}

function checkArrayForInt(data: Int8Array, elem: int, expected: number): void {
    arktest.assertEQ(data.indexOf(elem), expected, 'data.indexOf(elem: int) must return ' + expected);
}

function checkArray(data: Int8Array, elem: number, expected: number, fromIndex?: int): void {
    arktest.assertEQ(data.indexOf(elem, fromIndex), expected,
        'data.indexOf(elem: number, fromIndex?: int) must return ' + expected);
}

function checkArrayForInt(data: Uint8Array, elem: int, expected: number): void {
    arktest.assertEQ(data.indexOf(elem), expected, 'data.indexOf(elem: int) must return ' + expected);
}

function checkArrayForInt(data: Uint8Array, elem: int, expected: number, fromIndex: int): void {
    arktest.assertEQ(data.indexOf(elem, fromIndex), expected, 'data.indexOf(elem: int, fromIndex: int) must return ' +
        expected);
}

function checkArray(data: Uint8Array, elem: number, expected: number, fromIndex?: int): void {
    arktest.assertEQ(data.indexOf(elem, fromIndex), expected,
<<<<<<< HEAD
        'data.indexOf(elem: number, fromIndex?: numbinter) must return ' + expected);
=======
        'data.indexOf(elem: number, fromIndex?: int) must return ' + expected);
>>>>>>> aad9f664
}

function checkArrayForInt(data: Float32Array, elem: int, expected: number): void {
    arktest.assertEQ(data.indexOf(elem), expected, 'data.indexOf(elem: int) must return ' + expected);
}

function checkArrayForInt(data: Float32Array, elem: int, expected: number, fromIndex: int): void {
    arktest.assertEQ(data.indexOf(elem, fromIndex), expected,
        'data.indexOf(elem: int, fromIndex: int) must return ' + expected);
}

function checkArray(data: Float32Array, elem: number, expected: number, fromIndex?: int): void {
    arktest.assertEQ(data.indexOf((elem.toFloat()).toDouble(), fromIndex), expected,
        'data.indexOf(elem: number, fromIndex?: int) must return ' + expected);
}

function checkArrayExactlyNumber(data: Float32Array, elem: number, expected: number): void {
    arktest.assertEQ(data.indexOf(elem), expected, 'data.indexOf(elem: number) must return ' + expected);
}

function checkArrayForInt(data: Float64Array, elem: int, expected: number, fromIndex: int): void {
    arktest.assertEQ(data.indexOf(elem, fromIndex), expected, 'data.indexOf(elem: int, fromIndex: int) must return ' +
        expected);
}

function checkArrayForInt(data: Float64Array, elem: int, expected: number): void {
    arktest.assertEQ(data.indexOf(elem), expected, 'data.indexOf(elem: int) must return ' + expected);
}

function checkArray(data: Float64Array, elem: number, expected: number, fromIndex?: int): void {
    arktest.assertEQ(data.indexOf(elem, fromIndex), expected,
        'data.indexOf(elem: number, fromIndex?: int) must return ' + expected);
}

function testIU8Array() {
    let data = Int8Array.of(-128, -128, -42, -14, -14, 0, 16, 48, 127);
    checkArray(data, NaN, -1);
    checkArray(data, -100.0, -1);
    checkArrayForInt(data, -100, -1);
    checkArray(data, -128.0, 0);
    checkArrayForInt(data, -128, 0);
    checkArray(data, -42.0, 2);
    checkArrayForInt(data, -42, 2);
    checkArray(data, -14.0, 3);
    checkArrayForInt(data, -14, 3);
    checkArray(data, 0.0, 5);
    checkArrayForInt(data, 0, 5);
    checkArray(data, 1.0, -1);
    checkArrayForInt(data, 1, -1);
    checkArray(data, 16.0, 6);
    checkArrayForInt(data, 16, 6);
    checkArray(data, 48.0, 7);
    checkArrayForInt(data, 48, 7);
    checkArray(data, 127.0, 8);
    checkArrayForInt(data, 127, 8);
    checkArray(data, 128.0, -1);
    checkArrayForInt(data, 128, 0); // 128 as byte in the array == -128

    let udata = Uint8Array.of(0, 16, 48, 127, 16, 160, 255, 160);
    checkArray(udata, NaN, -1);
    checkArray(udata, 1.0, -1);
    checkArrayForInt(udata, 1, -1);
    checkArray(udata, 0.0, 0);
    checkArrayForInt(udata, 0, 0);
    checkArray(udata, 16.0, 1);
    checkArrayForInt(udata, 16, 1);
    checkArray(udata, 48.0, 2);
    checkArrayForInt(udata, 48, 2);
    checkArray(udata, 127.0, 3);
    checkArrayForInt(udata, 127, 3);
    checkArray(udata, 128.0, -1);
    checkArrayForInt(udata, 128, -1);
    checkArray(udata, 160.0, 5);
    checkArrayForInt(udata, 160, 5);
    checkArray(udata, 255.0, 6);
    checkArrayForInt(udata, 255, 6);
    checkArray(udata, 256.0, -1);
    checkArrayForInt(udata, 256, 0);
}

function testIU8ArrayFromIndex() {
    let data = Int8Array.of(-128, -128, -42, -14, -14, 0, 16, 48, 127);
    checkArray(data, NaN, -1, 0);
    checkArray(data, -128.0, 0, 0);
    checkArray(data, -128.0, 0, -data.length);
    checkArrayForInt(data, -128, 0, -data.length);
    checkArray(data, -128.0, 1, -(data.length - 1));
    checkArrayForInt(data, -128, 1, -(data.length - 1));
    checkArray(data, -42.0, 2, 0);
    checkArray(data, -42.0, 2, 2);
    checkArrayForInt(data, -42, 2, 2);
    checkArray(data, -42.0, -1, 3);
    checkArrayForInt(data, -42, -1, 3);
    checkArray(data, -14.0, 3, 0);
    checkArray(data, -14.0, 3, -data.length);
    checkArrayForInt(data, -14, 3, -data.length);
    checkArray(data, -14.0, 3, -(data.length - 3));
    checkArrayForInt(data, -14, 3, -(data.length - 3));
    checkArray(data, -14.0, 4, -(data.length - 4));
    checkArrayForInt(data, -14, 4, -(data.length - 4));
    checkArray(data, 128.0, -1, 0);
    checkArrayForInt(data, 128, 0, 0); // 128 as byte in the array == -128
    checkArrayForInt(data, 128, 1, 1);
    checkArrayForInt(data, 128, -1, 2);

    let udata = Uint8Array.of(0, 16, 48, 127, 16, 160, 255, 160);
    checkArray(udata, NaN, -1, 0);
    checkArray(udata, 0.0, 0, 0);
    checkArrayForInt(udata, 0, 0, 0);
    checkArray(udata, 0.0, -1, 1);
    checkArrayForInt(udata, 0, -1, 1);
    checkArray(udata, 0.0, -1, 1);
    checkArrayForInt(udata, 0, -1, 1);
    checkArray(udata, 0, 0, -udata.length);
    checkArrayForInt(udata, 0, 0, -udata.length);
    checkArray(udata, 0.0, 0, -(udata.length + 1));
    checkArrayForInt(udata, 0, 0, -(udata.length + 1));
    checkArray(udata, 0.0, -1, -(udata.length - 1));
    checkArrayForInt(udata, 0, -1, -(udata.length - 1));
    checkArray(udata, 16.0, 1, -(udata.length - 1));
    checkArrayForInt(udata, 16, 1, -(udata.length - 1));
    checkArray(udata, 16.0, 1, 1);
    checkArrayForInt(udata, 16, 1, 1);
    checkArray(udata, 16.0, 4, -(udata.length - 2));
    checkArrayForInt(udata, 16, 4, -(udata.length - 2));
    checkArray(udata, 160.0, 5, -udata.length);
    checkArrayForInt(udata, 160, 5, -udata.length);
    checkArray(udata, 160.0, 5, -(udata.length - 5));
    checkArray(udata, 160.0, -1, udata.length);
    checkArrayForInt(udata, 160, -1, udata.length);
    checkArray(udata, 160.0, 7, udata.length - 1);
    checkArrayForInt(udata, 160, 7, udata.length - 1);
    checkArray(udata, 160.0, 7, -(udata.length - 6));
    checkArrayForInt(udata, 160, 7, -(udata.length - 6));
    checkArray(udata, 160.0, 7, -(udata.length - 7));
    checkArrayForInt(udata, 160, 7, -(udata.length - 7));
}

function testIU16Array() {
    let data = Int16Array.of(-32768, -2731, -227, -227, 0, 128, 0, 2564, 32767, 0);
    checkArray(data, NaN, -1);
    checkArray(data, -32767.0, -1);
    checkArrayForInt(data, -32767, -1);
    checkArray(data, -32768.0, 0);
    checkArrayForInt(data, -32768, 0);
    checkArray(data, -2731.0, 1);
    checkArrayForInt(data, -2731, 1);
    checkArray(data, -227.0, 2);
    checkArrayForInt(data, -227, 2);
    checkArray(data, 0.0, 4);
    checkArrayForInt(data, 0, 4);
    checkArray(data, 128.0, 5);
    checkArrayForInt(data, 128, 5);
    checkArray(data, 2564.0, 7);
    checkArrayForInt(data, 2564, 7);
    checkArray(data, 32766.0, -1);
    checkArrayForInt(data, 32766, -1);
    checkArray(data, 32767.0, 8);
    checkArrayForInt(data, 32767, 8);
    checkArray(data, 32768.0, -1);
    checkArrayForInt(data, 32768, 0);

    let udata = Uint16Array.of(0, 0, 0, 0, 128, 2564, 32767, 65535, 65535);
    checkArray(udata, NaN, -1);
    checkArray(udata, 0.0, 0);
    checkArrayForInt(udata, 0, 0);
    checkArray(udata, 1.0, -1);
    checkArrayForInt(udata, 1, -1);
    checkArray(udata, 128.0, 4);
    checkArrayForInt(udata, 128, 4);
    checkArray(udata, 2564.0, 5);
    checkArrayForInt(udata, 2564, 5);
    checkArray(udata, 32767.0, 6);
    checkArrayForInt(udata, 32767, 6);
    checkArray(udata, 32768.0, -1);
    checkArrayForInt(udata, 32768, -1);
    checkArray(udata, 65534.0, -1);
    checkArrayForInt(udata, 65534, -1);
    checkArray(udata, 65535.0, 7);
    checkArrayForInt(udata, 65535, 7);
    checkArray(udata, 65536.0, -1);
    checkArrayForInt(udata, 65536, 0);
}

function testIU32Array() {
    let data = Int32Array.of(-2147483648, -1398, 0, 0, 11184, 89478, 536872, 0, 2147483647)
    checkArray(data, NaN, -1);
    checkArray(data, -2147483648.0, 0);
    checkArrayForInt(data, -2147483648, 0);
    checkArray(data, -2147483647.0, -1);
    checkArrayForInt(data, -2147483647, -1);
    checkArray(data, -1398.0, 1);
    checkArrayForInt(data, -1398, 1);
    checkArray(data, 0.0, 2);
    checkArrayForInt(data, 0, 2);
    checkArray(data, 11184.0, 4);
    checkArrayForInt(data, 11184, 4);
    checkArray(data, 89478.0, 5);
    checkArrayForInt(data, 89478, 5);
    checkArray(data, 536872.0, 6);
    checkArrayForInt(data, 536872, 6);
    checkArray(data, 2147483646.0, -1);
    checkArrayForInt(data, 2147483646, -1);
    checkArray(data, 2147483647.0, 8);
    checkArrayForInt(data, 2147483647, 8);
    checkArray(data, 2147483648.0, -1);
    checkArrayForInt(data, Long.toInt(2147483648), 0); // 2147483648 as int == -2147483648
    checkArray(data, Long.toInt(2147483648).toDouble(), 0); // 2147483648 as int == -2147483648
    checkArrayForInt(data, Double.toInt(2147483648), 8); // Double(2147483648) == 2147483647

    let udata = Uint32Array.of(0, 11184, 89478, 89478, 536872, 89478, 2147483647)
    checkArray(udata, NaN, -1);
    checkArray(udata, 0.0, 0);
    checkArrayForInt(udata, 0, 0);
    checkArray(udata, 1.0, -1);
    checkArrayForInt(udata, 1, -1);
    checkArray(udata, 11184.0, 1);
    checkArrayForInt(udata, 11184, 1);
    checkArray(udata, 89478.0, 2);
    checkArrayForInt(udata, 89478, 2);
    checkArray(udata, 536872.0, 4);
    checkArrayForInt(udata, 536872, 4);
    checkArray(udata, 2147483646.0, -1);
    checkArrayForInt(udata, 2147483646, -1);
    checkArray(udata, 2147483647.0, 6);
    checkArrayForInt(udata, 2147483647, 6);
    checkArray(udata, 2147483648.0, -1);
    checkArrayForInt(udata, Long.toInt(2147483648), -1);
}

function testIU64Array() {
    let data = BigInt64Array.of(-9.223e+18, -9.223e+18, -9.223e+18, -8589934588, -2147483648, 0, 1802338304,
        4294967294, 1802338304, 2.3058e+16, 9.223e+18);
    checkArrayForInt(data, Long.toInt(-10000000000), -1);
    checkArray(data, BigInt(-10000000000), -1);
    checkArrayForInt(data, -10000, -1);
    checkArray(data, BigInt(-10000), -1);
    checkArrayForInt(data, Double.toInt(-9.224e+18), 4);
    checkArray(data, BigInt(-9.224e+18), -1);
    checkArrayForInt(data, Double.toInt(-9.223e+18), 4);
    checkArray(data, BigInt(-9.223e+18), 0);
    checkArrayForInt(data, Long.toInt(-8589934588), -1);
    checkArray(data, BigInt(-8589934588), 3);
    checkArrayForInt(data, 0, 5);
    checkArray(data, BigInt(0), 5);
    checkArrayForInt(data, Long.toInt(1802338304), 6);
    checkArray(data, BigInt(1802338304), 6);
    checkArrayForInt(data, Long.toInt(4294967294), -1);
    checkArray(data, BigInt(4294967294), 7);
    checkArrayForInt(data, Double.toInt(2.3058e+16), -1);
    checkArray(data, BigInt(2.3058e+16), 9);
    checkArrayForInt(data, Double.toInt(9.223e+18), -1);
    checkArray(data, BigInt(9.223e+18), 10);
    checkArrayForInt(data, Double.toInt(9.224e+18), -1);
    checkArray(data, BigInt(9.224e+18), -1);

    let udata = BigUint64Array.of(0, 4294967294, 2.3058e+16, 2.3058e+16, 9.223e+18, 2.3058e+16, 18.446e+18, 2.3058e+16)
    checkArrayForInt(udata, Long.toInt(10000000000), -1);
    checkArray(udata, BigInt(10000000000), -1);
    checkArrayForInt(udata, 10000, -1);
    checkArray(udata, BigInt(10000), -1);
    checkArrayForInt(udata, 0, 0);
    checkArray(udata, BigInt(0), 0);
    checkArrayForInt(udata, 1, -1);
    checkArray(udata, BigInt(1), -1);
    checkArrayForInt(udata, Long.toInt(4294967294), -1);
    checkArray(udata, BigInt(4294967294), 1);
    checkArrayForInt(udata, Double.toInt(2.3058e+16), -1);
    checkArray(udata, BigInt(2.3058e+16), 2);
    checkArrayForInt(udata, Double.toInt(9.223e+18), -1);
    checkArray(udata, BigInt(9.223e+18), 4);
    checkArrayForInt(udata, Double.toInt(9.224e+18), -1);
    checkArray(udata, BigInt(9.224e+18), -1);
    checkArrayForInt(udata, Double.toInt(18.446e+18), -1);
    checkArray(udata, BigInt(18.446e+18), 6);
}

function testF64Array() {
    let dataNoInf = Float64Array.of(-1.7e+308, -3.6e+42, -3.6e+42, 0, NaN, -0.6e+16, 0, 0.4e+105, 0, 1.7e+308);
    checkArray(dataNoInf, NaN, -1);
    checkArray(dataNoInf, Infinity, -1);
    checkArray(dataNoInf, -1.701e+308, -1);
    checkArrayForInt(dataNoInf, Double.toInt(-1.701e+308), -1);
    checkArray(dataNoInf, -1.7e+308, 0);
    checkArrayForInt(dataNoInf, Double.toInt(-1.7e+308), -1);
    checkArray(dataNoInf, 1.7e+308, 9);
    checkArrayForInt(dataNoInf, Double.toInt(1.7e+308), -1);
    checkArray(dataNoInf, -1.7e+1, -1);
    checkArrayForInt(dataNoInf, Double.toInt(-1.7e+1), -1);
    checkArray(dataNoInf, 0.0, 3);
    checkArrayForInt(dataNoInf, 0, 3);
    checkArray(dataNoInf, -0.6e+16, 5);
    checkArrayForInt(dataNoInf, Double.toInt(-0.6e+16), -1);
    checkArray(dataNoInf, 0.4e+105, 7);
    checkArrayForInt(dataNoInf, Double.toInt(0.4e+105), -1);

    let dataInf = Float64Array.of(Infinity, -1.7e+308, -3.6e+42, 0, NaN, 1024, -0.6e+16, 0.4e+105, 1.7e+308, Infinity);
    checkArray(dataInf, Infinity, 0);
    checkArray(dataInf, NaN, -1);
    checkArray(dataInf, -1.701e+308, -1);
    checkArrayForInt(dataInf, Double.toInt(-1.701e+308), -1);
    checkArray(dataInf, -1.7e+308, 1);
    checkArrayForInt(dataInf, Double.toInt(-1.7e+308), -1);
    checkArray(dataInf, 1.7e+308, 8);
    checkArrayForInt(dataInf, Double.toInt(1.7e+308), -1);
    checkArray(dataInf, -1.7e+1, -1);
    checkArrayForInt(dataInf, Double.toInt(-1.7e+1), -1);
    checkArray(dataInf, 0.0, 3);
    checkArrayForInt(dataInf, 0, 3);
    checkArray(dataInf, 1024.0, 5);
    checkArrayForInt(dataInf, Double.toInt(1024.5), 5);
    checkArray(dataInf, -0.6e+16, 6);
    checkArrayForInt(dataInf, Double.toInt(-0.6e+16), -1);
    checkArray(dataInf, 0.4e+105, 7);
    checkArrayForInt(dataInf, Double.toInt(0.4e+105), -1);
}

function testF64ArrayFromIndex() {
    let data = Float64Array.of(-1.7e+308, -3.6e+42, -3.6e+42, 0, NaN, -0.6e+16, 0.4e+105, -3.6e+42, 1.7e+308, 1.7e+308);
    checkArray(data, NaN, -1, 0);
    checkArray(data, Infinity, -1, 0);
    checkArray(data, -1.7e+308, 0, 0);
    checkArray(data, -1.7e+308, -1, 1);
    checkArray(data, -1.7e+308, 0, -data.length);
    checkArray(data, -1.7e+308, -1, -(data.length - 1));
    checkArray(data, -1.7e+308, -1, -1);
    checkArray(data, -1.7e+308, 0, -(data.length + 1));
    checkArray(data, 1.7e+308, (data.length - 2), 0);
    checkArray(data, 1.7e+308, (data.length - 2), -2);
    checkArray(data, 1.7e+308, (data.length - 1), -1);
    checkArray(data, 1.7e+308, (data.length - 2), -data.length);
    checkArray(data, 1.7e+308, -1, data.length);
    checkArray(data, 1.7e+308, (data.length - 2), data.length - 2);
    checkArray(data, 1.7e+308, (data.length - 1), data.length - 1);
    checkArray(data, 1.7e+308, (data.length - 2), -(data.length + 1));
    checkArray(data, 1.7e+308, (data.length - 2), -(data.length - 1));
    checkArray(data, -3.6e+42, 1, 1);
    checkArray(data, -3.6e+42, 2, 2);
    checkArray(data, -3.6e+42, 7, 3);
    checkArray(data, -3.6e+42, 7, 7);
    checkArray(data, -3.6e+42, -1, 8);
    checkArray(data, -3.6e+42, 1, -(data.length + 1));
    checkArray(data, -3.6e+42, 1, -(data.length - 1));
    checkArray(data, -3.6e+42, -1, -2);
    checkArray(data, -3.6e+42, 7, -3);
    checkArray(data, -3.6e+42, 1, -data.length);
    checkArray(data, -3.6e+42, -1, data.length);
    checkArray(data, 0.0, 3, 3);
    checkArrayForInt(data, 0, 3, 3);
    checkArray(data, 0.0, -1, 4);
    checkArrayForInt(data, 0, -1, 4);
    checkArray(data, 0.0, -1, 5);
    checkArrayForInt(data, 0, -1, 5);
    checkArray(data, 0.0, -1, data.length);
    checkArrayForInt(data, 0, -1, data.length);
    checkArray(data, 0.0, 3, -data.length);
    checkArrayForInt(data, 0, 3, -data.length);
    checkArray(data, 0.0, 3, -(data.length + 1));
    checkArrayForInt(data, 0, 3, -(data.length + 1));
    checkArray(data, 0.0, 3, -(data.length - 3));
    checkArrayForInt(data, 0, 3, -(data.length - 3));
    checkArray(data, 0.0, -1, -(data.length - 4));
    checkArrayForInt(data, 0, -1, -(data.length - 4));
    checkArray(data, -0.6e+16, 5, 0);
    checkArray(data, -0.6e+16, 5, 5);
    checkArray(data, -0.6e+16, -1, 6);
    checkArray(data, -0.6e+16, -1, -4);
    checkArray(data, -0.6e+16, 5, -5);
    checkArray(data, -0.6e+16, 5, -6);
    checkArray(data, 2147483648, -1, 0);
}

function testF32Array() {
    let data = Float32Array.of(Infinity, -3.4e+38, -3.4e+38, -2.02e+16, 1, 1, 1, 1.5, -1, -3, -3.4e+38, -1.0031,
        -0.1031, -1.061e+09, 1.0601e+09, 1.060001e+09, Infinity, 2.8e+24, Infinity, 2.8e+24, 3.4e+38, Infinity);
    checkArray(data, Infinity, 0);
    checkArrayExactlyNumber(data, Infinity, 0);
    checkArray(data, -3.4e+38, 1);
    checkArrayExactlyNumber(data, -3.4e+38, -1);
    checkArray(data, (-3.4e+38 + 1e32), -1);
    checkArray(data, -2.02e+16, 3);
    checkArrayForInt(data, Double.toInt(-2.02e+16), -1);
    checkArrayExactlyNumber(data, -2.02e+16, -1);
    checkArray(data, -2.020101e+16, -1);
    checkArray(data, -1.061e+09, 13);
    checkArrayExactlyNumber(data, -1.061e+09, 13); // this is exactly c1cf9ec9a0000000 as well as the float
    checkArray(data, -1.0031, 11);
    checkArrayForInt(data, Double.toInt(-1.0031), 8); // this is looking for -1
    checkArrayExactlyNumber(data, -1.0031, -1);
    checkArray(data, -0.1031, 12);
    checkArrayExactlyNumber(data, -0.1031, -1);
    checkArrayForInt(data, Double.toInt(-0.0031), -1); // there is no zero in the array
    checkArray(data, 1.0, 4);
    checkArrayExactlyNumber(data, 1.0, 4);
    checkArrayForInt(data, 1, 4);
    checkArray(data, 1 + 1.19209290e-07, -1);
    checkArray(data, 1.0601e+09, 14);
    checkArrayExactlyNumber(data, 1.0601e+09, -1);
    checkArray(data, 1.060001e+09, 15);
    checkArrayExactlyNumber(data, 1.060001e+09, -1);
    checkArray(data, 2.8e+24, 17);
    checkArrayExactlyNumber(data, 2.8e+24, -1);
    checkArray(data, 3.4e+38, 20);
    checkArrayExactlyNumber(data, 3.4e+38, -1);
    checkArray(data, (3.4e+38 - 1.175e-38), 20);
    checkArrayExactlyNumber(data, (3.4e+38 - 1.175e-38), -1);
    checkArray(data, (3.4e+38 - 1e32), -1);
}

function testF32ArrayFromIndex() {
    let data = Float32Array.of(Infinity, -3.4e+38, -3.4e+38, -2.02e+16, 1, 1, 1, 1.5, -1, -3, -3.4e+38, -1.0031,
        -0.1031, -1.061e+09, 1.0601e+09, 1.060001e+09, Infinity, 2.8e+24, Infinity, 2.8e+24, 3.4e+38, Infinity);
    checkArray(data, Infinity, 0, 0);
    checkArray(data, Infinity, 16, 1);
    checkArray(data, Infinity, 21, -1);
    checkArray(data, Infinity, 21, -2);
    checkArray(data, Infinity, 21, -3);
    checkArray(data, Infinity, 18, -4);
    checkArray(data, Infinity, 0, -(data.length + 1));
    checkArray(data, Infinity, 0, -data.length);
    checkArray(data, Infinity, 16, -(data.length - 1));
    checkArray(data, 1, 4, 0);
    checkArrayForInt(data, 1, 4, 0);
    checkArray(data, 1, 4, 4);
    checkArrayForInt(data, 1, 4, 4);
    checkArray(data, 1, 5, 5);
    checkArrayForInt(data, 1, 5, 5);
    checkArray(data, 1, 6, 6);
    checkArrayForInt(data, 1, 6, 6);
    checkArray(data, 1, -1, 7);
    checkArrayForInt(data, 1, -1, 7);
    checkArray(data, 1, 4, -(data.length - 4));
    checkArrayForInt(data, 1, 4, -(data.length - 4));
    checkArray(data, 1, 5, -(data.length - 5));
    checkArrayForInt(data, 1, 5, -(data.length - 5));
    checkArray(data, -1.0031, 11, 0);
    checkArray(data, -1.0031, 11, 9);
    checkArray(data, -1.0031, 11, 11);
    checkArray(data, -1.0031, -1, 12);
    checkArrayForInt(data, Double.toInt(-1.0031), 8, 0); // this is looking for -1
    checkArrayForInt(data, Double.toInt(-1.0031), 8, 8);
    checkArrayForInt(data, Double.toInt(-1.0031), -1, 9);
}

function main(): int {
    let testSuite = new arktest.ArkTestsuite('typedArray.indexOf');
    testSuite.addTest('Int8,UInt8 Arrays: indexOf for arrays', testIU8Array);
    testSuite.addTest('Int8,UInt8 Arrays: indexOf for arrays', testIU8ArrayFromIndex);
    testSuite.addTest('Int16,UInt16 Arrays: indexOf for arrays', testIU16Array);
    testSuite.addTest('Int32,UInt32 Arrays: indexOf for arrays', testIU32Array);
    testSuite.addTest('BigInt64,BigUint64 Arrays: indexOf for arrays', testIU64Array);
    testSuite.addTest('Float32 Arrays: indexOf for arrays', testF32Array);
    testSuite.addTest('Float32 Arrays: indexOf for arrays with fromIndex', testF32ArrayFromIndex);
    testSuite.addTest('Float64 Arrays: indexOf for arrays', testF64Array);
    testSuite.addTest('Float64 Arrays: indexOf for arrays with fromIndex', testF64ArrayFromIndex);
    return testSuite.run();
}<|MERGE_RESOLUTION|>--- conflicted
+++ resolved
@@ -92,11 +92,7 @@
 
 function checkArray(data: Uint8Array, elem: number, expected: number, fromIndex?: int): void {
     arktest.assertEQ(data.indexOf(elem, fromIndex), expected,
-<<<<<<< HEAD
-        'data.indexOf(elem: number, fromIndex?: numbinter) must return ' + expected);
-=======
-        'data.indexOf(elem: number, fromIndex?: int) must return ' + expected);
->>>>>>> aad9f664
+        'data.indexOf(elem: number, fromIndex?: int) must return ' + expected);
 }
 
 function checkArrayForInt(data: Float32Array, elem: int, expected: number): void {
