/*
 * Copyright (c) 2023-2025 Huawei Device Co., Ltd.
 * Licensed under the Apache License, Version 2.0 (the "License");
 * you may not use this file except in compliance with the License.
 * You may obtain a copy of the License at
 *
 * http://www.apache.org/licenses/LICENSE-2.0
 *
 * Unless required by applicable law or agreed to in writing, software
 * distributed under the License is distributed on an "AS IS" BASIS,
 * WITHOUT WARRANTIES OR CONDITIONS OF ANY KIND, either express or implied.
 * See the License for the specific language governing permissions and
 * limitations under the License.
 */
function foo(n: int): int { return (n * 17 + 7) % 141;}
function main(): int {
    let c: FixedArray<char> = new char[10000];
    let sb: StringBuilder = new StringBuilder();
    for (let i = 0; i < 10000000; ++i) {
        let n: int = foo(i);
        try {
            let s: String = new String(c);
            sb.append(s);
            n += 100;
<<<<<<< HEAD
        } catch (e: OutOfMemoryError) {
            if (n != foo(i)) {
                return 3;
            }
            // Expected error caught
            return 0;
        } catch (e) {
            // Unexpected error caught
            return 1;
=======
        } catch (e) {
            if (e instanceof OutOfMemoryError) {
                if (n != foo(i)) {
                    return 3;
                }
                // Expected exception caught
                return 0;
            } else {
                return 1;
            }
>>>>>>> aad9f664
        }
    }
    return 2;
}<|MERGE_RESOLUTION|>--- conflicted
+++ resolved
@@ -22,17 +22,6 @@
             let s: String = new String(c);
             sb.append(s);
             n += 100;
-<<<<<<< HEAD
-        } catch (e: OutOfMemoryError) {
-            if (n != foo(i)) {
-                return 3;
-            }
-            // Expected error caught
-            return 0;
-        } catch (e) {
-            // Unexpected error caught
-            return 1;
-=======
         } catch (e) {
             if (e instanceof OutOfMemoryError) {
                 if (n != foo(i)) {
@@ -43,7 +32,6 @@
             } else {
                 return 1;
             }
->>>>>>> aad9f664
         }
     }
     return 2;
