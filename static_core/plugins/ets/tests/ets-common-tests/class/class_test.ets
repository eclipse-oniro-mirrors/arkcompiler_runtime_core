/*
 * Copyright (c) 2025 Huawei Device Co., Ltd.
 * Licensed under the Apache License, Version 2.0 (the "License");
 * you may not use this file except in compliance with the License.
 * You may obtain a copy of the License at
 *
 * http://www.apache.org/licenses/LICENSE-2.0
 *
 * Unless required by applicable law or agreed to in writing, software
 * distributed under the License is distributed on an "AS IS" BASIS,
 * WITHOUT WARRANTIES OR CONDITIONS OF ANY KIND, either express or implied.
 * See the License for the specific language governing permissions and
 * limitations under the License.
 */

const globalClassName = "class_test.ETSGLOBAL"

namespace Outer {
    export namespace Inner {
        export class C {}

        export function getNamespace(): Class {
            return Class.current()
        }
    }

    export function getNamespace(): Class {
        return Class.current()
    }
}

class Test {
    public testMethodsFromClass(): void {
        const currentClass = Class.current()
        arktest.assertNE(currentClass, undefined)
        arktest.assertEQ(currentClass.getName(), "class_test.Test")

        const callerClass = Class.ofCaller()
        arktest.assertNE(callerClass, undefined)
        arktest.assertEQ(callerClass!.getName(), globalClassName)
    }

    public testClassIsNamespace(): void {
        const innerNs = Outer.Inner.getNamespace()
        arktest.assertNE(innerNs, undefined)
        arktest.assertTrue(innerNs!.isNamespace())
        arktest.assertEQ(innerNs!.getName(), "class_test.Outer.Inner")

        const outerNs = Outer.getNamespace()
        arktest.assertNE(outerNs, undefined)
        arktest.assertTrue(outerNs!.isNamespace())
        arktest.assertEQ(outerNs!.getName(), "class_test.Outer")
    }

    private intArrayComponentType(): void {
        const ints: FixedArray<int> = [1, 2]
        const compCls = Class.of(ints).getFixedArrayComponentType()
<<<<<<< HEAD
        arktest.assertEQ(compCls, Class.of(new Int(1)))
=======
        arktest.assertEQ(compCls, Class.PRIMITIVE_INT)
>>>>>>> aad9f664
    }

    private longArrayComponentType(): void {
        const longs: FixedArray<long> = [1, 2]
        const compCls = Class.of(longs).getFixedArrayComponentType()
<<<<<<< HEAD
        arktest.assertEQ(compCls, Class.of(new Long(1)))
=======
        arktest.assertEQ(compCls, Class.PRIMITIVE_LONG)
>>>>>>> aad9f664
    }

    private doubleArrayComponentType(): void {
        const doubles: FixedArray<double> = [1.0, 2.0]
        const compCls = Class.of(doubles).getFixedArrayComponentType()
<<<<<<< HEAD
        arktest.assertEQ(compCls, Class.of(new Double(1.0)))
=======
        arktest.assertEQ(compCls, Class.PRIMITIVE_DOUBLE)
>>>>>>> aad9f664
    }

    private floatArrayComponentType(): void {
        const floats: FixedArray<float> = [1.0, 2.0]
        const compCls = Class.of(floats).getFixedArrayComponentType()
<<<<<<< HEAD
        arktest.assertEQ(compCls, Class.of(new Float(1.0)))
=======
        arktest.assertEQ(compCls, Class.PRIMITIVE_FLOAT)
>>>>>>> aad9f664
    }

    private byteArrayComponentType(): void {
        const bytes: FixedArray<byte> = [1, 2]
        const compCls = Class.of(bytes).getFixedArrayComponentType()
<<<<<<< HEAD
        arktest.assertEQ(compCls, Class.of(new Byte(1)))
=======
        arktest.assertEQ(compCls, Class.PRIMITIVE_BYTE)
>>>>>>> aad9f664
    }

    private shortArrayComponentType(): void {
        const shorts: FixedArray<short> = [1, 2]
        const compCls = Class.of(shorts).getFixedArrayComponentType()
<<<<<<< HEAD
        arktest.assertEQ(compCls, Class.of(new Short(1)))
=======
        arktest.assertEQ(compCls, Class.PRIMITIVE_SHORT)
>>>>>>> aad9f664
    }

    private charArrayComponentType(): void {
        const chars: FixedArray<char> = [c'A', c'B']
        const compCls = Class.of(chars).getFixedArrayComponentType()
<<<<<<< HEAD
        arktest.assertEQ(compCls, Class.of(new Char(c'A')))
=======
        arktest.assertEQ(compCls, Class.PRIMITIVE_CHAR)
>>>>>>> aad9f664
    }

    private booleanArrayComponentType(): void {
        const bools: FixedArray<boolean> = [true, false]
        const compCls = Class.of(bools).getFixedArrayComponentType()
<<<<<<< HEAD
        arktest.assertEQ(compCls, Class.of(new Boolean(true)))
=======
        arktest.assertEQ(compCls, Class.PRIMITIVE_BOOLEAN)
>>>>>>> aad9f664
    }

    public testClassGetFixedArrayComponentType(): void {
        const obj = new Object()
        const objCls = Class.of(obj)
        arktest.assertEQ(objCls.getFixedArrayComponentType(), undefined)

        this.intArrayComponentType()
        this.longArrayComponentType()
        this.doubleArrayComponentType()
        this.floatArrayComponentType()
        this.byteArrayComponentType()
        this.shortArrayComponentType()
        this.charArrayComponentType()

        const arrays: FixedArray<FixedArray<int>> = [[1], [2]]
        const arraysCompCls = Class.of(arrays).getFixedArrayComponentType()
        arktest.assertNE(arraysCompCls, undefined)
        arktest.assertNE(arraysCompCls!.getFixedArrayComponentType(), undefined)
<<<<<<< HEAD
        arktest.assertEQ(arraysCompCls!.getFixedArrayComponentType(), Class.of(new Int(1)))
=======
        arktest.assertEQ(arraysCompCls!.getFixedArrayComponentType(), Class.PRIMITIVE_INT)
>>>>>>> aad9f664
    }
}

function main(): void {
    // For the test purposes these checks must be located in the entrypoint function
    const currentClass = Class.current()
    arktest.assertNE(currentClass, undefined)
    arktest.assertEQ(currentClass.getName(), globalClassName)

    // `main` is entrypoint, hence it does not have managed callers
    const callerClass = Class.ofCaller()
    arktest.assertEQ(callerClass, undefined)

    const test = new Test()
    test.testMethodsFromClass()
    test.testClassIsNamespace()
    test.testClassGetFixedArrayComponentType()
}<|MERGE_RESOLUTION|>--- conflicted
+++ resolved
@@ -55,81 +55,49 @@
     private intArrayComponentType(): void {
         const ints: FixedArray<int> = [1, 2]
         const compCls = Class.of(ints).getFixedArrayComponentType()
-<<<<<<< HEAD
-        arktest.assertEQ(compCls, Class.of(new Int(1)))
-=======
         arktest.assertEQ(compCls, Class.PRIMITIVE_INT)
->>>>>>> aad9f664
     }
 
     private longArrayComponentType(): void {
         const longs: FixedArray<long> = [1, 2]
         const compCls = Class.of(longs).getFixedArrayComponentType()
-<<<<<<< HEAD
-        arktest.assertEQ(compCls, Class.of(new Long(1)))
-=======
         arktest.assertEQ(compCls, Class.PRIMITIVE_LONG)
->>>>>>> aad9f664
     }
 
     private doubleArrayComponentType(): void {
         const doubles: FixedArray<double> = [1.0, 2.0]
         const compCls = Class.of(doubles).getFixedArrayComponentType()
-<<<<<<< HEAD
-        arktest.assertEQ(compCls, Class.of(new Double(1.0)))
-=======
         arktest.assertEQ(compCls, Class.PRIMITIVE_DOUBLE)
->>>>>>> aad9f664
     }
 
     private floatArrayComponentType(): void {
         const floats: FixedArray<float> = [1.0, 2.0]
         const compCls = Class.of(floats).getFixedArrayComponentType()
-<<<<<<< HEAD
-        arktest.assertEQ(compCls, Class.of(new Float(1.0)))
-=======
         arktest.assertEQ(compCls, Class.PRIMITIVE_FLOAT)
->>>>>>> aad9f664
     }
 
     private byteArrayComponentType(): void {
         const bytes: FixedArray<byte> = [1, 2]
         const compCls = Class.of(bytes).getFixedArrayComponentType()
-<<<<<<< HEAD
-        arktest.assertEQ(compCls, Class.of(new Byte(1)))
-=======
         arktest.assertEQ(compCls, Class.PRIMITIVE_BYTE)
->>>>>>> aad9f664
     }
 
     private shortArrayComponentType(): void {
         const shorts: FixedArray<short> = [1, 2]
         const compCls = Class.of(shorts).getFixedArrayComponentType()
-<<<<<<< HEAD
-        arktest.assertEQ(compCls, Class.of(new Short(1)))
-=======
         arktest.assertEQ(compCls, Class.PRIMITIVE_SHORT)
->>>>>>> aad9f664
     }
 
     private charArrayComponentType(): void {
         const chars: FixedArray<char> = [c'A', c'B']
         const compCls = Class.of(chars).getFixedArrayComponentType()
-<<<<<<< HEAD
-        arktest.assertEQ(compCls, Class.of(new Char(c'A')))
-=======
         arktest.assertEQ(compCls, Class.PRIMITIVE_CHAR)
->>>>>>> aad9f664
     }
 
     private booleanArrayComponentType(): void {
         const bools: FixedArray<boolean> = [true, false]
         const compCls = Class.of(bools).getFixedArrayComponentType()
-<<<<<<< HEAD
-        arktest.assertEQ(compCls, Class.of(new Boolean(true)))
-=======
         arktest.assertEQ(compCls, Class.PRIMITIVE_BOOLEAN)
->>>>>>> aad9f664
     }
 
     public testClassGetFixedArrayComponentType(): void {
@@ -149,11 +117,7 @@
         const arraysCompCls = Class.of(arrays).getFixedArrayComponentType()
         arktest.assertNE(arraysCompCls, undefined)
         arktest.assertNE(arraysCompCls!.getFixedArrayComponentType(), undefined)
-<<<<<<< HEAD
-        arktest.assertEQ(arraysCompCls!.getFixedArrayComponentType(), Class.of(new Int(1)))
-=======
         arktest.assertEQ(arraysCompCls!.getFixedArrayComponentType(), Class.PRIMITIVE_INT)
->>>>>>> aad9f664
     }
 }
 
