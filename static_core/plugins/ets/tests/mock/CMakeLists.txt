# Copyright (c) 2021-2025 Huawei Device Co., Ltd.
# Licensed under the Apache License, Version 2.0 (the "License");
# you may not use this file except in compliance with the License.
# You may obtain a copy of the License at
#
# http://www.apache.org/licenses/LICENSE-2.0
#
# Unless required by applicable law or agreed to in writing, software
# distributed under the License is distributed on an "AS IS" BASIS,
# WITHOUT WARRANTIES OR CONDITIONS OF ANY KIND, either express or implied.
# See the License for the specific language governing permissions and
# limitations under the License.

add_custom_target(ets_test_napi_mock_run)

panda_ets_napi_add_gtest(
    NAME calling_methods_test_1
    CPP_SOURCE calling_methods_test_1.cpp
    ETS_SOURCE CallingMethodsTest.ets
)

panda_ets_napi_add_gtest(
    NAME calling_methods_test_2
    CPP_SOURCE calling_methods_test_2.cpp
    ETS_SOURCE CallingMethodsTest.ets
)

panda_ets_napi_add_gtest(
    NAME calling_methods_test_3
    CPP_SOURCE calling_methods_test_3.cpp
    ETS_SOURCE CallingMethodsTest.ets
)

panda_ets_napi_add_gtest(
    NAME calling_methods_test_4
    CPP_SOURCE calling_methods_test_4.cpp
    ETS_SOURCE CallingMethodsTest.ets
)

panda_ets_napi_add_gtest(
    NAME calling_methods_test_5
    CPP_SOURCE calling_methods_test_5.cpp
    ETS_SOURCE CallingMethodsTest.ets
)

panda_ets_napi_add_gtest(
    NAME calling_methods_test_6
    CPP_SOURCE calling_methods_test_6.cpp
    ETS_SOURCE CallingMethodsTest.ets
)

panda_ets_napi_add_gtest(
    NAME calling_methods_test_7
    CPP_SOURCE calling_methods_test_7.cpp
    ETS_SOURCE CallingMethodsTest.ets
)

panda_ets_napi_add_gtest(
    NAME calling_methods_test_8
    CPP_SOURCE calling_methods_test_8.cpp
    ETS_SOURCE CallingMethodsTest.ets
)

panda_ets_napi_add_gtest(
    NAME accessing_objects_fields_test_1
    CPP_SOURCE accessing_objects_fields_test_1.cpp
    ETS_SOURCE AccessingObjectsFieldsTest.ets
)

panda_ets_napi_add_gtest(
    NAME accessing_objects_fields_test_2
    CPP_SOURCE accessing_objects_fields_test_2.cpp
    ETS_SOURCE AccessingObjectsFieldsTest.ets
)

panda_ets_napi_add_gtest(
    NAME accessing_objects_fields_test_3
    CPP_SOURCE accessing_objects_fields_test_3.cpp
    ETS_SOURCE AccessingObjectsFieldsTest.ets
)

panda_ets_napi_add_gtest(
    NAME clinit_native_test
    CPP_SOURCE clinit_native_test.cpp
    ETS_SOURCE ClinitNativeTest.ets
)

panda_ets_napi_add_gtest(
    NAME effective_types_test
    CPP_SOURCE effective_types_test.cpp
    ETS_SOURCE EffectiveTypesTest.ets
)

panda_ets_napi_add_gtest(
    NAME final_field_native_test
    CPP_SOURCE final_field_native_test.cpp
    ETS_SOURCE FinalFieldNativeTest.ets
)

panda_ets_napi_add_gtest(
    NAME registering_native_methods_test
    CPP_SOURCE registering_native_methods_test.cpp
    ETS_SOURCE RegisteringNativeMethodsTest.ets
)

panda_ets_napi_add_gtest(
    NAME stack_reference_check_test
    CPP_SOURCE stack_reference_check_test.cpp
    ETS_SOURCE StackReferenceCheckTest.ets
)

panda_ets_napi_add_gtest(
    NAME stack_trace_test
    CPP_SOURCE stack_trace_test.cpp
    ETS_SOURCE StackTraceTest.ets
)

panda_ets_napi_add_gtest(
    NAME array_native_test
    CPP_SOURCE array_native_test.cpp
)

panda_ets_napi_add_gtest(
    NAME array_native_test_2
    CPP_SOURCE array_native_test_2.cpp
)

panda_ets_napi_add_gtest(
    NAME array_native_test_3
    CPP_SOURCE array_native_test_3.cpp
)

panda_ets_napi_add_gtest(
    NAME js_mode_launch
    CPP_SOURCE js_mode_launch.cpp
    ETS_SOURCE js_mode_launch.ets
)

panda_ets_napi_add_gtest(
    NAME test_exception
    CPP_SOURCE test_exception.cpp
)

panda_ets_napi_add_gtest(
<<<<<<< HEAD
    NAME test_exception
    CPP_SOURCE test_exception.cpp
)

panda_ets_napi_add_gtest(
    NAME abort_flag_launch
    CPP_SOURCE abort_flag_launch_test.cpp
    ETS_SOURCE AbortFlagLaunchTest.ets
)
=======
    NAME unhandled_rejection_recursive
    CPP_SOURCE unhandled_rejection_recursive_test.cpp
    ETS_SOURCE UnhandledRejectionRecursiveTest.ets
)

if (NOT ENABLE_UNIT_TESTS_FULL_COVERAGE)
    panda_ets_napi_add_gtest(
        NAME register_native_allocation_test
        CPP_SOURCE register_native_allocation_test.cpp
        ETS_SOURCE RegisterNativeAllocationTest.ets
    )
    panda_ets_napi_add_gtest(
        NAME coroswitch_in_cctor
        CPP_SOURCE coroswitch_in_cctor.cpp
        ETS_SOURCE coroswitch_in_cctor.ets
    )
    panda_ets_napi_add_gtest(
        NAME abort_flag_launch
        CPP_SOURCE abort_flag_launch_test.cpp
        ETS_SOURCE AbortFlagLaunchTest.ets
    )
endif()
>>>>>>> a77d6327
<|MERGE_RESOLUTION|>--- conflicted
+++ resolved
@@ -142,17 +142,6 @@
 )
 
 panda_ets_napi_add_gtest(
-<<<<<<< HEAD
-    NAME test_exception
-    CPP_SOURCE test_exception.cpp
-)
-
-panda_ets_napi_add_gtest(
-    NAME abort_flag_launch
-    CPP_SOURCE abort_flag_launch_test.cpp
-    ETS_SOURCE AbortFlagLaunchTest.ets
-)
-=======
     NAME unhandled_rejection_recursive
     CPP_SOURCE unhandled_rejection_recursive_test.cpp
     ETS_SOURCE UnhandledRejectionRecursiveTest.ets
@@ -174,5 +163,4 @@
         CPP_SOURCE abort_flag_launch_test.cpp
         ETS_SOURCE AbortFlagLaunchTest.ets
     )
-endif()
->>>>>>> a77d6327
+endif()