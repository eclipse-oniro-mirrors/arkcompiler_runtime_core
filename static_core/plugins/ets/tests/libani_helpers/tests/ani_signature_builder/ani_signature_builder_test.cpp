--- conflicted
+++ resolved
@@ -24,18 +24,6 @@
 
 TEST(BuilderTest, PrimitiveTypes)
 {
-<<<<<<< HEAD
-    ASSERT_EQ(Builder::BuildUndefined().Descriptor(), "Lstd/core/Object;");
-    ASSERT_EQ(Builder::BuildNull().Descriptor(), "Lstd/core/Null;");
-    ASSERT_EQ(Builder::BuildBoolean().Descriptor(), "Z");
-    ASSERT_EQ(Builder::BuildChar().Descriptor(), "C");
-    ASSERT_EQ(Builder::BuildByte().Descriptor(), "B");
-    ASSERT_EQ(Builder::BuildShort().Descriptor(), "S");
-    ASSERT_EQ(Builder::BuildInt().Descriptor(), "I");
-    ASSERT_EQ(Builder::BuildLong().Descriptor(), "J");
-    ASSERT_EQ(Builder::BuildFloat().Descriptor(), "F");
-    ASSERT_EQ(Builder::BuildDouble().Descriptor(), "D");
-=======
     ASSERT_EQ(Builder::BuildUndefined().Descriptor(), "std.core.Object");
     ASSERT_EQ(Builder::BuildNull().Descriptor(), "std.core.Null");
     ASSERT_EQ(Builder::BuildAny().Descriptor(), "Y");
@@ -47,7 +35,6 @@
     ASSERT_EQ(Builder::BuildLong().Descriptor(), "l");
     ASSERT_EQ(Builder::BuildFloat().Descriptor(), "f");
     ASSERT_EQ(Builder::BuildDouble().Descriptor(), "d");
->>>>>>> aad9f664
 }
 
 TEST(BuilderTest, StdlibClass)
@@ -213,11 +200,7 @@
     SignatureBuilder sb2;
     sb2.Add(Builder::BuildInt()).Add(Builder::BuildFloat());
     sb2.SetReturnNull();
-<<<<<<< HEAD
-    ASSERT_EQ(sb2.BuildSignatureDescriptor(), "IF:Lstd/core/Null;");
-=======
     ASSERT_EQ(sb2.BuildSignatureDescriptor(), "if:C{std.core.Null}");
->>>>>>> aad9f664
 }
 
 TEST(SignatureBuilderExtraTest, AddTypeDirectly)
@@ -279,11 +262,7 @@
 TEST(SignatureBuilderExtraTest, EmptyArgsSignatureDescriptor)
 {
     std::string sig = Builder::BuildSignatureDescriptor({}, Builder::BuildNull());
-<<<<<<< HEAD
-    ASSERT_EQ(sig, ":Lstd/core/Null;");
-=======
     ASSERT_EQ(sig, ":C{std.core.Null}");
->>>>>>> aad9f664
 }
 
 TEST(SignatureBuilderExtraTest, OverloadConsistency)
@@ -361,19 +340,6 @@
     sb.AddUndefined().AddNull().AddBoolean().AddChar().AddByte().AddShort().AddInt().AddLong().AddFloat().AddDouble();
     sb.SetReturnDouble();
     std::string expectedSig =
-<<<<<<< HEAD
-        "Lstd/core/Object;"
-        "Lstd/core/Null;"
-        "Z"
-        "C"
-        "B"
-        "S"
-        "I"
-        "J"
-        "F"
-        "D"
-        ":D";
-=======
         "C{std.core.Object}"
         "C{std.core.Null}"
         "z"
@@ -385,7 +351,6 @@
         "f"
         "d"
         ":d";
->>>>>>> aad9f664
     ASSERT_EQ(sb.BuildSignatureDescriptor(), expectedSig);
 }
 
