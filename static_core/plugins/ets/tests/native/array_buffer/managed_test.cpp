--- conflicted
+++ resolved
@@ -192,11 +192,7 @@
 {
     auto *data = new int8_t[LENGTH];
     // NOLINTNEXTLINE(clang-analyzer-cplusplus.NewDeleteLeaks)
-<<<<<<< HEAD
-    auto status = DoCreateExternalArrayBuffer(env, data, LENGTH, TestFinalizer, nullptr, arrayBuffer);
-=======
     auto status = CreateFinalizableArrayBuffer(env, data, LENGTH, TestFinalizer, nullptr, arrayBuffer);
->>>>>>> aad9f664
     ASSERT_EQ(status, ANI_OK);
     CheckUnhandledError(env);
 }
@@ -309,21 +305,12 @@
     CallEtsFunction(&arrayBuffer, "ManagedTest", "createArrayBuffer", 0);
     CheckUnhandledError(env_);
 
-<<<<<<< HEAD
-    bool result = false;
-    auto status = ArrayBufferIsDetached(env_, arrayBuffer, &result);
-    ASSERT_EQ(status, ANI_OK);
-    ASSERT_EQ(status, false);
-
-    auto status1 = ArrayBufferDetach(env_, arrayBuffer);
-=======
     ani_boolean result = ANI_FALSE;
     auto status = IsDetachedArrayBuffer(env_, arrayBuffer, &result);
     ASSERT_EQ(status, ANI_OK);
     ASSERT_EQ(result, ANI_FALSE);
 
     auto status1 = DetachArrayBuffer(env_, arrayBuffer);
->>>>>>> aad9f664
     ASSERT_EQ(status1, ANI_INVALID_ARGS);
 }
 
@@ -333,21 +320,12 @@
     CallEtsFunction(&arrayBuffer, "ManagedTest", "createArrayBuffer", TWENTY_FOUR);
     CheckUnhandledError(env_);
 
-<<<<<<< HEAD
-    bool result = false;
-    auto status = ArrayBufferIsDetached(env_, arrayBuffer, &result);
-    ASSERT_EQ(status, ANI_OK);
-    ASSERT_EQ(status, false);
-
-    auto status1 = ArrayBufferDetach(env_, arrayBuffer);
-=======
     ani_boolean result = ANI_FALSE;
     auto status = IsDetachedArrayBuffer(env_, arrayBuffer, &result);
     ASSERT_EQ(status, ANI_OK);
     ASSERT_EQ(result, ANI_FALSE);
 
     auto status1 = DetachArrayBuffer(env_, arrayBuffer);
->>>>>>> aad9f664
     ASSERT_EQ(status1, ANI_INVALID_ARGS);
 }
 
