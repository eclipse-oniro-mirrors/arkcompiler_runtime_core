--- conflicted
+++ resolved
@@ -87,11 +87,7 @@
 {
     ani_arraybuffer arrayBuffer;
     void *data = new int64_t[0];
-<<<<<<< HEAD
-    auto status = DoCreateExternalArrayBuffer(env_, data, 0, TestFinalizer, nullptr, &arrayBuffer);
-=======
     auto status = CreateFinalizableArrayBuffer(env_, data, 0, TestFinalizer, data, &arrayBuffer);
->>>>>>> aad9f664
     ASSERT_EQ(status, ANI_OK);
     ASSERT_NE(arrayBuffer, nullptr);
     CheckUnhandledError(env_);
@@ -116,11 +112,7 @@
     data[1] = TWO_HUNDRED_THIRTY_FOUR;
     data[TWO] = THREE_HUNDRED_FOURTY_FIVE;
 
-<<<<<<< HEAD
-    auto status = DoCreateExternalArrayBuffer(env_, data, TWENTY_FOUR, TestFinalizer, nullptr, &arrayBuffer);
-=======
     auto status = CreateFinalizableArrayBuffer(env_, data, THREE, TestFinalizer, data, &arrayBuffer);
->>>>>>> aad9f664
     ASSERT_EQ(status, ANI_OK);
     ASSERT_NE(arrayBuffer, nullptr);
     CheckUnhandledError(env_);
@@ -136,11 +128,7 @@
     ASSERT_EQ(resultData[TWO], THREE_HUNDRED_FOURTY_FIVE);
 
     ani_boolean bufferIsExpected = ANI_FALSE;
-<<<<<<< HEAD
-    CallEtsFunction(&bufferIsExpected, "NativeTest", CHECK_ARRAY_BUFFER_FUNCTION, arrayBuffer, TWENTY_FOUR);
-=======
     CallEtsFunction(&bufferIsExpected, "NativeTest", CHECK_ARRAY_BUFFER_FUNCTION, arrayBuffer, THREE);
->>>>>>> aad9f664
     ASSERT_EQ(bufferIsExpected, ANI_TRUE);
 }
 
@@ -153,19 +141,6 @@
     ASSERT_NE(arrayBuffer, nullptr);
     CheckUnhandledError(env_);
 
-<<<<<<< HEAD
-    bool result = false;
-    auto resultStatus = ArrayBufferIsDetached(env_, arrayBuffer, &result);
-    ASSERT_EQ(resultStatus, ANI_OK);
-    ASSERT_EQ(result, false);
-
-    auto resultstatus1 = ArrayBufferDetach(env_, arrayBuffer);
-    ASSERT_EQ(resultstatus1, ANI_INVALID_ARGS);
-
-    auto resultstatus2 = ArrayBufferIsDetached(env_, arrayBuffer, &result);
-    ASSERT_EQ(resultstatus2, ANI_OK);
-    ASSERT_EQ(result, false);
-=======
     ani_boolean result = ANI_FALSE;
     auto resultStatus = IsDetachedArrayBuffer(env_, arrayBuffer, &result);
     ASSERT_EQ(resultStatus, ANI_OK);
@@ -177,7 +152,6 @@
     auto resultstatus2 = IsDetachedArrayBuffer(env_, arrayBuffer, &result);
     ASSERT_EQ(resultstatus2, ANI_OK);
     ASSERT_EQ(result, ANI_FALSE);
->>>>>>> aad9f664
 
     ani_boolean isDetached = ANI_FALSE;
     CallEtsFunction(&isDetached, "NativeTest", IS_DETACHED, arrayBuffer);
@@ -187,37 +161,15 @@
 TEST_F(EtsNativeInterfaceArrayBufferTest, ArrayBufferDetachDetachable)
 {
     ani_arraybuffer arrayBuffer;
-<<<<<<< HEAD
-    auto *data = new int64_t[THREE];
-
-    auto status = DoCreateExternalArrayBuffer(env_, data, TWENTY_FOUR, TestFinalizer, nullptr, &arrayBuffer);
-=======
     // Buffer will be manually detached later in the test, so allocate buffer as `unique_ptr`
     auto data = std::make_unique<int64_t[]>(THREE);  // NOLINT(modernize-avoid-c-arrays)
 
     auto status = CreateFinalizableArrayBuffer(env_, data.get(), THREE, TestFinalizer, data.get(), &arrayBuffer);
->>>>>>> aad9f664
     ASSERT_EQ(status, ANI_OK);
     ASSERT_NE(arrayBuffer, nullptr);
     CheckUnhandledError(env_);
 
     ani_boolean bufferIsExpected = ANI_FALSE;
-<<<<<<< HEAD
-    CallEtsFunction(&bufferIsExpected, "NativeTest", CHECK_ARRAY_BUFFER_FUNCTION, arrayBuffer, TWENTY_FOUR);
-    ASSERT_EQ(bufferIsExpected, ANI_TRUE);
-
-    bool result = false;
-    auto resultStatus = ArrayBufferIsDetached(env_, arrayBuffer, &result);
-    ASSERT_EQ(resultStatus, ANI_OK);
-    ASSERT_EQ(result, false);
-
-    auto resultstatus1 = ArrayBufferDetach(env_, arrayBuffer);
-    ASSERT_EQ(resultstatus1, ANI_OK);
-
-    auto resultstatus2 = ArrayBufferIsDetached(env_, arrayBuffer, &result);
-    ASSERT_EQ(resultstatus2, ANI_OK);
-    ASSERT_EQ(result, true);
-=======
     CallEtsFunction(&bufferIsExpected, "NativeTest", CHECK_ARRAY_BUFFER_FUNCTION, arrayBuffer, THREE);
     ASSERT_EQ(bufferIsExpected, ANI_TRUE);
 
@@ -232,17 +184,12 @@
     auto resultstatus2 = IsDetachedArrayBuffer(env_, arrayBuffer, &result);
     ASSERT_EQ(resultstatus2, ANI_OK);
     ASSERT_EQ(result, ANI_TRUE);
->>>>>>> aad9f664
 
     ani_boolean isDetached = ANI_FALSE;
     CallEtsFunction(&isDetached, "NativeTest", IS_DETACHED, arrayBuffer);
     ASSERT_EQ(isDetached, ANI_TRUE);
 
-<<<<<<< HEAD
-    auto resultstatus3 = ArrayBufferDetach(env_, arrayBuffer);
-=======
     auto resultstatus3 = DetachArrayBuffer(env_, arrayBuffer);
->>>>>>> aad9f664
     ASSERT_EQ(resultstatus3, ANI_INVALID_ARGS);
 
     CallEtsFunction(&isDetached, "NativeTest", IS_DETACHED, arrayBuffer);
@@ -272,24 +219,6 @@
 
     auto externalData = std::make_unique<int64_t[]>(THREE);  // NOLINT(modernize-avoid-c-arrays)
 
-<<<<<<< HEAD
-    auto status4 = DoCreateExternalArrayBuffer(env_, externalData.get(), TWENTY_FOUR, TestFinalizer, nullptr, nullptr);
-    ASSERT_EQ(status4, ANI_INVALID_ARGS);
-
-    ani_arraybuffer arrayBuffer5;
-    auto status5 = DoCreateExternalArrayBuffer(env_, externalData.get(), -1, TestFinalizer, nullptr, &arrayBuffer5);
-    ASSERT_EQ(status5, ANI_INVALID_ARGS);
-
-    ani_arraybuffer arrayBuffer6;
-    auto status6 = DoCreateExternalArrayBuffer(env_, nullptr, TWENTY_FOUR, TestFinalizer, nullptr, &arrayBuffer6);
-    ASSERT_EQ(status6, ANI_INVALID_ARGS);
-
-    ani_arraybuffer arrayBuffer7;
-    auto status7 = DoCreateExternalArrayBuffer(env_, externalData.get(), TWENTY_FOUR, nullptr, nullptr, &arrayBuffer7);
-    ASSERT_EQ(status7, ANI_INVALID_ARGS);
-
-    auto status8 = DoCreateExternalArrayBuffer(env_, nullptr, 0, nullptr, nullptr, nullptr);
-=======
     auto status4 = CreateFinalizableArrayBuffer(env_, externalData.get(), THREE, TestFinalizer, nullptr, nullptr);
     ASSERT_EQ(status4, ANI_INVALID_ARGS);
 
@@ -306,7 +235,6 @@
     ASSERT_EQ(status7, ANI_INVALID_ARGS);
 
     auto status8 = CreateFinalizableArrayBuffer(env_, nullptr, 0, nullptr, nullptr, nullptr);
->>>>>>> aad9f664
     ASSERT_EQ(status8, ANI_INVALID_ARGS);
 
     ani_arraybuffer arrayBuffer9;
@@ -333,29 +261,17 @@
     auto status11 = env_->ArrayBuffer_GetInfo(nullptr, &resultData11, &length11);
     ASSERT_EQ(status11, ANI_INVALID_ARGS);
 
-<<<<<<< HEAD
-    bool result12;
-    auto status12 = ArrayBufferIsDetached(env_, nullptr, &result12);
-=======
     ani_boolean result12;
     auto status12 = IsDetachedArrayBuffer(env_, nullptr, &result12);
->>>>>>> aad9f664
     ASSERT_EQ(status12, ANI_INVALID_ARGS);
 
     ani_arraybuffer arrayBuffer13;
     void *data13;
     ASSERT_EQ(env_->CreateArrayBuffer(EIGHT, &data13, &arrayBuffer13), ANI_OK);
-<<<<<<< HEAD
-    auto status13 = ArrayBufferIsDetached(env_, arrayBuffer13, nullptr);
-    ASSERT_EQ(status13, ANI_INVALID_ARGS);
-
-    auto status14 = ArrayBufferDetach(env_, nullptr);
-=======
     auto status13 = IsDetachedArrayBuffer(env_, arrayBuffer13, nullptr);
     ASSERT_EQ(status13, ANI_INVALID_ARGS);
 
     auto status14 = DetachArrayBuffer(env_, nullptr);
->>>>>>> aad9f664
     ASSERT_EQ(status14, ANI_INVALID_ARGS);
 
     CheckUnhandledError(env_);
