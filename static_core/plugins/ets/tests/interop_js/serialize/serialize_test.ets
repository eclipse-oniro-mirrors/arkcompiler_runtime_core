/*
 * Copyright (c) 2025 Huawei Device Co., Ltd.
 * Licensed under the Apache License, Version 2.0 (the "License");
 * you may not use this file except in compliance with the License.
 * You may obtain a copy of the License at
 *
 *     http://www.apache.org/licenses/LICENSE-2.0
 *
 * Unless required by applicable law or agreed to in writing, software
 * distributed under the License is distributed on an "AS IS" BASIS,
 * WITHOUT WARRANTIES OR CONDITIONS OF ANY KIND, either express or implied.
 * See the License for the specific language governing permissions and
 * limitations under the License.
 */

// CC-OFFNXT(G.FMT.09) project code style
export function testFunction() {
    return 'testFunction';
}

export let testArray = ['testArrayElement'];
export let testInstance = new TestClass();

class TestClass {
    // CC-OFFNXT(G.FMT.09) project code style
    static testStaticMethod() {
        return 'testStaticMethod';
    }
    public static staticProp: String = 'staticProp';

    public prop: String = 'prop';
    // CC-OFFNXT(G.FMT.09) project code style
    testMethod() {
        return 'testMethod';
    }
}

// CC-OFFNXT(G.FMT.09) project code style
export function checkAsync(ptr: bigint) {
    let w = new EAWorker(true);
    w.start();
    let cb = (): int => {
<<<<<<< HEAD
        let module = new ESValue(JSRuntime.loadModule('./serialize_interop_tests_helpers_js'));
=======
        let ohmurlPath = './serialize_interop_tests_helpers_js';
        let module = ESValue.load(ohmurlPath);
>>>>>>> aad9f664
        let method = module.getProperty('checkResult');
        try {
            method.invoke(ESValue.wrap(ptr));
        } catch (e) {
            return 1;
        }
        return 0;
    }
    let p = w.run<int>(cb);
    w.join();
    let result = p.Await();
    arktest.assertEQ(result, 0);
}<|MERGE_RESOLUTION|>--- conflicted
+++ resolved
@@ -40,12 +40,8 @@
     let w = new EAWorker(true);
     w.start();
     let cb = (): int => {
-<<<<<<< HEAD
-        let module = new ESValue(JSRuntime.loadModule('./serialize_interop_tests_helpers_js'));
-=======
         let ohmurlPath = './serialize_interop_tests_helpers_js';
         let module = ESValue.load(ohmurlPath);
->>>>>>> aad9f664
         let method = module.getProperty('checkResult');
         try {
             method.invoke(ESValue.wrap(ptr));
