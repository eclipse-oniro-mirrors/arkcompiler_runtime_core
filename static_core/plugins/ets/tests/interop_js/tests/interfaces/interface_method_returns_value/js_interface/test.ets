/**
 * Copyright (c) 2024-2025 Huawei Device Co., Ltd.
 * Licensed under the Apache License, Version 2.0 (the "License");
 * you may not use this file except in compliance with the License.
 * You may obtain a copy of the License at
 *
 * http://www.apache.org/licenses/LICENSE-2.0
 *
 * Unless required by applicable law or agreed to in writing, software
 * distributed under the License is distributed on an "AS IS" BASIS,
 * WITHOUT WARRANTIES OR CONDITIONS OF ANY KIND, either express or implied.
 * See the License for the specific language governing permissions and
 * limitations under the License.
 */


import {
    BOOLEAN_VALUE,
    ENUM_VALUE,
    GenericInterface,
    STRING_VALUE,
    TFunctionReturnsAny,
    TFunctionReturnsBigInt,
    TFunctionReturnsBoolean,
    TFunctionReturnsEnum,
    TFunctionReturnsFunctionOfType,
    TFunctionReturnsNull,
    TFunctionReturnsNumber,
    TFunctionReturnsString,
    TFunctionReturnsUndefined,
    UNDEFINED,
    genericInterfaceImplementation
} from "js_code";


/* Note: nullish \ undefish types here are workarounds for note 17745*/
type UndefishHelperType = undefined | string | number;
type NullishHelperType = null | string | number

function cleanup(): void {
    try {
        // trigger FinalizationRegistry cleanup
<<<<<<< HEAD
        let full_gc_id = GC.startGC(GC.Cause.FULL);
        GC.waitForFinishGC(full_gc_id);
=======
        let fullGcId = GC.startGC(GC.Cause.FULL);
        GC.waitForFinishGC(fullGcId);
>>>>>>> a77d6327
    } catch (e) {
        arktest.assertTrue(false, "Unexpected error during GC");
    }
}

function type_imported__returnAny(){
    const anyGetter: TFunctionReturnsAny = genericInterfaceImplementation.getAny as TFunctionReturnsAny;
    return typeof anyGetter() == 'object';
}

function type_imported__returnString(){
    const getterFn: TFunctionReturnsString = genericInterfaceImplementation.getString as TFunctionReturnsString;
    return typeof getterFn() == "object" && (getterFn() as string == 'Panda')
}

function type_imported__returnBoolean(){
    const getterFn: TFunctionReturnsBoolean = genericInterfaceImplementation.getBoolean;
    return typeof getterFn() == "object" && (getterFn() as boolean) == true && (getterFn() as boolean) != false;
}

// NOTE: this test uses JS integer value which is longer than 32 bits
function type_imported__returnInteger(){
    const getterFn: TFunctionReturnsNumber = genericInterfaceImplementation.getInt as TFunctionReturnsNumber;
    return typeof getterFn() == "object" && (getterFn() as int) > 0 && (getterFn() as int) / 2 == Double.toInt((getterFn() as int) * 0.5);
}

// NOTE: this test uses JS integer value which is longer than 32 bit
function type_imported__returnNegativeInteger(){
    const getterFn: TFunctionReturnsNumber = genericInterfaceImplementation.getNegativeInt;
    return typeof getterFn() == "object" && (getterFn() as long) < 0 && (getterFn() as long) * -1 > 0;
}


function type_imported__returnInfinity(){
    const getterFn: TFunctionReturnsNumber = genericInterfaceImplementation.getInfinity;
    const isValid: boolean = (typeof getterFn() == "object")
            && ((getterFn() as number) > 0)
            && ((getterFn() as number) - 1 == getterFn())
            && !Number.isFinite(getterFn() as number);
    cleanup();
    return isValid;
}

function type_imported__returnNegativeInfinity(){
    const getterFn: TFunctionReturnsNumber = genericInterfaceImplementation.getNegativeInfinity;
    const isValid: boolean = (typeof getterFn() == "object")
            && ((getterFn() as number) < 0)
            && ((getterFn() as number) + 1 == getterFn())
            && !Number.isFinite(getterFn() as number);
    cleanup();
    return isValid;
}


function type_imported__returnNaN(){
    const getterFn: TFunctionReturnsNumber = genericInterfaceImplementation.getNanAsNumber as TFunctionReturnsNumber;
    const isValid: boolean = `${(getterFn() as number)}` == 'NaN' && (Number.isNaN(getterFn()));
    cleanup();
    return isValid;
}

function type_imported__returnBigint(){
    const getterFn: TFunctionReturnsBigInt = genericInterfaceImplementation.getBigInt;
    return typeof getterFn() == "object"
}

function type_imported__returnEnum(){
    const getterFn: TFunctionReturnsEnum = genericInterfaceImplementation.getEnum;
    const returnValue = getterFn();
    const isAbleToGetExistingProperties = ((returnValue.OPTION_ONE as int == 0)
                                            && (returnValue.OPTION_TWO as number == 1)
                                            && (returnValue.OPTION_THREE as number == 2));
    const isReturningUndefForMissingProperties = returnValue.OPTION_FOUR as UndefishHelperType == undefined;
    cleanup();
    return typeof getterFn() == "object" && isAbleToGetExistingProperties && isReturningUndefForMissingProperties
}

function type_imported__returnUndefined(){
    const getterFn: TFunctionReturnsUndefined = genericInterfaceImplementation.getUndefined;
    const returnValue = getterFn() as UndefishHelperType;
    cleanup();
    return returnValue == undefined && returnValue != '';
}

function type_imported__returnNull(){
    const getterFn: TFunctionReturnsNull = genericInterfaceImplementation.getNull;
    const returnValue = getterFn() as NullishHelperType;
    return returnValue == null;
}


function type_imported__returnFunction(){
    const getterFn: TFunctionReturnsFunctionOfType = genericInterfaceImplementation.getFunctionReturningType;
    const returnStringValue = getterFn('panda');
    const returnNumericValue = getterFn(1);
    return returnStringValue() == 'pandaPANDA'
            && (returnNumericValue() as float)> 3
            && (returnNumericValue() as float) < 4;
}<|MERGE_RESOLUTION|>--- conflicted
+++ resolved
@@ -40,13 +40,8 @@
 function cleanup(): void {
     try {
         // trigger FinalizationRegistry cleanup
-<<<<<<< HEAD
-        let full_gc_id = GC.startGC(GC.Cause.FULL);
-        GC.waitForFinishGC(full_gc_id);
-=======
         let fullGcId = GC.startGC(GC.Cause.FULL);
         GC.waitForFinishGC(fullGcId);
->>>>>>> a77d6327
     } catch (e) {
         arktest.assertTrue(false, "Unexpected error during GC");
     }
