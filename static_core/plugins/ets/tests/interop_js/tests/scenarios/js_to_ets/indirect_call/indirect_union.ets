--- conflicted
+++ resolved
@@ -36,11 +36,7 @@
     const NUMERIC_VALUE: (number | string) = 1;
 
     let result: (number | string) = js.indirectCallUnion.apply(null, [NUMERIC_VALUE] as FixedArray<(number | string)>) as (number | string);
-<<<<<<< HEAD
-    assertTrue(typeof result == "number" && result as number == NUMERIC_VALUE);
-=======
     arktest.assertTrue(typeof result == "number" && result as number == NUMERIC_VALUE);
->>>>>>> a77d6327
 
     return true;
 }
@@ -49,11 +45,7 @@
     const STRING_VALUE: (number | string) = '1';
 
     let result: (number | string)  = js.indirectCallUnion.apply(null, [STRING_VALUE] as FixedArray<(number | string)>) as (number | string);
-<<<<<<< HEAD
-    assertTrue(typeof result == "string" && result as string == STRING_VALUE);
-=======
     arktest.assertTrue(typeof result == "string" && result as string == STRING_VALUE);
->>>>>>> a77d6327
 
     return true;
 }
