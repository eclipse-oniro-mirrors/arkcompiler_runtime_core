/*
 * Copyright (c) 2024-2025 Huawei Device Co., Ltd.
 * Licensed under the Apache License, Version 2.0 (the "License");
 * you may not use this file except in compliance with the License.
 * You may obtain a copy of the License at
 *
 * http://www.apache.org/licenses/LICENSE-2.0
 *
 * Unless required by applicable law or agreed to in writing, software
 * distributed under the License is distributed on an "AS IS" BASIS,
 * WITHOUT WARRANTIES OR CONDITIONS OF ANY KIND, either express or implied.
 * See the License for the specific language governing permissions and
 * limitations under the License.
 */
import * as js from "indirect_js"

function dummy(): number {
    return 1;
}

function Test_indirect_call_test_return_value(): boolean {
    // NOTE #18409 remove this comment block after interop will return valid value from the test.
    // Current test always returns true after following line invocation,
    // even if there is explicit 'return false' statement.
    dummy();
    return false;
}

function Test_indirect_call_type_any_call(): boolean {
    let result = js.indirectCallTypeAny.call(null, 1) as int;
    arktest.assertTrue(result == 1);

    return true;
}

function Test_indirect_call_type_any_apply(): boolean {
    let result = js.indirectCallTypeAny.apply(null, [1] as FixedArray<int>) as int;
<<<<<<< HEAD
    assertTrue(result == 1);
=======
    arktest.assertTrue(result == 1);
>>>>>>> a77d6327

    return true;
}

function Test_indirect_call_type_any_bind_with_arg(): boolean {
    let boundWithArg = js.indirectCallTypeAny.bind(null, 1);
    arktest.assertTrue(boundWithArg() as int == 1);

    return true;
}

function Test_indirect_call_type_any_bind_without_arg(): boolean {
    let boundWithoutArg = js.indirectCallTypeAny.bind(null);
    arktest.assertTrue(boundWithoutArg(1) as int == 1);

    return true;
}<|MERGE_RESOLUTION|>--- conflicted
+++ resolved
@@ -35,11 +35,7 @@
 
 function Test_indirect_call_type_any_apply(): boolean {
     let result = js.indirectCallTypeAny.apply(null, [1] as FixedArray<int>) as int;
-<<<<<<< HEAD
-    assertTrue(result == 1);
-=======
     arktest.assertTrue(result == 1);
->>>>>>> a77d6327
 
     return true;
 }
