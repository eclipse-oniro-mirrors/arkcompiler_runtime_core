/*
 * Copyright (c) 2024-2025 Huawei Device Co., Ltd.
 * Licensed under the Apache License, Version 2.0 (the "License");
 * you may not use this file except in compliance with the License.
 * You may obtain a copy of the License at
 *
 * http://www.apache.org/licenses/LICENSE-2.0
 *
 * Unless required by applicable law or agreed to in writing, software
 * distributed under the License is distributed on an "AS IS" BASIS,
 * WITHOUT WARRANTIES OR CONDITIONS OF ANY KIND, either express or implied.
 * See the License for the specific language governing permissions and
 * limitations under the License.
 */
import * as js from "indirect_js"

function Test_indirect_call_type_ref_array_call(): boolean {
    const ARG: FixedArray<number> = [42, 73];

    let result = js.indirectCallTypeByRefArray.call(null, ARG) as FixedArray<number>;
<<<<<<< HEAD
    assertTrue(JSON.stringify(result) == JSON.stringify(ARG));
=======
    arktest.assertTrue(JSON.stringify(result) == JSON.stringify(ARG));
>>>>>>> a77d6327

    return true;
}

function Test_indirect_call_type_ref_array_apply(): boolean {
    const ARG: FixedArray<number> = [42, 73];

    let result = js.indirectCallTypeByRefArray.apply(null, [ARG] as FixedArray<FixedArray<number>>) as FixedArray<number>;
<<<<<<< HEAD
    assertTrue(JSON.stringify(result) == JSON.stringify(ARG));
=======
    arktest.assertTrue(JSON.stringify(result) == JSON.stringify(ARG));
>>>>>>> a77d6327

    return true;
}

function Test_indirect_call_type_ref_array_bind_with_arg(): boolean {
    const ARG: FixedArray<number> = [42, 73];

    let boundWithArg = js.indirectCallTypeByRefArray.bind(null, ARG);
    let result = boundWithArg() as FixedArray<number>;

    arktest.assertTrue(JSON.stringify(result) == JSON.stringify(ARG));

    return true;
}

function Test_indirect_call_type_ref_array_bind_without_arg(): boolean {
    const ARG: FixedArray<number> = [42, 73];

    let boundWithoutArg = js.indirectCallTypeByRefArray.bind(null);
    let result = boundWithoutArg(ARG) as FixedArray<number>;

    arktest.assertTrue(JSON.stringify(result) == JSON.stringify(ARG));

    return true;
}

function Test_indirect_call_type_ref_tuple_call(): boolean {
    const ARG: [number, string] = [42, '73'];

    let result = js.indirectCallTypeByRefTuple.call(null, ARG) as [number, string];
    arktest.assertTrue(JSON.stringify(result) == JSON.stringify(ARG));

    return true;
}

function Test_indirect_call_type_ref_tuple_apply(): boolean {
    const ARG: [number, string] = [42, '73'];

    let result = js.indirectCallTypeByRefTuple.apply(null, [ARG] as FixedArray<[number, string]>) as [number, string];
<<<<<<< HEAD
    assertTrue(JSON.stringify(result) == JSON.stringify(ARG));
=======
    arktest.assertTrue(JSON.stringify(result) == JSON.stringify(ARG));
>>>>>>> a77d6327

    return true;
}

function Test_indirect_call_type_ref_tuple_bind_with_arg(): boolean {
    const ARG: [number, string] = [42, '73'];

    let boundWithArg = js.indirectCallTypeByRefTuple.bind(null, ARG);
    let result = boundWithArg() as [number, string];
    arktest.assertTrue(JSON.stringify(result) == JSON.stringify(ARG));

    return true;
}

function Test_indirect_call_type_ref_tuple_bind_without_arg(): boolean {
    const ARG: [number, string] = [42, '73'];

    let boundWithoutArg = js.indirectCallTypeByRefTuple.bind(null);
    let result = boundWithoutArg(ARG) as [number, string];
    arktest.assertTrue(JSON.stringify(result) == JSON.stringify(ARG));

    return true;
}

function Test_indirect_call_type_ref_map_call(): boolean {
    const KEY1 = 'key1';
    const KEY2 = 'key2';
    const EXPECTED_VALUE = 2;

    let arg = new Map<string, number>();
    arg.set(KEY1, 1);

    let result = js.indirectCallTypeByRefMap.call(null, arg) as Map<string, number>;

    arktest.assertTrue(result.get(KEY2) == EXPECTED_VALUE);

    return true;
}

function Test_indirect_call_type_ref_map_apply(): boolean {
    const KEY1 = 'key1';
    const KEY2 = 'key2';
    const EXPECTED_VALUE = 2;

    let arg = new Map<string, number>();
    arg.set(KEY1, 1);

    let result = js.indirectCallTypeByRefMap.apply(null, [arg]) as Map<string, number>;

    arktest.assertTrue(result.get(KEY2) == EXPECTED_VALUE);

    return true;
}

function Test_indirect_call_type_ref_map_bind_with_arg(): boolean {
    const KEY1 = 'key1';
    const KEY2 = 'key2';
    const EXPECTED_VALUE = 2;

    let arg = new Map<string, number>();
    arg.set(KEY1, 1);

    let boundWithArg = js.indirectCallTypeByRefMap.bind(null, arg);
    let result = boundWithArg() as Map<string, number>;

    arktest.assertTrue(result.get(KEY2) == EXPECTED_VALUE);

    return true;
}

function Test_indirect_call_type_ref_map_bind_without_arg(): boolean {
    const KEY1 = 'key1';
    const KEY2 = 'key2';
    const EXPECTED_VALUE = 2;

    let arg = new Map<string, number>();
    arg.set(KEY1, 1);

    let boundWithArg = js.indirectCallTypeByRefMap.bind(null);
    let result = boundWithArg(arg) as Map<string, number>;

    arktest.assertTrue(result.get(KEY2) == EXPECTED_VALUE);

    return true;
}<|MERGE_RESOLUTION|>--- conflicted
+++ resolved
@@ -18,11 +18,7 @@
     const ARG: FixedArray<number> = [42, 73];
 
     let result = js.indirectCallTypeByRefArray.call(null, ARG) as FixedArray<number>;
-<<<<<<< HEAD
-    assertTrue(JSON.stringify(result) == JSON.stringify(ARG));
-=======
     arktest.assertTrue(JSON.stringify(result) == JSON.stringify(ARG));
->>>>>>> a77d6327
 
     return true;
 }
@@ -31,11 +27,7 @@
     const ARG: FixedArray<number> = [42, 73];
 
     let result = js.indirectCallTypeByRefArray.apply(null, [ARG] as FixedArray<FixedArray<number>>) as FixedArray<number>;
-<<<<<<< HEAD
-    assertTrue(JSON.stringify(result) == JSON.stringify(ARG));
-=======
     arktest.assertTrue(JSON.stringify(result) == JSON.stringify(ARG));
->>>>>>> a77d6327
 
     return true;
 }
@@ -75,11 +67,7 @@
     const ARG: [number, string] = [42, '73'];
 
     let result = js.indirectCallTypeByRefTuple.apply(null, [ARG] as FixedArray<[number, string]>) as [number, string];
-<<<<<<< HEAD
-    assertTrue(JSON.stringify(result) == JSON.stringify(ARG));
-=======
     arktest.assertTrue(JSON.stringify(result) == JSON.stringify(ARG));
->>>>>>> a77d6327
 
     return true;
 }
