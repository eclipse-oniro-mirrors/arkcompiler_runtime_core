# Copyright (c) 2025 Huawei Device Co., Ltd.
# Licensed under the Apache License, Version 2.0 (the "License");
# you may not use this file except in compliance with the License.
# You may obtain a copy of the License at
#
# http://www.apache.org/licenses/LICENSE-2.0
#
# Unless required by applicable law or agreed to in writing, software
# distributed under the License is distributed on an "AS IS" BASIS,
# WITHOUT WARRANTIES OR CONDITIONS OF ANY KIND, either express or implied.
# See the License for the specific language governing permissions and
# limitations under the License.

set(ETS_CONFIG ${CMAKE_CURRENT_BINARY_DIR}/arktsconfig.json)
configure_file(${CMAKE_CURRENT_SOURCE_DIR}/arktsconfig.in.json ${ETS_CONFIG})

<<<<<<< HEAD
# NOTE(#29854, molotkovmikhail)
# panda_ets_interop_js_gtest(ets_interop_ts_to_ets_concurrency
#    CPP_SOURCES ${CMAKE_CURRENT_SOURCE_DIR}/test_interop_concurrency.cpp
#    ETS_SOURCES ${CMAKE_CURRENT_SOURCE_DIR}/eworker_interop_tests.ets
#                ${CMAKE_CURRENT_SOURCE_DIR}/taskpool_interop_tests.ets
#    TS_SOURCES ${CMAKE_CURRENT_SOURCE_DIR}/../concurrency_helpers.ts
#    ETS_CONFIG ${ETS_CONFIG}
#    PACKAGE_NAME
#       concurrentcy_tests
# )
=======
# NOTE(sarychevkonstantin): failing test, enable when fixed. Issue #29854
if (NOT PANDA_ETS_INTEROP_JS)
    panda_ets_interop_js_gtest(ets_interop_ts_to_ets_concurrency
        CPP_SOURCES ${CMAKE_CURRENT_SOURCE_DIR}/test_interop_concurrency.cpp
        ETS_SOURCES ${CMAKE_CURRENT_SOURCE_DIR}/eworker_interop_tests.ets
                    ${CMAKE_CURRENT_SOURCE_DIR}/taskpool_interop_tests.ets
        TS_SOURCES ${CMAKE_CURRENT_SOURCE_DIR}/../concurrency_helpers.ts
        ETS_CONFIG ${ETS_CONFIG}
        PACKAGE_NAME
        concurrentcy_tests
    )
endif()
>>>>>>> aad9f664
<|MERGE_RESOLUTION|>--- conflicted
+++ resolved
@@ -14,18 +14,6 @@
 set(ETS_CONFIG ${CMAKE_CURRENT_BINARY_DIR}/arktsconfig.json)
 configure_file(${CMAKE_CURRENT_SOURCE_DIR}/arktsconfig.in.json ${ETS_CONFIG})
 
-<<<<<<< HEAD
-# NOTE(#29854, molotkovmikhail)
-# panda_ets_interop_js_gtest(ets_interop_ts_to_ets_concurrency
-#    CPP_SOURCES ${CMAKE_CURRENT_SOURCE_DIR}/test_interop_concurrency.cpp
-#    ETS_SOURCES ${CMAKE_CURRENT_SOURCE_DIR}/eworker_interop_tests.ets
-#                ${CMAKE_CURRENT_SOURCE_DIR}/taskpool_interop_tests.ets
-#    TS_SOURCES ${CMAKE_CURRENT_SOURCE_DIR}/../concurrency_helpers.ts
-#    ETS_CONFIG ${ETS_CONFIG}
-#    PACKAGE_NAME
-#       concurrentcy_tests
-# )
-=======
 # NOTE(sarychevkonstantin): failing test, enable when fixed. Issue #29854
 if (NOT PANDA_ETS_INTEROP_JS)
     panda_ets_interop_js_gtest(ets_interop_ts_to_ets_concurrency
@@ -37,5 +25,4 @@
         PACKAGE_NAME
         concurrentcy_tests
     )
-endif()
->>>>>>> aad9f664
+endif()