--- conflicted
+++ resolved
@@ -235,11 +235,7 @@
         try {
             module.getProperty('CustomErrorFunc').invoke(ESValue.wrapString(CustomErrorMessage), ESValue.wrapNumber(CustomErrorCode));
             res = false;
-<<<<<<< HEAD
-    } catch (e: Error) {
-=======
     } catch (e) {
->>>>>>> aad9f664
         res = (e instanceof Error) && (e.message == CustomErrorMessage) &&
               (e.code == CustomErrorCode);
         }
