/**
 * Copyright (c) 2025 Huawei Device Co., Ltd.
 * Licensed under the Apache License, Version 2.0 (the "License");
 * you may not use this file except in compliance with the License.
 * You may obtain a copy of the License at
 *
 * http://www.apache.org/licenses/LICENSE-2.0
 *
 * Unless required by applicable law or agreed to in writing, software
 * distributed under the License is distributed on an "AS IS" BASIS,
 * WITHOUT WARRANTIES OR CONDITIONS OF ANY KIND, either express or implied.
 * See the License for the specific language governing permissions and
 * limitations under the License.
 */

let module = ESValue.load('../../plugins/ets/tests/interop_js/tests/function_with_this/ts_to_ets/function_this')

function testBaseClass() {
    let obj = module.getProperty('Base').instantiate().invokeMethod('getCurrent')
    arktest.assertTrue(obj.typeOf() === 'object')
    arktest.assertTrue(obj.getProperty('baseVal').toNumber() === 1)
    return true
}

function testChildClass() {
    let obj = module.getProperty('Child').instantiate().invokeMethod('getSuper')
    arktest.assertTrue(obj.typeOf() === 'object')
    arktest.assertTrue(obj.getProperty('baseVal').toNumber() === 1)
    arktest.assertTrue(obj.getProperty('childVal').toNumber() === 2)
    return true
}

function testBaseFunc() {
    let obj = module.getProperty('baseFunc').invoke()
<<<<<<< HEAD
    assertTrue(ESValue.areStrictlyEqual(obj, ESValue.Undefined))
=======
    arktest.assertTrue(ESValue.areStrictlyEqual(obj, ESValue.Undefined))
>>>>>>> a77d6327
    return true
}

function testChildFunc() {
    let obj = module.getProperty('childFunc').invoke()
<<<<<<< HEAD
    assertTrue(ESValue.areStrictlyEqual(obj, ESValue.Undefined))
=======
    arktest.assertTrue(ESValue.areStrictlyEqual(obj, ESValue.Undefined))
>>>>>>> a77d6327
    return true
}

function testFooBaseObjInvoke() {
    let fooBaseObj = module.getProperty('fooBaseObj')
    let result = fooBaseObj.getProperty('foo').invoke()
<<<<<<< HEAD
    assertTrue(ESValue.areStrictlyEqual(result, ESValue.Undefined))
=======
    arktest.assertTrue(ESValue.areStrictlyEqual(result, ESValue.Undefined))
>>>>>>> a77d6327
    return true
}

function testFooBaseObjInvokeMethod() {
    let fooBaseObj = module.getProperty('fooBaseObj')
    let result = fooBaseObj.invokeMethod('fooFunc')
<<<<<<< HEAD
    assertTrue(ESValue.areStrictlyEqual(result, fooBaseObj))
=======
    arktest.assertTrue(ESValue.areStrictlyEqual(result, fooBaseObj))
>>>>>>> a77d6327
    return true
}

function testFooChildObjInvoke() {
    let fooChildObj = module.getProperty('fooChildObj')
    let result = fooChildObj.getProperty('foo').invoke()
<<<<<<< HEAD
    assertTrue(ESValue.areStrictlyEqual(result, ESValue.Undefined))
=======
    arktest.assertTrue(ESValue.areStrictlyEqual(result, ESValue.Undefined))
>>>>>>> a77d6327
    return true
}

function testFooChildObjInvokeMethod() {
    let fooChildObj = module.getProperty('fooChildObj')
    let result = fooChildObj.invokeMethod('fooFunc')
<<<<<<< HEAD
    assertTrue(ESValue.areStrictlyEqual(result, fooChildObj))
=======
    arktest.assertTrue(ESValue.areStrictlyEqual(result, fooChildObj))
>>>>>>> a77d6327
    return true
}

function testArrowFuncInvoke() {
    let result = module.getProperty('arrowFunc').invoke()
<<<<<<< HEAD
    assertTrue(ESValue.areStrictlyEqual(result, ESValue.Undefined))
=======
    arktest.assertTrue(ESValue.areStrictlyEqual(result, ESValue.Undefined))
>>>>>>> a77d6327
    return true
}
<|MERGE_RESOLUTION|>--- conflicted
+++ resolved
@@ -32,74 +32,46 @@
 
 function testBaseFunc() {
     let obj = module.getProperty('baseFunc').invoke()
-<<<<<<< HEAD
-    assertTrue(ESValue.areStrictlyEqual(obj, ESValue.Undefined))
-=======
     arktest.assertTrue(ESValue.areStrictlyEqual(obj, ESValue.Undefined))
->>>>>>> a77d6327
     return true
 }
 
 function testChildFunc() {
     let obj = module.getProperty('childFunc').invoke()
-<<<<<<< HEAD
-    assertTrue(ESValue.areStrictlyEqual(obj, ESValue.Undefined))
-=======
     arktest.assertTrue(ESValue.areStrictlyEqual(obj, ESValue.Undefined))
->>>>>>> a77d6327
     return true
 }
 
 function testFooBaseObjInvoke() {
     let fooBaseObj = module.getProperty('fooBaseObj')
     let result = fooBaseObj.getProperty('foo').invoke()
-<<<<<<< HEAD
-    assertTrue(ESValue.areStrictlyEqual(result, ESValue.Undefined))
-=======
     arktest.assertTrue(ESValue.areStrictlyEqual(result, ESValue.Undefined))
->>>>>>> a77d6327
     return true
 }
 
 function testFooBaseObjInvokeMethod() {
     let fooBaseObj = module.getProperty('fooBaseObj')
     let result = fooBaseObj.invokeMethod('fooFunc')
-<<<<<<< HEAD
-    assertTrue(ESValue.areStrictlyEqual(result, fooBaseObj))
-=======
     arktest.assertTrue(ESValue.areStrictlyEqual(result, fooBaseObj))
->>>>>>> a77d6327
     return true
 }
 
 function testFooChildObjInvoke() {
     let fooChildObj = module.getProperty('fooChildObj')
     let result = fooChildObj.getProperty('foo').invoke()
-<<<<<<< HEAD
-    assertTrue(ESValue.areStrictlyEqual(result, ESValue.Undefined))
-=======
     arktest.assertTrue(ESValue.areStrictlyEqual(result, ESValue.Undefined))
->>>>>>> a77d6327
     return true
 }
 
 function testFooChildObjInvokeMethod() {
     let fooChildObj = module.getProperty('fooChildObj')
     let result = fooChildObj.invokeMethod('fooFunc')
-<<<<<<< HEAD
-    assertTrue(ESValue.areStrictlyEqual(result, fooChildObj))
-=======
     arktest.assertTrue(ESValue.areStrictlyEqual(result, fooChildObj))
->>>>>>> a77d6327
     return true
 }
 
 function testArrowFuncInvoke() {
     let result = module.getProperty('arrowFunc').invoke()
-<<<<<<< HEAD
-    assertTrue(ESValue.areStrictlyEqual(result, ESValue.Undefined))
-=======
     arktest.assertTrue(ESValue.areStrictlyEqual(result, ESValue.Undefined))
->>>>>>> a77d6327
     return true
 }
