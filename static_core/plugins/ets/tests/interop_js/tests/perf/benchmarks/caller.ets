--- conflicted
+++ resolved
@@ -39,8 +39,6 @@
     static Init = JSRuntime.__initJSNewClass();
 };
 
-<<<<<<< HEAD
-
 class Benchmarks {
     voidPasser = voidPasser
     numPasser = numPasser
@@ -66,33 +64,6 @@
     numAnyGetter = interop_numAnyGetter
 }
 
-=======
-class Benchmarks {
-    voidPasser = voidPasser
-    numPasser = numPasser
-    strPasser = strPasser
-    arrPasser = arrPasser
-    arrGetter = arrGetter
-    strGetter = strGetter
-    objGetter = objGetter
-    numGetter = numGetter
-}
-
-class InteropBenchmarks {
-    voidPasser = interop_voidPasser
-    numPasser = interop_numPasser
-    strPasser = interop_strPasser
-    arrPasser = interop_arrPasser
-    arrGetter = interop_arrGetter
-    strGetter = interop_strGetter
-    objGetter = interop_objGetter
-    numGetter = interop_numGetter
-    arrAnyGetter = interop_arrAnyGetter
-    strAnyGetter = interop_strAnyGetter
-    numAnyGetter = interop_numAnyGetter
-}
-
->>>>>>> aab63d8b
 export function initBenchmarks(isInterop : boolean): Object
 {
     if (isInterop) {
