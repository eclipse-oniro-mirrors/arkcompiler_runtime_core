--- conflicted
+++ resolved
@@ -45,11 +45,7 @@
     let error_catched = false;
     try {
         etsCustomErrorFunc.invoke(CustomErrorMessage, CustomErrorCode);
-<<<<<<< HEAD
-    } catch (e: Error) {
-=======
     } catch (e) {
->>>>>>> aad9f664
         error_catched = true;
 
         arktest.assertEQ(e instanceof Error, true);
