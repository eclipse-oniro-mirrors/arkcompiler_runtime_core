/*
* Copyright (c) 2025 Huawei Device Co., Ltd.
* Licensed under the Apache License, Version 2.0 (the "License");
* you may not use this file except in compliance with the License.
* You may obtain a copy of the License at
*
* http://www.apache.org/licenses/LICENSE-2.0
*
* Unless required by applicable law or agreed to in writing, software
* distributed under the License is distributed on an "AS IS" BASIS,
* WITHOUT WARRANTIES OR CONDITIONS OF ANY KIND, either express or implied.
* See the License for the specific language governing permissions and
* limitations under the License.
*/

let module = ESValue.load('error_js')
let throwNum = module.getProperty('throwNum');
let throwStr = module.getProperty('throwStr');
let throwObj = module.getProperty('throwObj');
let throwErrorSubClass = module.getProperty('throwErrorSubClass');
let throwError1 = module.getProperty('throwError1');
let throwError2 = module.getProperty('throwError2');
let throwError3 = module.getProperty('throwError3');
let throwEtsError = module.getProperty('throwEtsError');

function throwError(): Error {
    throw new Error('Error From ETS');
}

function checkEtsError(): boolean {
    try { throwEtsError.invoke(throwError); } catch (e) {
        return e.message === 'Error From ETS';
    }
    return false;
}

function checkNumError(): boolean {
    try { throwNum.invoke(); } catch (e) {
        let errObj: ESValue = (e as ESError).getValue();
        return errObj.toNumber() === 0;
    }
    return false;
}

function checkStrError(): boolean {
    try { throwStr.invoke(); } catch (e) {
        let errObj: ESValue = (e as ESError).getValue();
        return errObj.toString() === 'hello';
    }
    return false;
}

function checkObjError(): boolean {
    try { throwObj.invoke(); } catch (e) {
        let errObj: ESValue = (e as ESError).getValue();
        let a: ESValue = errObj.getProperty('a');
        let b: ESValue = errObj.getProperty('b');
        return (a.toNumber() === 1) && (b.toNumber() === 2);
    }
    return false;
}

function checkSubClassError(): boolean {
    let errorCaught: boolean = false;
    try { 
        throwErrorSubClass.invoke(); 
<<<<<<< HEAD
    } catch (e: Error) {
=======
    } catch (e) {
>>>>>>> aad9f664
        errorCaught = true;
        arktest.assertEQ(e instanceof Error, true);
    }
    return errorCaught;
}

function checkErrorData(): boolean {
    let isThrowErrorCaught: boolean = false;
    let errorThrown: Error | undefined = undefined;

    try { 
        throwError1.invoke(); 
<<<<<<< HEAD
    } catch (e: Error) {
=======
    } catch (e) {
>>>>>>> aad9f664
        isThrowErrorCaught = true;

        arktest.assertEQ(e instanceof Error, true);
        errorThrown = e;
    }

    let isGetMessageErrorCaught: boolean = false;

    try {
        // in static, the error message must be string
        // in the case, the message is an object in dynamic
        // so a runtime error will be thrown when accessing the message
        let msg = errorThrown?.message;
<<<<<<< HEAD
    } catch (e: Error) {
=======
    } catch (e) {
        e = e as Error;
>>>>>>> aad9f664
        arktest.assertEQ(e instanceof Error, true);

        isGetMessageErrorCaught = true;
        arktest.assertTrue(e.message.includes(`String expected`));
    }

    return isThrowErrorCaught && isGetMessageErrorCaught;
}

function checkErrorMsg(): boolean {
    try { throwError2.invoke(); } catch (e) {
        return e.message === 'null pointer error';
    }
    return false;
}

function checkErrorCause(): boolean {
    let errorCaught: boolean = false;
    try { 
        throwError3.invoke(); 
<<<<<<< HEAD
    } catch (e: Error) {
=======
    } catch (e) {
>>>>>>> aad9f664
        errorCaught = true;

        let cause = e.cause as Error;
        arktest.assertEQ(e.message, 'current error');
        arktest.assertEQ(cause.message, 'original error');
    }
    return errorCaught;
}

// Check Error
function checkError(): boolean {
    let cause: ErrorOptions = {cause: 'Test cause' as Object} as ErrorOptions
    let err = new Error('original error', cause);
    let orgName = err.name;
    let orgMsg = err.message;
    let orgCause = err.cause;
    err.name = 'new error name';
    err.message = 'new error message';
    err.cause = 'new error cause';

    return orgName === 'Error' && orgMsg === 'original error' &&
        orgCause === 'Test cause' && err.cause === 'new error cause' &&
        err.name === 'new error name' && err.message === 'new error message';
}<|MERGE_RESOLUTION|>--- conflicted
+++ resolved
@@ -64,11 +64,7 @@
     let errorCaught: boolean = false;
     try { 
         throwErrorSubClass.invoke(); 
-<<<<<<< HEAD
-    } catch (e: Error) {
-=======
     } catch (e) {
->>>>>>> aad9f664
         errorCaught = true;
         arktest.assertEQ(e instanceof Error, true);
     }
@@ -81,11 +77,7 @@
 
     try { 
         throwError1.invoke(); 
-<<<<<<< HEAD
-    } catch (e: Error) {
-=======
     } catch (e) {
->>>>>>> aad9f664
         isThrowErrorCaught = true;
 
         arktest.assertEQ(e instanceof Error, true);
@@ -99,12 +91,8 @@
         // in the case, the message is an object in dynamic
         // so a runtime error will be thrown when accessing the message
         let msg = errorThrown?.message;
-<<<<<<< HEAD
-    } catch (e: Error) {
-=======
     } catch (e) {
         e = e as Error;
->>>>>>> aad9f664
         arktest.assertEQ(e instanceof Error, true);
 
         isGetMessageErrorCaught = true;
@@ -125,11 +113,7 @@
     let errorCaught: boolean = false;
     try { 
         throwError3.invoke(); 
-<<<<<<< HEAD
-    } catch (e: Error) {
-=======
     } catch (e) {
->>>>>>> aad9f664
         errorCaught = true;
 
         let cause = e.cause as Error;
