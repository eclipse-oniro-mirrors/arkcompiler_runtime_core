--- conflicted
+++ resolved
@@ -35,78 +35,43 @@
 }
 
 function checkNumError(): boolean {
-<<<<<<< HEAD
-    try { throwNum() } catch (e: Error) {
-        let errObj: ESValue = (e as ESError).getValue()
-        return errObj.toNumber() == 0
-=======
     try { throwNum.invoke(); } catch (e: Error) {
         let errObj: ESValue = (e as ESError).getValue();
         return errObj.toNumber() === 0;
->>>>>>> a77d6327
     }
     return false;
 }
 
 function checkStrError(): boolean {
-<<<<<<< HEAD
-    try { throwStr() } catch (e: Error) {
-        let errObj: ESValue = (e as ESError).getValue()
-        return errObj.toString() == 'hello'
-=======
     try { throwStr.invoke(); } catch (e: Error) {
         let errObj: ESValue = (e as ESError).getValue();
         return errObj.toString() === 'hello';
->>>>>>> a77d6327
     }
     return false;
 }
 
 function checkObjError(): boolean {
-<<<<<<< HEAD
-    try { throwObj() } catch (e: Error) {
-        let errObj: ESValue = (e as ESError).getValue()
-        let a: ESValue = errObj.getProperty('a')
-        let b: ESValue = errObj.getProperty('b')
-        return (a.toNumber() == 1) && (b.toNumber() == 2)
-=======
     try { throwObj.invoke(); } catch (e: Error) {
         let errObj: ESValue = (e as ESError).getValue();
         let a: ESValue = errObj.getProperty('a');
         let b: ESValue = errObj.getProperty('b');
         return (a.toNumber() === 1) && (b.toNumber() === 2);
->>>>>>> a77d6327
     }
     return false;
 }
 
 function checkSubClassError(): boolean {
-<<<<<<< HEAD
-    try { throwErrorSubClass() } catch (e: Error) {
-        let errObj: ESValue = (e as ESError).getValue()
-        let extraField: ESValue = errObj.getProperty('extraField')
-        let foo: ESValue = errObj.getProperty('foo')
-        return (extraField.toNumber() == 123) && (foo.invoke().toNumber() == 456)
-=======
     let errorCaught: boolean = false;
     try { 
         throwErrorSubClass.invoke(); 
     } catch (e: Error) {
         errorCaught = true;
         arktest.assertEQ(e instanceof Error, true);
->>>>>>> a77d6327
     }
     return errorCaught;
 }
 
 function checkErrorData(): boolean {
-<<<<<<< HEAD
-    try { throwError1() } catch (e: Error) {
-        let errObj: ESValue = (e as ESError).getValue()
-        let msg: ESValue = errObj.getProperty('message')
-        let data: ESValue = msg.getProperty('data')
-        return data.toNumber() == 123
-=======
     let isThrowErrorCaught: boolean = false;
     let errorThrown: Error | undefined = undefined;
 
@@ -117,7 +82,6 @@
 
         arktest.assertEQ(e instanceof Error, true);
         errorThrown = e;
->>>>>>> a77d6327
     }
 
     let isGetMessageErrorCaught: boolean = false;
@@ -145,14 +109,6 @@
 }
 
 function checkErrorCause(): boolean {
-<<<<<<< HEAD
-    try { throwError3() } catch (e: Error) {
-        let errObj: ESValue = (e as ESError).getValue()
-        let cur_msg: ESValue = errObj.getProperty('message')
-        let cause: ESValue = errObj.getProperty('cause')
-        let org_msg: ESValue = cause.getProperty('message')
-        return cur_msg.toString() == "current error" && org_msg.toString() == "original error"
-=======
     let errorCaught: boolean = false;
     try { 
         throwError3.invoke(); 
@@ -162,7 +118,6 @@
         let cause = e.cause as Error;
         arktest.assertEQ(e.message, 'current error');
         arktest.assertEQ(cause.message, 'original error');
->>>>>>> a77d6327
     }
     return errorCaught;
 }
