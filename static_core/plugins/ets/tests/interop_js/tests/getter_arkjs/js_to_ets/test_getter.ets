/**
 * Copyright (c) 2025 Huawei Device Co., Ltd.
 * Licensed under the Apache License, Version 2.0 (the "License");
 * you may not use this file except in compliance with the License.
 * You may obtain a copy of the License at
 *
 * http://www.apache.org/licenses/LICENSE-2.0
 *
 * Unless required by applicable law or agreed to in writing, software
 * distributed under the License is distributed on an "AS IS" BASIS,
 * WITHOUT WARRANTIES OR CONDITIONS OF ANY KIND, either express or implied.
 * See the License for the specific language governing permissions and
 * limitations under the License.
 */

package getter.test;

<<<<<<< HEAD
function checkClassGetter(classObjWithGetter: JSValue, targetValue: JSValue): boolean {
    return classObjWithGetter.hello as string == targetValue as string;
}

function checkLiteralObjGetter(literalObjWithGetter: JSValue, targetValue: JSValue): boolean {
    return literalObjWithGetter.hello as string == targetValue as string;
}

function checkDeleteLiteralObjGetter(literalObjWithGetter: JSValue): boolean {
    return ESValue.wrap(literalObjWithGetter).getProperty('hello').isUndefined();
}

function checkDefinePropertyGetter(literalObjWithGetter: JSValue, targetValue: JSValue): boolean {
    return literalObjWithGetter.hello as string == targetValue as string;
}

function checkComputedPropertyGetter(literalObjWithGetter: JSValue, targetValue: JSValue): boolean {
    return literalObjWithGetter.hello as string == targetValue as string;
=======
function checkClassGetter(classObjWithGetter: JSValue, targetValue: JSValue) {
    let clsObj = ESValue.wrap(classObjWithGetter);
    let tarObj = ESValue.wrap(targetValue);
    return clsObj.getProperty('hello').toString() === tarObj.toString();
}

function checkLiteralObjGetter(literalObjWithGetter: JSValue, targetValue: JSValue) {
    let literalObj = ESValue.wrap(literalObjWithGetter);
    let tarObj = ESValue.wrap(targetValue);
    return literalObj.getProperty('hello').toString() == tarObj.toString();
}

function checkDeleteLiteralObjGetter(literalObjWithGetter: JSValue) {
    let literalObj = ESValue.wrap(literalObjWithGetter);
    return literalObj.getProperty('hello').toUndefined() == undefined;
}

function checkDefinePropertyGetter(literalObjWithGetter: JSValue, targetValue: JSValue) {
    let literalObj = ESValue.wrap(literalObjWithGetter);
    let tarObj = ESValue.wrap(targetValue);
    return literalObj.getProperty('hello').toString() == tarObj.toString();
}

function checkComputedPropertyGetter(literalObjWithGetter: JSValue, targetValue: JSValue) {
    let literalObj = ESValue.wrap(literalObjWithGetter);
    let tarObj = ESValue.wrap(targetValue);
    return literalObj.getProperty('hello').toString() == tarObj.toString();
>>>>>>> a77d6327
}
<|MERGE_RESOLUTION|>--- conflicted
+++ resolved
@@ -15,26 +15,6 @@
 
 package getter.test;
 
-<<<<<<< HEAD
-function checkClassGetter(classObjWithGetter: JSValue, targetValue: JSValue): boolean {
-    return classObjWithGetter.hello as string == targetValue as string;
-}
-
-function checkLiteralObjGetter(literalObjWithGetter: JSValue, targetValue: JSValue): boolean {
-    return literalObjWithGetter.hello as string == targetValue as string;
-}
-
-function checkDeleteLiteralObjGetter(literalObjWithGetter: JSValue): boolean {
-    return ESValue.wrap(literalObjWithGetter).getProperty('hello').isUndefined();
-}
-
-function checkDefinePropertyGetter(literalObjWithGetter: JSValue, targetValue: JSValue): boolean {
-    return literalObjWithGetter.hello as string == targetValue as string;
-}
-
-function checkComputedPropertyGetter(literalObjWithGetter: JSValue, targetValue: JSValue): boolean {
-    return literalObjWithGetter.hello as string == targetValue as string;
-=======
 function checkClassGetter(classObjWithGetter: JSValue, targetValue: JSValue) {
     let clsObj = ESValue.wrap(classObjWithGetter);
     let tarObj = ESValue.wrap(targetValue);
@@ -62,5 +42,4 @@
     let literalObj = ESValue.wrap(literalObjWithGetter);
     let tarObj = ESValue.wrap(targetValue);
     return literalObj.getProperty('hello').toString() == tarObj.toString();
->>>>>>> a77d6327
 }
