/**
 * Copyright (c) 2024-2025 Huawei Device Co., Ltd.
 * Licensed under the Apache License, Version 2.0 (the "License");
 * you may not use this file except in compliance with the License.
 * You may obtain a copy of the License at
 *
 * http://www.apache.org/licenses/LICENSE-2.0
 *
 * Unless required by applicable law or agreed to in writing, software
 * distributed under the License is distributed on an "AS IS" BASIS,
 * WITHOUT WARRANTIES OR CONDITIONS OF ANY KIND, either express or implied.
 * See the License for the specific language governing permissions and
 * limitations under the License.
 */

class Test {
    constructor(numCheckpoints: int) {
        this.numCheckpoints = numCheckpoints;
        this.sequence = new Array<number>();
    }

    check(): boolean {
        if (this.result == Test.RESULT_FAILED) {
            return false;
        }
        if (this.sequence.length != this.numCheckpoints) {
            console.log("Test failed. Expected " + this.numCheckpoints + " checkpoints, but got " + this.sequence.length);
            this.result = Test.RESULT_FAILED;
            return false;
        }
        for (let i = 0; i < this.sequence.length; ++i) {
            if (this.sequence[i] != i) {
                console.log("Test failed. Expected " + i + "-th checkpoint to be " + i + ", but got " + this.sequence[i]);
                this.result = Test.RESULT_FAILED;
                return false;
            }
        }
        return true;
    }

    fail(message: string): void {
        this.result = Test.RESULT_FAILED;
        console.log(message);
    }

    checkpoint(value: int) {
        this.sequence.push(value);
    }

    private static RESULT_UNSET: int = 0;
    private static RESULT_PASSED: int = 1;
    private static RESULT_FAILED: int = 2;

    result: int = Test.RESULT_UNSET;
    failMessage: string = "";
    private sequence: Array<number>;
    private numCheckpoints: int;
}

function check(): boolean {
    return globalTest!.check();
}

let globalTest: Test | null = null;

function testSetTimeout(): void {
    globalTest = new Test(3);
    let sequence = new Array<number>();
    let delay = 100;
    globalTest!.checkpoint(0);
    let start = Date.now();
    setTimeout((): void => {
        // To get time Date.now and libuv uses clock_gettime under the hood, but with different parameters. Date.now() uses CLOCK_REALTIME, but libuv uses CLOCK_MONOTONIC.
        // When we calculate time interval there may be an error. For example time interval measured by Date.now may be 5.9ms round to 5
        // and time interval measured by libuv is 6.1 round to 6.
        // To avoid such error just add +1 to time interval.
        let spentTime = Date.now() - start + 1;
        if (spentTime < delay) {
            globalTest!.fail("The callback is called after " + spentTime + "ms. Expected to be called after " + delay + "ms at least.");
        }
        globalTest!.checkpoint(2);
    }, delay);
    globalTest!.checkpoint(1);
}

function testClearTimeout(): void {
    globalTest = new Test(2);
    let sequence = new Array<number>();
    globalTest!.checkpoint(0);
    let timerId = setTimeout((): void => {
        globalTest!.fail("The callback should not be called.");
    }, 0);
    clearTimeout(timerId);
    globalTest!.checkpoint(1);
}

function testSetInterval(): void {
    globalTest = new Test(6);
    let sequence = new Array<number>();
    let delay = 100;
    let checkpoint = 2;
    globalTest!.checkpoint(0);
    let start = Date.now();
    let timerId: int;
    timerId = setInterval((): void => {
        // To get time Date.now and libuv uses clock_gettime under the hood, but with different parameters. Date.now() uses CLOCK_REALTIME, but libuv uses CLOCK_MONOTONIC.
        // When we calculate time interval there may be an error. For example time interval measured by Date.now may be 5.9ms round to 5
        // and time interval measured by libuv is 6.1 round to 6.
        // To avoid such error just add +1 to time interval.
        let spentTime = Date.now() - start + 1;
        if (spentTime < delay) {
            globalTest!.fail("The callback is called after " + spentTime + "ms. Expected to be called after " + delay + "ms at least.");
        }
        if (checkpoint == 5) {
            clearInterval(timerId);
        }
        globalTest!.checkpoint(checkpoint);
        ++checkpoint;
    }, delay);
    globalTest!.checkpoint(1);
}

function testSetTimeoutExecuteOrder() : void {
    globalTest = new Test(6);
    globalTest!.checkpoint(0);
    setTimeout((): void => {
        globalTest!.checkpoint(2);
    }, 1);
    let now = Date.now();
    while(Date.now() - now < 2) {}
    setTimeout((): void => {
        globalTest!.checkpoint(3);
    }, 0);
    setTimeout((): void => {
        globalTest!.checkpoint(4);
    }, 0);
    setTimeout((): void => {
        globalTest!.checkpoint(5);
    }, 0);
    globalTest!.checkpoint(1);
}

function testSetTimeoutInvokeCallbackWithSpecifiedParameter(): void {
    globalTest = new Test(3);
    let delay = 100;
    globalTest!.checkpoint(0);
    let start = Date.now();
    let para: string = "Parameter"
    setTimeout((p : string): void => {
        // To get time Date.now and libuv uses clock_gettime under the hood, but with different parameters. Date.now() uses CLOCK_REALTIME, but libuv uses CLOCK_MONOTONIC.
        // When we calculate time interval there may be an error. For example time interval measured by Date.now may be 5.9ms round to 5
        // and time interval measured by libuv is 6.1 round to 6.
        // To avoid such error just add +1 to time interval.
        let spentTime = Date.now() - start + 1;
        if (spentTime < 0) {
            globalTest!.fail("The callback is called after " + spentTime + "ms. Expected to be called after 0 ms at least.");
        }
        if (p !== para) {
            globalTest!.fail("The parameter passed to the callback is " + p + ". Expected to be " + para + ".");
        }
        globalTest!.checkpoint(2);
    }, delay, para);
    globalTest!.checkpoint(1);
}

function testSetTimeoutInvokeCallbackWith4SpecifiedParameters(): void {
    globalTest = new Test(3);
    let delay = 100;
    globalTest!.checkpoint(0);
    let start = Date.now();
    let para1: string = "Parameter1";
    let para2: int = 2;
    let para3: number = 3.0;
    let para4: string = "Parameter4";

    setTimeout((p1 :string, p2: int, p3: number, p4: string): void => {
        // To get time Date.now and libuv uses clock_gettime under the hood, but with different parameters. Date.now() uses CLOCK_REALTIME, but libuv uses CLOCK_MONOTONIC.
        // When we calculate time interval there may be an error. For example time interval measured by Date.now may be 5.9ms round to 5
        // and time interval measured by libuv is 6.1 round to 6.
        // To avoid such error just add +1 to time interval.
        let spentTime = Date.now() - start + 1;
        if (spentTime < delay) {
            globalTest!.fail("The callback is called after " + spentTime + "ms. Expected to be called after " + delay + "ms at least.");
        }
        if (p1 !== para1) {
            globalTest!.fail("The parameter passed to the callback is " + p1 + ". Expected to be " + para1 + ".");
        }
        if (p2 !== para2) {
            globalTest!.fail("The parameter passed to the callback is " + p2 + ". Expected to be " + para2 + ".");
        }
        if (p3 !== para3) {
            globalTest!.fail("The parameter passed to the callback is " + p3 + ". Expected to be " + para3 + ".");
        }
        if (p4 !== para4) {
            globalTest!.fail("The parameter passed to the callback is " + p4 + ". Expected to be " + para4 + ".");
        }
        globalTest!.checkpoint(2);
    }, delay, para1, para2, para3, para4);
    globalTest!.checkpoint(1);
}

function testSetIntervalInvokeCallbacWithSpecifiedParameter(): void {
    globalTest = new Test(6);
    let sequence = new Array<number>();
    let delay = 100;
    let checkpoint = 2;
    globalTest!.checkpoint(0);
    let para : string = "para"
    let start = Date.now();
    let timerId: int;
    timerId = setInterval((p: string): void => {
        // To get time Date.now and libuv uses clock_gettime under the hood, but with different parameters. Date.now() uses CLOCK_REALTIME, but libuv uses CLOCK_MONOTONIC.
        // When we calculate time interval there may be an error. For example time interval measured by Date.now may be 5.9ms round to 5
        // and time interval measured by libuv is 6.1 round to 6.
        // To avoid such error just add +1 to time interval.
        let spentTime = Date.now() - start + 1;
        if (spentTime < delay) {
            globalTest!.fail("The callback is called after " + spentTime + "ms. Expected to be called after " + delay + "ms at least.");
        }
        if (p !== para) {
            globalTest!.fail("The parameter passed to the callback is " + p + ". Expected to be " + para + ".");
        }
        if (checkpoint == 5) {
            clearInterval(timerId);
        }
        globalTest!.checkpoint(checkpoint);
        ++checkpoint;
    }, delay, para);
    globalTest!.checkpoint(1);
}

function testSetIntervalInvokeCallbacWith4SpecifiedParameters(): void {
    globalTest = new Test(6);
    let sequence = new Array<number>();
    let delay = 100;
    let checkpoint = 2;
    globalTest!.checkpoint(0);
    let para1: string = "Parameter1";
    let para2: int = 2;
    let para3: number = 3.0;
    let para4: string = "Parameter4";
    let start = Date.now();
    let timerId: int;
    timerId = setInterval((p1 :string, p2: int, p3: number, p4: string): void => {
        // To get time Date.now and libuv uses clock_gettime under the hood, but with different parameters. Date.now() uses CLOCK_REALTIME, but libuv uses CLOCK_MONOTONIC.
        // When we calculate time interval there may be an error. For example time interval measured by Date.now may be 5.9ms round to 5
        // and time interval measured by libuv is 6.1 round to 6.
        // To avoid such error just add +1 to time interval.
        let spentTime = Date.now() - start + 1;
        if (spentTime < delay) {
            globalTest!.fail("The callback is called after " + spentTime + "ms. Expected to be called after " + delay + "ms at least.");
        }
        if (p1 !== para1) {
            globalTest!.fail("The parameter passed to the callback is " + p1 + ". Expected to be " + para1 + ".");
        }
        if (p2 !== para2) {
            globalTest!.fail("The parameter passed to the callback is " + p2 + ". Expected to be " + para2 + ".");
        }
        if (p3 !== para3) {
            globalTest!.fail("The parameter passed to the callback is " + p3 + ". Expected to be " + para3 + ".");
        }
        if (p4 !== para4) {
            globalTest!.fail("The parameter passed to the callback is " + p4 + ". Expected to be " + para4 + ".");
        }
        if (checkpoint == 5) {
            clearInterval(timerId);
        }
        globalTest!.checkpoint(checkpoint);
        ++checkpoint;
    }, delay, para1, para2, para3, para4);
    globalTest!.checkpoint(1);
}

function testSetTimeoutWithNegitiveDelay(): void {
    globalTest = new Test(3);
    let sequence = new Array<number>();
    let delay = -10;
    globalTest!.checkpoint(0);
    let start = Date.now();
    setTimeout((): void => {
        // To get time Date.now and libuv uses clock_gettime under the hood, but with different parameters. Date.now() uses CLOCK_REALTIME, but libuv uses CLOCK_MONOTONIC.
        // When we calculate time interval there may be an error. For example time interval measured by Date.now may be 5.9ms round to 5
        // and time interval measured by libuv is 6.1 round to 6.
        // To avoid such error just add +1 to time interval.
        let spentTime = Date.now() - start + 1;
        if (spentTime < 0) {
            globalTest!.fail("The callback is called after " + spentTime + "ms. Expected to be called after 0 ms at least.");
        }
        globalTest!.checkpoint(2);
    }, delay);
    globalTest!.checkpoint(1);
}

function testSetIntervalWithNegitiveDelay(): void {
    globalTest = new Test(6);
    let sequence = new Array<number>();
    let delay = -10;
    let checkpoint = 2;
    globalTest!.checkpoint(0);
    let start = Date.now();
    let timerId: int;
    timerId = setInterval((): void => {
        // To get time Date.now and libuv uses clock_gettime under the hood, but with different parameters. Date.now() uses CLOCK_REALTIME, but libuv uses CLOCK_MONOTONIC.
        // When we calculate time interval there may be an error. For example time interval measured by Date.now may be 5.9ms round to 5
        // and time interval measured by libuv is 6.1 round to 6.
        // To avoid such error just add +1 to time interval.
        let spentTime = Date.now() - start + 1;
        if (spentTime < 0) {
            globalTest!.fail("The callback is called after " + spentTime + "ms. Expected to be called after 0 ms at least.");
        }
        if (checkpoint == 5) {
            clearInterval(timerId);
        }
        globalTest!.checkpoint(checkpoint);
        ++checkpoint;
    }, delay);
    globalTest!.checkpoint(1);
}

function testSetTimeoutWithString(): void {
    globalTest = new Test(2);
    let delay = 100;
    globalTest!.checkpoint(0);
    setTimeout("test", delay);
    globalTest!.checkpoint(1);
}

function testSetIntervalWithString(): void {
    globalTest = new Test(2);
    let delay = 100;
    globalTest!.checkpoint(0);
    let checkpoint = 2;
    let id1 = setInterval("test", delay);
    let id2: int;
    id2 = setInterval(() => {
        if (checkpoint == 5) {
            clearInterval(id1);
            clearInterval(id2);
        } 
        checkpoint ++ ;
    }, delay)
    globalTest!.checkpoint(1);
}

function testClearTimerCrossWorker()
{
    globalTest = new Test(0);
    CoroutineExtras.setSchedulingPolicy(CoroutineExtras.POLICY_NON_MAIN);
    let delay = 100;

    /// Clear worker timer from main worker
    {
        let isCleared = new AtomicFlag(false);
        let workerTimerCb = () => {
            setTimeout(() => { while (!isCleared.get()) {} }, 0);
<<<<<<< HEAD
            return setTimeout(() => { assertTrue(false); }, delay);
        };
        let id = launch<number, () => number>(workerTimerCb).Await();
=======
            return setTimeout(() => { arktest.assertTrue(false); }, delay);
        };
        let id = launch<int, () => int>(workerTimerCb).Await();
>>>>>>> a77d6327
        clearTimeout(id);
        isCleared.set(true);
    }

    /// Clear main timer from worker
    {
        let triedToClear = false;
<<<<<<< HEAD
        let id = setTimeout(() => { assertTrue(triedToClear); }, delay);
        try {
            launch<void, (id: number) => void>(clearTimeout, id).Await();
        } catch (e) {
            assertEQ(e.toString(), "Error: Failed to clear timer. Unable to clear interop timer from non-interop worker");
            triedToClear = true;
        }
        assertTrue(triedToClear);
=======
        let id = setTimeout(() => { arktest.assertTrue(triedToClear); }, delay);
        try {
            launch<void, (id: int) => void>(clearTimeout, id).Await();
        } catch (e) {
            arktest.assertEQ(e.toString(), "Error: Failed to clear timer. Unable to clear interop timer from non-interop worker");
            triedToClear = true;
        }
        arktest.assertTrue(triedToClear);
>>>>>>> a77d6327
    }
}<|MERGE_RESOLUTION|>--- conflicted
+++ resolved
@@ -353,15 +353,9 @@
         let isCleared = new AtomicFlag(false);
         let workerTimerCb = () => {
             setTimeout(() => { while (!isCleared.get()) {} }, 0);
-<<<<<<< HEAD
-            return setTimeout(() => { assertTrue(false); }, delay);
-        };
-        let id = launch<number, () => number>(workerTimerCb).Await();
-=======
             return setTimeout(() => { arktest.assertTrue(false); }, delay);
         };
         let id = launch<int, () => int>(workerTimerCb).Await();
->>>>>>> a77d6327
         clearTimeout(id);
         isCleared.set(true);
     }
@@ -369,16 +363,6 @@
     /// Clear main timer from worker
     {
         let triedToClear = false;
-<<<<<<< HEAD
-        let id = setTimeout(() => { assertTrue(triedToClear); }, delay);
-        try {
-            launch<void, (id: number) => void>(clearTimeout, id).Await();
-        } catch (e) {
-            assertEQ(e.toString(), "Error: Failed to clear timer. Unable to clear interop timer from non-interop worker");
-            triedToClear = true;
-        }
-        assertTrue(triedToClear);
-=======
         let id = setTimeout(() => { arktest.assertTrue(triedToClear); }, delay);
         try {
             launch<void, (id: int) => void>(clearTimeout, id).Await();
@@ -387,6 +371,5 @@
             triedToClear = true;
         }
         arktest.assertTrue(triedToClear);
->>>>>>> a77d6327
     }
 }