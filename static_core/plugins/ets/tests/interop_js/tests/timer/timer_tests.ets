/**
 * Copyright (c) 2024-2025 Huawei Device Co., Ltd.
 * Licensed under the Apache License, Version 2.0 (the "License");
 * you may not use this file except in compliance with the License.
 * You may obtain a copy of the License at
 *
 * http://www.apache.org/licenses/LICENSE-2.0
 *
 * Unless required by applicable law or agreed to in writing, software
 * distributed under the License is distributed on an "AS IS" BASIS,
 * WITHOUT WARRANTIES OR CONDITIONS OF ANY KIND, either express or implied.
 * See the License for the specific language governing permissions and
 * limitations under the License.
 */

class Test {
    constructor(numCheckpoints: int) {
        this.numCheckpoints = numCheckpoints;
        this.sequence = new Array<number>();
    }

    check(): boolean {
        if (this.result == Test.RESULT_FAILED || this.result == Test.RESULT_UNSET) {
            return false;
        }
        if (this.sequence.length != this.numCheckpoints) {
            console.log("Test failed. Expected " + this.numCheckpoints + " checkpoints, but got " + this.sequence.length);
            this.result = Test.RESULT_FAILED;
            return false;
        }
        for (let i = 0; i < this.sequence.length; ++i) {
            if (this.sequence[i] != i) {
                console.log("Test failed. Expected " + i + "-th checkpoint to be " + i + ", but got " + this.sequence[i]);
                this.result = Test.RESULT_FAILED;
                return false;
            }
        }
        return true;
    }

    fail(message: string): void {
        this.result = Test.RESULT_FAILED;
        console.log(message);
    }

    setPassed(): void {
        arktest.assertEQ(this.result, Test.RESULT_UNSET)
        this.result = Test.RESULT_PASSED;
    }

    checkpoint(value: int) {
        this.sequence.push(value);
    }

    private static RESULT_UNSET: int = 0;
    private static RESULT_PASSED: int = 1;
    private static RESULT_FAILED: int = 2;

    result: int = Test.RESULT_UNSET;
    failMessage: string = "";
    private sequence: Array<number>;
    private numCheckpoints: int;
}

function check(): boolean {
    return globalTest!.check();
}

let globalTest: Test | null = null;

function testSetTimeout(isExternalTimer: boolean): void {
    globalTest = new Test(3);
    let sequence = new Array<number>();
    let delay = 100;
    globalTest!.checkpoint(0);
    let start = Date.now();
    setTimeout((): void => {
        // To get time Date.now and libuv uses clock_gettime under the hood, but with different parameters. Date.now() uses CLOCK_REALTIME, but libuv uses CLOCK_MONOTONIC.
        // When we calculate time interval there may be an error. For example time interval measured by Date.now may be 5.9ms round to 5
        // and time interval measured by libuv is 6.1 round to 6.
        // To avoid such error just add +1 to time interval.
        let spentTime = Date.now() - start + 1;
        if (spentTime < delay) {
            globalTest!.fail("The callback is called after " + spentTime + "ms. Expected to be called after " + delay + "ms at least.");
        }
        globalTest!.checkpoint(2);
        globalTest!.setPassed();
    }, delay);
    globalTest!.checkpoint(1);
}

function testClearTimeout(isExternalTimer: boolean): void {
    globalTest = new Test(2);
    let sequence = new Array<number>();
    globalTest!.checkpoint(0);
    let timerId = setTimeout((): void => {
        globalTest!.fail("The callback should not be called.");
    }, 0);
    clearTimeout(timerId);
    globalTest!.checkpoint(1);
    globalTest!.setPassed();
}

function testSetInterval(isExternalTimer: boolean): void {
    globalTest = new Test(6);
    let sequence = new Array<number>();
    let delay = 100;
    let checkpoint = 2;
    globalTest!.checkpoint(0);
    let start = Date.now();
    let timerId: int;
    timerId = setInterval((): void => {
        // To get time Date.now and libuv uses clock_gettime under the hood, but with different parameters. Date.now() uses CLOCK_REALTIME, but libuv uses CLOCK_MONOTONIC.
        // When we calculate time interval there may be an error. For example time interval measured by Date.now may be 5.9ms round to 5
        // and time interval measured by libuv is 6.1 round to 6.
        // To avoid such error just add +1 to time interval.
        let spentTime = Date.now() - start + 1;
        if (spentTime < delay) {
            globalTest!.fail("The callback is called after " + spentTime + "ms. Expected to be called after " + delay + "ms at least.");
        }
        if (checkpoint == 5) {
            clearInterval(timerId);
            globalTest!.setPassed();
        }
        globalTest!.checkpoint(checkpoint);
        ++checkpoint;
    }, delay);
    globalTest!.checkpoint(1);
}

function testSetTimeoutExecuteOrder(isExternalTimer: boolean) : void {
<<<<<<< HEAD
    if (isExternalTimer) {
        globalTest = new Test(0);
        globalTest!.setPassed();
        return;
    }

=======
>>>>>>> aad9f664
    globalTest = new Test(6);
    globalTest!.checkpoint(0);
    setTimeout((): void => {
        globalTest!.checkpoint(5);
        globalTest!.setPassed();
    }, 1);
    setTimeout((): void => {
        globalTest!.checkpoint(2);
    }, 0);
    setTimeout((): void => {
        globalTest!.checkpoint(3);
    }, 0);
    setTimeout((): void => {
<<<<<<< HEAD
        globalTest!.checkpoint(4);
=======
        globalTest!.checkpoint(5);
        globalTest!.setPassed();
>>>>>>> aad9f664
    }, 0);
    globalTest!.checkpoint(1);
}

function testSetTimeoutInvokeCallbackWithSpecifiedParameter(isExternalTimer: boolean): void {
    globalTest = new Test(3);
    let delay = 100;
    globalTest!.checkpoint(0);
    let start = Date.now();
    let para: string = "Parameter"
    setTimeout((p : string): void => {
        // To get time Date.now and libuv uses clock_gettime under the hood, but with different parameters. Date.now() uses CLOCK_REALTIME, but libuv uses CLOCK_MONOTONIC.
        // When we calculate time interval there may be an error. For example time interval measured by Date.now may be 5.9ms round to 5
        // and time interval measured by libuv is 6.1 round to 6.
        // To avoid such error just add +1 to time interval.
        let spentTime = Date.now() - start + 1;
        if (spentTime < 0) {
            globalTest!.fail("The callback is called after " + spentTime + "ms. Expected to be called after 0 ms at least.");
        }
        if (p !== para) {
            globalTest!.fail("The parameter passed to the callback is " + p + ". Expected to be " + para + ".");
        }
        globalTest!.checkpoint(2);
        globalTest!.setPassed();
    }, delay, para);
    globalTest!.checkpoint(1);
}

function testSetTimeoutInvokeCallbackWith4SpecifiedParameters(isExternalTimer: boolean): void {
    globalTest = new Test(3);
    let delay = 100;
    globalTest!.checkpoint(0);
    let start = Date.now();
    let para1: string = "Parameter1";
    let para2: int = 2;
    let para3: number = 3.0;
    let para4: string = "Parameter4";

    setTimeout((p1 :string, p2: int, p3: number, p4: string): void => {
        // To get time Date.now and libuv uses clock_gettime under the hood, but with different parameters. Date.now() uses CLOCK_REALTIME, but libuv uses CLOCK_MONOTONIC.
        // When we calculate time interval there may be an error. For example time interval measured by Date.now may be 5.9ms round to 5
        // and time interval measured by libuv is 6.1 round to 6.
        // To avoid such error just add +1 to time interval.
        let spentTime = Date.now() - start + 1;
        if (spentTime < delay) {
            globalTest!.fail("The callback is called after " + spentTime + "ms. Expected to be called after " + delay + "ms at least.");
        }
        if (p1 !== para1) {
            globalTest!.fail("The parameter passed to the callback is " + p1 + ". Expected to be " + para1 + ".");
        }
        if (p2 !== para2) {
            globalTest!.fail("The parameter passed to the callback is " + p2 + ". Expected to be " + para2 + ".");
        }
        if (p3 !== para3) {
            globalTest!.fail("The parameter passed to the callback is " + p3 + ". Expected to be " + para3 + ".");
        }
        if (p4 !== para4) {
            globalTest!.fail("The parameter passed to the callback is " + p4 + ". Expected to be " + para4 + ".");
        }
        globalTest!.checkpoint(2);
        globalTest!.setPassed();
    }, delay, para1, para2, para3, para4);
    globalTest!.checkpoint(1);
}

function testSetIntervalInvokeCallbacWithSpecifiedParameter(isExternalTimer: boolean): void {
    globalTest = new Test(6);
    let sequence = new Array<number>();
    let delay = 100;
    let checkpoint = 2;
    globalTest!.checkpoint(0);
    let para : string = "para"
    let start = Date.now();
    let timerId: int;
    timerId = setInterval((p: string): void => {
        // To get time Date.now and libuv uses clock_gettime under the hood, but with different parameters. Date.now() uses CLOCK_REALTIME, but libuv uses CLOCK_MONOTONIC.
        // When we calculate time interval there may be an error. For example time interval measured by Date.now may be 5.9ms round to 5
        // and time interval measured by libuv is 6.1 round to 6.
        // To avoid such error just add +1 to time interval.
        let spentTime = Date.now() - start + 1;
        if (spentTime < delay) {
            globalTest!.fail("The callback is called after " + spentTime + "ms. Expected to be called after " + delay + "ms at least.");
        }
        if (p !== para) {
            globalTest!.fail("The parameter passed to the callback is " + p + ". Expected to be " + para + ".");
        }
        if (checkpoint == 5) {
            clearInterval(timerId);
            globalTest!.setPassed();
        }
        globalTest!.checkpoint(checkpoint);
        ++checkpoint;
    }, delay, para);
    globalTest!.checkpoint(1);
}

function testSetIntervalInvokeCallbacWith4SpecifiedParameters(isExternalTimer: boolean): void {
    globalTest = new Test(6);
    let sequence = new Array<number>();
    let delay = 100;
    let checkpoint = 2;
    globalTest!.checkpoint(0);
    let para1: string = "Parameter1";
    let para2: int = 2;
    let para3: number = 3.0;
    let para4: string = "Parameter4";
    let start = Date.now();
    let timerId: int;
    timerId = setInterval((p1 :string, p2: int, p3: number, p4: string): void => {
        // To get time Date.now and libuv uses clock_gettime under the hood, but with different parameters. Date.now() uses CLOCK_REALTIME, but libuv uses CLOCK_MONOTONIC.
        // When we calculate time interval there may be an error. For example time interval measured by Date.now may be 5.9ms round to 5
        // and time interval measured by libuv is 6.1 round to 6.
        // To avoid such error just add +1 to time interval.
        let spentTime = Date.now() - start + 1;
        if (spentTime < delay) {
            globalTest!.fail("The callback is called after " + spentTime + "ms. Expected to be called after " + delay + "ms at least.");
        }
        if (p1 !== para1) {
            globalTest!.fail("The parameter passed to the callback is " + p1 + ". Expected to be " + para1 + ".");
        }
        if (p2 !== para2) {
            globalTest!.fail("The parameter passed to the callback is " + p2 + ". Expected to be " + para2 + ".");
        }
        if (p3 !== para3) {
            globalTest!.fail("The parameter passed to the callback is " + p3 + ". Expected to be " + para3 + ".");
        }
        if (p4 !== para4) {
            globalTest!.fail("The parameter passed to the callback is " + p4 + ". Expected to be " + para4 + ".");
        }
        if (checkpoint == 5) {
            clearInterval(timerId);
            globalTest!.setPassed();
        }
        globalTest!.checkpoint(checkpoint);
        ++checkpoint;
    }, delay, para1, para2, para3, para4);
    globalTest!.checkpoint(1);
}

function testSetTimeoutWithNegitiveDelay(isExternalTimer: boolean): void {
    globalTest = new Test(3);
    let sequence = new Array<number>();
    let delay = -10;
    globalTest!.checkpoint(0);
    let start = Date.now();
    setTimeout((): void => {
        // To get time Date.now and libuv uses clock_gettime under the hood, but with different parameters. Date.now() uses CLOCK_REALTIME, but libuv uses CLOCK_MONOTONIC.
        // When we calculate time interval there may be an error. For example time interval measured by Date.now may be 5.9ms round to 5
        // and time interval measured by libuv is 6.1 round to 6.
        // To avoid such error just add +1 to time interval.
        let spentTime = Date.now() - start + 1;
        if (spentTime < 0) {
            globalTest!.fail("The callback is called after " + spentTime + "ms. Expected to be called after 0 ms at least.");
        }
        globalTest!.checkpoint(2);
        globalTest!.setPassed();
    }, delay);
    globalTest!.checkpoint(1);
}

function testSetIntervalWithNegitiveDelay(isExternalTimer: boolean): void {
    globalTest = new Test(6);
    let sequence = new Array<number>();
    let delay = -10;
    let checkpoint = 2;
    globalTest!.checkpoint(0);
    let start = Date.now();
    let timerId: int;
    timerId = setInterval((): void => {
        // To get time Date.now and libuv uses clock_gettime under the hood, but with different parameters. Date.now() uses CLOCK_REALTIME, but libuv uses CLOCK_MONOTONIC.
        // When we calculate time interval there may be an error. For example time interval measured by Date.now may be 5.9ms round to 5
        // and time interval measured by libuv is 6.1 round to 6.
        // To avoid such error just add +1 to time interval.
        let spentTime = Date.now() - start + 1;
        if (spentTime < 0) {
            globalTest!.fail("The callback is called after " + spentTime + "ms. Expected to be called after 0 ms at least.");
        }
        if (checkpoint == 5) {
            clearInterval(timerId);
            globalTest!.setPassed();
        }
        globalTest!.checkpoint(checkpoint);
        ++checkpoint;
    }, delay);
    globalTest!.checkpoint(1);
}

function testSetTimeoutWithString(isExternalTimer: boolean): void {
    globalTest = new Test(2);
    let delay = 100;
    globalTest!.checkpoint(0);
    setTimeout("test", delay);
    globalTest!.checkpoint(1);
    globalTest!.setPassed();
}

function testSetIntervalWithString(isExternalTimer: boolean): void {
    globalTest = new Test(2);
    let delay = 100;
    globalTest!.checkpoint(0);
    let checkpoint = 2;
    let id1 = setInterval("test", delay);
    let id2: int;
    id2 = setInterval(() => {
        if (checkpoint == 5) {
            clearInterval(id1);
            clearInterval(id2);
            globalTest!.setPassed();
        } 
        checkpoint ++ ;
    }, delay)
    globalTest!.checkpoint(1);
}

function testClearTimerCrossWorker(isExternalTimer: boolean)
{
    globalTest = new Test(0);

    if (isExternalTimer) {
        globalTest!.setPassed();
        return;
    }

    CoroutineExtras.setSchedulingPolicy(CoroutineExtras.POLICY_NON_MAIN);
    let delay = 100;

    /// Clear worker timer from main worker
    {
        let isCleared = new AtomicFlag(false);
        let workerTimerCb = () => {
            setTimeout(() => { while (!isCleared.get()) {} }, 0);
            return setTimeout(() => { arktest.assertTrue(false); }, delay);
        };
        let id = launch<int, () => int>(workerTimerCb).Await();
        clearTimeout(id);
        isCleared.set(true);
    }

    /// Clear main timer from worker
    {
        let isCleared = new AtomicFlag(false);
        let errorThrown = false;
        let id = setTimeout(() => { arktest.assertTrue(isCleared.get()); }, delay);
        try {
            launch<void, () => void>((): void => {
                isCleared.set(true);
                clearTimeout(id);
            }).Await();
        } catch (e) {
            arktest.assertEQ(e.toString(), "Error: Failed to clear timer. Unable to clear interop timer from non-interop worker");
            errorThrown = true;
        }
        arktest.assertEQ(isExternalTimer, errorThrown);
        arktest.assertTrue(isCleared.get());
    }
    globalTest!.setPassed();
}<|MERGE_RESOLUTION|>--- conflicted
+++ resolved
@@ -129,15 +129,6 @@
 }
 
 function testSetTimeoutExecuteOrder(isExternalTimer: boolean) : void {
-<<<<<<< HEAD
-    if (isExternalTimer) {
-        globalTest = new Test(0);
-        globalTest!.setPassed();
-        return;
-    }
-
-=======
->>>>>>> aad9f664
     globalTest = new Test(6);
     globalTest!.checkpoint(0);
     setTimeout((): void => {
@@ -151,12 +142,11 @@
         globalTest!.checkpoint(3);
     }, 0);
     setTimeout((): void => {
-<<<<<<< HEAD
         globalTest!.checkpoint(4);
-=======
+    }, 0);
+    setTimeout((): void => {
         globalTest!.checkpoint(5);
         globalTest!.setPassed();
->>>>>>> aad9f664
     }, 0);
     globalTest!.checkpoint(1);
 }
