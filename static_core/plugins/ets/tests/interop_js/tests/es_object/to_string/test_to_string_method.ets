--- conflicted
+++ resolved
@@ -55,11 +55,7 @@
     let x: JSValue = Curry(123);
     try {
         let z: String = x.toString();
-<<<<<<< HEAD
-        assertTrue(false);
-=======
         arktest.assertTrue(false);
->>>>>>> a77d6327
     } catch (z: TypeError) {
         let y = castToObject(x);
         return y + "A";
