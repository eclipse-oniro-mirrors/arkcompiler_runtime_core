--- conflicted
+++ resolved
@@ -13,26 +13,15 @@
  * limitations under the License.
  */
 
-<<<<<<< HEAD
-let callbackEtsFunctionJs: JSValue = 0;
-
-function testCallBackEtsFunctionLambda(): number {
-    return callbackEtsFunctionJs((x: number) => x + 1);
-=======
 let callbackEtsFunctionJs: Any = 0;
 
 function testCallBackEtsFunctionLambda(): number {
     return ESValue.wrap(callbackEtsFunctionJs).invoke((x: number) => x + 1).toNumber();
->>>>>>> a77d6327
 }
 
 function testCallBackEtsFunctionLambdaCapture(): number {
     let bias = 1;
-<<<<<<< HEAD
-    return callbackEtsFunctionJs((x: number) => x + bias);
-=======
     return ESValue.wrap(callbackEtsFunctionJs).invoke((x: number) => x + bias).toNumber();
->>>>>>> a77d6327
 }
 
 function plusOne(x: number): number {
@@ -40,11 +29,7 @@
 }
 
 function testCallBackEtsFunctionOuter(): number {
-<<<<<<< HEAD
-    return callbackEtsFunctionJs(plusOne);
-=======
     return ESValue.wrap(callbackEtsFunctionJs).invoke(plusOne).toNumber();
->>>>>>> a77d6327
 }
 
 function sumFunc(...items: number[]) : number {
