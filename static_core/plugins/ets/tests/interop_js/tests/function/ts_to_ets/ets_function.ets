/**
 * Copyright (c) 2025 Huawei Device Co., Ltd.
 * Licensed under the Apache License, Version 2.0 (the "License");
 * you may not use this file except in compliance with the License.
 * You may obtain a copy of the License at
 *
 * http://www.apache.org/licenses/LICENSE-2.0
 *
 * Unless required by applicable law or agreed to in writing, software
 * distributed under the License is distributed on an "AS IS" BASIS,
 * WITHOUT WARRANTIES OR CONDITIONS OF ANY KIND, either express or implied.
 * See the License for the specific language governing permissions and
 * limitations under the License.
 */

function callbackJsFunctionEts(fn: (x: number) => number): number {
    return fn(0x55aa);
}

function callbackFunctionEts(fn: Function) {
    return fn.unsafeCall(0x55aa);
}

function callbackFunctionEtsTwoParam(fn: Function) {
    return fn.unsafeCall(0x55aa, 1);
}

function callbackFunctionEtsTestSum(sumFunc: Function): boolean {
<<<<<<< HEAD
    assertTrue(sumFunc.unsafeCall() === 0);
    assertTrue(sumFunc.unsafeCall(1) === 1);
    assertTrue(sumFunc.unsafeCall(1, 2) === 3);
    assertTrue(sumFunc.unsafeCall(1, 2, 3) === 6);
=======
    arktest.assertTrue(sumFunc.unsafeCall() === 0);
    arktest.assertTrue(sumFunc.unsafeCall(1) === 1);
    arktest.assertTrue(sumFunc.unsafeCall(1, 2) === 3);
    arktest.assertTrue(sumFunc.unsafeCall(1, 2, 3) === 6);
>>>>>>> a77d6327
    return true;
}<|MERGE_RESOLUTION|>--- conflicted
+++ resolved
@@ -26,16 +26,9 @@
 }
 
 function callbackFunctionEtsTestSum(sumFunc: Function): boolean {
-<<<<<<< HEAD
-    assertTrue(sumFunc.unsafeCall() === 0);
-    assertTrue(sumFunc.unsafeCall(1) === 1);
-    assertTrue(sumFunc.unsafeCall(1, 2) === 3);
-    assertTrue(sumFunc.unsafeCall(1, 2, 3) === 6);
-=======
     arktest.assertTrue(sumFunc.unsafeCall() === 0);
     arktest.assertTrue(sumFunc.unsafeCall(1) === 1);
     arktest.assertTrue(sumFunc.unsafeCall(1, 2) === 3);
     arktest.assertTrue(sumFunc.unsafeCall(1, 2, 3) === 6);
->>>>>>> a77d6327
     return true;
 }