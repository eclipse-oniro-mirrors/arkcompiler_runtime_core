--- conflicted
+++ resolved
@@ -18,11 +18,6 @@
     perf
     standalone_function
     test_intrins
-<<<<<<< HEAD
-    test_return_this
-    test_undefined
-=======
->>>>>>> aad9f664
     esvalue_load_rte
 )
 
