--- conflicted
+++ resolved
@@ -44,11 +44,7 @@
     arktest.assertEQ((arr.at(0)! as FooClass).name, "zero");
     arktest.assertEQ(arr.at(1)!.toString(), "{Foo named one}");
 
-<<<<<<< HEAD
-    let idx: number = 0;
-=======
     let idx: int = 0;
->>>>>>> aad9f664
     arktest.assertEQ((arr.at(idx)! as FooClass).name, "zero");
 
     arr.push(new FooClass("two"));
@@ -98,38 +94,22 @@
 
 function Array_TestJSSome(arr: Array<FooClass>): void {
     let fnTrue: (v: FooClass) => boolean = (v: FooClass): boolean => { return true; }
-<<<<<<< HEAD
-    let fn1True: (v: FooClass, k: number) => boolean = (v: FooClass, k: number): boolean => { return true; }
-    arktest.assertEQ(arr.some(fnTrue), true);
-    arktest.assertEQ(arr.some(fn1True), true);
-    let fnFalse: (v: FooClass) => boolean = (v: FooClass): boolean => { return false; }
-    let fn1False: (v: FooClass, k: number) => boolean = (v: FooClass, k: number): boolean => { return k < 0; }
-=======
     let fn1True = (v: FooClass, k: int): boolean => true;
     arktest.assertEQ(arr.some(fnTrue), true);
     arktest.assertEQ(arr.some(fn1True), true);
     let fnFalse: (v: FooClass) => boolean = (v: FooClass): boolean => { return false; }
     let fn1False = (v: FooClass, k: int): boolean => k < 0;
->>>>>>> aad9f664
     arktest.assertEQ(!arr.some(fnFalse), true);
     arktest.assertEQ(!arr.some(fn1False), true);
 }
 
 function Array_TestJSEvery(arr: Array<FooClass>): void {
     let fnTrue: (v: FooClass) => boolean = (v: FooClass): boolean => { return true; }
-<<<<<<< HEAD
-    let fn1True: (v: FooClass, k: number) => boolean = (v: FooClass, k: number): boolean => { return true; }
-    arktest.assertEQ(arr.every(fnTrue), true);
-    arktest.assertEQ(arr.every(fn1True), true);
-    let fnFalse: (v: FooClass) => boolean = (v: FooClass): boolean => { return false; }
-    let fn1False: (v: FooClass, k: number) => boolean = (v: FooClass, k: number): boolean => { return k < 0; }
-=======
     let fn1True = (v: FooClass, k: int): boolean => true;
     arktest.assertEQ(arr.every(fnTrue), true);
     arktest.assertEQ(arr.every(fn1True), true);
     let fnFalse: (v: FooClass) => boolean = (v: FooClass): boolean => { return false; }
     let fn1False = (v: FooClass, k: int): boolean => k < 0;
->>>>>>> aad9f664
     arktest.assertEQ(!arr.every(fnFalse), true);
     arktest.assertEQ(!arr.every(fn1False), true);
 }
