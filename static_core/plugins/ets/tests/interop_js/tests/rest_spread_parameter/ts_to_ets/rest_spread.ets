--- conflicted
+++ resolved
@@ -26,21 +26,12 @@
 interface B{name: string}
 
 class A{}
-<<<<<<< HEAD
-
-function checkRestOfObject(f: JSValue) {
-=======
 function checkRestOfObject(f: JSValue): boolean {
->>>>>>> a77d6327
     let a = new A();
     let b: B = {name: "bbb"};
     let c = () => {};
     let objArr: FixedArray<object> = [a, b, c];
-<<<<<<< HEAD
-    return f(objArr, a, b, c);
-=======
     return ESValue.wrap(f).invoke(objArr, a, b, c).toBoolean();
->>>>>>> a77d6327
 }
 
 function checkRestOfTuple(f: JSValue): boolean {
@@ -51,17 +42,10 @@
     return ESValue.wrap(f).invoke(tuple4, tuple1, tuple2, tuple3).toBoolean();
 }
 
-<<<<<<< HEAD
-function checkRestofUnion(f: JSValue) {
-    let unionArr1: FixedArray<int | string | boolean> = [1, false];
-    let unionArr2: FixedArray<int | string | boolean> = [2, 3, true, 'a', 'b'];
-    return f([unionArr1, unionArr2], unionArr1, unionArr2);
-=======
 function checkRestofUnion(f: JSValue): boolean {
     let unionArr1: FixedArray<int | string | boolean> = [1, false];
     let unionArr2: FixedArray<int | string | boolean> = [2, 3, true, 'a', 'b'];
     return ESValue.wrap(f).invoke([unionArr1, unionArr2], unionArr1, unionArr2).toBoolean();
->>>>>>> a77d6327
 }
 
 function checkRestOfJSValue(f: JSValue): boolean {
