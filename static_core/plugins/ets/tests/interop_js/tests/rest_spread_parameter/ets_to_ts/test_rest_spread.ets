/**
 * Copyright (c) 2025 Huawei Device Co., Ltd.
 * Licensed under the Apache License, Version 2.0 (the "License");
 * you may not use this file except in compliance with the License.
 * You may obtain a copy of the License at
 *
 * http://www.apache.org/licenses/LICENSE-2.0
 *
 * Unless required by applicable law or agreed to in writing, software
 * distributed under the License is distributed on an "AS IS" BASIS,
 * WITHOUT WARRANTIES OR CONDITIONS OF ANY KIND, either express or implied.
 * See the License for the specific language governing permissions and
 * limitations under the License.
 */

package rest_spread.test;

function checkRestOfNumber(obj: FixedArray<number>, ...nums: FixedArray<number>) {
    if(obj.length !== nums.length)
        return false;
    for(let i = 0; i < obj.length; i++) {
        if(obj[i] !== nums[i])
            return false;
    }
    return true;
}

function checkRestOfString(obj: FixedArray<string>, ...strs: FixedArray<string>) {
    if(obj.length !== strs.length)
        return false;
    for(let i = 0; i < obj.length; i++) {
        if(obj[i] !== strs[i])
            return false;
    }
    return true;
}

function checkRestOfTuple(obj: FixedArray<FixedArray<number | string>>, ...tupleArr: FixedArray<FixedArray<number | string>>) {
    if(obj.length !== tupleArr.length)
        return false;
    for(let i = 0; i < obj.length; i++) {
        for(let j = 0; j < 2; j++) {
            if(obj[i][0] !== tupleArr[i][0] || obj[i][1] !== tupleArr[i][1])
                return false;
        }
    }
    return true;
}

<<<<<<< HEAD
function checkRestofUnion(obj: FixedArray<int | string | boolean>, ...unionArr: FixedArray<int | string | boolean>) {
=======
function checkRestofUnion(obj: FixedArray<number | string | boolean>, ...unionArr: FixedArray<number | string | boolean>) {
>>>>>>> a77d6327
    if(obj.length != unionArr.length)
        return false;
    for(let i = 0; i < obj.length; i++) {
        if(obj[i] != unionArr[i])
            return false;
    }
    return true;
}<|MERGE_RESOLUTION|>--- conflicted
+++ resolved
@@ -47,11 +47,7 @@
     return true;
 }
 
-<<<<<<< HEAD
-function checkRestofUnion(obj: FixedArray<int | string | boolean>, ...unionArr: FixedArray<int | string | boolean>) {
-=======
 function checkRestofUnion(obj: FixedArray<number | string | boolean>, ...unionArr: FixedArray<number | string | boolean>) {
->>>>>>> a77d6327
     if(obj.length != unionArr.length)
         return false;
     for(let i = 0; i < obj.length; i++) {
