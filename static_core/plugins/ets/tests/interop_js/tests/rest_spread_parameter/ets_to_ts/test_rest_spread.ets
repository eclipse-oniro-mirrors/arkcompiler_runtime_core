--- conflicted
+++ resolved
@@ -35,11 +35,7 @@
     return true;
 }
 
-<<<<<<< HEAD
-function checkRestOfTuple(obj: ((number | string)[])[], ...tupleArr: ((number | string)[])[]) {
-=======
 function checkRestOfTuple(obj: FixedArray<FixedArray<number | string>>, ...tupleArr: FixedArray<FixedArray<number | string>>) {
->>>>>>> 46f0ea7f
     if(obj.length !== tupleArr.length)
         return false;
     for(let i = 0; i < obj.length; i++) {
