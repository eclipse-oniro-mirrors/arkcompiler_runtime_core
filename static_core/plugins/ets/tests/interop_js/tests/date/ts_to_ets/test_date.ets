--- conflicted
+++ resolved
@@ -31,160 +31,6 @@
 }
 
 function funDateGetFullYear(val: Date) {
-<<<<<<< HEAD
-    return val.getFullYear() === 2025;
-}
-
-function funDateGetMonth(val: Date) {
-    return val.getMonth() === 3;
-}
-
-function funDateGetDate(val: Date) {
-    return val.getDate() === 1;
-}
-
-function funDateGetDay(val: Date) {
-    return val.getDay() === 6;
-}
-
-function funDateGetHours(val: Date) {
-    return val.getHours() === 1;
-}
-
-function funDateGetMinutes(val: Date) {
-    return val.getMinutes() === 2;
-}
-
-function funDateGetSeconds(val: Date) {
-    return val.getSeconds() === 3;
-}
-
-function funDateGetMilliseconds(val: Date) {
-    return val.getMilliseconds() === 0;
-}
-
-function funDateToISOString(val: Date) {
-    return val.toISOString() === dateString;
-}
-
-function funDateGetTime(val: Date) {
-    return val.getTime() === timeStamp;
-}
-
-function funDateGetUTCDate(val: Date, obj: number): boolean {
-    return val.getUTCDate() === obj;
-}
-
-function funDateGetUTCFullYear(val: Date, obj: number): boolean {
-    return val.getUTCFullYear() === obj;
-}
-
-function funDateGetUTCMonth(val: Date, obj: number): boolean {
-    return val.getUTCMonth() === obj;
-}
-
-function funDateGetUTCDay(val: Date, obj: number): boolean {
-    return val.getUTCDay() === obj;
-}
-
-function funDateGetUTCHours(val: Date, obj: number): boolean {
-    return val.getUTCHours() === obj;
-}
-
-function funDateGetUTCMinutes(val: Date, obj: number): boolean {
-    return val.getUTCMinutes() === obj;
-}
-
-function funDateGetUTCSeconds(val: Date, obj: number): boolean {
-    return val.getUTCSeconds() === obj;
-}
-
-function funDateGetUTCMilliSeconds(val: Date, obj: number): boolean {
-    return val.getUTCMilliseconds() === obj;
-}
-
-function funDateGetTimeZoneOffSet(val: Date, obj: number): boolean {
-    return val.getTimezoneOffset() === obj;
-}
-
-function funDateToJSON(val: Date, obj: string): boolean {
-    return val.toJSON() === obj;
-}
-
-function funDateToDateString(val: Date, obj: string): boolean {
-    return val.toDateString() === obj;
-}
-
-function funDateValueOf(val: Date, obj: number): boolean {
-    return val.valueOf() === obj;
-}
-
-function testSetDateOfSetTime(val: Date): boolean {
-    val.setTime(1633024800000);
-    return val.getTime() === 1633024800000;
-}
-
-function testSetDateOfSetDate(val: Date): boolean {
-    val.setDate(15 as number); // workaround for #26000
-    return val.getDate() === 15;
-}
-
-function testSetDateOfSetFullYear(val: Date): boolean {
-    val.setFullYear(2023);
-    return val.getFullYear() === 2023;
-}
-
-function testSetDateOfSetMonth(val: Date): boolean {
-    val.setMonth(11);
-    return val.getMonth() === 11;
-}
-
-function testSetDateOfSetUTCDate(val: Date): boolean {
-    val.setUTCDate(20 as number); // workaround for #26000
-    return val.getUTCDate() === 20;
-}
-
-function testSetDateOfSetUTCFullYear(val: Date): boolean {
-    val.setUTCFullYear(2025);
-    return val.getUTCFullYear() === 2025;
-}
-
-function testSetDateOfSetUTCMonth(val: Date): boolean {
-    val.setUTCMonth(10);
-    return val.getUTCMonth() === 10;
-}
-
-function testSetDateOfMilliSeconds(val: Date): boolean {
-    val.setMilliseconds(55 as number); // workaround for #26000
-    return val.getMilliseconds() === 55;
-}
-
-function testDateOfSetUTCMilliSeconds(val: Date): boolean {
-    val.setUTCMilliseconds(11 as number); // workaround for #26000
-    return val.getUTCMilliseconds() === 11;
-}
-
-function testSetDateOfSetHours(val: Date): boolean {
-    val.setHours(20 as number); // workaround for #26000
-    return val.getHours() === 20;
-}
-
-function testSetDateOfSetMinutes(val: Date): boolean {
-    val.setMinutes(45 as byte); // workaround for #26000
-    return val.getMinutes() === 45;
-}
-
-function testSetDateOfSetSeconds(val: Date): boolean {
-    val.setSeconds(30 as byte); // workaround for #26000
-    return val.getSeconds() === 30;
-}
-
-function testSetDateOfSetUTCHours(val: Date): boolean {
-    val.setUTCHours(10 as byte); // workaround for #26000
-    return val.getUTCHours() === 10;
-}
-
-=======
     return val.getUTCFullYear() === 2025;
 }
 
@@ -337,7 +183,6 @@
     return val.getUTCHours() === 10;
 }
 
->>>>>>> a77d6327
 function testSetDateOfSetUTCMinutes(val: Date): boolean {
     val.setUTCMinutes(55 as byte); // workaround for #26000
     return val.getUTCMinutes() === 55;
