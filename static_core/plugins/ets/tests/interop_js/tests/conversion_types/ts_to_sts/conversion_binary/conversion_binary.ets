--- conflicted
+++ resolved
@@ -22,11 +22,7 @@
 }
 
 function checkConversionBinaryToNumber(): boolean {
-<<<<<<< HEAD
-    const val = parseInt(tsBinary, systemBinary as int);
-=======
     const val = parseInt(tsBinary, systemBinary as int).toDouble();
->>>>>>> a77d6327
 
     return typeof val == 'number';
 }
@@ -56,11 +52,7 @@
 }
 
 function checkConversionBinaryToDouble(): boolean {
-<<<<<<< HEAD
-    const val = parseInt(tsBinary, systemBinary as int);
-=======
     const val = parseInt(tsBinary, systemBinary as int).toDouble();
->>>>>>> a77d6327
 
     return typeof val == 'number';
 }
