--- conflicted
+++ resolved
@@ -22,11 +22,7 @@
 }
 
 function checkConversionStringToNumber(): boolean {
-<<<<<<< HEAD
-    const val = parseInt(tsIntString);
-=======
     const val = parseInt(tsIntString).toDouble();
->>>>>>> a77d6327
 
     return typeof val == 'number';
 }
@@ -56,11 +52,7 @@
 }
 
 function checkConversionStringToDouble(): boolean {
-<<<<<<< HEAD
-    const val = parseInt(tsIntString);
-=======
     const val = parseInt(tsIntString).toDouble();
->>>>>>> a77d6327
 
     return typeof val == 'number';
 }
