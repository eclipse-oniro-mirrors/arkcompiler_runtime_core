/**
 * Copyright (c) 2024-2025 Huawei Device Co., Ltd.
 * Licensed under the Apache License, Version 2.0 (the "License");
 * you may not use this file except in compliance with the License.
 * You may obtain a copy of the License at
 *
 * http://www.apache.org/licenses/LICENSE-2.0
 *
 * Unless required by applicable law or agreed to in writing, software
 * distributed under the License is distributed on an "AS IS" BASIS,
 * WITHOUT WARRANTIES OR CONDITIONS OF ANY KIND, either express or implied.
 * See the License for the specific language governing permissions and
 * limitations under the License.
 */

import {
    tsInt,
    tsBigInt,
    tsBinary,
    tsHexadecimal,
    tsIntString,
    tsByte,
    tsFloat,
    systemHexadecimal,
    systemBinary,
    tsExponential,
} from 'main_js';

function checkConversionIntToArrayInt(): boolean {
    const val: FixedArray<int> = [tsInt as int];

    return typeof val[0] == 'number';
}

function checkConversionIntToArrayNumber(): boolean {
    const val: FixedArray<number> = [tsInt as number];

    return typeof val[0] == 'number';
}

function checkConversionIntToArrayFloat(): boolean {
    const val: FixedArray<float> = [tsInt as float];

    return typeof val[0] == 'number';
}

function checkConversionIntToArrayByte(): boolean {
    const val: FixedArray<byte> = [tsInt as byte];

    return typeof val[0] == 'number';
}

function checkConversionIntToArrayShort(): boolean {
    const val: FixedArray<short> = [tsInt as short];

    return typeof val[0] == 'number';
}

function checkConversionIntToArrayLong(): boolean {
    const val: FixedArray<long> = [tsInt as long];

    return typeof val[0] == 'number';
}

function checkConversionIntToArrayDouble(): boolean {
    const val: FixedArray<double> = [tsInt as double];

    return typeof val[0] == 'number';
}

function checkConversionIntToArrayChar(): boolean {
    const val: FixedArray<char> = [tsInt as char];

    return typeof val[0] == 'number';
}

function checkConversionBinaryToArrayInt(): boolean {
<<<<<<< HEAD
    const val: FixedArray<int> = [parseInt(tsBinary, systemBinary as int) as int];
=======
    const val: FixedArray<int> = [Double.toInt(parseInt(tsBinary, systemBinary as int))];
>>>>>>> a77d6327

    return typeof val[0] == 'number';
}

function checkConversionBinaryToArrayNumber(): boolean {
    const val: FixedArray<number> = [parseInt(tsBinary, systemBinary as int) as number];

    return typeof val[0] == 'number';
}

function checkConversionBinaryToArrayFloat(): boolean {
<<<<<<< HEAD
    const val: FixedArray<float> = [parseInt(tsBinary, systemBinary as int) as float];
=======
    const val: FixedArray<float> = [Double.toFloat(parseInt(tsBinary, systemBinary as int))];
>>>>>>> a77d6327

    return typeof val[0] == 'number';
}

function checkConversionBinaryToArrayByte(): boolean {
<<<<<<< HEAD
    const val: FixedArray<byte> = [parseInt(tsBinary, systemBinary as int) as byte];
=======
    const val: FixedArray<byte> = [Double.toByte(parseInt(tsBinary, systemBinary as int))];
>>>>>>> a77d6327

    return typeof val[0] == 'number';
}

function checkConversionBinaryToArrayShort(): boolean {
<<<<<<< HEAD
    const val: FixedArray<short> = [parseInt(tsBinary, systemBinary as int) as short];
=======
    const val: FixedArray<short> = [Double.toShort(parseInt(tsBinary, systemBinary as int))];
>>>>>>> a77d6327

    return typeof val[0] == 'number';
}

function checkConversionBinaryToArrayLong(): boolean {
<<<<<<< HEAD
    const val: FixedArray<long> = [parseInt(tsBinary, systemBinary as int) as long];
=======
    const val: FixedArray<long> = [Double.toLong(parseInt(tsBinary, systemBinary as int))];
>>>>>>> a77d6327

    return typeof val[0] == 'number';
}

function checkConversionBinaryToArrayDouble(): boolean {
    const val: FixedArray<double> = [parseInt(tsBinary, systemBinary as int) as double];

    return typeof val[0] == 'number';
}

function checkConversionBinaryToArrayChar(): boolean {
<<<<<<< HEAD
    const val: FixedArray<char> = [parseInt(tsBinary, systemBinary as int) as char];
=======
    const val: FixedArray<char> = [Double.toChar(parseInt(tsBinary, systemBinary as int))];
>>>>>>> a77d6327

    return typeof val[0] == 'number';
}

function checkConversionHexadecimalToArrayInt(): boolean {
<<<<<<< HEAD
    const val: FixedArray<int> = [parseInt(tsHexadecimal, systemHexadecimal as int) as int];
=======
    const val: FixedArray<int> = [Double.toInt(parseInt(tsHexadecimal, systemHexadecimal as int))];
>>>>>>> a77d6327

    return typeof val[0] == 'number';
}

function checkConversionHexadecimalToArrayNumber(): boolean {
    const val: FixedArray<number> = [parseInt(tsHexadecimal, systemHexadecimal as int) as number];

    return typeof val[0] == 'number';
}

function checkConversionHexadecimalToArrayFloat(): boolean {
<<<<<<< HEAD
    const val: FixedArray<float> = [parseInt(tsHexadecimal, systemHexadecimal as int) as float];
=======
    const val: FixedArray<float> = [Double.toFloat(parseInt(tsHexadecimal, systemHexadecimal as int))];
>>>>>>> a77d6327

    return typeof val[0] == 'number';
}

function checkConversionHexadecimalToArrayByte(): boolean {
<<<<<<< HEAD
    const val: FixedArray<byte> = [parseInt(tsHexadecimal, systemHexadecimal as int) as byte];
=======
    const val: FixedArray<byte> = [Double.toByte(parseInt(tsHexadecimal, systemHexadecimal as int))];
>>>>>>> a77d6327

    return typeof val[0] == 'number';
}

function checkConversionHexadecimalToArrayShort(): boolean {
<<<<<<< HEAD
    const val: FixedArray<short> = [parseInt(tsHexadecimal, systemHexadecimal as int) as short];
=======
    const val: FixedArray<short> = [Double.toShort(parseInt(tsHexadecimal, systemHexadecimal as int))];
>>>>>>> a77d6327

    return typeof val[0] == 'number';
}

function checkConversionHexadecimalToArrayLong(): boolean {
<<<<<<< HEAD
    const val: FixedArray<long> = [parseInt(tsHexadecimal, systemHexadecimal as int) as long];
=======
    const val: FixedArray<long> = [Double.toLong(parseInt(tsHexadecimal, systemHexadecimal as int))];
>>>>>>> a77d6327

    return typeof val[0] == 'number';
}

function checkConversionHexadecimalToArrayDouble(): boolean {
    const val: FixedArray<double> = [parseInt(tsHexadecimal, systemHexadecimal as int) as double];

    return typeof val[0] == 'number';
}

function checkConversionHexadecimalToArrayChar(): boolean {
<<<<<<< HEAD
    const val: FixedArray<char> = [parseInt(tsHexadecimal, systemHexadecimal as int) as char];
=======
    const val: FixedArray<char> = [Double.toChar(parseInt(tsHexadecimal, systemHexadecimal as int))];
>>>>>>> a77d6327

    return typeof val[0] == 'number';
}

function checkConversionIntStringToArrayInt(): boolean {
<<<<<<< HEAD
    const val: FixedArray<int> = [parseInt(tsIntString) as int];
=======
    const val: FixedArray<int> = [Double.toInt(parseInt(tsIntString))];
>>>>>>> a77d6327

    return typeof val[0] == 'number';
}

function checkConversionIntStringToArrayNumber(): boolean {
    const val: FixedArray<number> = [parseInt(tsIntString) as number];

    return typeof val[0] == 'number';
}

function checkConversionIntStringToArrayFloat(): boolean {
<<<<<<< HEAD
    const val: FixedArray<float> = [parseInt(tsIntString) as float];
=======
    const val: FixedArray<float> = [Double.toFloat(parseInt(tsIntString))];
>>>>>>> a77d6327

    return typeof val[0] == 'number';
}

function checkConversionIntStringToArrayByte(): boolean {
<<<<<<< HEAD
    const val: FixedArray<byte> = [parseInt(tsIntString) as byte];
=======
    const val: FixedArray<byte> = [Double.toByte(parseInt(tsIntString))];
>>>>>>> a77d6327

    return typeof val[0] == 'number';
}

function checkConversionIntStringToArrayShort(): boolean {
<<<<<<< HEAD
    const val: FixedArray<short> = [parseInt(tsIntString) as short];
=======
    const val: FixedArray<short> = [Double.toShort(parseInt(tsIntString))];
>>>>>>> a77d6327

    return typeof val[0] == 'number';
}

function checkConversionIntStringToArrayLong(): boolean {
<<<<<<< HEAD
    const val: FixedArray<long> = [parseInt(tsIntString) as long];
=======
    const val: FixedArray<long> = [Double.toLong(parseInt(tsIntString))];
>>>>>>> a77d6327

    return typeof val[0] == 'number';
}

function checkConversionIntStringToArrayDouble(): boolean {
    const val: FixedArray<double> = [parseInt(tsIntString) as double];

    return typeof val[0] == 'number';
}

function checkConversionIntStringToArrayChar(): boolean {
<<<<<<< HEAD
    const val: FixedArray<char> = [parseInt(tsIntString) as char];
=======
    const val: FixedArray<char> = [Double.toChar(parseInt(tsIntString))];
>>>>>>> a77d6327

    return typeof val[0] == 'number';
}

function checkConversionFloatToArrayInt(): boolean {
    const val: FixedArray<int> = [tsFloat as int];

    return typeof val[0] == 'number';
}

function checkConversionFloatToArrayNumber(): boolean {
    const val: FixedArray<number> = [tsFloat as number];

    return typeof val[0] == 'number';
}

function checkConversionFloatToArrayFloat(): boolean {
    const val: FixedArray<float> = [tsFloat as float];

    return typeof val[0] == 'number';
}

function checkConversionFloatToArrayByte(): boolean {
    const val: FixedArray<byte> = [tsFloat as byte];

    return typeof val[0] == 'number';
}

function checkConversionFloatToArrayShort(): boolean {
    const val: FixedArray<short> = [tsFloat as short];

    return typeof val[0] == 'number';
}

function checkConversionFloatToArrayLong(): boolean {
    const val: FixedArray<long> = [tsFloat as long];

    return typeof val[0] == 'number';
}

function checkConversionFloatToArrayDouble(): boolean {
    const val: FixedArray<double> = [tsFloat as double];

    return typeof val[0] == 'number';
}

function checkConversionFloatToArrayChar(): boolean {
    const val: FixedArray<char> = [tsFloat as char];

    return typeof val[0] == 'number';
}

function checkConversionByteToArrayInt(): boolean {
    const val: FixedArray<int> = [tsByte.getUint8(0) as int];

    return typeof val[0] == 'number';
}

function checkConversionByteToArrayNumber(): boolean {
    const val: FixedArray<number> = [tsByte.getUint8(0) as number];

    return typeof val[0] == 'number';
}

function checkConversionByteToArrayFloat(): boolean {
    const val: FixedArray<float> = [tsByte.getUint8(0) as float];

    return typeof val[0] == 'number';
}

function checkConversionByteToArrayByte(): boolean {
    const val: FixedArray<byte> = [tsByte.getUint8(0) as byte];

    return typeof val[0] == 'number';
}

function checkConversionByteToArrayShort(): boolean {
    const val: FixedArray<short> = [tsByte.getUint8(0) as short];

    return typeof val[0] == 'number';
}

function checkConversionByteToArrayLong(): boolean {
    const val: FixedArray<long> = [tsByte.getUint8(0) as long];

    return typeof val[0] == 'number';
}

function checkConversionByteToArrayDouble(): boolean {
    const val: FixedArray<double> = [tsByte.getUint8(0) as double];

    return typeof val[0] == 'number';
}

function checkConversionByteToArrayChar(): boolean {
    const val: FixedArray<char> = [tsByte.getUint8(0) as char];

    return typeof val[0] == 'number';
}

function checkConversionBigIntToArrayInt(): boolean {
<<<<<<< HEAD
    const val: FixedArray<int> = [Number(tsBigInt) as int];
=======
    const val: FixedArray<int> = [Double.toInt(Number(tsBigInt))];
>>>>>>> a77d6327

    return typeof val[0] == 'number';
}

function checkConversionBigIntToArrayNumber(): boolean {
    const val: FixedArray<number> = [Number(tsBigInt) as number];

    return typeof val[0] == 'number';
}

function checkConversionBigIntToArrayFloat(): boolean {
<<<<<<< HEAD
    const val: FixedArray<float> = [Number(tsBigInt) as float];
=======
    const val: FixedArray<float> = [Double.toFloat(Number(tsBigInt))];
>>>>>>> a77d6327

    return typeof val[0] == 'number';
}

function checkConversionBigIntToArrayByte(): boolean {
<<<<<<< HEAD
    const val: FixedArray<byte> = [Number(tsBigInt) as byte];
=======
    const val: FixedArray<byte> = [Double.toByte(Number(tsBigInt))];
>>>>>>> a77d6327

    return typeof val[0] == 'number';
}

function checkConversionBigIntToArrayShort(): boolean {
<<<<<<< HEAD
    const val: FixedArray<short> = [Number(tsBigInt) as short];
=======
    const val: FixedArray<short> = [Double.toShort(Number(tsBigInt))];
>>>>>>> a77d6327

    return typeof val[0] == 'number';
}

function checkConversionBigIntToArrayLong(): boolean {
<<<<<<< HEAD
    const val: FixedArray<long> = [Number(tsBigInt) as long];
=======
    const val: FixedArray<long> = [Double.toLong(Number(tsBigInt))];
>>>>>>> a77d6327

    return typeof val[0] == 'number';
}

function checkConversionBigIntToArrayDouble(): boolean {
    const val: FixedArray<double> = [Number(tsBigInt) as double];

    return typeof val[0] == 'number';
}

function checkConversionBigIntToArrayChar(): boolean {
<<<<<<< HEAD
    const val: FixedArray<char> = [Number(tsBigInt) as char];
=======
    const val: FixedArray<char> = [Double.toChar(Number(tsBigInt))];
>>>>>>> a77d6327

    return typeof val[0] == 'number';
}

function checkConversionExponentialToArrayInt(): boolean {
<<<<<<< HEAD
    const val: FixedArray<int> = [parseInt(tsExponential) as int];
=======
    const val: FixedArray<int> = [Double.toInt(parseInt(tsExponential))];
>>>>>>> a77d6327

    return typeof val[0] == 'number';
}

function checkConversionExponentialToArrayNumber(): boolean {
    const val: FixedArray<number> = [parseInt(tsExponential) as number];

    return typeof val[0] == 'number';
}

function checkConversionExponentialToArrayFloat(): boolean {
<<<<<<< HEAD
    const val: FixedArray<float> = [parseInt(tsExponential) as float];
=======
    const val: FixedArray<float> = [Double.toFloat(parseInt(tsExponential))];
>>>>>>> a77d6327

    return typeof val[0] == 'number';
}

function checkConversionExponentialToArrayByte(): boolean {
<<<<<<< HEAD
    const val: FixedArray<byte> = [parseInt(tsExponential) as byte];
=======
    const val: FixedArray<byte> = [Double.toByte(parseInt(tsExponential))];
>>>>>>> a77d6327

    return typeof val[0] == 'number';
}

function checkConversionExponentialToArrayShort(): boolean {
<<<<<<< HEAD
    const val: FixedArray<short> = [parseInt(tsExponential) as short];
=======
    const val: FixedArray<short> = [Double.toShort(parseInt(tsExponential))];
>>>>>>> a77d6327

    return typeof val[0] == 'number';
}

function checkConversionExponentialToArrayLong(): boolean {
<<<<<<< HEAD
    const val: FixedArray<long> = [parseInt(tsExponential) as long];
=======
    const val: FixedArray<long> = [Double.toLong(parseInt(tsExponential))];
>>>>>>> a77d6327

    return typeof val[0] == 'number';
}

function checkConversionExponentialToArrayDouble(): boolean {
    const val: FixedArray<double> = [parseInt(tsExponential) as double];

    return typeof val[0] == 'number';
}

function checkConversionExponentialToArrayChar(): boolean {
<<<<<<< HEAD
    const val: FixedArray<char> = [parseInt(tsExponential) as char];
=======
    const val: FixedArray<char> = [Double.toChar(parseInt(tsExponential))];
>>>>>>> a77d6327

    return typeof val[0] == 'number';
}<|MERGE_RESOLUTION|>--- conflicted
+++ resolved
@@ -75,11 +75,7 @@
 }
 
 function checkConversionBinaryToArrayInt(): boolean {
-<<<<<<< HEAD
-    const val: FixedArray<int> = [parseInt(tsBinary, systemBinary as int) as int];
-=======
     const val: FixedArray<int> = [Double.toInt(parseInt(tsBinary, systemBinary as int))];
->>>>>>> a77d6327
 
     return typeof val[0] == 'number';
 }
@@ -91,41 +87,25 @@
 }
 
 function checkConversionBinaryToArrayFloat(): boolean {
-<<<<<<< HEAD
-    const val: FixedArray<float> = [parseInt(tsBinary, systemBinary as int) as float];
-=======
     const val: FixedArray<float> = [Double.toFloat(parseInt(tsBinary, systemBinary as int))];
->>>>>>> a77d6327
 
     return typeof val[0] == 'number';
 }
 
 function checkConversionBinaryToArrayByte(): boolean {
-<<<<<<< HEAD
-    const val: FixedArray<byte> = [parseInt(tsBinary, systemBinary as int) as byte];
-=======
     const val: FixedArray<byte> = [Double.toByte(parseInt(tsBinary, systemBinary as int))];
->>>>>>> a77d6327
 
     return typeof val[0] == 'number';
 }
 
 function checkConversionBinaryToArrayShort(): boolean {
-<<<<<<< HEAD
-    const val: FixedArray<short> = [parseInt(tsBinary, systemBinary as int) as short];
-=======
     const val: FixedArray<short> = [Double.toShort(parseInt(tsBinary, systemBinary as int))];
->>>>>>> a77d6327
 
     return typeof val[0] == 'number';
 }
 
 function checkConversionBinaryToArrayLong(): boolean {
-<<<<<<< HEAD
-    const val: FixedArray<long> = [parseInt(tsBinary, systemBinary as int) as long];
-=======
     const val: FixedArray<long> = [Double.toLong(parseInt(tsBinary, systemBinary as int))];
->>>>>>> a77d6327
 
     return typeof val[0] == 'number';
 }
@@ -137,21 +117,13 @@
 }
 
 function checkConversionBinaryToArrayChar(): boolean {
-<<<<<<< HEAD
-    const val: FixedArray<char> = [parseInt(tsBinary, systemBinary as int) as char];
-=======
     const val: FixedArray<char> = [Double.toChar(parseInt(tsBinary, systemBinary as int))];
->>>>>>> a77d6327
 
     return typeof val[0] == 'number';
 }
 
 function checkConversionHexadecimalToArrayInt(): boolean {
-<<<<<<< HEAD
-    const val: FixedArray<int> = [parseInt(tsHexadecimal, systemHexadecimal as int) as int];
-=======
     const val: FixedArray<int> = [Double.toInt(parseInt(tsHexadecimal, systemHexadecimal as int))];
->>>>>>> a77d6327
 
     return typeof val[0] == 'number';
 }
@@ -163,41 +135,25 @@
 }
 
 function checkConversionHexadecimalToArrayFloat(): boolean {
-<<<<<<< HEAD
-    const val: FixedArray<float> = [parseInt(tsHexadecimal, systemHexadecimal as int) as float];
-=======
     const val: FixedArray<float> = [Double.toFloat(parseInt(tsHexadecimal, systemHexadecimal as int))];
->>>>>>> a77d6327
 
     return typeof val[0] == 'number';
 }
 
 function checkConversionHexadecimalToArrayByte(): boolean {
-<<<<<<< HEAD
-    const val: FixedArray<byte> = [parseInt(tsHexadecimal, systemHexadecimal as int) as byte];
-=======
     const val: FixedArray<byte> = [Double.toByte(parseInt(tsHexadecimal, systemHexadecimal as int))];
->>>>>>> a77d6327
 
     return typeof val[0] == 'number';
 }
 
 function checkConversionHexadecimalToArrayShort(): boolean {
-<<<<<<< HEAD
-    const val: FixedArray<short> = [parseInt(tsHexadecimal, systemHexadecimal as int) as short];
-=======
     const val: FixedArray<short> = [Double.toShort(parseInt(tsHexadecimal, systemHexadecimal as int))];
->>>>>>> a77d6327
 
     return typeof val[0] == 'number';
 }
 
 function checkConversionHexadecimalToArrayLong(): boolean {
-<<<<<<< HEAD
-    const val: FixedArray<long> = [parseInt(tsHexadecimal, systemHexadecimal as int) as long];
-=======
     const val: FixedArray<long> = [Double.toLong(parseInt(tsHexadecimal, systemHexadecimal as int))];
->>>>>>> a77d6327
 
     return typeof val[0] == 'number';
 }
@@ -209,21 +165,13 @@
 }
 
 function checkConversionHexadecimalToArrayChar(): boolean {
-<<<<<<< HEAD
-    const val: FixedArray<char> = [parseInt(tsHexadecimal, systemHexadecimal as int) as char];
-=======
     const val: FixedArray<char> = [Double.toChar(parseInt(tsHexadecimal, systemHexadecimal as int))];
->>>>>>> a77d6327
 
     return typeof val[0] == 'number';
 }
 
 function checkConversionIntStringToArrayInt(): boolean {
-<<<<<<< HEAD
-    const val: FixedArray<int> = [parseInt(tsIntString) as int];
-=======
     const val: FixedArray<int> = [Double.toInt(parseInt(tsIntString))];
->>>>>>> a77d6327
 
     return typeof val[0] == 'number';
 }
@@ -235,41 +183,25 @@
 }
 
 function checkConversionIntStringToArrayFloat(): boolean {
-<<<<<<< HEAD
-    const val: FixedArray<float> = [parseInt(tsIntString) as float];
-=======
     const val: FixedArray<float> = [Double.toFloat(parseInt(tsIntString))];
->>>>>>> a77d6327
 
     return typeof val[0] == 'number';
 }
 
 function checkConversionIntStringToArrayByte(): boolean {
-<<<<<<< HEAD
-    const val: FixedArray<byte> = [parseInt(tsIntString) as byte];
-=======
     const val: FixedArray<byte> = [Double.toByte(parseInt(tsIntString))];
->>>>>>> a77d6327
 
     return typeof val[0] == 'number';
 }
 
 function checkConversionIntStringToArrayShort(): boolean {
-<<<<<<< HEAD
-    const val: FixedArray<short> = [parseInt(tsIntString) as short];
-=======
     const val: FixedArray<short> = [Double.toShort(parseInt(tsIntString))];
->>>>>>> a77d6327
 
     return typeof val[0] == 'number';
 }
 
 function checkConversionIntStringToArrayLong(): boolean {
-<<<<<<< HEAD
-    const val: FixedArray<long> = [parseInt(tsIntString) as long];
-=======
     const val: FixedArray<long> = [Double.toLong(parseInt(tsIntString))];
->>>>>>> a77d6327
 
     return typeof val[0] == 'number';
 }
@@ -281,11 +213,7 @@
 }
 
 function checkConversionIntStringToArrayChar(): boolean {
-<<<<<<< HEAD
-    const val: FixedArray<char> = [parseInt(tsIntString) as char];
-=======
     const val: FixedArray<char> = [Double.toChar(parseInt(tsIntString))];
->>>>>>> a77d6327
 
     return typeof val[0] == 'number';
 }
@@ -387,11 +315,7 @@
 }
 
 function checkConversionBigIntToArrayInt(): boolean {
-<<<<<<< HEAD
-    const val: FixedArray<int> = [Number(tsBigInt) as int];
-=======
     const val: FixedArray<int> = [Double.toInt(Number(tsBigInt))];
->>>>>>> a77d6327
 
     return typeof val[0] == 'number';
 }
@@ -403,41 +327,25 @@
 }
 
 function checkConversionBigIntToArrayFloat(): boolean {
-<<<<<<< HEAD
-    const val: FixedArray<float> = [Number(tsBigInt) as float];
-=======
     const val: FixedArray<float> = [Double.toFloat(Number(tsBigInt))];
->>>>>>> a77d6327
 
     return typeof val[0] == 'number';
 }
 
 function checkConversionBigIntToArrayByte(): boolean {
-<<<<<<< HEAD
-    const val: FixedArray<byte> = [Number(tsBigInt) as byte];
-=======
     const val: FixedArray<byte> = [Double.toByte(Number(tsBigInt))];
->>>>>>> a77d6327
 
     return typeof val[0] == 'number';
 }
 
 function checkConversionBigIntToArrayShort(): boolean {
-<<<<<<< HEAD
-    const val: FixedArray<short> = [Number(tsBigInt) as short];
-=======
     const val: FixedArray<short> = [Double.toShort(Number(tsBigInt))];
->>>>>>> a77d6327
 
     return typeof val[0] == 'number';
 }
 
 function checkConversionBigIntToArrayLong(): boolean {
-<<<<<<< HEAD
-    const val: FixedArray<long> = [Number(tsBigInt) as long];
-=======
     const val: FixedArray<long> = [Double.toLong(Number(tsBigInt))];
->>>>>>> a77d6327
 
     return typeof val[0] == 'number';
 }
@@ -449,21 +357,13 @@
 }
 
 function checkConversionBigIntToArrayChar(): boolean {
-<<<<<<< HEAD
-    const val: FixedArray<char> = [Number(tsBigInt) as char];
-=======
     const val: FixedArray<char> = [Double.toChar(Number(tsBigInt))];
->>>>>>> a77d6327
 
     return typeof val[0] == 'number';
 }
 
 function checkConversionExponentialToArrayInt(): boolean {
-<<<<<<< HEAD
-    const val: FixedArray<int> = [parseInt(tsExponential) as int];
-=======
     const val: FixedArray<int> = [Double.toInt(parseInt(tsExponential))];
->>>>>>> a77d6327
 
     return typeof val[0] == 'number';
 }
@@ -475,41 +375,25 @@
 }
 
 function checkConversionExponentialToArrayFloat(): boolean {
-<<<<<<< HEAD
-    const val: FixedArray<float> = [parseInt(tsExponential) as float];
-=======
     const val: FixedArray<float> = [Double.toFloat(parseInt(tsExponential))];
->>>>>>> a77d6327
 
     return typeof val[0] == 'number';
 }
 
 function checkConversionExponentialToArrayByte(): boolean {
-<<<<<<< HEAD
-    const val: FixedArray<byte> = [parseInt(tsExponential) as byte];
-=======
     const val: FixedArray<byte> = [Double.toByte(parseInt(tsExponential))];
->>>>>>> a77d6327
 
     return typeof val[0] == 'number';
 }
 
 function checkConversionExponentialToArrayShort(): boolean {
-<<<<<<< HEAD
-    const val: FixedArray<short> = [parseInt(tsExponential) as short];
-=======
     const val: FixedArray<short> = [Double.toShort(parseInt(tsExponential))];
->>>>>>> a77d6327
 
     return typeof val[0] == 'number';
 }
 
 function checkConversionExponentialToArrayLong(): boolean {
-<<<<<<< HEAD
-    const val: FixedArray<long> = [parseInt(tsExponential) as long];
-=======
     const val: FixedArray<long> = [Double.toLong(parseInt(tsExponential))];
->>>>>>> a77d6327
 
     return typeof val[0] == 'number';
 }
@@ -521,11 +405,7 @@
 }
 
 function checkConversionExponentialToArrayChar(): boolean {
-<<<<<<< HEAD
-    const val: FixedArray<char> = [parseInt(tsExponential) as char];
-=======
     const val: FixedArray<char> = [Double.toChar(parseInt(tsExponential))];
->>>>>>> a77d6327
 
     return typeof val[0] == 'number';
 }