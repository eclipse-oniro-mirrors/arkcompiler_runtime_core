/**
 * Copyright (c) 2024-2025 Huawei Device Co., Ltd.
 * Licensed under the Apache License, Version 2.0 (the "License");
 * you may not use this file except in compliance with the License.
 * You may obtain a copy of the License at
 *
 * http://www.apache.org/licenses/LICENSE-2.0
 *
 * Unless required by applicable law or agreed to in writing, software
 * distributed under the License is distributed on an "AS IS" BASIS,
 * WITHOUT WARRANTIES OR CONDITIONS OF ANY KIND, either express or implied.
 * See the License for the specific language governing permissions and
 * limitations under the License.
 */

package conversion_types.test;

const buffer: ArrayBuffer;
const dataView: DataView;
const globStsString: String;
const globStsNumber: Number;
const globStsInt: Int;
const globStsByte: Byte;
const globStsShort: Short;
const globStsLong: Long;
const globStsFloat: Float;
const globStsDouble: Double;
const globStsChar: Char;
const globStsBoolean: Boolean;
const globStsBigInt: BigInt;
static {
    buffer = new ArrayBuffer(1);
    dataView = new DataView(buffer);
    dataView.setUint8(0, 255)
    globStsString = new String("Hello");
    globStsNumber = new Number(42 as number);
    globStsInt = new Int(42);
    globStsByte = new Byte(126 as byte);
    globStsShort = new Short(4242 as short);
    globStsLong = new Long(42 as long);
    globStsFloat = new Float(42.42 as float);
    globStsDouble = new Double(42.42 as double);
    globStsChar = new Char(c'a');
    globStsBoolean = new Boolean(true);
    globStsBigInt = new BigInt(42);
}

class DeferentIntTypes {
    systemHexadecimal = 16;
    systemBinary = 2;
    num: int = 1;
    numb: number = 1;
    bigInt: BigInt = 1n;
    fl: float = 1.1;
    intString: string = '1';
    l: long = 1;
    doub: double = 1;
    ch: char = 1;
    by = dataView.getUint8(0);
}

class DeferentStringTypes {
<<<<<<< HEAD
    ch: char = 'a';
=======
    ch: char = c'a';
>>>>>>> 46f0ea7f
    str: string = "hello";
    lit: "one" | "two" = "one";
}

class NullAndUndefinedTypes {
    etsNull: null = null;
    etsUndefined: undefined = undefined;
}<|MERGE_RESOLUTION|>--- conflicted
+++ resolved
@@ -60,11 +60,7 @@
 }
 
 class DeferentStringTypes {
-<<<<<<< HEAD
-    ch: char = 'a';
-=======
     ch: char = c'a';
->>>>>>> 46f0ea7f
     str: string = "hello";
     lit: "one" | "two" = "one";
 }
