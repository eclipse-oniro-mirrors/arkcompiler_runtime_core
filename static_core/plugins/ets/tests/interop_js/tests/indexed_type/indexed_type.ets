/**
 * Copyright (c) 2024-2025 Huawei Device Co., Ltd.
 * Licensed under the Apache License, Version 2.0 (the "License");
 * you may not use this file except in compliance with the License.
 * You may obtain a copy of the License at
 *
 * http://www.apache.org/licenses/LICENSE-2.0
 *
 * Unless required by applicable law or agreed to in writing, software
 * distributed under the License is distributed on an "AS IS" BASIS,
 * WITHOUT WARRANTIES OR CONDITIONS OF ANY KIND, either express or implied.
 * See the License for the specific language governing permissions and
 * limitations under the License.
 */
import { getArray, returnCustomArray, createStringRecord,createInt8Array, RecordObject,handler} from "indexed_type"
import {createProxy} from "proxy"

const arr: FixedArray<string> = ['A','B','C'];

function getArrValueByIndex():boolean{
    const jsArray = getArray(arr) as FixedArray<string>;
    return jsArray[0] == 'A';
}

function changeArrValueByIndex():boolean{
    let jsArray = getArray(arr) as FixedArray<string>;
    jsArray[0] = 'D';
    return jsArray[0] == 'D';
}

function checkLengthArr():boolean{
    const jsArray:FixedArray<string> = getArray(arr) as FixedArray<string>;
<<<<<<< HEAD
    return jsArray.length as number == arr.length
=======
    return jsArray.length as number == arr.length.toDouble()
>>>>>>> a77d6327
}
function checkAllArrValue():boolean{
    const jsArray:FixedArray<string> = getArray(arr) as FixedArray<string>;
    return jsArray[0] == 'A' && jsArray[1] == 'B' && jsArray[2] == 'C'
}


function getCustomArrValueByIndex():boolean{
    const jsArray = returnCustomArray(arr);
    return jsArray[0] == 'A';
}

function changeCustomArrValueByIndex():boolean{
    let jsArray = returnCustomArray(arr) as FixedArray<string>;
    jsArray[0] = 'D';
    return jsArray[0] == 'D';
}
function checkLengthCustomArr():boolean{
    const jsArray:FixedArray<string> = returnCustomArray(arr);
<<<<<<< HEAD
    return jsArray.length as number == arr.length;
=======
    return jsArray.length as number == arr.length.toDouble();
>>>>>>> a77d6327
}

function checkAllCustomArrValue():boolean{
    const jsArray:FixedArray<string> = returnCustomArray(arr);
    return jsArray[0] == 'A' && jsArray[1] == 'B' && jsArray[2] == 'C';
}

function getRecordValue():boolean{
   const recordObj = createStringRecord();
   return recordObj.key1 == 'A';
}

function changeRecordValue():boolean{
    let recordObj = createStringRecord();
    recordObj.key1 = 'D';
    return recordObj.key1 == 'D';
 }
// NOTE(andreypetukhov) enable after fixibng #17821
//  function getRecordValueIndex():boolean{
//     const recordObj:Record<string, string> = createStringRecord();
//     return recordObj['key1'] == 'A'
//  }
// NOTE(andreypetukhov) enable after fixibng #17821
//  function changeRecordValueIndex():boolean{
//     let recordObj:Record<string, string> = createStringRecord();
//     recordObj['key1'] = 'F';
//     return recordObj['key1'] == 'F';
//  }
// NOTE(andreypetukhov) enable after fixibng #17821
// function checkRecordValueLength():boolean{
//     const recordObj:Record<string, string> = createStringRecord();
//     return Object.entries(recordObj).length as number == 3
//  }

// NOTE(andreypetukhov) enable after fixibng #17821
//  function checkRecordValue():boolean{
//   const recordObj:Record<string, string> = createStringRecord();
//   return recordObj['key1'] === 'A' && recordObj['key2'] === 'B' && recordObj['key3'] === 'C'
// }

function getTypedArrayValueByIndex():boolean{
    const jsTypedArray = createInt8Array(3);
    return jsTypedArray[0] as number == 0;
}
// NOTE(andreypetukhov) enable after fixibng #18131
// function changeTypedArrayValueByIndex():boolean{
//     const jsTypedArray = createInt8Array(3) as Int8Array;
//     jsTypedArray[1] = 99;
//     return jsTypedArray[1] as number == 99;
// }

function checkLengthTypedArray():boolean{
    const jsTypedArray = createInt8Array(3) as Int8Array;
    return jsTypedArray.length as number == 3 as number
}

function checkAllTypedArrayValue():boolean{
    const jsTypedArray = createInt8Array(3) as Int8Array;
    return jsTypedArray[0] as number == 0 && jsTypedArray[1] as number == 1 && jsTypedArray[2] as number == 2
 }

 const testObj:RecordObject = {
    'keyA':'A',
    'keyB':'B'
 }

 function getValueFromProxyRecord():boolean{
    const proxyRecord = createProxy(testObj,handler)
    console.log(proxyRecord.keyA)
    return proxyRecord.keyA == 'A'
 }

 function changeValueFromProxyRecord():boolean{
    const proxyRecord = createProxy(testObj,handler)
    proxyRecord.keyB = 'T'
    return proxyRecord.keyB == 'T'
 }
// NOTE(andreypetukhov) enable after fixibng #18238
//  function getValueFromProxyByKeyRecord():boolean{
//     const proxyRecord = createProxy(testObj,handler)
//     return proxyRecord['keyA'] as string == 'A'
//  }<|MERGE_RESOLUTION|>--- conflicted
+++ resolved
@@ -30,11 +30,7 @@
 
 function checkLengthArr():boolean{
     const jsArray:FixedArray<string> = getArray(arr) as FixedArray<string>;
-<<<<<<< HEAD
-    return jsArray.length as number == arr.length
-=======
     return jsArray.length as number == arr.length.toDouble()
->>>>>>> a77d6327
 }
 function checkAllArrValue():boolean{
     const jsArray:FixedArray<string> = getArray(arr) as FixedArray<string>;
@@ -54,11 +50,7 @@
 }
 function checkLengthCustomArr():boolean{
     const jsArray:FixedArray<string> = returnCustomArray(arr);
-<<<<<<< HEAD
-    return jsArray.length as number == arr.length;
-=======
     return jsArray.length as number == arr.length.toDouble();
->>>>>>> a77d6327
 }
 
 function checkAllCustomArrValue():boolean{
