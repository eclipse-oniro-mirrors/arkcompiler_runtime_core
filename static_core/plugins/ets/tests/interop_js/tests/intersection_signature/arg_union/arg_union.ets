/**
 * Copyright (c) 2024-2025 Huawei Device Co., Ltd.
 * Licensed under the Apache License, Version 2.0 (the "License");
 * you may not use this file except in compliance with the License.
 * You may obtain a copy of the License at
 *
 * http://www.apache.org/licenses/LICENSE-2.0
 *
 * Unless required by applicable law or agreed to in writing, software
 * distributed under the License is distributed on an "AS IS" BASIS,
 * WITHOUT WARRANTIES OR CONDITIONS OF ANY KIND, either express or implied.
 * See the License for the specific language governing permissions and
 * limitations under the License.
 */

import {
    tsNumber,
    tsString,
    checkUnionType,
    AgeNameUnionClass,
    createAgeNameUnionClassFromTs,
    callMethodAgeNameUnionClassFromTs,
    instanceAgeNameUnionClass,
    ChildAgeNameUnionClass,
    createChildAgeNameUnionClassFromTs,
    callMethodChildAgeNameUnionClassFromTs,
    instanceChildAgeNameUnionClass,
} from 'main_js';

<<<<<<< HEAD
=======
class Intersection {
    age = tsNumber;
    name = tsString;
}
function checkArgFuFromSts(): boolean {
>>>>>>> aab63d8b

class Intersection1 {
    age = tsNumber;
    name = tsString;
}
function checkArgFuFromSts(): boolean {
    return checkUnionType(new Intersection1()) as boolean;
}

function checkIntersectionTypeClass(): boolean {
    new AgeNameUnionClass(tsString, tsNumber);

    return true;
}

function checkIntersectionClassMethod(): boolean {
    const Intersection = new AgeNameUnionClass(tsString, tsNumber);
    Intersection.createUser(tsString, tsNumber);

    return true;
}

function checkCreateIntersectionClassTypeFromTs(): boolean {
    return createAgeNameUnionClassFromTs() as boolean;
}

function checkCallMethodIntersectionClassTypeFromTs(): boolean {
    return callMethodAgeNameUnionClassFromTs() as boolean;
}

function checkInstanceIntersectionTypeClass(): boolean {
    instanceAgeNameUnionClass.createUser(tsString, tsNumber);
    return true;
}

function checkChildIntersectionTypeClass(): boolean {
    new ChildAgeNameUnionClass(tsString, tsNumber);

    return true;
}

function checkChildIntersectionTypeClassMethod(): boolean {
    const Intersection = new ChildAgeNameUnionClass(tsString, tsNumber);
    Intersection.createUser(tsString, tsNumber);

    return true;
}

function checkCreateChildIntersectionClassTypeFromTs(): boolean {
    return createChildAgeNameUnionClassFromTs() as boolean;
}

function checkCallMethodChildIntersectionClassTypeFromTs(): boolean {
    return callMethodChildAgeNameUnionClassFromTs() as boolean;
}

function checkInstanceChildIntersectionTypeClass(): boolean {
    instanceChildAgeNameUnionClass.createUser(tsString, tsNumber);
    return true;
}<|MERGE_RESOLUTION|>--- conflicted
+++ resolved
@@ -26,15 +26,6 @@
     callMethodChildAgeNameUnionClassFromTs,
     instanceChildAgeNameUnionClass,
 } from 'main_js';
-
-<<<<<<< HEAD
-=======
-class Intersection {
-    age = tsNumber;
-    name = tsString;
-}
-function checkArgFuFromSts(): boolean {
->>>>>>> aab63d8b
 
 class Intersection1 {
     age = tsNumber;
