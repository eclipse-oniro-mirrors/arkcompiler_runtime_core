/**
 * Copyright (c) 2021-2025 Huawei Device Co., Ltd.
 * Licensed under the Apache License, Version 2.0 (the "License");
 * you may not use this file except in compliance with the License.
 * You may obtain a copy of the License at
 *
 * http://www.apache.org/licenses/LICENSE-2.0
 *
 * Unless required by applicable law or agreed to in writing, software
 * distributed under the License is distributed on an "AS IS" BASIS,
 * WITHOUT WARRANTIES OR CONDITIONS OF ANY KIND, either express or implied.
 * See the License for the specific language governing permissions and
 * limitations under the License.
 */

class Test {
    private static UNSET: int = 0;
    private static SUCCESS: int = 1;
    private static FAIL: int = 2;

    constructor(iterations: int = 0) {
        this.result = Test.UNSET;
        this.iterations = iterations;
    }

    success(): void {
        if (this.result == Test.UNSET) {
            this.result = Test.SUCCESS;
        }
    }

    fail(): void {
        this.result = Test.FAIL;
        console.println("Test failed");
        throw new Error();
    }

    check(): void {
        if (this.result == Test.SUCCESS) {
            return;
        }
        if (this.result == Test.UNSET) {
            console.println("Test result is not set");
        }
        throw new Error();
    }

    is_unset(): boolean {
        return (this.result == Test.UNSET);
    }

    ready(): boolean {
        if (this.iterations == 0) {
            return true;
        }
        this.iterations--;
        return false;
    }

    static FATAL: int = 0;
    static ERROR: int = 1;
    static INFO: int = 2;
    // private log_level: int = 5;
    private log_level: int = 1;

    setLogLevel(lvl: int): void {
        this.log_level = lvl;
    }

    msg(s: String, lvl: int): void {
        if (lvl <= this.log_level) {
            console.println(s);
        }
    }

    private result: int;
    private iterations: int;
}
let globalTest: Test | null = null;

function check(): int {
    globalTest!.check();
    return 0;
}

function is_unset(): boolean {
    return globalTest!.is_unset();
}

function ready(): boolean {
    return globalTest!.ready();
}

function testPendingPromise(): int {
    globalTest = new Test();
    let p = new Promise<Object>((resolve: (value: Object) => void): void => {
        globalTest!.success()
    });
    globalTest!.check();
    p.then<void>((): void => {
        globalTest!.fail();
    });
    p.catch<void>((error: NullishType): void => {
        globalTest!.fail();
    });
    // Check callback are not called inside 'then' and 'catch'
    globalTest!.check();
    return 0;
}

function testResolvedPromise(): int {
    let obj = new Object();
    let p = new Promise<Object>((resolve: (value: Object) => void): void => {
        resolve(obj);
    });
    globalTest = new Test();
    p.then<Object | null>((value: Object): Object | null => {
        if (value == obj) {
            globalTest!.success();
        } else {
            globalTest!.fail();
        }
        return null;
    });
    p.catch<Object | null>((err: NullishType): Object | null => {
        globalTest!.fail();
        return null;
    });
    return 0;
}

function testRejectedPromise(): int {
    globalTest = new Test();
    let error = new Error();
    try {
        let p = new Promise<Object>((resolve: (value: Object) => void): void => {
            throw error;
        });
        p.then<Object | null>((value: Object): Object | null => {
            globalTest!.fail();
            return null;
        });
        p.catch<Object | null>((err: Error): Object => {
            if (err == error) {
                globalTest!.success();
            } else {
                globalTest!.fail();
            }
        });
    } catch (e: Exception) {
        globalTest!.fail();
    }
    return 0;
}

class ThenBeforeResolveFixture {
    public fn: (value: Object) => void = (value: Object) => {};
    public state = 0;
}

function testThenBeforeResolve(): int {
    globalTest = new Test();
    let fixture = new ThenBeforeResolveFixture();
    let p = new Promise<Object>((resolve: (value: Object) => void): void => {
        fixture.fn = resolve;
    });
    let obj = new Object();
    p.then<Object | null>((value: Object): Object | null => {
        if (value == obj) {
            if (fixture.state == 0) {
                fixture.state = 1;
            } else {
                console.println("Wrong 'then' call order");
                globalTest!.fail();
            }
        } else {
            console.println("Then is called with wrong object");
            globalTest!.fail();
        }
        return null;
    });
    p.then<Object | null>((value: Object): Object | null => {
        if (value == obj) {
            if (fixture.state == 1) {
                globalTest!.success();
            } else {
                console.println("Wrong 'then' call order");
                globalTest!.fail();
            }
        } else {
            console.println("Then is called with wrong object");
            globalTest!.fail();
        }
        return null;
    });
    fixture.fn(obj);
    return 0;
}

function testPromiseEmptyThen(): int {
    globalTest = new Test();
    let p = new Promise<Object>((resolve: (value: Object) => void): void => {
        resolve(new Object());
    });
    let nextP = p.then<Object>((): Object => {
        globalTest!.success();
    });
    return 0;
}

class PromiseChainFixture {
    public state = 0;
}

function testPromiseChain(): int {
    globalTest = new Test();
    let fixture = new PromiseChainFixture();
    let p = new Promise<Object>((resolve: (value: Object) => void): void => {
        resolve(new Object());
    });
    // NOTE(audovichenko): Remove p1 and p2 variables #17359
    let p1: Promise<void> = p.then<void>((): void => {
        if (fixture.state == 0) {
            fixture.state = 1;
        } else {
            globalTest!.fail();
        }
    });
    let p2: Promise<void> = p1.then<void>((): void => {
        if (fixture.state == 1) {
            fixture.state = 2;
        } else {
            globalTest!.fail();
        }
    });
    p2.then<void>((): void => {
        if (fixture.state == 2) {
            globalTest!.success();
        } else {
            globalTest!.fail();
        }
    });
    return 0;
}

function testPromiseCatchFinallyChain(): int {
    globalTest = new Test();
    let fixture = new PromiseChainFixture();
    let p: Promise<Object> = Promise.reject<Object>(new Error());
    // NOTE(audovichenko): Remove p1 and p2 variables #17359
    let p1: Promise<void> = p.then<void>((v: Object): void => {
        globalTest!.fail();
    });
    let p2: Promise<void> = p1.catch<void>((value: Error): void => {
        if (fixture.state == 0) {
            fixture.state = 1;
        } else {
            globalTest!.fail();
        }
    });
    p2.finally((): void => {
        if (fixture.state == 1) {
            globalTest!.success();
        } else {
            globalTest!.fail();
        }
    });
    return 0;
}

function testResolvePromiseThenFinally(): int {
    globalTest = new Test();
    let fixture = new PromiseChainFixture();
    let p = Promise.resolve<Object>(new Object());
    // NOTE(audovichenko): Remove p1 and p2 variables #17359
    let p1: Promise<void> = p.then<void, void>((value: Object): void => {
        if (fixture.state == 0) {
            fixture.state = 1;
        } else {
            globalTest!.fail();
        }
    }, (error: NullishType): void => {
        globalTest!.fail();
    });
    p1.finally((): void => {
        if (fixture.state == 1) {
            globalTest!.success();
        } else {
            globalTest!.fail();
        }
    });
    return 0;
}

function testRejectPromiseThenFinally(): int {
    globalTest = new Test();
    let fixture = new PromiseChainFixture();
    let p = Promise.reject<Object>(new Error());
    // NOTE(audovichenko): Remove p1 and p2 variables #17359
    let p1: Promise<void> = p.then<void, void>((value: Object): void => {
        globalTest!.fail();
    }, (error: Error): void => {
        if (fixture.state == 0) {
            fixture.state = 1;
        } else {
            globalTest!.fail();
        }
    });
    p1.finally((): void => {
        if (fixture.state == 1) {
            globalTest!.success();
        } else {
            globalTest!.fail();
        }
    });
    return 0;
}

function testReturnPromise(): Promise<Object> {
    return new Promise<Object>((resolve: (value: Object) => void): void => {
        resolve("Panda");
    });
}

async function testReturnPromiseFromAsync(): Promise<Object> {
    return new Promise<Object>((resolve: (value: Object) => void): void => {
        resolve("Panda");
    });
}

let resolvePromiseFn: ((value: Object) => void) | null = null;

function testReturnPendingPromise(): Promise<Object> {
    return new Promise<Object>((resolve: (value: Object) => void): void => {
        resolvePromiseFn = resolve;
    });
}

function resolvePendingPromise(): boolean {
    if (resolvePromiseFn == null) {
        return false;
    }
    (resolvePromiseFn as (value: Object) => void)("Panda");
    return true;
}

let unresolved1: Object | null = null;
let unresolved2: Object | null = null;
let unresolved3: Object | null = null;

async function asyncFuncAwait(): Promise<Object | null> {
    let promise: Promise<Object> = new Promise<Object>((resolve: (obj: Object) => void): void => {
        resolve("resolved");
    });
    unresolved1 = await promise;
    return null;
}

let asyncLambdaAwait: () => Promise<Object | null> = async (): Promise<Object | null> => {
    let promise: Promise<Object> = new Promise<Object>((resolve: (obj: Object) => void): void => {
        resolve("resolved");
    });
    unresolved2 = await promise;
    return null;
}

async function RejPromise1(): Promise<string> {
    let s: string = await new Promise<string>(
        (resolve: (obj: string|PromiseLike<string>) => void,
         reject: (obj: Error) => void): void => {
             reject(new Error("rejected"));
    });
    return s;
}

async function RejPromise2(): Promise<string> {
    return await RejPromise1();
}

async function asyncFuncAwaitRejected(): Promise<Object | null> {
    let promise: Promise<string> = RejPromise2();

    let promise2: Promise<string> =
    promise.then((x: string|Promise<string>): string => {
        return "smth";
    })

    try {
        unresolved3 = await promise;
        globalTest!.fail();
    } catch (e) {
        return null;
    }
    globalTest!.fail();
    return null;
}

function testAwaitPromise(): int {
    globalTest = new Test();
    let p1: Promise<Object | null> = asyncFuncAwait();
    let p2: Promise<Object | null> = asyncLambdaAwait();
    let p3: Promise<Object | null> = asyncFuncAwaitRejected();
    // execute async func (post await part) before check
    await Promise.all([p1, p2, p3]);
    if (unresolved1 != "resolved" || unresolved2 != "resolved") {
        globalTest!.fail();
    }
    globalTest!.success();
    return 0;
}

function makeResolvedPromise(v: String): Promise<Object> {
    return new Promise<Object>((resolve: (value: Object) => void): void => {
        resolve(v);
    });
}

async function testAwaitJsPromiseSimple(p: Promise<Object>): Promise<void> {
    let res: String = (await p) as String;
}

async function testAwaitJsPromise(pendingP: Promise<Object>): Promise<Object> {
    globalTest = new Test();

    globalTest!.msg("testAwaitJsPromise: start", Test.INFO);
    let res: String = (await pendingP) as String;

    globalTest!.msg("testAwaitJsPromise: await result is: " + res, Test.INFO);

    if (res != "JS_PROMISE_RESULT") {
        globalTest!.msg("testAwaitJsPromise: await result is wrong!", Test.FATAL);
        globalTest!.fail();
    } else {
        globalTest!.msg("testAwaitJsPromise: await result is CORRECT!", Test.INFO);
        globalTest!.success();
    }

    globalTest!.msg("testAwaitJsPromise: done", Test.INFO);
    /**
     * NOTE(konstanting, #IAD5MH): add a test where we would return here a PENDING promise.
     * Currently this leads to a crash, because:
     *     - testAwaitJsPromise$asyncImpl resolves its linked promise (P1) with makeResolvedPromise's result (P2)
     *     - since we returned P1 to JS as PENDING (due to await presence), it has listeners
     *     - thus, P1 resolution triggers PandaEtsVM::FirePromiseStateChanged, which acquires promise_listeners_lock_
     *     - this leads to wrapping P1's resolution value (P2) into a JS promise
     *     - and since P2 is still PENDING, we must add a listener to it in order to notify JS of its resolution later on
     *     - this triggers PandaEtsVM::AddPromiseListener, which acquires already acquired promise_listeners_lock_ within
     *       the same thread
     *     - BOOM! Assertion fires.
     */
    return makeResolvedPromise("Panda");
}

async function testAsyncBoolean(): Promise<boolean> {
    return true;
}

async function testAsyncByte(): Promise<byte> {
    let x: byte = 127;
    return x;
}

async function testAsyncChar(): Promise<char> {
    return c'x';
}

async function testAsyncShort(): Promise<short> {
    let x: short = 32767;
    return x;
}

async function testAsyncInt(): Promise<int> {
    return 5;
}

async function testAsyncLong(): Promise<long> {
    return Long.MAX_VALUE;
}

async function testAsyncFloat(): Promise<float> {
    let x: float = 3.14;
    return x;
}

async function testAsyncDouble(): Promise<double> {
    return 3.2;
}

async function testAsyncString(): Promise<String> {
    return "Panda";
}

async function testAsyncVoid(): Promise<void> { return undefined }
async function testAsyncVoidEmpty(): Promise<void> {}
async function testAsyncVoidNothing() {}

function testPromiseAllEmpty(): void {
    globalTest = new Test();
    let promises: FixedArray<Promise<Object>> = [];
    Promise.all<Object>(promises).then<void>((values: Array<Object>): void => {
        if (values == null || values.length != 0) {
            globalTest!.fail();
        } else {
            globalTest!.success();
        }
    });
}

function testPromiseAllResolved(): void {
    globalTest = new Test();
    let p1: Promise<Object> = Promise.resolve<Object>("abc");
    let p2: Promise<Object> = Promise.resolve<Object>("def");
    let p3: Promise<Object> = Promise.resolve<Object>("xyz");

    Promise.all<Object>([
        p1, p2, p3
    ]).then<void>((values: Array<Object>): void => {
        if (values.length != 3) {
            globalTest!.fail();
        }
        if (values[0] != "abc") {
            globalTest!.fail();
        }
        if (values[1] != "def") {
            globalTest!.fail();
        }
        if (values[2] != "xyz") {
            globalTest!.fail();
        }
        globalTest!.success();
    });
}

function testPromiseAllRejected(): void {
    globalTest = new Test();
    let p1: Promise<Object> = Promise.resolve<Object>("abc");
    let p2: Promise<Object> = Promise.reject<Object>(new Error("def"));
    let p3: Promise<Object> = Promise.resolve<Object>("xyz");
    Promise.all([
        p1, p2, p3
    ]).then<void, void>((v: Object): void => {
        globalTest!.fail();
    }, (err: Error): void => {
        if (err.message != "def") {
            globalTest!.fail();
        } else {
            globalTest!.success();
        }
    });
}

function testPromiseAllRawValues(): void {
    globalTest = new Test();
    let p1: Object = "abc";
    let p2: Object = "def";
    let p3: Object = "xyz";

    Promise.all<Object>([
        p1, p2, p3
    ]).then<void>((values: Array<Object>): void => {
        if (values.length != 3) {
            globalTest!.fail();
        }
        if (values[0] != "abc") {
            globalTest!.fail();
        }
        if (values[1] != "def") {
            globalTest!.fail();
        }
        if (values[2] != "xyz") {
            globalTest!.fail();
        }
        globalTest!.success();
    });
}

function testPromiseAllIterable(): void {
    globalTest = new Test();
    let array = new Array<Object|PromiseLike<Object>>();
    array.push(Promise.resolve<Object>("abc"));
    array.push("def");
    array.push(Promise.resolve<Object>("xyz"));

    Promise.all<Object>(array).then<void>((values: Array<Object>): void => {
        if (values.length != 3) {
            globalTest!.fail();
        }
        if (values[0] != "abc") {
            globalTest!.fail();
        }
        if (values[1] != "def") {
            globalTest!.fail();
        }
        if (values[2] != "xyz") {
            globalTest!.fail();
        }
        globalTest!.success();
    });
}

function testPromiseAllSettledEmpty(): void {
    globalTest = new Test();
    let promises: FixedArray<Promise<Object>> = [];
    Promise.allSettled<Object>(promises).then<void, void>((values: PromiseSettledResult<Object>[]): void => {
        if (values.length != 0) {
            globalTest!.fail();
        }
        globalTest!.success();
    }, (err: Error): void => {
        globalTest!.fail();
    });
}

function testPromiseAllSettled(): void {
    globalTest = new Test();
    let p1: Promise<Object> = Promise.resolve<Object>("abc");
    let p2: Promise<Object> = Promise.reject<Object>(new Error("def"));
    let p3: Promise<Object> = Promise.resolve<Object>("xyz");
    Promise.allSettled<Object>([
        p1, p2, p3
    ]).then<void, void>((result: PromiseSettledResult<Object>[]): void => {
        if (result.length != 3) {
            globalTest!.fail();
        }
        if (!(result[0] instanceof PromiseFulfilledResult)) {
            globalTest!.fail();
        }
        let res0 = result[0] as PromiseFulfilledResult<Object>;
        if (res0.status != PromiseStatus.fulfilled || res0.value != "abc") {
            globalTest!.fail();
        }
        if (!(result[1] instanceof PromiseRejectedResult)) {
            globalTest!.fail();
        }
        let res1 = result[1] as PromiseRejectedResult;
        if (res1.status != PromiseStatus.rejected || res1.reason.message != "def") {
            globalTest!.fail();
        }
        if (!(result[2] instanceof PromiseFulfilledResult)) {
            globalTest!.fail();
        }
        let res2 = result[2] as PromiseFulfilledResult<Object>;
        if (res2.status != PromiseStatus.fulfilled || res2.value != "xyz") {
            globalTest!.fail();
        }
        globalTest!.success();
    }, (err: Error): void => {
        globalTest!.fail();
    });
}

function testPromiseAnyEmpty(): void {
    globalTest = new Test();
    let promises: FixedArray<Promise<Object>> = [];
    Promise.any(promises).then<void, void>((v: Object): void => {
        globalTest!.fail();
    }, (err: Error): void => {
        if (err != null && err instanceof AggregateError) {
            globalTest!.success();
        } else {
            globalTest!.fail();
        }
    });
}

function testPromiseAnyResolved(): void {
    globalTest = new Test();
    let p1: Promise<Object> = Promise.reject<Object>(new Error("abc"));
    let p2: Promise<Object> = Promise.reject<Object>(new Error("def"));
    let p3: Promise<Object> = Promise.resolve<Object>("xyz");
    Promise.any([
        p1, p2, p3
    ]).then<void>((value: Object): void => {
        if (value != "xyz") {
            globalTest!.fail();
        }
        globalTest!.success();
    });
}

function testPromiseAnyRejected(): void {
    globalTest = new Test();
    let p1: Promise<Object> = Promise.reject<Object>(new Error("abc"));
    let p2: Promise<Object> = Promise.reject<Object>(new Error("def"));
    let p3: Promise<Object> = Promise.reject<Object>(new Error("xyz"));
    Promise.any([
        p1, p2, p3
    ]).then<void, void>((v: Object): void => {
        globalTest!.fail();
    }, (err: Error): void => {
        if (err == null || !(err instanceof AggregateError)) {
            globalTest!.fail();
        } else {
            globalTest!.success();
        }
    });
}

function testPromiseAnyRawValues(): void {
    globalTest = new Test();
    Promise.any([
        "abc", "def", "xyz"
    ]).then<void>((value: Object): void => {
        if (value != "abc") {
            globalTest!.fail();
        }
        globalTest!.success();
    });
}

function testPromiseAnyIterable(): void {
    globalTest = new Test();
    let array = new Array<Object|PromiseLike<Object>>();
    array.push(Promise.reject<Object>(new Error("def")));
    array.push(Promise.resolve<Object>("xyz"));
    Promise.any<Object>(array).then<void>((value: Object): void => {
        if (value != "xyz") {
            globalTest!.fail();
        }
        globalTest!.success();
    });
}

function testPromiseRaceResolved(): void {
    globalTest = new Test();
    let p1: Promise<Object> = Promise.resolve<Object>("abc");
    let p2: Promise<Object> = Promise.reject<Object>(new Error("def"));
    Promise.race([
        p1, p2
    ]).then<void, void>((value: Object): void => {
        if (value != "abc") {
            globalTest!.fail();
        }
        globalTest!.success();
    }, (error: Error): void => {
        globalTest!.fail();
    });
}

function testPromiseRaceRejected(): void {
    globalTest = new Test();
    let p1: Promise<Object> = Promise.reject<Object>(new Error("abc"));
    let p2: Promise<Object> = Promise.resolve<Object>("def");
    Promise.race([
        p1, p2
    ]).then<void, void>((value: Object): void => {
        globalTest!.fail();
    }, (error: Error): void => {
        if (error.message != "abc") {
            globalTest!.fail();
        }
        globalTest!.success();
    });
}

function testPromiseThenOnRejection(): void {
    globalTest = new Test();
    Promise.reject<Error>(new Error("test")).then<void, string>(
    (value: Object): void => {
        globalTest!.fail();
    }, (error: Error): string => {
        return "correct flow";
<<<<<<< HEAD
    }).then<string, void>((value: Object): void => {
        globalTest!.success();
=======
    }).then<string, void>((value): string => {
        globalTest!.success();
        return value as string
>>>>>>> 46f0ea7f
    }, (error: Error): void => {
        globalTest!.fail();
    });
}

let promiseFixture: Promise<void>|null = null;

function getPromise(): Promise<void> {
    promiseFixture = Promise.resolve();
    return promiseFixture!;
}

function setAndCheckPromise(p: Promise<void>): void {
    globalTest = new Test();
    if (promiseFixture == null) {
        console.log("Promise is not set");
        globalTest!.fail();
    }
    if (promiseFixture !== p) {
        console.log("Expected the returned promise and the argument are the same but they differs");
        globalTest!.fail();
    }
}

function getTheSamePromise(p: Promise<void>): Promise<void> {
    return p;
}<|MERGE_RESOLUTION|>--- conflicted
+++ resolved
@@ -760,14 +760,9 @@
         globalTest!.fail();
     }, (error: Error): string => {
         return "correct flow";
-<<<<<<< HEAD
-    }).then<string, void>((value: Object): void => {
-        globalTest!.success();
-=======
     }).then<string, void>((value): string => {
         globalTest!.success();
         return value as string
->>>>>>> 46f0ea7f
     }, (error: Error): void => {
         globalTest!.fail();
     });
