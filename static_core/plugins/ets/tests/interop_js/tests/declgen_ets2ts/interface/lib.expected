--- conflicted
+++ resolved
@@ -69,10 +69,7 @@
 export declare interface I04 extends I03 {
     e: E01;
     f: E02;
-<<<<<<< HEAD
-=======
     g: E01 | E02;
->>>>>>> a77d6327
 }
 export declare class C01 implements N01.I {
     constructor();
