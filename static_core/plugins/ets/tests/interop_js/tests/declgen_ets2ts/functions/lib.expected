--- conflicted
+++ resolved
@@ -20,11 +20,7 @@
 export declare function foo(x: string): void;
 export declare function foo1(arg: X): void;
 export declare function foo2(a?: number): void;
-<<<<<<< HEAD
-export declare function foo3(...nums: number[]): void;
-=======
 export declare function foo3(...nums: Array<number>): void;
->>>>>>> 46f0ea7f
 export declare function foo4(a: number): void;
 export declare function foo5(a: number): number;
 export declare function foo6(): Promise<void>;
