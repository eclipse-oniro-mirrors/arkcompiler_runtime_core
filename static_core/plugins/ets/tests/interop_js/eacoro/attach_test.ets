/*
 * Copyright (c) 2025 Huawei Device Co., Ltd.
 * Licensed under the Apache License, Version 2.0 (the "License");
 * you may not use this file except in compliance with the License.
 * You may obtain a copy of the License at
 *
 *     http://www.apache.org/licenses/LICENSE-2.0
 *
 * Unless required by applicable law or agreed to in writing, software
 * distributed under the License is distributed on an "AS IS" BASIS,
 * WITHOUT WARRANTIES OR CONDITIONS OF ANY KIND, either express or implied.
 * See the License for the specific language governing permissions and
 * limitations under the License.
 */

class TestClass {

    static callJsBuiltinTest(): int {
        let global = JSRuntime.getGlobal();
        if (!global){
            console.log("No global");
            return 1;
        }

        try {
<<<<<<< HEAD
            let f1: JSValue = (x: JSValue) => { JSRuntime.getGlobal().value1 = 1;};
            let f2: JSValue = (x: JSValue) => { JSRuntime.getGlobal().value2 = 2;};
            JSRuntime.getPropertyJSValue(JSRuntime.getGlobal(), 'Promise').resolve().then(f1);
            JSRuntime.getPropertyJSValue(JSRuntime.getGlobal(), 'Promise').resolve().then(f2);
=======
            let f1Lambda = (x: JSValue) => { JSRuntime.setPropertyInt(JSRuntime.getGlobal(), 'value1', 1);};
            let f2Lambda = (x: JSValue) => { JSRuntime.setPropertyInt(JSRuntime.getGlobal(), 'value2', 2);};
            let f1: JSValue = JSRuntime.newJSValueObject(f1Lambda);
            let f2: JSValue = JSRuntime.newJSValueObject(f2Lambda);
            
            let promiseProp = JSRuntime.getPropertyObject(JSRuntime.getGlobal(), 'Promise')
            let methodResolve = JSRuntime.getPropertyObject(promiseProp, 'resolve');
            let resolveRes = JSRuntime.invoke(promiseProp, methodResolve);
            let methodThen = JSRuntime.getPropertyObject(resolveRes, 'then');
            JSRuntime.invoke(resolveRes, methodThen, f1);
            JSRuntime.invoke(resolveRes, methodThen, f2);
>>>>>>> a77d6327
        }
        catch (e) {
            console.log("Builtin function failed");
            return 1;
        }


        try {
<<<<<<< HEAD
            assertEQ(JSRuntime.getGlobal().value1  as int, 1);
            assertEQ(JSRuntime.getGlobal().value2 as int, 2);
=======
            arktest.assertEQ(JSRuntime.getPropertyInt(JSRuntime.getGlobal(), 'value1'), 1);
            arktest.assertEQ(JSRuntime.getPropertyInt(JSRuntime.getGlobal(), 'value2'), 2);
>>>>>>> a77d6327
        }
        catch(e) {
            console.log("Failed to modify values");
            return 1;
        }

        return 0;
    }

    static loadJsModuleTest(): int {
        let module = JSRuntime.loadModule("./attach_thread_test_helpers_js");
        if (module == undefined) {
            console.log("Failed to load module");
            return 1;
        }

        return 0;
    }

    static callJsFunctionTest(): int {
        let module = JSRuntime.loadModule("./attach_thread_test_helpers_js");
<<<<<<< HEAD
        let val = JSRuntime.getPropertyJSValue(module, 'returnTwo')();
        try {
            assertEQ(val as int, 2);
=======
        let method = JSRuntime.getPropertyJSValue(module, 'returnTwo');
        let val = JSRuntime.invoke(module, method);
        try {
            arktest.assertEQ(val, 2);
>>>>>>> a77d6327
        }
        catch(e) {
            console.log("callJsFunctionTest failed");
            return 1;
        }

        return 0;
    }    

    static callJsAsyncFunctionTest(): int {
        return TestClass.callJsAsyncFunction('simpleAsync');
    }

    static callJsAsyncFunctionWithAwaitTest(): int {
        return TestClass.callJsAsyncFunction('asyncWithAwait');
    }

    private static callJsAsyncFunction(funcName: string): int {
        let module = JSRuntime.loadModule("./attach_thread_test_helpers_js");

        let modified = false;

<<<<<<< HEAD
        let p = JSRuntime.getPropertyJSValue(module, funcName)() as Promise<Object>;
=======
        let method = JSRuntime.getPropertyJSValue(module, funcName);
        let callRes = JSRuntime.invoke(module, method);
        let linker = Class.ofCaller()!.getLinker();
        let clsName = 'std.core.Promise';
        let p = JSRuntime.getValueObject(callRes, linker.loadClass(clsName, false)) as Promise<Object>;
>>>>>>> a77d6327
        let p1 = p.then((x:Object): void => {
            modified = true;
        });

        await p1;

        try {
<<<<<<< HEAD
            let value = JSRuntime.getPropertyJSValue(JSRuntime.getGlobal(), 'value') as int;
            assertEQ(value, 7);
            assertEQ(modified, true);
=======
            let value = JSRuntime.getPropertyInt(JSRuntime.getGlobal(), 'value');
            arktest.assertEQ(value, 7);
            arktest.assertEQ(modified, true);
>>>>>>> a77d6327
        }
        catch(e) {
            console.log("Value modifications failed");
            return 1;
        }
        return 0;
    }
}<|MERGE_RESOLUTION|>--- conflicted
+++ resolved
@@ -23,12 +23,6 @@
         }
 
         try {
-<<<<<<< HEAD
-            let f1: JSValue = (x: JSValue) => { JSRuntime.getGlobal().value1 = 1;};
-            let f2: JSValue = (x: JSValue) => { JSRuntime.getGlobal().value2 = 2;};
-            JSRuntime.getPropertyJSValue(JSRuntime.getGlobal(), 'Promise').resolve().then(f1);
-            JSRuntime.getPropertyJSValue(JSRuntime.getGlobal(), 'Promise').resolve().then(f2);
-=======
             let f1Lambda = (x: JSValue) => { JSRuntime.setPropertyInt(JSRuntime.getGlobal(), 'value1', 1);};
             let f2Lambda = (x: JSValue) => { JSRuntime.setPropertyInt(JSRuntime.getGlobal(), 'value2', 2);};
             let f1: JSValue = JSRuntime.newJSValueObject(f1Lambda);
@@ -40,7 +34,6 @@
             let methodThen = JSRuntime.getPropertyObject(resolveRes, 'then');
             JSRuntime.invoke(resolveRes, methodThen, f1);
             JSRuntime.invoke(resolveRes, methodThen, f2);
->>>>>>> a77d6327
         }
         catch (e) {
             console.log("Builtin function failed");
@@ -49,13 +42,8 @@
 
 
         try {
-<<<<<<< HEAD
-            assertEQ(JSRuntime.getGlobal().value1  as int, 1);
-            assertEQ(JSRuntime.getGlobal().value2 as int, 2);
-=======
             arktest.assertEQ(JSRuntime.getPropertyInt(JSRuntime.getGlobal(), 'value1'), 1);
             arktest.assertEQ(JSRuntime.getPropertyInt(JSRuntime.getGlobal(), 'value2'), 2);
->>>>>>> a77d6327
         }
         catch(e) {
             console.log("Failed to modify values");
@@ -77,16 +65,10 @@
 
     static callJsFunctionTest(): int {
         let module = JSRuntime.loadModule("./attach_thread_test_helpers_js");
-<<<<<<< HEAD
-        let val = JSRuntime.getPropertyJSValue(module, 'returnTwo')();
-        try {
-            assertEQ(val as int, 2);
-=======
         let method = JSRuntime.getPropertyJSValue(module, 'returnTwo');
         let val = JSRuntime.invoke(module, method);
         try {
             arktest.assertEQ(val, 2);
->>>>>>> a77d6327
         }
         catch(e) {
             console.log("callJsFunctionTest failed");
@@ -109,15 +91,11 @@
 
         let modified = false;
 
-<<<<<<< HEAD
-        let p = JSRuntime.getPropertyJSValue(module, funcName)() as Promise<Object>;
-=======
         let method = JSRuntime.getPropertyJSValue(module, funcName);
         let callRes = JSRuntime.invoke(module, method);
         let linker = Class.ofCaller()!.getLinker();
         let clsName = 'std.core.Promise';
         let p = JSRuntime.getValueObject(callRes, linker.loadClass(clsName, false)) as Promise<Object>;
->>>>>>> a77d6327
         let p1 = p.then((x:Object): void => {
             modified = true;
         });
@@ -125,15 +103,9 @@
         await p1;
 
         try {
-<<<<<<< HEAD
-            let value = JSRuntime.getPropertyJSValue(JSRuntime.getGlobal(), 'value') as int;
-            assertEQ(value, 7);
-            assertEQ(modified, true);
-=======
             let value = JSRuntime.getPropertyInt(JSRuntime.getGlobal(), 'value');
             arktest.assertEQ(value, 7);
             arktest.assertEQ(modified, true);
->>>>>>> a77d6327
         }
         catch(e) {
             console.log("Value modifications failed");
