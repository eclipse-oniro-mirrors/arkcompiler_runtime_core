# Copyright (c) 2025 Huawei Device Co., Ltd.
# Licensed under the Apache License, Version 2.0 (the "License");
# you may not use this file except in compliance with the License.
# You may obtain a copy of the License at
#
# http://www.apache.org/licenses/LICENSE-2.0
#
# Unless required by applicable law or agreed to in writing, software
# distributed under the License is distributed on an "AS IS" BASIS,
# WITHOUT WARRANTIES OR CONDITIONS OF ANY KIND, either express or implied.
# See the License for the specific language governing permissions and
# limitations under the License.

add_custom_target(ets_interop_js_gtests COMMENT "Run ets_interop_js_gtests Gtests on ArkJSVM")
add_dependencies(ets_gtests ets_interop_js_gtests)
add_dependencies(ets_interop_tests ets_interop_js_gtests)

add_custom_target(ets_interop_js_tests COMMENT "Run ets_interop_js_tests tests on ArkJSVM")
add_dependencies(ets_tests ets_interop_js_tests)
add_dependencies(ets_interop_tests ets_interop_js_tests)

function(compile_dynamic_file TARGET)
    cmake_parse_arguments(
        ARG
        ""
        ""
        "SOURCES;OUTPUT_DIR;OUTPUT_ABC_PATHS;COMPILE_OPTION"
        ${ARGN}
    )

    if(NOT DEFINED ARG_SOURCES)
        message(FATAL_ERROR "SOURCES should be passed in compile_dynamic_file")
    endif()

    set(BUILD_DIR)
    set(ABC_FILES)

    if(NOT DEFINED ARG_OUTPUT_DIR)
        set(BUILD_DIR ${CMAKE_CURRENT_BINARY_DIR})
    else()
        set(BUILD_DIR ${ARG_OUTPUT_DIR})
    endif()

    foreach(DYNAMIC_SOURCE ${ARG_SOURCES})
        set(CUR_OUTPUT_ABC)
        get_filename_component(CLEAR_NAME ${DYNAMIC_SOURCE} NAME_WLE)

        # determine output path of abc file
        if (DEFINED ARG_OUTPUT_DIR)
            set(CUR_OUTPUT_ABC ${BUILD_DIR}/${CLEAR_NAME}.abc)
        else()
            get_filename_component(DIR_NAME "${DYNAMIC_SOURCE}" DIRECTORY)
            if (NOT ${DIR_NAME} STREQUAL ${CMAKE_CURRENT_SOURCE_DIR})
                # in this case source file in in subdirectory
                string(REPLACE "${CMAKE_CURRENT_SOURCE_DIR}/" "" DIR_NAME "${DIR_NAME}")
                set(CUR_OUTPUT_ABC ${BUILD_DIR}/${DIR_NAME}/${CLEAR_NAME}.abc)
            else()
                set(CUR_OUTPUT_ABC ${BUILD_DIR}/${CLEAR_NAME}.abc)
            endif()
        endif()

        list(APPEND ABC_FILES ${CUR_OUTPUT_ABC})

        add_custom_command(
            OUTPUT ${CUR_OUTPUT_ABC}
            COMMENT "${TARGET}: Convert dynamic file to ${CUR_OUTPUT_ABC}"
            COMMAND mkdir -p ${BUILD_DIR}
            COMMAND ${ES2ABC} ${ARG_COMPILE_OPTION} ${DYNAMIC_SOURCE} --output=${CUR_OUTPUT_ABC}
            DEPENDS ${DYNAMIC_SOURCE}
        )
    endforeach()

    set(${ARG_OUTPUT_ABC_PATHS} ${ABC_FILES} PARENT_SCOPE)

    add_custom_target(${TARGET} DEPENDS ${ABC_FILES})
endfunction(compile_dynamic_file)

# Add Gtest-based tests to ets_interop_js_gtests target.
#
# Example usage:
#   panda_ets_interop_js_gtest(test_name
#     CPP_SOURCES
#       tests/unit1_test.cpp
#       tests/unit2_test.cpp
#     ETS_SOURCES
#       tests/unit1_test.ets
#       tests/unit2_test.ets
#     LIBRARIES
#       lib_target1
#       lib_target2
#     ETS_CONFIG
#       path/to/arktsconfig.json
#     PACKAGE_NAME
#       unit1_test
#   )
function(panda_ets_interop_js_gtest TARGET)
    # Parse arguments
    cmake_parse_arguments(
        ARG
<<<<<<< HEAD
        "COMPILATION_JS_WITH_CJS_ON;COMPILATION_WITH_RUNTIMELINKER"
=======
        "COMPILATION_JS_WITH_CJS_ON"
>>>>>>> aad9f664
        "ETS_CONFIG;PACKAGE_NAME;VERIFY_SOURCES"
        "CPP_SOURCES;ETS_SOURCES;JS_SOURCES;TS_SOURCES;JS_TEST_SOURCE;ASM_SOURCE;LIBRARIES"
        ${ARGN}
    )

    set(SO_FILES_OUTPUT "${INTEROP_TESTS_DIR}/module/lib/")

    panda_ets_interop_js_plugin(${TARGET}
        SOURCES ${ARG_CPP_SOURCES}
        LIBRARIES ets_interop_js_gtest ets_interop_js_napi ${ARG_LIBRARIES}
        LIBRARY_OUTPUT_DIRECTORY ${SO_FILES_OUTPUT}
        OUTPUT_SUFFIX ".so"
    )

    if(DEFINED ARG_ETS_SOURCES)
        set(TARGET_GTEST_PACKAGE ${TARGET}_gtest_package)
        panda_ets_package_gtest(${TARGET_GTEST_PACKAGE}
            VERIFY_SOURCES ${ARG_VERIFY_SOURCES}
            ETS_SOURCES ${ARG_ETS_SOURCES}
            ETS_CONFIG ${ARG_ETS_CONFIG}
        )
        add_dependencies(${TARGET} ${TARGET_GTEST_PACKAGE})
    endif()
    set(COMPILED_ABCPATH ${CMAKE_CURRENT_BINARY_DIR}/${TARGET}_gtest_package/src/classes.abc)

    set(JS_COMPILATION_OPTIONS --module --merge-abc --enable-ets-implements)
    if(ARG_COMPILATION_JS_WITH_CJS_ON)
        set(JS_COMPILATION_OPTIONS --commonjs)
    endif()

    set(ALL_SOURCES)

    if(DEFINED ARG_JS_SOURCES)
        list(APPEND ALL_SOURCES ${ARG_JS_SOURCES})
    endif()

    if(DEFINED ARG_TS_SOURCES)
        list(APPEND ALL_SOURCES ${ARG_TS_SOURCES})
    endif()

    if(ALL_SOURCES)
        compile_dynamic_file(${TARGET}_dynamic_modules
            SOURCES ${ALL_SOURCES}
            COMPILE_OPTION ${JS_COMPILATION_OPTIONS}
        )
    endif()

    if(DEFINED ARG_ASM_SOURCE)
        get_filename_component(ASM_DIR_PATH ${ARG_ASM_SOURCE} DIRECTORY)
        get_filename_component(ASM_FILE_NAME ${ARG_ASM_SOURCE} NAME)
        add_panda_assembly(TARGET ${TARGET}_asm_abc INDIR ${ASM_DIR_PATH} SOURCE ${ASM_FILE_NAME}
                           OUTDIR ${CMAKE_CURRENT_BINARY_DIR} TARGETNAME ${TARGET}_asm)
        set(ARK_ETS_INTEROP_JS_GTEST_ASM_ABC_PATH "${CMAKE_CURRENT_BINARY_DIR}/${TARGET}_asm.abc")
    endif()

    # if not set PACKAGE_NAME, using first ets file as its name;
    if(DEFINED ARG_ETS_SOURCES)
        set(ETS_SOURCES_NUM)
        list(LENGTH ARG_ETS_SOURCES ETS_SOURCES_NUM)
        if(NOT DEFINED ARG_PACKAGE_NAME AND ${ETS_SOURCES_NUM} EQUAL 1)
            list(GET ARG_ETS_SOURCES 0 PACKATE_FILE)
            get_filename_component(ARG_PACKAGE_NAME ${PACKATE_FILE} NAME_WE)
        elseif(NOT DEFINED ARG_PACKAGE_NAME)
            message(FATAL_ERROR "Please provide PACKAGE_NAME for ${TARGET}")
        endif()

        # Add launcher <${TARGET}_gtests> target
        set(ARK_ETS_INTEROP_JS_GTEST_ABC_PATH_PATH ${PANDA_BINARY_ROOT}/abc-gtests/${TARGET_GTEST_PACKAGE}.zip)
    endif()

    panda_ets_add_gtest(
        NAME ${TARGET}
        NO_EXECUTABLE
        NO_CORES
        CUSTOM_PRERUN_ENVIRONMENT
            "LD_LIBRARY_PATH=${PANDA_BINARY_ROOT}/lib/interop_js/:${PANDA_BINARY_ROOT}/lib/"
            "JS_ABC_OUTPUT_PATH=${CMAKE_CURRENT_BINARY_DIR}"
            "INTEROP_TEST_BUILD_DIR=${PANDA_BINARY_ROOT}/tests/ets_interop_js"
            "ARK_ETS_STDLIB_PATH=${PANDA_BINARY_ROOT}/plugins/ets/etsstdlib.abc"
            "ARK_ETS_INTEROP_JS_GTEST_ABC_PATH=${ARK_ETS_INTEROP_JS_GTEST_ABC_PATH_PATH}"
            "ARK_ETS_INTEROP_JS_GTEST_ASM_ABC_PATH=${ARK_ETS_INTEROP_JS_GTEST_ASM_ABC_PATH}"
            "ARK_ETS_INTEROP_JS_GTEST_SOURCES=${CMAKE_CURRENT_SOURCE_DIR}"
            "ARK_ETS_INTEROP_JS_GTEST_DIR=${INTEROP_TESTS_DIR}"
            "FIXED_ISSUES=${FIXED_ISSUES}"
            "PACKAGE_NAME=${ARG_PACKAGE_NAME}"
            "ARK_ETS_INTEROP_JS_TARGET_GTEST_PACKAGE=${TARGET_GTEST_PACKAGE}"
            "ARK_ETS_INTEROP_JS_COMPILED_ABC_PATH=${COMPILED_ABCPATH}"
        LAUNCHER
            ${ARK_JS_NAPI_CLI}
            --stub-file=${ARK_JS_STUB_FILE}
            --enable-force-gc=false
            --entry-point=gtest_launcher
            ${INTEROP_TESTS_DIR}/gtest_launcher.abc
            ${TARGET}
        DEPS_TARGETS ${TARGET} ets_interop_js_gtest_launcher
        TEST_RUN_DIR ${INTEROP_TESTS_DIR}
        OUTPUT_DIRECTORY ${INTEROP_TESTS_DIR}
    )

    if(DEFINED ARG_JS_SOURCES OR ARG_TS_SOURCES)
        add_dependencies(${TARGET}_gtests ${TARGET}_dynamic_modules)
    endif()

    if(DEFINED ARG_ASM_SOURCE)
        add_dependencies(${TARGET}_gtests ${TARGET}_asm_abc)
    endif()

    add_dependencies(ets_interop_js_gtests ${TARGET}_gtests)
endfunction(panda_ets_interop_js_gtest)

function(panda_ets_interop_js_test TARGET)
    # Parse arguments
    cmake_parse_arguments(
        ARG
        "COMPILATION_JS_WITH_CJS_ON"
        "JS_LAUNCHER;ETS_CONFIG;DYNAMIC_ABC_OUTPUT_DIR;PACKAGE_NAME"
        "ETS_SOURCES;JS_SOURCES;ABC_FILE;LAUNCHER_ARGS;"
        ${ARGN}
    )

    if(NOT DEFINED ARG_JS_LAUNCHER)
        message("ARG_JS_LAUNCHER should be defined")
        return()
    endif()

    set(TARGET_TEST_PACKAGE ${TARGET}_test_package)
    panda_ets_package(${TARGET_TEST_PACKAGE}
        ABC_FILE ${ARG_ABC_FILE}
        ETS_SOURCES ${ARG_ETS_SOURCES}
        ETS_CONFIG ${ARG_ETS_CONFIG}
    )

    set(JS_COMPILATION_OPTIONS --module --merge-abc --enable-ets-implements)
    if(ARG_COMPILATION_JS_WITH_CJS_ON)
        set(JS_COMPILATION_OPTIONS --commonjs)
    endif()

    if(DEFINED ARG_JS_SOURCES)
        set(COMPILE_OPTIONS SOURCES ${ARG_JS_SOURCES} COMPILE_OPTION ${JS_COMPILATION_OPTIONS})
        if (DEFINED ARG_DYNAMIC_ABC_OUTPUT_DIR)
            list(APPEND COMPILE_OPTIONS ${COMPILE_OPTIONS} OUTPUT_DIR ${ARG_DYNAMIC_ABC_OUTPUT_DIR})
        endif()
        compile_dynamic_file(${TARGET}_js_modules ${COMPILE_OPTIONS})
    endif()
    # if not set PACKAGE_NAME, using first ets file as its name;
    set(ETS_SOURCES_NUM)
    list(LENGTH ARG_ETS_SOURCES ETS_SOURCES_NUM)
    if(NOT DEFINED ARG_PACKAGE_NAME AND ${ETS_SOURCES_NUM} EQUAL 1)
        list(GET ARG_ETS_SOURCES 0 PACKATE_FILE)
        get_filename_component(ARG_PACKAGE_NAME ${PACKATE_FILE} NAME_WE)
    elseif(NOT DEFINED ARG_PACKAGE_NAME)
        message(FATAL_ERROR "Please provide PACKAGE_NAME  for ${TARGET}")
    endif()
    set(COMPILED_LAUNCHER_NAME ${TARGET}_launcher_abc_name)
    set(COMPILE_OPTIONS SOURCES ${ARG_JS_LAUNCHER} OUTPUT_ABC_PATHS ${COMPILED_LAUNCHER_NAME} COMPILE_OPTION ${JS_COMPILATION_OPTIONS})
    if (DEFINED ARG_DYNAMIC_ABC_OUTPUT_DIR)
        list(APPEND COMPILE_OPTIONS ${COMPILE_OPTIONS} OUTPUT_DIR ${ARG_DYNAMIC_ABC_OUTPUT_DIR})
    endif()
    compile_dynamic_file(${TARGET}_js_launcher ${COMPILE_OPTIONS})

    # Make symbolic links to convinient work with requireNapiPreview
    set(SO_FILES_LINK_PATH "${CMAKE_CURRENT_BINARY_DIR}/module/")
    set(INTEROP_LIB_SOURCE "${PANDA_BINARY_ROOT}/lib/module/ets_interop_js_napi.so")
    set(INTEROP_HELPER_LIB_SOURCE "${PANDA_BINARY_ROOT}/lib/interop_js/libinterop_test_helper.so")

    add_custom_target(${TARGET}_create_symlinks
        COMMAND mkdir -p ${SO_FILES_LINK_PATH}
                && ln -sf ${INTEROP_LIB_SOURCE} ${INTEROP_HELPER_LIB_SOURCE} -t ${SO_FILES_LINK_PATH}
        DEPENDS ets_interop_js_napi ${INTEROP_HELPER_LIB_SOURCE}
    )

    set(OUTPUT_FILE "${CMAKE_CURRENT_BINARY_DIR}/${TARGET}_interop_js_output.txt")

    set(CUSTOM_PRERUN_ENVIRONMENT
        "LD_LIBRARY_PATH=${PANDA_BINARY_ROOT}/lib/interop_js/:${PANDA_BINARY_ROOT}/lib/"
        "ARK_ETS_INTEROP_JS_GTEST_ABC_PATH=${PANDA_BINARY_ROOT}/abc/${TARGET_TEST_PACKAGE}.zip"
        "ARK_ETS_STDLIB_PATH=${PANDA_BINARY_ROOT}/plugins/ets/etsstdlib.abc"
        "PACKAGE_NAME=${ARG_PACKAGE_NAME}"
    )

    get_filename_component(LAUNCHER_CLEAR_NAME ${ARG_JS_LAUNCHER} NAME_WLE)

    add_custom_target(${TARGET}
        COMMAND
            ${CUSTOM_PRERUN_ENVIRONMENT}
            ${ARK_JS_NAPI_CLI}
            --stub-file=${ARK_JS_STUB_FILE}
            --enable-force-gc=false
            --entry-point=${LAUNCHER_CLEAR_NAME}
            ${${COMPILED_LAUNCHER_NAME}}
            ${ARG_LAUNCHER_ARGS}
            > ${OUTPUT_FILE} 2>&1 || (cat ${OUTPUT_FILE} && false)
        DEPENDS
            ${TARGET}_js_launcher
            ${TARGET}_create_symlinks
            ${TARGET_TEST_PACKAGE}
            ets_interop_js_napi
    )

    if(DEFINED ARG_JS_SOURCES)
        add_dependencies(${TARGET} ${TARGET}_js_modules)
    endif()
    add_dependencies(ets_interop_js_tests ${TARGET})
endfunction(panda_ets_interop_js_test)<|MERGE_RESOLUTION|>--- conflicted
+++ resolved
@@ -97,11 +97,7 @@
     # Parse arguments
     cmake_parse_arguments(
         ARG
-<<<<<<< HEAD
-        "COMPILATION_JS_WITH_CJS_ON;COMPILATION_WITH_RUNTIMELINKER"
-=======
         "COMPILATION_JS_WITH_CJS_ON"
->>>>>>> aad9f664
         "ETS_CONFIG;PACKAGE_NAME;VERIFY_SOURCES"
         "CPP_SOURCES;ETS_SOURCES;JS_SOURCES;TS_SOURCES;JS_TEST_SOURCE;ASM_SOURCE;LIBRARIES"
         ${ARGN}
