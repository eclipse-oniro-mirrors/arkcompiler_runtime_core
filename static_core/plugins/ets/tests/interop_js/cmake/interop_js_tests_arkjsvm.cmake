--- conflicted
+++ resolved
@@ -98,13 +98,8 @@
     cmake_parse_arguments(
         ARG
         "COMPILATION_JS_WITH_CJS_ON;COMPILATION_WITH_RUNTIMELINKER"
-<<<<<<< HEAD
-        "ETS_CONFIG;PACKAGE_NAME"
-        "CPP_SOURCES;ETS_SOURCES;JS_SOURCES;TS_SOURCES;JS_TEST_SOURCE;LIBRARIES"
-=======
         "ETS_CONFIG;PACKAGE_NAME;VERIFY_SOURCES"
         "CPP_SOURCES;ETS_SOURCES;JS_SOURCES;TS_SOURCES;JS_TEST_SOURCE;ASM_SOURCE;LIBRARIES"
->>>>>>> a77d6327
         ${ARGN}
     )
 
@@ -158,22 +153,6 @@
     endif()
 
     # if not set PACKAGE_NAME, using first ets file as its name;
-<<<<<<< HEAD
-    set(ETS_SOURCES_NUM)
-    list(LENGTH ARG_ETS_SOURCES ETS_SOURCES_NUM)
-    if(NOT DEFINED ARG_PACKAGE_NAME AND ${ETS_SOURCES_NUM} EQUAL 1)
-        list(GET ARG_ETS_SOURCES 0 PACKATE_FILE)
-        get_filename_component(ARG_PACKAGE_NAME ${PACKATE_FILE} NAME_WE)
-    elseif(NOT DEFINED ARG_PACKAGE_NAME)
-        message(FATAL_ERROR "Please provide PACKAGE_NAME for ${TARGET}")
-    endif()
-
-    # Add launcher <${TARGET}_gtests> target
-    set(ARK_ETS_INTEROP_JS_GTEST_ABC_PATH_PATH ${PANDA_BINARY_ROOT}/abc-gtests/${TARGET_GTEST_PACKAGE}.zip)
-    if(ARG_COMPILATION_WITH_RUNTIMELINKER)
-        set(ARK_ETS_INTEROP_JS_GTEST_ABC_PATH_PATH "")
-    endif()
-=======
     if(DEFINED ARG_ETS_SOURCES)
         set(ETS_SOURCES_NUM)
         list(LENGTH ARG_ETS_SOURCES ETS_SOURCES_NUM)
@@ -191,7 +170,6 @@
         endif()
     endif()
 
->>>>>>> a77d6327
     panda_ets_add_gtest(
         NAME ${TARGET}
         NO_EXECUTABLE
@@ -202,10 +180,7 @@
             "INTEROP_TEST_BUILD_DIR=${PANDA_BINARY_ROOT}/tests/ets_interop_js"
             "ARK_ETS_STDLIB_PATH=${PANDA_BINARY_ROOT}/plugins/ets/etsstdlib.abc"
             "ARK_ETS_INTEROP_JS_GTEST_ABC_PATH=${ARK_ETS_INTEROP_JS_GTEST_ABC_PATH_PATH}"
-<<<<<<< HEAD
-=======
             "ARK_ETS_INTEROP_JS_GTEST_ASM_ABC_PATH=${ARK_ETS_INTEROP_JS_GTEST_ASM_ABC_PATH}"
->>>>>>> a77d6327
             "ARK_ETS_INTEROP_JS_GTEST_SOURCES=${CMAKE_CURRENT_SOURCE_DIR}"
             "ARK_ETS_INTEROP_JS_GTEST_DIR=${INTEROP_TESTS_DIR}"
             "FIXED_ISSUES=${FIXED_ISSUES}"
