# Copyright (c) 2025 Huawei Device Co., Ltd.
# Licensed under the Apache License, Version 2.0 (the "License");
# you may not use this file except in compliance with the License.
# You may obtain a copy of the License at
#
# http://www.apache.org/licenses/LICENSE-2.0
#
# Unless required by applicable law or agreed to in writing, software
# distributed under the License is distributed on an "AS IS" BASIS,
# WITHOUT WARRANTIES OR CONDITIONS OF ANY KIND, either express or implied.
# See the License for the specific language governing permissions and
# limitations under the License.

add_custom_target(ets_interop_js_gtests COMMENT "Run ets_interop_js_gtests Gtests on ArkJSVM")
add_dependencies(ets_gtests ets_interop_js_gtests)
add_dependencies(ets_interop_tests ets_interop_js_gtests)

add_custom_target(ets_interop_js_tests COMMENT "Run ets_interop_js_tests tests on ArkJSVM")
add_dependencies(ets_tests ets_interop_js_tests)
add_dependencies(ets_interop_tests ets_interop_js_tests)

function(compile_dynamic_file TARGET)
    cmake_parse_arguments(
        ARG
        ""
        ""
        "SOURCES;OUTPUT_DIR;OUTPUT_ABC_PATHS;COMPILE_OPTION"
        ${ARGN}
    )

    if(NOT DEFINED ARG_SOURCES)
        message(FATAL_ERROR "SOURCES should be passed in compile_dynamic_file")
    endif()

    set(BUILD_DIR)
    set(ABC_FILES)

    if(NOT DEFINED ARG_OUTPUT_DIR)
        set(BUILD_DIR ${CMAKE_CURRENT_BINARY_DIR})
    else()
        set(BUILD_DIR ${ARG_OUTPUT_DIR})
    endif()

    foreach(DYNAMIC_SOURCE ${ARG_SOURCES})
        set(CUR_OUTPUT_ABC)
        get_filename_component(CLEAR_NAME ${DYNAMIC_SOURCE} NAME_WLE)

        # determine output path of abc file
        if (DEFINED ARG_OUTPUT_DIR)
            set(CUR_OUTPUT_ABC ${BUILD_DIR}/${CLEAR_NAME}.abc)
        else()
            get_filename_component(DIR_NAME "${DYNAMIC_SOURCE}" DIRECTORY)
            if (NOT ${DIR_NAME} STREQUAL ${CMAKE_CURRENT_SOURCE_DIR})
                # in this case source file in in subdirectory
                string(REPLACE "${CMAKE_CURRENT_SOURCE_DIR}/" "" DIR_NAME "${DIR_NAME}")
                set(CUR_OUTPUT_ABC ${BUILD_DIR}/${DIR_NAME}/${CLEAR_NAME}.abc)
            else()
                set(CUR_OUTPUT_ABC ${BUILD_DIR}/${CLEAR_NAME}.abc)
            endif()
        endif()

        list(APPEND ABC_FILES ${CUR_OUTPUT_ABC})

        add_custom_command(
            OUTPUT ${CUR_OUTPUT_ABC}
            COMMENT "${TARGET}: Convert dynamic file to ${CUR_OUTPUT_ABC}"
            COMMAND mkdir -p ${BUILD_DIR}
            COMMAND ${ES2ABC} ${ARG_COMPILE_OPTION} ${DYNAMIC_SOURCE} --output=${CUR_OUTPUT_ABC}
            DEPENDS ${DYNAMIC_SOURCE}
        )
    endforeach()

    set(${ARG_OUTPUT_ABC_PATHS} ${ABC_FILES} PARENT_SCOPE)

    add_custom_target(${TARGET} DEPENDS ${ABC_FILES})
endfunction(compile_dynamic_file)

# Add Gtest-based tests to ets_interop_js_gtests target.
#
# Example usage:
#   panda_ets_interop_js_gtest(test_name
#     CPP_SOURCES
#       tests/unit1_test.cpp
#       tests/unit2_test.cpp
#     ETS_SOURCES
#       tests/unit1_test.ets
#       tests/unit2_test.ets
#     LIBRARIES
#       lib_target1
#       lib_target2
#     ETS_CONFIG
#       path/to/arktsconfig.json
#     PACKAGE_NAME
#       unit1_test 
#   )
function(panda_ets_interop_js_gtest TARGET)
    # Parse arguments
    cmake_parse_arguments(
        ARG
<<<<<<< HEAD
        "COMPILATION_JS_WITH_CJS_ON"
=======
        "COMPILATION_JS_WITH_CJS_ON;COMPILATION_WITH_RUNTIMELINKER"
>>>>>>> 46f0ea7f
        "ETS_CONFIG;PACKAGE_NAME"
        "CPP_SOURCES;ETS_SOURCES;JS_SOURCES;TS_SOURCES;JS_TEST_SOURCE;LIBRARIES"
        ${ARGN}
    )

    set(SO_FILES_OUTPUT "${INTEROP_TESTS_DIR}/module/lib/")

    panda_ets_interop_js_plugin(${TARGET}
        SOURCES ${ARG_CPP_SOURCES}
        LIBRARIES ets_interop_js_gtest ets_interop_js_napi ${ARG_LIBRARIES}
        LIBRARY_OUTPUT_DIRECTORY ${SO_FILES_OUTPUT}
        OUTPUT_SUFFIX ".so"
    )

    set(TARGET_GTEST_PACKAGE ${TARGET}_gtest_package)
    panda_ets_package_gtest(${TARGET_GTEST_PACKAGE}
        ETS_SOURCES ${ARG_ETS_SOURCES}
        ETS_CONFIG ${ARG_ETS_CONFIG}
    )
    add_dependencies(${TARGET} ${TARGET_GTEST_PACKAGE})

    set(JS_COMPILATION_OPTIONS --module --merge-abc --enable-ets-implements)
    if(ARG_COMPILATION_JS_WITH_CJS_ON)
        set(JS_COMPILATION_OPTIONS --commonjs)
    endif()

    set(ALL_SOURCES)

    if(DEFINED ARG_JS_SOURCES)
        list(APPEND ALL_SOURCES ${ARG_JS_SOURCES})
    endif()

    if(DEFINED ARG_TS_SOURCES)
        list(APPEND ALL_SOURCES ${ARG_TS_SOURCES})
    endif()

    if(ALL_SOURCES)
        compile_dynamic_file(${TARGET}_dynamic_modules
            SOURCES ${ALL_SOURCES}
            COMPILE_OPTION ${JS_COMPILATION_OPTIONS}
        )
    endif()

    # if not set PACKAGE_NAME, using first ets file as its name;
    set(ETS_SOURCES_NUM)
    list(LENGTH ARG_ETS_SOURCES ETS_SOURCES_NUM)
    if(NOT DEFINED ARG_PACKAGE_NAME AND ${ETS_SOURCES_NUM} EQUAL 1)
        list(GET ARG_ETS_SOURCES 0 PACKATE_FILE)
        get_filename_component(ARG_PACKAGE_NAME ${PACKATE_FILE} NAME_WE)
    elseif(NOT DEFINED ARG_PACKAGE_NAME)
<<<<<<< HEAD
        message("Please provide PACKAGE_NAME for ${TARGET}")
    endif()
=======
        message(FATAL_ERROR "Please provide PACKAGE_NAME for ${TARGET}")
    endif()

>>>>>>> 46f0ea7f
    # Add launcher <${TARGET}_gtests> target
    set(ARK_ETS_INTEROP_JS_GTEST_ABC_PATH_PATH ${PANDA_BINARY_ROOT}/abc-gtests/${TARGET_GTEST_PACKAGE}.zip)
    if(ARG_COMPILATION_WITH_RUNTIMELINKER)
        set(ARK_ETS_INTEROP_JS_GTEST_ABC_PATH_PATH "")
    endif()
    panda_ets_add_gtest(
        NAME ${TARGET}
        NO_EXECUTABLE
        NO_CORES
        CUSTOM_PRERUN_ENVIRONMENT
            "LD_LIBRARY_PATH=${PANDA_BINARY_ROOT}/lib/interop_js/:${PANDA_BINARY_ROOT}/lib/"
            "JS_ABC_OUTPUT_PATH=${CMAKE_CURRENT_BINARY_DIR}"
            "INTEROP_TEST_BUILD_DIR=${PANDA_BINARY_ROOT}/tests/ets_interop_js"
            "ARK_ETS_STDLIB_PATH=${PANDA_BINARY_ROOT}/plugins/ets/etsstdlib.abc"
            "ARK_ETS_INTEROP_JS_GTEST_ABC_PATH=${ARK_ETS_INTEROP_JS_GTEST_ABC_PATH_PATH}"
            "ARK_ETS_INTEROP_JS_GTEST_SOURCES=${CMAKE_CURRENT_SOURCE_DIR}"
            "ARK_ETS_INTEROP_JS_GTEST_DIR=${INTEROP_TESTS_DIR}"
            "FIXED_ISSUES=${FIXED_ISSUES}"
            "PACKAGE_NAME=${ARG_PACKAGE_NAME}"
<<<<<<< HEAD
=======
            "ARK_ETS_INTEROP_JS_TARGET_GTEST_PACKAGE=${TARGET_GTEST_PACKAGE}"
>>>>>>> 46f0ea7f
        LAUNCHER
            ${ARK_JS_NAPI_CLI}
            --stub-file=${ARK_JS_STUB_FILE}
            --enable-force-gc=false
            --entry-point=gtest_launcher
            ${INTEROP_TESTS_DIR}/gtest_launcher.abc
            ${TARGET}
        DEPS_TARGETS ${TARGET} ets_interop_js_gtest_launcher
        TEST_RUN_DIR ${INTEROP_TESTS_DIR}
        OUTPUT_DIRECTORY ${INTEROP_TESTS_DIR}
    )

    if(DEFINED ARG_JS_SOURCES OR ARG_TS_SOURCES)
        add_dependencies(${TARGET}_gtests ${TARGET}_dynamic_modules)
    endif()

    add_dependencies(ets_interop_js_gtests ${TARGET}_gtests)
endfunction(panda_ets_interop_js_gtest)

function(panda_ets_interop_js_test TARGET)
    # Parse arguments
    cmake_parse_arguments(
        ARG
<<<<<<< HEAD
        "COMPILATION_JS_WITH_CJS_ON"
=======
        "COMPILATION_JS_WITH_CJS_ON;COMPILATION_WITH_RUNTIMELINKER"
>>>>>>> 46f0ea7f
        "JS_LAUNCHER;ETS_CONFIG;DYNAMIC_ABC_OUTPUT_DIR;PACKAGE_NAME"
        "ETS_SOURCES;JS_SOURCES;ABC_FILE;LAUNCHER_ARGS;"
        ${ARGN}
    )

    if(NOT DEFINED ARG_JS_LAUNCHER)
        message("ARG_JS_LAUNCHER should be defined")
        return()
    endif()

    set(TARGET_TEST_PACKAGE ${TARGET}_test_package)
    panda_ets_package(${TARGET_TEST_PACKAGE}
        ABC_FILE ${ARG_ABC_FILE}
        ETS_SOURCES ${ARG_ETS_SOURCES}
        ETS_CONFIG ${ARG_ETS_CONFIG}
    )

    set(JS_COMPILATION_OPTIONS --module --merge-abc --enable-ets-implements)
    if(ARG_COMPILATION_JS_WITH_CJS_ON)
        set(JS_COMPILATION_OPTIONS --commonjs)
    endif()

    if(DEFINED ARG_JS_SOURCES)
        set(COMPILE_OPTIONS SOURCES ${ARG_JS_SOURCES} COMPILE_OPTION ${JS_COMPILATION_OPTIONS})
        if (DEFINED ARG_DYNAMIC_ABC_OUTPUT_DIR)
            list(APPEND COMPILE_OPTIONS ${COMPILE_OPTIONS} OUTPUT_DIR ${ARG_DYNAMIC_ABC_OUTPUT_DIR})
        endif()
        compile_dynamic_file(${TARGET}_js_modules ${COMPILE_OPTIONS})
    endif()
    # if not set PACKAGE_NAME, using first ets file as its name;
    set(ETS_SOURCES_NUM)
    list(LENGTH ARG_ETS_SOURCES ETS_SOURCES_NUM)
    if(NOT DEFINED ARG_PACKAGE_NAME AND ${ETS_SOURCES_NUM} EQUAL 1)
        list(GET ARG_ETS_SOURCES 0 PACKATE_FILE)
        get_filename_component(ARG_PACKAGE_NAME ${PACKATE_FILE} NAME_WE)
    elseif(NOT DEFINED ARG_PACKAGE_NAME)
<<<<<<< HEAD
        message("Please provide PACKAGE_NAME  for ${TARGET}")
=======
        message(FATAL_ERROR "Please provide PACKAGE_NAME  for ${TARGET}")
>>>>>>> 46f0ea7f
    endif()
    set(COMPILED_LAUNCHER_NAME ${TARGET}_launcher_abc_name)
    set(COMPILE_OPTIONS SOURCES ${ARG_JS_LAUNCHER} OUTPUT_ABC_PATHS ${COMPILED_LAUNCHER_NAME} COMPILE_OPTION ${JS_COMPILATION_OPTIONS})
    if (DEFINED ARG_DYNAMIC_ABC_OUTPUT_DIR)
        list(APPEND COMPILE_OPTIONS ${COMPILE_OPTIONS} OUTPUT_DIR ${ARG_DYNAMIC_ABC_OUTPUT_DIR})
    endif()
    compile_dynamic_file(${TARGET}_js_launcher ${COMPILE_OPTIONS})

    # Make symbolic links to convinient work with requireNapiPreview
    set(SO_FILES_LINK_PATH "${CMAKE_CURRENT_BINARY_DIR}/module/")
    set(INTEROP_LIB_SOURCE "${PANDA_BINARY_ROOT}/lib/module/ets_interop_js_napi.so")
    set(INTEROP_HELPER_LIB_SOURCE "${PANDA_BINARY_ROOT}/lib/interop_js/libinterop_test_helper.so")

    add_custom_target(${TARGET}_create_symlinks
        COMMAND mkdir -p ${SO_FILES_LINK_PATH}
                && ln -sf ${INTEROP_LIB_SOURCE} ${INTEROP_HELPER_LIB_SOURCE} -t ${SO_FILES_LINK_PATH}
        DEPENDS ets_interop_js_napi ${INTEROP_HELPER_LIB_SOURCE}
    )

    set(OUTPUT_FILE "${CMAKE_CURRENT_BINARY_DIR}/${TARGET}_interop_js_output.txt")

    set(ARK_ETS_INTEROP_JS_GTEST_ABC_PATH_PATH ${PANDA_BINARY_ROOT}/abc/${TARGET_TEST_PACKAGE}.zip)
    if(ARG_COMPILATION_WITH_RUNTIMELINKER)
        set(ARK_ETS_INTEROP_JS_GTEST_ABC_PATH_PATH "")
    endif()

    set(CUSTOM_PRERUN_ENVIRONMENT
        "LD_LIBRARY_PATH=${PANDA_BINARY_ROOT}/lib/interop_js/:${PANDA_BINARY_ROOT}/lib/"
<<<<<<< HEAD
        "ARK_ETS_INTEROP_JS_GTEST_ABC_PATH=${PANDA_BINARY_ROOT}/abc/${TARGET_TEST_PACKAGE}.zip"
=======
        "ARK_ETS_INTEROP_JS_GTEST_ABC_PATH=${ARK_ETS_INTEROP_JS_GTEST_ABC_PATH_PATH}"
>>>>>>> 46f0ea7f
        "ARK_ETS_STDLIB_PATH=${PANDA_BINARY_ROOT}/plugins/ets/etsstdlib.abc"
        "PACKAGE_NAME=${ARG_PACKAGE_NAME}"
    )

    get_filename_component(LAUNCHER_CLEAR_NAME ${ARG_JS_LAUNCHER} NAME_WLE)

    add_custom_target(${TARGET}
        COMMAND
            ${CUSTOM_PRERUN_ENVIRONMENT}
            ${ARK_JS_NAPI_CLI}
            --stub-file=${ARK_JS_STUB_FILE}
            --enable-force-gc=false
            --entry-point=${LAUNCHER_CLEAR_NAME}
            ${${COMPILED_LAUNCHER_NAME}}
            ${ARG_LAUNCHER_ARGS}
            > ${OUTPUT_FILE} 2>&1 || (cat ${OUTPUT_FILE} && false)
        DEPENDS
            ${TARGET}_js_launcher
            ${TARGET}_create_symlinks
            ${TARGET_TEST_PACKAGE}
            ets_interop_js_napi
    )

    if(DEFINED ARG_JS_SOURCES)
        add_dependencies(${TARGET} ${TARGET}_js_modules)
    endif()
    add_dependencies(ets_interop_js_tests ${TARGET})
endfunction(panda_ets_interop_js_test)<|MERGE_RESOLUTION|>--- conflicted
+++ resolved
@@ -97,11 +97,7 @@
     # Parse arguments
     cmake_parse_arguments(
         ARG
-<<<<<<< HEAD
-        "COMPILATION_JS_WITH_CJS_ON"
-=======
         "COMPILATION_JS_WITH_CJS_ON;COMPILATION_WITH_RUNTIMELINKER"
->>>>>>> 46f0ea7f
         "ETS_CONFIG;PACKAGE_NAME"
         "CPP_SOURCES;ETS_SOURCES;JS_SOURCES;TS_SOURCES;JS_TEST_SOURCE;LIBRARIES"
         ${ARGN}
@@ -152,14 +148,9 @@
         list(GET ARG_ETS_SOURCES 0 PACKATE_FILE)
         get_filename_component(ARG_PACKAGE_NAME ${PACKATE_FILE} NAME_WE)
     elseif(NOT DEFINED ARG_PACKAGE_NAME)
-<<<<<<< HEAD
-        message("Please provide PACKAGE_NAME for ${TARGET}")
-    endif()
-=======
         message(FATAL_ERROR "Please provide PACKAGE_NAME for ${TARGET}")
     endif()
 
->>>>>>> 46f0ea7f
     # Add launcher <${TARGET}_gtests> target
     set(ARK_ETS_INTEROP_JS_GTEST_ABC_PATH_PATH ${PANDA_BINARY_ROOT}/abc-gtests/${TARGET_GTEST_PACKAGE}.zip)
     if(ARG_COMPILATION_WITH_RUNTIMELINKER)
@@ -179,10 +170,7 @@
             "ARK_ETS_INTEROP_JS_GTEST_DIR=${INTEROP_TESTS_DIR}"
             "FIXED_ISSUES=${FIXED_ISSUES}"
             "PACKAGE_NAME=${ARG_PACKAGE_NAME}"
-<<<<<<< HEAD
-=======
             "ARK_ETS_INTEROP_JS_TARGET_GTEST_PACKAGE=${TARGET_GTEST_PACKAGE}"
->>>>>>> 46f0ea7f
         LAUNCHER
             ${ARK_JS_NAPI_CLI}
             --stub-file=${ARK_JS_STUB_FILE}
@@ -206,11 +194,7 @@
     # Parse arguments
     cmake_parse_arguments(
         ARG
-<<<<<<< HEAD
-        "COMPILATION_JS_WITH_CJS_ON"
-=======
         "COMPILATION_JS_WITH_CJS_ON;COMPILATION_WITH_RUNTIMELINKER"
->>>>>>> 46f0ea7f
         "JS_LAUNCHER;ETS_CONFIG;DYNAMIC_ABC_OUTPUT_DIR;PACKAGE_NAME"
         "ETS_SOURCES;JS_SOURCES;ABC_FILE;LAUNCHER_ARGS;"
         ${ARGN}
@@ -247,11 +231,7 @@
         list(GET ARG_ETS_SOURCES 0 PACKATE_FILE)
         get_filename_component(ARG_PACKAGE_NAME ${PACKATE_FILE} NAME_WE)
     elseif(NOT DEFINED ARG_PACKAGE_NAME)
-<<<<<<< HEAD
-        message("Please provide PACKAGE_NAME  for ${TARGET}")
-=======
         message(FATAL_ERROR "Please provide PACKAGE_NAME  for ${TARGET}")
->>>>>>> 46f0ea7f
     endif()
     set(COMPILED_LAUNCHER_NAME ${TARGET}_launcher_abc_name)
     set(COMPILE_OPTIONS SOURCES ${ARG_JS_LAUNCHER} OUTPUT_ABC_PATHS ${COMPILED_LAUNCHER_NAME} COMPILE_OPTION ${JS_COMPILATION_OPTIONS})
@@ -280,11 +260,7 @@
 
     set(CUSTOM_PRERUN_ENVIRONMENT
         "LD_LIBRARY_PATH=${PANDA_BINARY_ROOT}/lib/interop_js/:${PANDA_BINARY_ROOT}/lib/"
-<<<<<<< HEAD
-        "ARK_ETS_INTEROP_JS_GTEST_ABC_PATH=${PANDA_BINARY_ROOT}/abc/${TARGET_TEST_PACKAGE}.zip"
-=======
         "ARK_ETS_INTEROP_JS_GTEST_ABC_PATH=${ARK_ETS_INTEROP_JS_GTEST_ABC_PATH_PATH}"
->>>>>>> 46f0ea7f
         "ARK_ETS_STDLIB_PATH=${PANDA_BINARY_ROOT}/plugins/ets/etsstdlib.abc"
         "PACKAGE_NAME=${ARG_PACKAGE_NAME}"
     )
