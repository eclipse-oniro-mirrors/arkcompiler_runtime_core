--- conflicted
+++ resolved
@@ -66,11 +66,7 @@
 	let gtestAbcPath = helper.getEnvironmentVar('ARK_ETS_INTEROP_JS_GTEST_ABC_PATH');
 	let asmAbcPath = helper.getEnvironmentVar('ARK_ETS_INTEROP_JS_GTEST_ASM_ABC_PATH');
 
-<<<<<<< HEAD
-	
-=======
 
->>>>>>> a77d6327
 	let argv = helper.getArgv();
 	const arkJsNapiCliLastArgIdx = 5;
 
@@ -80,8 +76,6 @@
 		return 1;
 	}
 
-<<<<<<< HEAD
-=======
 	let userPandaFiles = gtestAbcPath;
 	if (asmAbcPath !== '') {
 		if (userPandaFiles === '') {
@@ -91,7 +85,6 @@
 		}
 	}
 
->>>>>>> a77d6327
 	let createRuntimeOptions = {
 		'log-level': 'info',
 		'log-components': 'ets_interop_js',
@@ -99,19 +92,9 @@
 		'panda-files': userPandaFiles,
 		'gc-trigger-type': 'heap-trigger',
 		'compiler-enable-jit': 'false',
-<<<<<<< HEAD
-	};
-
-	if (gtestName === 'ets_interop_ts_to_ets_taskpool') {
-		createRuntimeOptions['taskpool-support-interop'] = 'true';
-	}
-
-	const etsVmRes = globalThis.gtest.etsVm.createRuntime(createRuntimeOptions);
-=======
 		'interpreter-type': 'irtoc',
 		'taskpool-support-interop': 'true',
 	};
->>>>>>> a77d6327
 
 	const etsVmRes = globalThis.gtest.etsVm.createRuntime(createRuntimeOptions);
 	if (!etsVmRes) {
