--- conflicted
+++ resolved
@@ -41,8 +41,6 @@
 
 class EtsInteropTest : public ::testing::Test {
 public:
-<<<<<<< HEAD
-=======
     std::string GetPathFromPlugin(const std::string &path)
     {
         size_t pluginPos = path.find("/plugin");
@@ -73,24 +71,16 @@
         return abcPath;
     }
 
->>>>>>> aad9f664
     ani_object CreateBoolean(ani_env *env, ani_boolean boo)
     {
         static constexpr const char *className = "std.core.Boolean";
         ani_class booleanCls {};
-<<<<<<< HEAD
-        env->FindClass(className, &booleanCls);
+        [[maybe_unused]] auto status = env->FindClass(className, &booleanCls);
+        ASSERT(status == ANI_OK);
         ani_method ctor {};
 
-        env->Class_FindMethod(booleanCls, "<ctor>", "z:", &ctor);
-=======
-        [[maybe_unused]] auto status = env->FindClass(className, &booleanCls);
-        ASSERT(status == ANI_OK);
-        ani_method ctor {};
-
         status = env->Class_FindMethod(booleanCls, "<ctor>", "z:", &ctor);
         ASSERT(status == ANI_OK);
->>>>>>> aad9f664
         ani_object obj {};
         if (env->Object_New(booleanCls, ctor, &obj, boo) != ANI_OK) {
             std::cerr << "Failed to cllocate Boolean!" << std::endl;
@@ -103,32 +93,8 @@
         ani_ref undefinedRef {};
         env->GetUndefined(&undefinedRef);
 
-<<<<<<< HEAD
-        const char *asmAbcPath = std::getenv("ARK_ETS_INTEROP_JS_GTEST_ASM_ABC_PATH");
-        int arrArgSize = std::strlen(asmAbcPath) ? 2 : 1;
-
-        ani_class stringCls {};
-        env->FindClass("std.core.String", &stringCls);
-
-        ani_ref undefined {};
-        env->GetUndefined(&undefined);
-
-        ani_array refArray {};
-        env->Array_New(arrArgSize, undefined, &refArray);
-
-        ani_string aniStr {};
-        env->String_NewUTF8(modulePath.c_str(), modulePath.size(), &aniStr);
-        env->Array_Set(refArray, 0, aniStr);
-
-        if (asmAbcPath != nullptr) {
-            ani_string aniStr2 {};
-            env->String_NewUTF8(asmAbcPath, std::strlen(asmAbcPath), &aniStr2);
-            env->Array_Set(refArray, 1, aniStr2);
-        }
-=======
         ani_array refArray {};
         GetRuntimeLinkerOptions(env, refArray, modulePath);
->>>>>>> aad9f664
 
         std::string clsDescriptor = "std.core.AbcRuntimeLinker";
         ani_class cls {};
@@ -137,13 +103,6 @@
             std::cerr << "Failed to find class: std.core.AbcRuntimeLinker!" << std::endl;
             return false;
         }
-<<<<<<< HEAD
-        env->Class_FindMethod(cls, "loadClass", "C{std.core.String}C{std.core.Boolean}:C{std.core.Class}",
-                              &loadMethodRef_);
-
-        ani_method ctor {};
-        env->Class_FindMethod(cls, "<ctor>", "C{std.core.RuntimeLinker}C{escompat.Array}:", &ctor);
-=======
         const char *methodSignature = "C{std.core.String}C{std.core.Boolean}:C{std.core.Class}";
         status = env->Class_FindMethod(cls, "loadClass", methodSignature, &loadMethodRef_);
         ASSERT(status == ANI_OK);
@@ -151,7 +110,6 @@
         ani_method ctor {};
         status = env->Class_FindMethod(cls, "<ctor>", "C{std.core.RuntimeLinker}C{escompat.Array}:", &ctor);
         ASSERT(status == ANI_OK);
->>>>>>> aad9f664
 
         ani_object obj {};
         // NOLINTNEXTLINE
@@ -166,12 +124,8 @@
         }
 
         ani_class contextCls {};
-<<<<<<< HEAD
-        env->FindClass("std.interop.InteropContext", &contextCls);
-=======
         status = env->FindClass("std.interop.InteropContext", &contextCls);
         ASSERT(status == ANI_OK);
->>>>>>> aad9f664
 
         // NOLINTNEXTLINE
         status = env->Class_CallStaticMethodByName_Void(contextCls, "setDefaultInteropLinker",
@@ -188,15 +142,8 @@
         ani_status status {};
         ani_ref clsRef = nullptr;
         ani_string moduleStr = nullptr;
-<<<<<<< HEAD
-        if (status != ANI_OK) {
-            std::cerr << "Failed to find loadClass Method!" << std::endl;
-        }
-        env->String_NewUTF8(moduleName.c_str(), moduleName.size(), &moduleStr);
-=======
         status = env->String_NewUTF8(moduleName.c_str(), moduleName.size(), &moduleStr);
         ASSERT(status == ANI_OK);
->>>>>>> aad9f664
         status = env->Object_CallMethod_Ref(static_cast<ani_object>(classObjRef_), loadMethodRef_, &clsRef, moduleStr,
                                             CreateBoolean(env, ANI_FALSE));
         if (status != ANI_OK || ark::ets::PandaEnv::FromAniEnv(env)->HasPendingException()) {
@@ -215,11 +162,7 @@
         ASSERT(vmCount == 1);
         vm->GetEnv(ANI_VERSION_1, &aniEnv_);
 
-<<<<<<< HEAD
-        const char *modulePath = std::getenv("ARK_ETS_INTEROP_JS_COMPILED_ABC_PATH");
-=======
         std::string modulePath = GetABCPath();
->>>>>>> aad9f664
         SetRuntimeLinker(aniEnv_, modulePath);
     }
 
