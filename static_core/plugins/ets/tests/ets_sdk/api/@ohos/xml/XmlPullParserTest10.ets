--- conflicted
+++ resolved
@@ -391,14 +391,10 @@
         };
         that.parseXml(options);
         arktest.assertTrue(false);
-<<<<<<< HEAD
-    } catch (err: BusinessError) {
-=======
     } catch (err) {
         if (!(err instanceof BusinessError)) {
             arktest.assertTrue(false);
         }
->>>>>>> aad9f664
         arktest.assertEQ(err.toString(), "BusinessError: Cannot find the ']]>' in xml string.");
         arktest.assertEQ(err.code, 401);
     }
