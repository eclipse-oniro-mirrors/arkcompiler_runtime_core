--- conflicted
+++ resolved
@@ -297,8 +297,6 @@
         assertEQ(subArrayList[i], arrayList[i], `Element at index ${i} should match`);
     }
     assertEQ(subArrayList.length, TestData.testNumber5, "SubArrayList length should be 5");
-<<<<<<< HEAD
-=======
 }
 
 function testArrayListJsonStringify() {
@@ -314,7 +312,6 @@
     arrayList.removeByIndex(TestData.testNumber0);
     let jsonResult = JSON.stringify(arrayList);
     assertEQ(jsonResult, TestData.result8, `jsonResult should be ${TestData.result8}`);
->>>>>>> 46f0ea7f
 }
 
 function initializeArrayList<T>(arrayList: ArrayList<T>, sourceArray: T[]) {
