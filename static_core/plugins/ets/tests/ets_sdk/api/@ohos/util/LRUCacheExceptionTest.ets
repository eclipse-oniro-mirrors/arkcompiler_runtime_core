--- conflicted
+++ resolved
@@ -34,31 +34,6 @@
     return suite.run()
 }
 
-<<<<<<< HEAD
-function testLRUCacheUpdateGetCapacity_Long() {
-    let that = new util.LRUCache<number, number>();
-    try {
-        that.updateCapacity(2147483648);
-    } catch (err: BusinessError) {
-        arktest.assertEQ(err.message, "Parameter error. The type of 2147483648 must be small integer")
-        return
-    }
-    arktest.assertTrue(false, "LRUCache should throw an error when capacity is not int");
-}
-
-function testLRUCacheUpdateGetCapacity_Decimal() {
-    let that = new util.LRUCache<number, number>();
-    try {
-        that.updateCapacity(2.5);
-    } catch (err: BusinessError) {
-        arktest.assertEQ(err.message, "Parameter error. The type of 2.5 must be small integer")
-        return
-    }
-    arktest.assertTrue(false, "LRUCache should throw an error when capacity is not int");
-}
-
-=======
->>>>>>> aad9f664
 function testLRUCacheUpdateGetCapacity_Zero() {
     let that = new util.LRUCache<number, number>();
     try {
@@ -79,29 +54,6 @@
         return
     }
     arktest.assertTrue(false, "LRUCache should throw an error when capacity is negative");
-<<<<<<< HEAD
-}
-
-function testLRUCacheConstructor_Long() {
-    try {
-        let that = new util.LRUCache<number, number>(2147483648);
-    } catch (err: BusinessError) {
-        arktest.assertEQ(err.message, "Parameter error. The type of 2147483648 must be small integer")
-        return
-    }
-    arktest.assertTrue(false, "LRUCache should throw an error when capacity is not int");
-}
-
-function testLRUCacheConstructor_Decimal() {
-    try {
-        let that = new util.LRUCache<number, number>(0.1);
-    } catch (err: BusinessError) {
-        arktest.assertEQ(err.message, "Parameter error. The type of 0.1 must be small integer")
-        return
-    }
-    arktest.assertTrue(false, "LRUCache should throw an error when capacity is not int");
-=======
->>>>>>> aad9f664
 }
 
 function testLRUCacheConstructor_Zero() {
@@ -123,39 +75,6 @@
     arktest.assertTrue(false, "LRUCache should throw an error when capacity is negative");
 }
 
-<<<<<<< HEAD
-function testLRUCacheConstructor_NumberMin() {
-    try {
-        let that = new util.LRUCache<number, number>(Double.MIN_VALUE);
-    } catch (err: BusinessError) {
-        arktest.assertEQ(err.message, "Parameter error. The type of 5e-324 must be small integer")
-        return
-    }
-    arktest.assertTrue(false, "LRUCache should throw an error when capacity is not int");
-}
-
-function testLRUCacheUpdateGetCapacity_NumberMin() {
-    let that = new util.LRUCache<number, number>();
-    try {
-        that.updateCapacity(Double.MIN_VALUE);
-    } catch (err: BusinessError) {
-        arktest.assertEQ(err.message, "Parameter error. The type of 5e-324 must be small integer")
-        return
-    }
-    arktest.assertTrue(false, "LRUCache should throw an error when capacity is not int");
-}
-
-function testInvalidInputKeyAtPut() {
-    let that = new util.LRUCache<number | undefined | null, number>();
-    arktest.expectThrowError(() => { that.put(undefined, 1) }, expectedRangeErrors)
-    arktest.expectThrowError(() => { that.put(null, 1) }, expectedRangeErrors)
-}
-
-function testInvalidInputValueAtPut() {
-    let that = new util.LRUCache<number, number | undefined | null>();
-    arktest.expectThrowError(() => { that.put(1, undefined) }, expectedRangeErrors)
-    arktest.expectThrowError(() => { that.put(1, null) }, expectedRangeErrors)
-=======
 function testInvalidInputKeyAtPut() {
     let that = new util.LRUCache<number | undefined | null, number>();
     arktest.expectThrow(() => { that.put(undefined, 1) }, expectedRangeErrors)
@@ -166,44 +85,28 @@
     let that = new util.LRUCache<number, number | undefined | null>();
     arktest.expectThrow(() => { that.put(1, undefined) }, expectedRangeErrors)
     arktest.expectThrow(() => { that.put(1, null) }, expectedRangeErrors)
->>>>>>> aad9f664
 }
 
 function testInvalidInputKeyAtGet() {
     let that = new util.LRUCache<number | undefined | null, number>();
     that.put(1, 1);
     that.put(2, 2);
-<<<<<<< HEAD
-    arktest.expectThrowError(() => { that.get(undefined) }, expectedRangeErrors)
-    arktest.expectThrowError(() => { that.get(null) }, expectedRangeErrors)
-=======
     arktest.expectThrow(() => { that.get(undefined) }, expectedRangeErrors)
     arktest.expectThrow(() => { that.get(null) }, expectedRangeErrors)
->>>>>>> aad9f664
 }
 
 function testInvalidInputKeyAtContains() {
     let that = new util.LRUCache<number | undefined | null, number>();
     that.put(1, 1);
     that.put(2, 2);
-<<<<<<< HEAD
-    arktest.expectThrowError(() => { that.contains(undefined) }, expectedRangeErrors)
-    arktest.expectThrowError(() => { that.contains(null) }, expectedRangeErrors)
-=======
     arktest.expectThrow(() => { that.contains(undefined) }, expectedRangeErrors)
     arktest.expectThrow(() => { that.contains(null) }, expectedRangeErrors)
->>>>>>> aad9f664
 }
 
 function testInvalidInputKeyAtRemove() {
     let that = new util.LRUCache<number | undefined | null, number>();
     that.put(1, 1);
     that.put(2, 2);
-<<<<<<< HEAD
-    arktest.expectThrowError(() => { that.remove(undefined) }, expectedRangeErrors)
-    arktest.expectThrowError(() => { that.remove(null) }, expectedRangeErrors)
-=======
     arktest.expectThrow(() => { that.remove(undefined) }, expectedRangeErrors)
     arktest.expectThrow(() => { that.remove(null) }, expectedRangeErrors)
->>>>>>> aad9f664
 }