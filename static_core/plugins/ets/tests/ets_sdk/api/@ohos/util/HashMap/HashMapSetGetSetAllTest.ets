--- conflicted
+++ resolved
@@ -15,12 +15,6 @@
 
 import HashMap from "@ohos.util.HashMap";
 import { BusinessError } from "@ohos.base";
-<<<<<<< HEAD
-
-const success = 0;
-const fail = 1;
-=======
->>>>>>> 46f0ea7f
 
 function main(): int {
     const suite = new ArkTestsuite("HashMap Set Get SetAll API tests")
