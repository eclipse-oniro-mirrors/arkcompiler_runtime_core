--- conflicted
+++ resolved
@@ -60,13 +60,8 @@
     lightWeightSet.add("aa");
     lightWeightSet.add("bb");
     let result = lightWeightSet.getIndexOf("cc");
-<<<<<<< HEAD
-    assertEQ(result, -3, "The lightWeightSet should return -3 that indicates where the key should be inserted");
-    assertEQ(lightWeightSet.length, 2, "The lightWeightSet length should be 2");
-=======
     arktest.assertEQ(result, -3, "The lightWeightSet should return -3 that indicates where the key should be inserted");
     arktest.assertEQ(lightWeightSet.length, 2, "The lightWeightSet length should be 2");
->>>>>>> a77d6327
 }
 
 function testGetIndexOfDataInEmptySet() {
