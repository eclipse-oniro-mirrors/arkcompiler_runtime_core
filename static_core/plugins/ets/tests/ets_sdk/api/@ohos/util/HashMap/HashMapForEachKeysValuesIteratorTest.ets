--- conflicted
+++ resolved
@@ -14,12 +14,6 @@
  */
 
 import HashMap from "@ohos.util.HashMap";
-<<<<<<< HEAD
-
-const success = 0;
-const fail = 1;
-=======
->>>>>>> 46f0ea7f
 
 function main(): int {
     const suite = new ArkTestsuite("HashMap ForEach Keys Values Iterator API tests")
