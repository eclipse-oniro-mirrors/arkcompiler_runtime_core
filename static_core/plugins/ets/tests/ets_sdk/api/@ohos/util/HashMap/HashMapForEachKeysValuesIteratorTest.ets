/*
 * Copyright (c) 2025 Huawei Device Co., Ltd.
 * Licensed under the Apache License, Version 2.0 (the "License");
 * you may not use this file except in compliance with the License.
 * You may obtain a copy of the License at
 *
 * http://www.apache.org/licenses/LICENSE-2.0
 *
 * Unless required by applicable law or agreed to in writing, software
 * distributed under the License is distributed on an "AS IS" BASIS,
 * WITHOUT WARRANTIES OR CONDITIONS OF ANY KIND, either express or implied.
 * See the License for the specific language governing permissions and
 * limitations under the License.
 */

import HashMap from "@ohos.util.HashMap";

function main(): int {
    const suite = new arktest.ArkTestsuite("HashMap ForEach Keys Values Iterator API tests")

    suite.addTest("HashMap forEach the data with no reference", testForEachWithoutReference)
    suite.addTest("HashMap forEach the data with reference is value", testForEachWithValueReference)
    suite.addTest("HashMap forEach the data with reference are value and key", testForEachWithKeyAndValueReference)
    suite.addTest("HashMap forEach the data with three references", testForEachWithThreeReferences)
    suite.addTest("HashMap keys return iterator by key", testKeysIterator)
    suite.addTest("HashMap keys return iterator by key with null hashMap", testKeysIteratorWithEmptyHashMap)
    suite.addTest("HashMap values return iterator by value", testValuesIterator)
    suite.addTest("HashMap values return iterator by value with null HashMap", testValuesIteratorWithEmptyHashMap)
    suite.addTest("HashMap $_iterator return iterator", testIterator)
    suite.addTest("HashMap $_iterator return iterator with null hashMap", testIteratorWithEmptyHashMap)

    return suite.run()
}

function testForEachWithoutReference() {
    let hashMap: HashMap<string, double> = new HashMap<string, double>();
    hashMap.set("sparrow", 123);
    hashMap.set("gull", 357);
    let count: int = 0;
    hashMap.forEach(() => {
        count++;
    });
    arktest.assertEQ(count, 2, "The hashMap forEach should iterate over all elements");
}

function testForEachWithValueReference() {
    let hashMap: HashMap<string, double> = new HashMap<string, double>();
    hashMap.set("sparrow", 123);
    hashMap.set("gull", 357);
    let flag: boolean = false;
    hashMap.forEach((value: double) => {
        flag = hashMap.hasValue(value);
        arktest.assertEQ(flag, true, "The hashMap forEach should iterate over all values");
    });
}

function testForEachWithKeyAndValueReference() {
    let hashMap: HashMap<string, double> = new HashMap<string, double>();
    hashMap.set("sparrow", 123);
    hashMap.set("gull", 357);
    let flag1: boolean = false;
    let flag2: boolean = false;
    hashMap.forEach((value: double, key: string) => {
        flag1 = hashMap.hasValue(value);
        flag2 = hashMap.hasKey(key);
        arktest.assertEQ(flag1, true, "The hashMap forEach should iterate over all values");
        arktest.assertEQ(flag2, true, "The hashMap forEach should iterate over all keys");
    });
}

function testForEachWithThreeReferences() {
    let hashMap: HashMap<string, double> = new HashMap<string, double>();
    hashMap.set("sparrow", 123);
    hashMap.set("gull", 357);
    let flag1: boolean = false;
    let flag2: boolean = false;
    hashMap.forEach((value: double, key: string, tempHashMap: HashMap<string, double>) => {
        flag1 = tempHashMap.hasValue(value);
        flag2 = tempHashMap.hasKey(key);
        arktest.assertEQ(flag1, true, "The hashMap forEach should iterate over all values");
        arktest.assertEQ(flag2, true, "The hashMap forEach should iterate over all keys");
    });
}

function testKeysIterator() {
    let hashMap: HashMap<string, double> = new HashMap<string, double>();
    hashMap.set("sparrow", 123);
    hashMap.set("gull", 357);
    let iteratorSetValues = hashMap.keys();
<<<<<<< HEAD
    assertEQ(iteratorSetValues.next().value, "sparrow", "The hashMap keys iterator should return the first key");
    assertEQ(iteratorSetValues.next().value, "gull", "The hashMap keys iterator should return the second key");
=======
    arktest.assertEQ(iteratorSetValues.next().value, "sparrow", "The hashMap keys iterator should return the first key");
    arktest.assertEQ(iteratorSetValues.next().value, "gull", "The hashMap keys iterator should return the second key");
>>>>>>> a77d6327
    arktest.assertTrue(iteratorSetValues.next().done,
        "The hashMap keys iterator.done should true for no more keys");
}

function testKeysIteratorWithEmptyHashMap() {
    let hashMap: HashMap<string, double> = new HashMap<string, double>();
    let iteratorSetValues = hashMap.keys();
    arktest.assertTrue(iteratorSetValues.next().done,
        "The hashMap keys iterator.done should true when the hashMap is empty");
}

function testValuesIterator() {
    let hashMap: HashMap<string, double> = new HashMap<string, double>();
    hashMap.set("sparrow", 123);
    hashMap.set("gull", 357);
    let iteratorSetValues = hashMap.values();
<<<<<<< HEAD
    assertEQ(iteratorSetValues.next().value, 123, "The hashMap values iterator should return the first value");
    assertEQ(iteratorSetValues.next().value, 357, "The hashMap values iterator should return the second value");
=======
    arktest.assertEQ(iteratorSetValues.next().value, 123, "The hashMap values iterator should return the first value");
    arktest.assertEQ(iteratorSetValues.next().value, 357, "The hashMap values iterator should return the second value");
>>>>>>> a77d6327
    arktest.assertTrue(iteratorSetValues.next().done,
        "The hashMap values iterator.done should true for no more values");
}

function testValuesIteratorWithEmptyHashMap() {
    let hashMap: HashMap<string, double> = new HashMap<string, double>();
    let iteratorSetValues = hashMap.values();
    arktest.assertTrue(iteratorSetValues.next().done,
        "The hashMap values iterator.done should true when the hashMap is empty");
}

function testIterator() {
    let hashMap: HashMap<string, double> = new HashMap<string, double>();
    hashMap.set("sparrow", 123);
    hashMap.set("gull", 357);
    hashMap.set("test", 111);
    hashMap.set("apply", 222);
    let iterator = hashMap.$_iterator();
    let str = "";
    for (let i: int = 0; i < 4; i++) {
        str += iterator.next().value!.toString();
        if (i < 3) {
            str += ",";
        }
    }
    let strAll = "sparrow,123,gull,357,test,111,apply,222";
    arktest.assertEQ(str, strAll, "The hashMap $_iterator should return all key-value pairs");
}

function testIteratorWithEmptyHashMap() {
    let hashMap: HashMap<string, double> = new HashMap<string, double>();
    let iteratorSetValues = hashMap.$_iterator();
    arktest.assertTrue(iteratorSetValues.next().done,
        "The hashMap iterator.done should true when the hashMap is empty");
}<|MERGE_RESOLUTION|>--- conflicted
+++ resolved
@@ -87,13 +87,8 @@
     hashMap.set("sparrow", 123);
     hashMap.set("gull", 357);
     let iteratorSetValues = hashMap.keys();
-<<<<<<< HEAD
-    assertEQ(iteratorSetValues.next().value, "sparrow", "The hashMap keys iterator should return the first key");
-    assertEQ(iteratorSetValues.next().value, "gull", "The hashMap keys iterator should return the second key");
-=======
     arktest.assertEQ(iteratorSetValues.next().value, "sparrow", "The hashMap keys iterator should return the first key");
     arktest.assertEQ(iteratorSetValues.next().value, "gull", "The hashMap keys iterator should return the second key");
->>>>>>> a77d6327
     arktest.assertTrue(iteratorSetValues.next().done,
         "The hashMap keys iterator.done should true for no more keys");
 }
@@ -110,13 +105,8 @@
     hashMap.set("sparrow", 123);
     hashMap.set("gull", 357);
     let iteratorSetValues = hashMap.values();
-<<<<<<< HEAD
-    assertEQ(iteratorSetValues.next().value, 123, "The hashMap values iterator should return the first value");
-    assertEQ(iteratorSetValues.next().value, 357, "The hashMap values iterator should return the second value");
-=======
     arktest.assertEQ(iteratorSetValues.next().value, 123, "The hashMap values iterator should return the first value");
     arktest.assertEQ(iteratorSetValues.next().value, 357, "The hashMap values iterator should return the second value");
->>>>>>> a77d6327
     arktest.assertTrue(iteratorSetValues.next().done,
         "The hashMap values iterator.done should true for no more values");
 }
