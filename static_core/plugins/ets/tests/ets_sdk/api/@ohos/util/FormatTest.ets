/**
 * Copyright (c) 2025 Huawei Device Co., Ltd.
 * Licensed under the Apache License, Version 2.0 (the "License");
 * you may not use this file except in compliance with the License.
 * You may obtain a copy of the License at
 *
 * http://www.apache.org/licenses/LICENSE-2.0
 *
 * Unless required by applicable law or agreed to in writing, software
 * distributed under the License is distributed on an "AS IS" BASIS,
 * WITHOUT WARRANTIES OR CONDITIONS OF ANY KIND, either express or implied.
 * See the License for the specific language governing permissions and
 * limitations under the License.
 */

import {util} from "@ohos.util";

const success: int = 0;
const fail: int = 1;

function check(result: int, message: string): int {
    if (result == 0) {
        return success;
    }
    console.println("\nFAILED: " + message);
    return fail;
}

function main(): int {
    let failures: int = 0
    failures += check(testUtilFormat(), "Test util.format()")
    failures += check(testFormatLessArgsThanInFormat(), "Test util.format() with less arguments count than in format string")
    failures += check(testFormatIncorrectArgs(), "Test util.format() with incorrect argument flags")
    failures += check(testFormatNoMatchArgs(), "Test util.format() with no matching flags & arguments")
    failures += check(testFormatMoreArgsThanInUtilFormat(), "Test util.format() with more args than in format string")
    failures += check(testFormatJSON(), "Test util.format() JSON")
    failures += check(testFormatRemoveCSS(), "Test util.format() remove CSS from string")
    failures += check(testFormatEscapePercent(), "Test util.format() for %%")
    failures += check(testEmptyFormatWithArgs(), "Test util.format() with args & empty format string")
    failures += check(testNonEmptyFormatWithArgs(), "Test util.format() with args & non-empty format string")
    failures += check(testFormatWithoutArgs(), "Test util.format() without args")
    failures += check(testFormatObject(), "Test util.format() Object as util2.inspect() with options { showHidden: true, showProxy: true }")
    failures += check(testFormatObject2(), "Test util.format() Object as util2.inspect() without options")
    failures += check(testFormatArrayObect(), "Test util.format() for Array object")
    failures += check(testFunctionsArrayObject(), "Test util.format() for Array of functions object")
    failures += check(testFunctionAsObject(), "Test util.format() for Function object")
    failures += check(testFormatCircularObject(), "Test util.format() Object with circular reference")
    failures += check(testArrayOfCircularObjects(), "Test util.format() for Array with circular reference objects")
    failures += check(testApiV1Tests(), "Test util.format() from api v1")
    return failures
}

function testUtilFormat(): int {

    const s : string = "computer"
    const i: int = 35
    const fp : float = 1.7320534f

    arktest.assertEQ(util.format("String: %s", s), "String: computer")
    arktest.assertEQ(util.format("%s", s), "computer")
    arktest.assertEQ(util.format("%s String", s), "computer String")
    arktest.assertEQ(util.format("%s ", s), "computer ")
    arktest.assertEQ(util.format(" %s", s), " computer")
    arktest.assertEQ(util.format("%%s", s), "%s computer")
    arktest.assertEQ(util.format("%%s%", s), "%s% computer")
    arktest.assertEQ(util.format("s%", s), "s% computer")
    arktest.assertEQ(util.format("%s%", s), "computer%")

    arktest.assertEQ(util.format("   Integer:   %d\n", i), "   Integer:   35\n")
    arktest.assertEQ(util.format("   Real:      %f\n", fp), "   Real:      1.7320534\n")

    arktest.assertEQ(util.format("String: %s int %d !!! %d %f %d", s, 1, 2, 3, 4), "String: computer int 1 !!! 2 3 4")  // String: computer int 1 !!! 2 3.0 4 ???

    return success
}

function testFormatLessArgsThanInFormat(): int {
    let res = util.format("example %d of invalid %f format string", 1)
    arktest.assertEQ(res, "example 1 of invalid %f format string")
    return success
}

function testFormatIncorrectArgs(): int {
    let res = util.format("example %X of invalid format string", 1)
    arktest.assertEQ(res, "example %X of invalid format string 1")
    return success
}

function testFormatNoMatchArgs(): int {
    {
        // NOTE(ekaterinazaytseva): converting string to int -> NaN
        let res = util.format("example %s of invalid %d format string %d", "string", 1, "string instead int")
        arktest.assertEQ(res, "example string of invalid 1 format string NaN")
    }

    {
        let res = util.format("example %s of invalid %d format string %o", "string", 1, "string as object")
        arktest.assertEQ(res, "example string of invalid 1 format string 'string as object'")
    }
    return success
}

function testFormatMoreArgsThanInUtilFormat(): int {
    let res = util.format("Text: %s", "ddd", 44, "one more time text")
    arktest.assertEQ(res, "Text: ddd 44 one more time text")
    return success
}

function testFormatRemoveCSS(): int {
    let text = '<!DOCTYPE html>\
                    <html lang="en"><head>\
                        <meta charset="UTF-8">\
                        <meta name="viewport" content="width=device-width, initial-scale=1.0">\
                        <style>\
                            .elem {\
                                color: green;\
                                font-size: 3rem;\
                                text-decoration: underline;\
                            }\
                        </style>\
                        </head><body>Content</body>'

    let res = util.format("without css: %c", text)
    arktest.assertEQ(res, "without css: Content")
    return success
}

class TestObject1 {
    x: int = 5
    y: int = 6
}

function testFormatJSON(): int {
    // simple JSON
<<<<<<< HEAD
    assertEQ(util.format("JSON : %j", new TestObject1()), "JSON : {\"x\":5,\"y\":6}")
=======
    arktest.assertEQ(util.format("JSON : %j", new TestObject1()), "JSON : {\"x\":5,\"y\":6}")
>>>>>>> a77d6327

    // JSON with circular reference
    let jsonWithCircularRef : string = "{\"name\":\"Kris\", \"father\":{\"name\":\"Bill\",\"wife\":{\"name\":\"Karen\"}},\"mother\":{\"$ref\":\"#father.wife\"}}"
    let expected = "JSON : \"{\\\"name\\\":\\\"Kris\\\", \\\"father\\\":{\\\"name\\\":\\\"Bill\\\",\\\"wife\\\":{\\\"name\\\":\\\"Karen\\\"}},\\\"mother\\\":{\\\"$ref\\\":\\\"#father.wife\\\"}}\"";
    let res = util.format("JSON : %j", jsonWithCircularRef)
    arktest.assertEQ(res, expected)
    return success
}

class TestObject2 {
    strField : string
    intField : int
    floatField : float
    boolField : boolean = false
    constructor(strF: string, intF: int, floatF: float) {
        this.strField = strF
        this.intField = intF
        this.floatField = floatF
    }
}
function testFormatObject(): int {
    
    let res = util.format("Object: %o", new TestObject2("k28", 14, 0.1f))
    let expected = "Object: { strField: 'k28',\nintField: 14,\nfloatField: 0.1,\nboolField: false }"
    arktest.assertEQ(res, expected)
    return success
}

function testFormatObject2(): int {
    let res = util.format("Object: %O", new TestObject2("k28", 14, 0.1f))
    let expected = "Object: { strField: 'k28',\nintField: 14,\nfloatField: 0.1,\nboolField: false }"
    arktest.assertEQ(res, expected)
    return success
}

class TestObject3 {
    prop: string = ""
    reference : Object = 0
}
function testFormatCircularObject(): int {

    const circularObject = new TestObject3()
    circularObject.prop = "Circular Reference Example"
    circularObject.reference = circularObject;

    let expected = "{ prop: 'Circular Reference Example',\nreference: [Circular]\n }"

    let res = util.format("%o", circularObject)
    arktest.assertEQ(res, expected)

    res = util.format("%O", circularObject)
    arktest.assertEQ(res, expected)

    return success
}

function testArrayOfCircularObjects() : int {
    const circularObject = new TestObject3()
    circularObject.prop = "Circular Reference Example"
    circularObject.reference = circularObject

    let arr = new Array<TestObject3>(2)
    arr[0] = circularObject
    arr[1] = circularObject

    let expected = "[ { prop: 'Circular Reference Example',\n  reference: [Circular]\n   }, \n{ prop: 'Circular Reference Example',\n  reference: [Circular]\n   }[length]: 2 ]"
    let expected1 = "[ { prop: 'Circular Reference Example',\n  reference: [Circular]\n   }, \n{ prop: 'Circular Reference Example',\n  reference: [Circular]\n   } ]"

    let res = util.format("%o", arr)
    arktest.assertEQ(res, expected)

    res = util.format("%O", arr)
    arktest.assertEQ(res, expected1)

    return success
}

function testEmptyFormatWithArgs(): int {
    let res = util.format("", 1, 2, 3, "test")
    arktest.assertEQ(res, "1 2 3 test")
    return success
}

function testNonEmptyFormatWithArgs(): int {
    let res = util.format("Some important text!", 1, 2, 3, "test")
    arktest.assertEQ(res, "Some important text! 1 2 3 test")
    return success
}

function testFormatWithoutArgs(): int {
    let res = util.format("%d %s  lalala %d %d")
    arktest.assertEQ(res, "%d %s  lalala %d %d")
    return success
}

function testFormatEscapePercent(): int {
    let res = util.format("%%  lalala %%%%")
    arktest.assertEQ(res, "%  lalala %%")
    return success
}

class TestObject4 {
    f1: string = ""
    k1: int = 8
    t : boolean = false
}
function testFormatArrayObect(): int {

    {
        let arr =  new Array<TestObject4>()

        arktest.assertEQ(util.format('Array: %o', arr), "Array: [ [length]: 0 ]")
        arktest.assertEQ(util.format('Array: %O', arr), "Array: [  ]")
    }
    {
        let arr =  new Array<TestObject4>(1)
        arr[0] = new TestObject4()

        let expected = "Array: [ { f1: '',\n  k1: 8,\n  t: false }[length]: 1 ]"
        let expected1 = "Array: [ { f1: '',\n  k1: 8,\n  t: false } ]"

        arktest.assertEQ(util.format('Array: %o', arr), expected)
        arktest.assertEQ(util.format('Array: %O', arr), expected1)
    }

    return success
}

function testFunctionAsObject() : int {

    let func = (arg: string):string => { return "XX" + arg}

    let expected = "Function: { [Function: null]  [length]: 0,  [name] :'null',  [prototype]: null { [constructor]: [Circular] } }"
    let expected1 = "Function: { [Function: null] }"

    arktest.assertEQ(util.format('Function: %o', func), expected)
    arktest.assertEQ(util.format('Function: %O', func), expected1)

    return success
}

function testFunctionsArrayObject() : int {
    let lambda = (arg: string):string => { return "XX" + arg}

    let arr = new Array<(arg: string)=>string>(1)
    arr[0] = lambda

    let expected = "Array of functions: [ { [Function: null]  [length]: 0,  [name] :'null',  [prototype]: null { [constructor]: [Circular] } }[length]: 1 ]"
    let expected1 = "Array of functions: [ [Function: null] ]"

    arktest.assertEQ(util.format('Array of functions: %o', arr), expected)
    arktest.assertEQ(util.format('Array of functions: %O', arr), expected1)

    return success
}

class Person {
    name: string = 'John'
    age: int  = 20
}

class Address {
    city: string = 'New York'
    country: string = 'USA'
}
class UtilPersontype {
    name: string = 'John'
    age: int  = 20
    address: Address = {}
};
interface utilAddresstype {
    city: string;
    country: string;
}
interface utilPersontype {
    name: string;
    age: number;
    address: utilAddresstype;
}

function testApiV1Tests() : int {

    let name = 'John';
    let age = 20;
    let formattedString = util.format('My name is %s and I am %s years old', name, age);
    arktest.assertEQ(formattedString, "My name is John and I am 20 years old");

    let num = 10.5;
    formattedString = util.format('The number is %d', num);
    arktest.assertEQ(formattedString, "The number is 10.5");

    num = 100.5;
    formattedString = util.format('The number is %i', num);
    arktest.assertEQ(formattedString, "The number is 100");

    const pi = 3.141592653;
    formattedString = util.format('The value of pi is %f', pi);
<<<<<<< HEAD
    assertEQ(formattedString, "The value of pi is 3.141592653");
=======
    arktest.assertEQ(formattedString, "The value of pi is 3.141592653");
>>>>>>> a77d6327

    const person: UtilPersontype = {
        name: 'John',
        age: 20,
        address: {
            city: 'New York',
            country: 'USA'
        }
    };
    let expected1 = "Formatted object using %O: { name: 'John',\n\age: 20,\n\address:\n\{ city: 'New York',\n\  country: 'USA' } }"
    let expected2 = "Formatted object using %o: { name: 'John',\n\age: 20,\n\address:\n\{ city: 'New York',\n\  country: 'USA' } }"

    arktest.assertEQ(util.format('Formatted object using %%O: %O', person), expected1);
    arktest.assertEQ(util.format('Formatted object using %%o: %o', person), expected2);

    const percentage = 80;
    let arg = 'homework';
    formattedString = util.format('John finished %d%% of the %s', percentage, arg);
    arktest.assertEQ(formattedString, "John finished 80% of the homework")

    return success
}<|MERGE_RESOLUTION|>--- conflicted
+++ resolved
@@ -132,11 +132,7 @@
 
 function testFormatJSON(): int {
     // simple JSON
-<<<<<<< HEAD
-    assertEQ(util.format("JSON : %j", new TestObject1()), "JSON : {\"x\":5,\"y\":6}")
-=======
     arktest.assertEQ(util.format("JSON : %j", new TestObject1()), "JSON : {\"x\":5,\"y\":6}")
->>>>>>> a77d6327
 
     // JSON with circular reference
     let jsonWithCircularRef : string = "{\"name\":\"Kris\", \"father\":{\"name\":\"Bill\",\"wife\":{\"name\":\"Karen\"}},\"mother\":{\"$ref\":\"#father.wife\"}}"
@@ -334,11 +330,7 @@
 
     const pi = 3.141592653;
     formattedString = util.format('The value of pi is %f', pi);
-<<<<<<< HEAD
-    assertEQ(formattedString, "The value of pi is 3.141592653");
-=======
     arktest.assertEQ(formattedString, "The value of pi is 3.141592653");
->>>>>>> a77d6327
 
     const person: UtilPersontype = {
         name: 'John',
