/*
 * Copyright (c) 2025 Huawei Device Co., Ltd.
 * Licensed under the Apache License, Version 2.0 (the "License");
 * you may not use this file except in compliance with the License.
 * You may obtain a copy of the License at
 *
 * http://www.apache.org/licenses/LICENSE-2.0
 *
 * Unless required by applicable law or agreed to in writing, software
 * distributed under the License is distributed on an "AS IS" BASIS,
 * WITHOUT WARRANTIES OR CONDITIONS OF ANY KIND, either express or implied.
 * See the License for the specific language governing permissions and
 * limitations under the License.
 */

import {util} from "@ohos.util";

function main(): int {
    const suite = new arktest.ArkTestsuite("Base64Helper Test");

    testEncodeDecodeBasic();
    testEncodeDecodeBasicSync();
    testUrlSafe();
    testMime();
    testEncodeToStringSyncMime();
    testMimeUrlSafe();
    testDecodeWithNoise();
    testEmptyEncode();
    testEmptyDecode();
    testBase64WithoutPadding();
    suite.addTest("Test encodeSync with MIME and MINE_URL_SAFE", testEncodeSyncMineAndMineUrlSafe);
    suite.addTest("Test encode and decode with no options", testNoOptionsEncodeDecode);
    suite.addTest("Test encodeSync and decodeSync with no options", testNoOptionsEncodeDecodeSync);

    waitForCompletion(testEncodeDecodeBasicAsync);
    waitForCompletion(testEncodeDecodeAsyncBytes);
    waitForCompletion(testUrlSafeAsync);
    waitForCompletion(testDecodeWithNoiseAsync);
    suite.addAsyncTest("Test async encode and decode with no options", testNoOptionsEncodeDecodeAsync);
    suite.addAsyncTest("Test async encode and decode Bytes with no options", testNoOptionsEncodeDecodeAsyncBytes);

    return suite.run();
}

function assertUint8ArraysEqual(actual: Uint8Array, expected: Uint8Array): void {
    arktest.assertEQ(actual.length, expected.length);
    for (let i = 0; i < expected.length; i++) {
        arktest.assertEQ(actual[i], expected[i]);
    }
}

function testEncodeDecodeBasic() {
    let helper = new util.Base64Helper();
    let input = new Uint8Array([72, 101, 108, 108, 111]); // "Hello"
    let encodedStr: String = helper.encodeToStringSync(input, util.Type.BASIC);
    let decoded: Uint8Array = helper.decodeSync(encodedStr, util.Type.BASIC);
    arktest.assertEQ(decoded.length, input.length);
    assertUint8ArraysEqual(decoded, input);
}

function testEncodeDecodeBasicSync() {
    let helper = new util.Base64Helper();
    let input = new Uint8Array([87, 111, 114, 108, 100]); // "World"
    let encodedBytes: Uint8Array = helper.encodeSync(input, util.Type.BASIC);
    let encodedStr: String = "";
    for (let i: int = 0; i < encodedBytes.length; i++) {
        encodedStr += String.fromCharCode(encodedBytes[i]);
    }
    let decoded: Uint8Array = helper.decodeSync(encodedStr, util.Type.BASIC);
    arktest.assertEQ(decoded.length, input.length);
    assertUint8ArraysEqual(decoded, input);
}

function testUrlSafe() {
    let helper = new util.Base64Helper();
    let input = new Uint8Array([250, 251, 252, 253, 254, 255]);
    let encodedStr: String = helper.encodeToStringSync(input, util.Type.BASIC_URL_SAFE);
    arktest.assertEQ(encodedStr.indexOf('+'), -1);
    arktest.assertEQ(encodedStr.indexOf('/'),-1);
    let decoded: Uint8Array = helper.decodeSync(encodedStr, util.Type.BASIC_URL_SAFE);
    arktest.assertEQ(decoded.length, input.length);
    assertUint8ArraysEqual(decoded, input);
}

function testMime() {
    let helper = new util.Base64Helper();
    let input = new Uint8Array(60);
    for (let i: int = 0; i < 60; i++) {
        input[i] = i;
    }
    let encodedStr: String = helper.encodeToStringSync(input, util.Type.MIME);
    arktest.assertNE(encodedStr.indexOf("\r\n"), -1.0);
    let decoded: Uint8Array = helper.decodeSync(encodedStr, util.Type.MIME);
    arktest.assertEQ(decoded.length, input.length);
    assertUint8ArraysEqual(decoded, input);
}

function testEncodeToStringSyncMime() {
    let helper = new util.Base64Helper();
    let input = new Uint8Array([66, 97, 115, 101, 54, 52, 32, 78, 111, 100, 101, 46, 106, 115, 54, 52, 32,
        78, 111, 100, 101, 46, 106, 115, 115, 54, 52, 32, 78, 111, 100, 101, 46, 106, 115, 115, 115, 54, 52,
        32, 78, 111, 100, 101, 46, 106, 115, 105, 111, 110, 102, 114, 111, 109, 111, 116, 104, 101, 114, 97,
        110, 105, 109, 97, 108, 115, 119, 104, 105, 99, 104, 105, 115, 97, 108]);
    let encodedStr: String = helper.encodeToStringSync(input, util.Type.MIME);
    arktest.assertEQ(encodedStr.indexOf("\r\n"), 76);
    arktest.assertEQ(encodedStr.lastIndexOf("\r\n"), 102);
    arktest.assertEQ(encodedStr, "QmFzZTY0IE5vZGUuanM2NCBOb2RlLmpzczY0IE5vZGUuanNzczY0IE5vZGUuanNpb25mcm9tb3Ro\r\nZXJhbmltYWxzd2hpY2hpc2Fs\r\n");
    let decoded: Uint8Array = helper.decodeSync(encodedStr, util.Type.MIME);
    arktest.assertEQ(decoded.length, input.length);
    assertUint8ArraysEqual(decoded, input);
}

function testMimeUrlSafe() {
    let helper = new util.Base64Helper();
    let input = new Uint8Array(80);
    for (let i: int = 0; i < 80; i++) {
        input[i] = i;
    }
    let encodedStr: string = helper.encodeToStringSync(input, util.Type.MIME_URL_SAFE);
    arktest.assertNE(encodedStr.indexOf("\r\n"), -1.0); 
    arktest.assertEQ(encodedStr.indexOf("+"), -1);
    arktest.assertEQ(encodedStr.indexOf("/"), -1);
    let decoded: Uint8Array = helper.decodeSync(encodedStr, util.Type.MIME_URL_SAFE);
    arktest.assertEQ(decoded.length, input.length);
    assertUint8ArraysEqual(decoded, input);
}

function testDecodeWithNoise() {
    let helper = new util.Base64Helper();
    let input = new Uint8Array([72, 105]); // "Hi"
    let encodedStr: String = helper.encodeToStringSync(input, util.Type.BASIC);
    let noisy: String = "!!" + encodedStr + "##";
    let decoded: Uint8Array = helper.decodeSync(noisy, util.Type.BASIC);
    arktest.assertEQ(decoded.length, input.length);
    assertUint8ArraysEqual(decoded, input);
}

function testEmptyEncode() {
    let helper = new util.Base64Helper();
    let input = new Uint8Array(0);
    let encodedStr: string = helper.encodeToStringSync(input, util.Type.BASIC);
    arktest.assertEQ(encodedStr, "");
    let decoded: Uint8Array = helper.decodeSync(encodedStr, util.Type.BASIC);
    arktest.assertEQ(decoded.length, 0);
}

function testEmptyDecode() {
    let helper = new util.Base64Helper();
    let encodedStr = "";
    let decoded: Uint8Array = helper.decodeSync(encodedStr, util.Type.BASIC);
    arktest.assertEQ(decoded.length, 0);
}

function testBase64WithoutPadding() {
    let helper = new util.Base64Helper();
    let input = new Uint8Array([1, 2, 3, 4, 5, 6]);
    let encodedStr: string = helper.encodeToStringSync(input, util.Type.BASIC);
    let encodedWithoutPadding = encodedStr.replace(new RegExp("=+$"), "");
    
    let decoded: Uint8Array = helper.decodeSync(encodedWithoutPadding, util.Type.BASIC);
    arktest.assertEQ(decoded.length, input.length);
    assertUint8ArraysEqual(decoded, input);
}

function testNoOptionsEncodeDecode(): void {
    let helper = new util.Base64Helper();
    let input = new Uint8Array([72, 101, 108, 108, 111]); // "Hello"
    let encodedStr: String = helper.encodeToStringSync(input);
    let decoded: Uint8Array = helper.decodeSync(encodedStr);
    arktest.assertEQ(decoded.length, input.length);
    assertUint8ArraysEqual(decoded, input);
}

function testNoOptionsEncodeDecodeSync(): void {
    let helper = new util.Base64Helper();
    let input = new Uint8Array([87, 111, 114, 108, 100]); // "World"
    let encodedBytes: Uint8Array = helper.encodeSync(input);
    let encodedStr: String = "";
    for (let i: int = 0; i < encodedBytes.length; i++) {
        encodedStr += String.fromCharCode(encodedBytes[i]);
    }
    let decoded: Uint8Array = helper.decodeSync(encodedStr);
    arktest.assertEQ(decoded.length, input.length);
    assertUint8ArraysEqual(decoded, input);
}

function testEncodeSyncMineAndMineUrlSafe():void{
    let helper = new util.Base64Helper();
    let input = new Uint8Array([115, 49, 51]);
    arktest.expectError(() => {
		helper.encodeSync(input, util.Type.MIME);
	}, 'Parameter error. The target encoding type option must be BASIC or BASIC_URL_SAFE.');
    arktest.expectError(() => {
		helper.encodeSync(input, util.Type.MIME_URL_SAFE);
	}, 'Parameter error. The target encoding type option must be BASIC or BASIC_URL_SAFE.');
}

<<<<<<< HEAD
async function testEncodeDecodeBasicAsync(): Promise<int> {
=======
async function testEncodeDecodeBasicAsync(): Promise<void> {
>>>>>>> aad9f664
    let helper = new util.Base64Helper();
    let input = new Uint8Array([72, 101, 108, 108, 111]); // "Hello"
    let encodedStr: string = await helper.encodeToString(input, util.Type.BASIC);
    let decoded: Uint8Array = await helper.decode(encodedStr, util.Type.BASIC);
    arktest.assertEQ(decoded.length, input.length);
    assertUint8ArraysEqual(decoded, input);
}

async function testEncodeDecodeAsyncBytes(): Promise<void> {
    let helper = new util.Base64Helper();
    let input = new Uint8Array([87, 111, 114, 108, 100]); // "World"
    let encodedBytes: Uint8Array = await helper.encode(input, util.Type.BASIC);
    let encodedStr: string = "";
    for (let i: int = 0; i < encodedBytes.length; i++) {
        encodedStr += String.fromCharCode(encodedBytes[i]);
    }
    let decoded: Uint8Array = await helper.decode(encodedStr, util.Type.BASIC);
    arktest.assertEQ(decoded.length, input.length);
    assertUint8ArraysEqual(decoded, input);
}

async function testUrlSafeAsync(): Promise<void> {
    let helper = new util.Base64Helper();
    let input = new Uint8Array([250, 251, 252, 253, 254, 255]);
    let encodedStr: string = await helper.encodeToString(input, util.Type.BASIC_URL_SAFE);
    arktest.assertEQ(encodedStr.indexOf('+'), -1);
    arktest.assertEQ(encodedStr.indexOf('/'), -1);
    let decoded: Uint8Array = await helper.decode(encodedStr, util.Type.BASIC_URL_SAFE);
    arktest.assertEQ(decoded.length, input.length);
    assertUint8ArraysEqual(decoded, input);
}

async function testDecodeWithNoiseAsync(): Promise<void> {
    let helper = new util.Base64Helper();
    let input = new Uint8Array([72, 105]); // "Hi"
    let encodedStr: string = await helper.encodeToString(input, util.Type.BASIC);
    let noisy: string = "!!" + encodedStr + "##";
    let decoded: Uint8Array = await helper.decode(noisy, util.Type.BASIC);
    arktest.assertEQ(decoded.length, input.length);
    assertUint8ArraysEqual(decoded, input);
}

async function testNoOptionsEncodeDecodeAsync(): Promise<void> {
    let helper = new util.Base64Helper();
    let input = new Uint8Array([72, 101, 108, 108, 111]); // "Hello"
    let encodedStr: string = await helper.encodeToString(input);
    let decoded: Uint8Array = await helper.decode(encodedStr);
    arktest.assertEQ(decoded.length, input.length);
    assertUint8ArraysEqual(decoded, input);
}

async function testNoOptionsEncodeDecodeAsyncBytes(): Promise<void> {
    let helper = new util.Base64Helper();
    let input = new Uint8Array([87, 111, 114, 108, 100]); // "World"
    let encodedBytes: Uint8Array = await helper.encode(input);
    let encodedStr: string = "";
    for (let i: int = 0; i < encodedBytes.length; i++) {
        encodedStr += String.fromCharCode(encodedBytes[i]);
    }
    let decoded: Uint8Array = await helper.decode(encodedStr);
    arktest.assertEQ(decoded.length, input.length);
    assertUint8ArraysEqual(decoded, input);
}<|MERGE_RESOLUTION|>--- conflicted
+++ resolved
@@ -195,11 +195,7 @@
 	}, 'Parameter error. The target encoding type option must be BASIC or BASIC_URL_SAFE.');
 }
 
-<<<<<<< HEAD
-async function testEncodeDecodeBasicAsync(): Promise<int> {
-=======
 async function testEncodeDecodeBasicAsync(): Promise<void> {
->>>>>>> aad9f664
     let helper = new util.Base64Helper();
     let input = new Uint8Array([72, 101, 108, 108, 111]); // "Hello"
     let encodedStr: string = await helper.encodeToString(input, util.Type.BASIC);
