--- conflicted
+++ resolved
@@ -473,10 +473,6 @@
         + "%B0%C3%B1%C3%B2%C3%B3%C3%B4%C3%B5%C3%B6%C3%B7%C3%B8%C3%B9%C3%BA%C3%BB%C3%BC%C3%BD%C3%BE%C3%BF";
 	assertEQ(result, urlEncode);
 }
-<<<<<<< HEAD
-=======
-
->>>>>>> 46f0ea7f
 
 function main(): int {
 	let suite = new ArkTestsuite("URL UT tests");
@@ -507,11 +503,7 @@
 	suite.addTest("testUrlToString009", testUrlToString009);
     suite.addTest("testUrlToString010", testUrlToString010);
     suite.addTest("testUrlToString011", testUrlToString011);
-<<<<<<< HEAD
-	suite.addTest("testUrlToString012", testUrlToString012);
-=======
     suite.addTest("testUrlToString012", testUrlToString012);
->>>>>>> 46f0ea7f
 
 	//passed
 	return suite.run();
