--- conflicted
+++ resolved
@@ -137,29 +137,6 @@
         assert paused.call_frames[0].location.line_number == 6
 
 
-<<<<<<< HEAD
-async def test_get_script_source(
-    code_compiler: StringCodeCompiler,
-    ark_runtime: Runtime,
-    nursery: trio.Nursery,
-    debug_locator: DebugLocator,
-) -> None:
-    script_file = code_compiler.compile(CODE)
-
-    async with ark_runtime.run(nursery, module=script_file) as process:
-        async with debug_locator.connect(nursery) as client:
-            await client.configure(nursery)
-            await client.run_if_waiting_for_debugger()
-
-            source = await client.get_script_source(runtime.ScriptId(1))
-            assert source == CODE
-
-        process.terminate()
-    assert process.returncode == -SIGTERM
-
-
-=======
->>>>>>> a77d6327
 CODE_DEAD_LOOP: Final[
     str
 ] = """\
