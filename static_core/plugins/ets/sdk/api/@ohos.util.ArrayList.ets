/*
 * Copyright (c) 2025 Huawei Device Co., Ltd.
 * Licensed under the Apache License, Version 2.0 (the "License");
 * you may not use this file except in compliance with the License.
 * You may obtain a copy of the License at
 *
 * http://www.apache.org/licenses/LICENSE-2.0
 *
 * Unless required by applicable law or agreed to in writing, software
 * distributed under the License is distributed on an "AS IS" BASIS,
 * WITHOUT WARRANTIES OR CONDITIONS OF ANY KIND, either express or implied.
 * See the License for the specific language governing permissions and
 * limitations under the License.
 */

import { BusinessError } from "@ohos.base";

const TypeErrorCodeId: int = 401;
const OutOfBoundsErrorCodeId: int = 10200001;
const IncorrectBufferSizeId: int = 10200009;
const EmptyContainerId: int = 10200010;
const CapacityErrorCodeId: int = 10200062;
const INT_MAX_VALUE_OFFSET: int = 2147483647;

export type ArrayListComparatorFn<T> = (firstValue: T, secondValue: T) => double;
export type ArrayListForEachCb<T> =  (value: T, index: int, arrlist: ArrayList<T>) => void;
export type ArrayListReplaceCb<T> =  (value: T, index: int, arrlist: ArrayList<T>) => T;

function createBusinessError(code: int, message: string) {
    let err = new BusinessError();
    err.code = code;
    err.name = 'BusinessError';
    err.message = message;
    return err;
}

export class ArrayList<T> implements Iterable<T>, JsonReplacer {
    private readonly DEFAULT_CAPACITY = 10;
    private capacity: int;
    private buffer: Array<T>;

    public toString(): string {
        return "[object ArrayList]";
    }

<<<<<<< HEAD
    public jsonReplacer(): Record<String, NullishType> {
=======
    public jsonReplacer(): Record<String, Any> {
>>>>>>> aad9f664
        const buf = this.buffer;
        const len = buf.length;
        let arrayObj: Record<String, Any> = {};
        for (let i = 0; i < len; i++) {
            arrayObj[String(i)] = buf[i];
        }
        return arrayObj;
    }

    /**
     * property: The number of elements in the ArrayList.
     */
    get length(): int {
        return this.buffer.length.toInt();
    }

    /**
     * Creates a new instance of ArrayList.
     */
    public constructor() {
        this.capacity = this.DEFAULT_CAPACITY;
        this.buffer = new Array<T>(this.capacity);
        this.buffer.length = 0;
    }

    private constructor(cap: int) {
        this.capacity = cap;
        this.buffer = new Array<T>(this.capacity);
        this.buffer.length = 0;
    }

    /**
     * Add new elements to the ArrayList.
     *
     * @param element - the added element.
     *
     * @returns true if added successfully.
     */
    public add(element: T): boolean {
        if (this.length >= Int.MAX_VALUE) {
            throw createBusinessError(CapacityErrorCodeId, `The current capacity has reached the maximum limit.`);
        }

        if (this.length == this.capacity) {
            this.increaseCap((this.capacity * 1.5).toInt());
        }
        this.buffer.push(element);
        return true;
    }

    /**
     * Insert new elements at a specific position in the ArrayList.
     *
     * @param element - the added element.
     *
     * @param index - the index.
     */
    public insert(element: T, index: int): void {
        this.checkIndex(index, this.length);

        if (this.length + 1 <= this.capacity) {
            this.buffer.push(element); // length++
            for (let i: int = (this.length - 1).toInt(); i > index; i--) {
                this.buffer[i] = this.buffer[i - 1];
            }
            this.buffer[index.toInt()] = element;
        } else {
            this.increaseCap((this.capacity * 1.5).toInt());

            let newBuffer: Array<T> = new Array<T>(this.capacity);
            newBuffer.length = 0;
            for (let i: int = 0; i < index; i++) {
                newBuffer.push(this.buffer[i]);
            }
            newBuffer.push(element);
            for (let i: int = index.toInt(); i < this.length; i++) {
                newBuffer.push(this.buffer[i]);
            }

            this.buffer = newBuffer;
        }
    }

    /**
     * Check whether the specified element is contained in the ArrayList.
     *
     * @param element - the specified element.
     *
     * @returns true if the specified element is included, otherwise, false.
     */
    public has(element: T): boolean {
        return this.getIndexOf(element) != -1;
    }

    /**
     * Get the index of the specified element when it first appeared.
     *
     * @param element - the specified element.
     *
     * @returns the index if the specified element is included, otherwise, -1.
     */
    public getIndexOf(element: T): int {
        return this.buffer.findIndex((item: T): boolean => {
            return item == element;
        }).toInt();
    }

    /**
     * Get the index of the specified element when it last appeared.
     *
     * @param element - the specified element.
     *
     * @returns the index if the specified element is included, otherwise, -1.
     */
    public getLastIndexOf(element: T): int {
        return this.buffer.findLastIndex((item: T): boolean => {
            return item == element;
        }).toInt();
    }

    /**
     * Find an element based on its index, and delete it when it is returned.
     *
     * @param index - the index.
     *
     * @returns the deleted element.
     */
    public removeByIndex(index: int): T {
        this.checkEmptyContainer();
        this.checkIndex(index, this.length - 1);

        let delItem: T = this.buffer[index];

        for (let i: int = index.toInt() + 1; i < this.length; i++) {
            this.buffer[i - 1] = this.buffer[i];
        }
        this.buffer.length--

        return delItem;
    }

    /**
     * Deletes the first specified element found.
     *
     * @param element - the specified element.
     *
     * @returns true if the specified element is included, otherwise, false.
     */
    public remove(element: T): boolean {
        let index: int = this.getIndexOf(element);
        if (index != -1) {
            this.removeByIndex(index);
            return true;
        }
        return false;
    }

    /**
     * Deletes elements from a range, including the start value but not the end value.
     *
     * @param fromIndex - the start index.
     *
     * @param toIndex - the end index.
     */
    public removeByRange(fromIndex: int, toIndex: int): void {
        this.checkEmptyContainer();
        this.checkRange(fromIndex, toIndex);

        for (let i: int = fromIndex.toInt(), j: int = toIndex.toInt(); j < this.length; i++, j++) {
            this.buffer[i] = this.buffer[j];
        }

        this.buffer.length -= toIndex - fromIndex;
    }

    /**
     * Replaces all elements in the ArrayList using a callback function that takes the value and index, and itself.
     *
     * @param callbackfn - The callback function taking the value, index, and the ArrayList as arguments.
     *
     */
    public replaceAllElements(callbackfn: ArrayListReplaceCb<T>): void {
        for (let i: int = 0; i < this.length; i++) {
            this.buffer[i] = callbackfn(this.buffer[i], i, this);
        }
    }

    /**
     * Executes a provided function once for each array element.
     *
     * @param callbackfn - The function to execute on each element, taking the value, index, and ArrayList as arguments.
     *
     */
    public forEach(callbackfn: ArrayListForEachCb<T>): void {
       for (let i: int = 0; i < this.length; i++) {
            callbackfn(this.buffer[i], i, this);
        }
    }

    /**
     * Sorts the elements of an ArrayList in place and returns the sorted ArrayList.
     *
     * @param comparator - Optional. A function that defines the sort order.
     */

    public sort(comparator?: ArrayListComparatorFn<T>): void {
        this.buffer.sort(comparator);
    }

    /**
     * Returns a new ArrayList containing a portion of the original ArrayList.
     *
     * @param fromIndex - The starting index of the portion to be copied.
     *
     * @param toIndex - The ending index of the portion to be copied.
     *
     * @returns A new ArrayList containing the specified portion of the original ArrayList.
     */
    public subArrayList(fromIndex: int, toIndex: int): ArrayList<T> {
        this.checkEmptyContainer();
        this.checkRange(fromIndex, toIndex);

        let subArrLength = toIndex - fromIndex;
        let newBuffer: ArrayList<T> = new ArrayList<T>(subArrLength.toInt());
        for (let i: int = fromIndex.toInt(); i < toIndex; i++) {
            newBuffer.add(this.buffer[i]);
        }

        return newBuffer;
    }

    /**
     * Removes all elements from the ArrayList.
     */
    public clear(): void {
        this.capacity = this.DEFAULT_CAPACITY;
        this.buffer = new Array<T>(this.capacity);
        this.buffer.length = 0;
    }

    /**
     * Creates a shallow copy of the ArrayList.
     *
     * @returns A new ArrayList that is a shallow copy of the original ArrayList.
     */
    public clone(): ArrayList<T> {
        let newBuffer: ArrayList<T> = new ArrayList<T>(this.capacity);
        for (let i: int = 0; i < this.length; i++) {
            newBuffer.add(this.buffer[i]);
        }

        return newBuffer;
    }

    /**
     * Returns the capacity of the ArrayList.
     *
     * @returns The capacity of the ArrayList.
     */
    public getCapacity(): int {
        return this.capacity;
    }

    /**
     * Converts the ArrayList to a standard JavaScript Array.
     *
     * @returns A new Array containing all elements of the ArrayList.
     */
    public convertToArray(): Array<T> {
        return Array.from(this.buffer);
    }

    /**
     * Checks if the ArrayList is empty.
     *
     * @returns true if the ArrayList contains no elements, otherwise false.
     */
    public isEmpty(): boolean {
        return this.length == 0;
    }

    /**
     * Gets the element at the specified index.
     *
     * @param index - The index of the element to retrieve.
     *
     * @returns The element at the specified index.
     */
    public $_get(index: int): T {
        this.checkEmptyContainer();
        this.checkIndex(index, this.length - 1);

        return this.buffer[index];
    }

    /**
     * Sets the element at the specified index.
     *
     * @param index - The index of the element to set.
     *
     * @param val - The value to set at the specified index.
     */
    public $_set(index: int, val: T): void {
        this.checkEmptyContainer();
        this.checkIndex(index, this.length - 1);

        this.buffer[index] = val;
    }

    /**
     * Increases the capacity of the ArrayList to at least the given new capacity.
     *
     * @param newCapacity - The minimum new capacity for the ArrayList.
     */
    public increaseCapacityTo(newCapacity: int): void {
        if (newCapacity > Int.MAX_VALUE) {
            throw createBusinessError(CapacityErrorCodeId, `The current capacity has reached the maximum limit.`);
        }

        if (newCapacity > this.length) {
            this.increaseCap(newCapacity.toInt());
        }
    }

    /**
     * Trims the capacity of the ArrayList to fit just the current size.
     */
    public trimToCurrentLength(): void {
        let newBuffer: Array<T> = new Array<T>(this.length);
        for (let i: int = 0; i < this.length; i++) {
            newBuffer[i] = this.buffer[i];
        }
        this.capacity = this.length.toInt();

        this.buffer = newBuffer;
    }

    /**
     * Returns an iterator over the elements in the ArrayList.
     *
     * @returns An iterator over the elements in the ArrayList.
     */
    public override $_iterator(): IterableIterator<T> {
        return this.buffer.values();
    }

    private increaseCap(cap: int): void {
        let newBuffer: Array<T> = new Array<T>(cap);
        newBuffer.length = 0;

        for (let i: int = 0; i < this.length; i++) {
            newBuffer.push(this.buffer[i]);
        }

        this.capacity = cap;
        this.buffer = newBuffer;
    }

    private checkEmptyContainer(): void {
        if (this.isEmpty()) {
            throw createBusinessError(EmptyContainerId, `Container is empty`);
        }
    }

    private checkIndex(index: int, length: int): void {
        if (index > Int.MAX_VALUE) {
            throw createBusinessError(TypeErrorCodeId, `The type of "index" must be small integer. Received value is: ${index}`);
        }
        if (index > length || index < 0) {
            this.createRangeBusinessError('index', length, index);
        }
        if (!isInteger(index)) {
            throw createBusinessError(TypeErrorCodeId, `Index must be an integer. Received value is: ${index}`);
        }
    }

    private checkRange(fromIndex: int, toIndex: int): void {
        if (fromIndex > Int.MAX_VALUE) {
            this.createRangeBusinessError('fromIndex', min(this.length - 1, toIndex - 1), fromIndex - INT_MAX_VALUE_OFFSET);
        }
        if (fromIndex < 0 || fromIndex >= toIndex || fromIndex >= this.length) {
            this.createRangeBusinessError('fromIndex', min(this.length - 1, toIndex - 1), fromIndex);
        }
        if (toIndex > Int.MAX_VALUE) {
            this.createRangeBusinessError('toIndex', this.length, toIndex - INT_MAX_VALUE_OFFSET);
        }
        if (toIndex > this.length) {
            this.createRangeBusinessError('toIndex', this.length, toIndex);
        }
    }

    private createRangeBusinessError(index: string, upperLimit: int, currentValue: int): void {
        throw createBusinessError(OutOfBoundsErrorCodeId, `The value of \"${index}\" is out of range. It must be >= 0 && <= ${upperLimit}. Received value is: ${currentValue}`);
    }
}<|MERGE_RESOLUTION|>--- conflicted
+++ resolved
@@ -43,11 +43,7 @@
         return "[object ArrayList]";
     }
 
-<<<<<<< HEAD
-    public jsonReplacer(): Record<String, NullishType> {
-=======
     public jsonReplacer(): Record<String, Any> {
->>>>>>> aad9f664
         const buf = this.buffer;
         const len = buf.length;
         let arrayObj: Record<String, Any> = {};
