/*
 * Copyright (c) 2025 Huawei Device Co., Ltd.
 * Licensed under the Apache License, Version 2.0 (the "License");
 * you may not use this file except in compliance with the License.
 * You may obtain a copy of the License at
 *
 * http://www.apache.org/licenses/LICENSE-2.0
 *
 * Unless required by applicable law or agreed to in writing, software
 * distributed under the License is distributed on an "AS IS" BASIS,
 * WITHOUT WARRANTIES OR CONDITIONS OF ANY KIND, either express or implied.
 * See the License for the specific language governing permissions and
 * limitations under the License.
 */

/**
 * Represents an error that occurs when using a function under the API package in an incorrect manner
 */
export class BusinessError<T = void> extends Error {
<<<<<<< HEAD
    public code: int;
=======
>>>>>>> aad9f664
    data?: T;

    constructor() {
        super();
        this.code = 0;
    }

    constructor(code: int, error: Error) {
        super(error.name, error.message, {cause: error.cause} as ErrorOptions);
        this.code = code;
    }

    constructor(code: int, data: T, error: Error) {
        super(error.name, error.message, {cause: error.cause} as ErrorOptions);
        this.code = code;
        this.data = data;
    }
<<<<<<< HEAD
=======

    constructor(code: int, message: string, data?: T) {
        super(code, message);
        this.data = data;
    }
>>>>>>> aad9f664
}

export type RecordData = undefined | null | Object | Record<string, RecordData> | Array<RecordData>;<|MERGE_RESOLUTION|>--- conflicted
+++ resolved
@@ -17,10 +17,6 @@
  * Represents an error that occurs when using a function under the API package in an incorrect manner
  */
 export class BusinessError<T = void> extends Error {
-<<<<<<< HEAD
-    public code: int;
-=======
->>>>>>> aad9f664
     data?: T;
 
     constructor() {
@@ -38,14 +34,11 @@
         this.code = code;
         this.data = data;
     }
-<<<<<<< HEAD
-=======
 
     constructor(code: int, message: string, data?: T) {
         super(code, message);
         this.data = data;
     }
->>>>>>> aad9f664
 }
 
 export type RecordData = undefined | null | Object | Record<string, RecordData> | Array<RecordData>;