/*
 * Copyright (c) 2025 Huawei Device Co., Ltd.
 * Licensed under the Apache License, Version 2.0 (the "License");
 * you may not use this file except in compliance with the License.
 * You may obtain a copy of the License at
 *
 * http://www.apache.org/licenses/LICENSE-2.0
 *
 * Unless required by applicable law or agreed to in writing, software
 * distributed under the License is distributed on an "AS IS" BASIS,
 * WITHOUT WARRANTIES OR CONDITIONS OF ANY KIND, either express or implied.
 * See the License for the specific language governing permissions and
 * limitations under the License.
 */

import { BusinessError } from "@ohos.base";

const OutOfBoundsErrorCodeId: number = 10200001;

function createBusinessError(code: number, message: string) {
    let err = new BusinessError();
    err.code = code;
    err.name = 'BusinessError';
    err.message = message;
    return err;
}

<<<<<<< HEAD
export default class Deque<T> implements Iterable<T> {
=======
export default class Deque<T> implements Iterable<T>, JsonReplacer {
>>>>>>> 46f0ea7f
    private readonly DEFAULT_CAPACITY = 8;
    internal capacity: int = this.DEFAULT_CAPACITY;
    internal buffer: Array<T>;
    internal front: int = 0;
    internal rear: int = 0;

    public jsonReplacer(): Record<String, NullishType> {
        const buf = this.buffer;
        const len = buf.length;
        let arrayObj: Record<String, NullishType> = {};
        for (let i = 0; i < len; i++) {
            arrayObj[String(i)] = buf[i];
        }
        return arrayObj;
    }

    /**
     * property: The number of elements in the ArrayList.
     */
    get length(): number {
        return (this.rear - this.front + this.capacity) % this.capacity;
    }

    /**
     * Returns the first element of the deque without removing it.
     *
     * @returns {T | undefined} The first element of the deque if it exists, otherwise `undefined` if the deque is empty.
     */
    public getFirst(): T | undefined {
        if (this.isEmpty()) {
            return undefined;
        }

        return this.buffer[this.front];
    }

    /**
     * Returns the last element of the deque without removing it.
     *
     * @returns {T | undefined} The last element of the deque if it exists, otherwise `undefined` if the deque is empty.
     */
    public getLast(): T | undefined {
        if (this.isEmpty()) {
            return undefined;
        }

        return this.buffer[(this.rear - 1 + this.capacity) % this.capacity];
    }

    /**
     * Removes and returns the first element from the deque.
     *
     * @returns {T | undefined} The first element of the deque if it exists, otherwise `undefined` if the deque is empty.
     */
    public popFirst(): T | undefined {
        if (this.isEmpty()) {
            return undefined;
        }

        let firstElement: T = this.buffer[this.front];
        this.front = (this.front + 1) % this.capacity;

        return firstElement;
    }

    /**
     * Removes and returns the last element from the deque.
     * 
     * @returns {T | undefined} The last element of the deque if it exists, otherwise `undefined` if the deque is empty.
     */
    public popLast(): T | undefined {
        if (this.isEmpty()) {
            return undefined;
        }

        this.rear = (this.rear - 1 + this.capacity) % this.capacity;
        let element: T = this.buffer[this.rear];

        return element;
    }

    /**
     * Creates a new instance of Deque.
     */
    public constructor() {
        this.buffer = new Array<T>(this.capacity);
    }

    /**
     * Checks if the deque contains a specific element.
     *
     * @param element - The element to check for.
     * @returns True if the element is found, false otherwise.
     */
    public has(element: T): boolean {
        let i: int = this.front;
        while (i != this.rear) {
            if (this.buffer[i] === element) {
                return true;
            }
            i = (i + 1) % this.capacity;
        }

        return false;
    }

    /**
     * Executes a provided function once for each array element.
     *
     * @param callbackfn - The function to execute on each element, taking the value, index, and Deque as arguments.
     *
     */
    public forEach(callbackfn: (value: T, index: number, deque: Deque<T>) => void): void {
        let i: int = this.front, k = 0;
        while (i != this.rear) {
            callbackfn(this.buffer[i], k++, this);
            i = (i + 1) % this.capacity;
        }
    }

    /**
     * Inserts an element at the end of the deque.
     *
     * @param element - The element to insert.
     */
    public insertEnd(element: T): void {
        if (this.isFull()) {
            this.increaseCapacity();
        }

        this.buffer[this.rear] = element;
        this.rear = (this.rear + 1) % this.capacity;
    }

    /**
     * Inserts an element at the front of the deque.
     *
     * @param element - The element to insert.
     */
    public insertFront(element: T): void {
        if (this.isFull()) {
            this.increaseCapacity();
        }

        this.front = (this.front - 1 + this.capacity) % this.capacity;
        this.buffer[this.front] = element;
    }

    /**
     * Returns an iterator for the deque.
     *
     * @returns {IterableIterator<T>} An iterator for the deque.
     */
    public override $_iterator(): IterableIterator<T> {
        return new DequeValuesIterator_T<T>(this);
    }

    /**
     * Checks if the deque is full.
     *
     * @returns {boolean} True if the deque is full, false otherwise.
     */
    private isFull(): boolean {
        return ((this.front - 1 + this.capacity) % this.capacity) == this.rear;
    }

    /**
     * Checks if the deque is empty.
     *
     * @returns {boolean} True if the deque is empty, false otherwise.
     */
    private isEmpty(): boolean {
        return this.front == this.rear;
    }

    /**
     * Increases the capacity of the deque.
     *
     * @throws {RangeError} If the current capacity has reached the maximum limit.
     */
    private increaseCapacity(): void {
        if (this.capacity == Int.MAX_VALUE) {
            throw new RangeError("The current capacity has reached the maximum limit.");
        }

        let newCap: int = min(this.capacity * 2, Int.MAX_VALUE);

        let newBuffer = new Array<T>(newCap);

        let i: int = this.front, k = 0;
        while (i != this.rear) {
            newBuffer[k++] = this.buffer[i];
            i = (i + 1) % this.capacity;
        }

        this.rear = this.length.toInt();
        this.front = 0;
        this.capacity = newCap;
        this.buffer = newBuffer;
    }

    /**
     * Gets the element at the specified index.
     *
     * @param index - The index of the element to retrieve.
     *
     * @returns The element at the specified index.
     * @throws { BusinessError } 10200001 - The value of "index" is out of range. It must be >= 0 && <= 2147483647.
     */
    public $_get(index: number): T {
        if (index >= this.length || index < 0) {
            throw createBusinessError(OutOfBoundsErrorCodeId, `The value of \"index\" is out of range. It must be >= 0 && <= ${Int.MAX_VALUE}. Received value is: ${index}`);
        }

        return this.buffer[this.getRealIndex(index)];
    }

    /**
     * Sets the element at the specified index.
     *
     * @param index - The index of the element to set.
     *
     * @param val - The value to set at the specified index.
     * @throws { BusinessError } 10200001 - The value of "index" is out of range. It must be >= 0 && <= 2147483647.
     */
    public $_set(index: number, val: T): void {
        if (index >= this.length || index < 0) {
            throw createBusinessError(OutOfBoundsErrorCodeId, `The value of \"index\" is out of range. It must be >= 0 && <= ${Int.MAX_VALUE}. Received value is: ${index}`);
        }

        this.buffer[this.getRealIndex(index)] = val;
    }

    private getRealIndex(index: number): number {
        return (this.front + index) % this.capacity;
    }
}

class DequeValuesIterator_T<T> implements IterableIterator<T> {
    private parent: Deque<T>
    private idx: int = 0;

    constructor(parent: Deque<T>) {
        this.parent = parent
        this.idx = parent.front;
    }

    override next(): IteratorResult<T> {
        if (this.parent.length == 0 || this.parent.rear == this.idx) {
            return new IteratorResult<T>()
        }

        let val = new IteratorResult<T>(this.parent.buffer[this.idx]);
        this.idx = (this.idx + 1) % this.parent.capacity;

        return val;
    }

    override $_iterator(): IterableIterator<T> {
        return this;
    }
}<|MERGE_RESOLUTION|>--- conflicted
+++ resolved
@@ -25,11 +25,7 @@
     return err;
 }
 
-<<<<<<< HEAD
-export default class Deque<T> implements Iterable<T> {
-=======
 export default class Deque<T> implements Iterable<T>, JsonReplacer {
->>>>>>> 46f0ea7f
     private readonly DEFAULT_CAPACITY = 8;
     internal capacity: int = this.DEFAULT_CAPACITY;
     internal buffer: Array<T>;
