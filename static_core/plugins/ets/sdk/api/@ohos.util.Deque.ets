/*
 * Copyright (c) 2025 Huawei Device Co., Ltd.
 * Licensed under the Apache License, Version 2.0 (the "License");
 * you may not use this file except in compliance with the License.
 * You may obtain a copy of the License at
 *
 * http://www.apache.org/licenses/LICENSE-2.0
 *
 * Unless required by applicable law or agreed to in writing, software
 * distributed under the License is distributed on an "AS IS" BASIS,
 * WITHOUT WARRANTIES OR CONDITIONS OF ANY KIND, either express or implied.
 * See the License for the specific language governing permissions and
 * limitations under the License.
 */

import { BusinessError } from "@ohos.base";

const TypeErrorCodeId: int = 401;
const OutOfBoundsErrorCodeId: int = 10200001;
const EmptyContainerId: int = 10200010;

function createBusinessError(code: int, message: string) {
    let err = new BusinessError();
    err.code = code;
    err.name = 'BusinessError';
    err.message = message;
    return err;
}

export type DequeforEachCb<T> = (value: T, index: int, deque: Deque<T>) => void;

export default class Deque<T> implements Iterable<T>, JsonReplacer {
    private readonly DEFAULT_CAPACITY = 8;
    private capacity: int = this.DEFAULT_CAPACITY;
    private buffer: Array<T>;
    private front: int = 0;
    private rear: int = 0;
<<<<<<< HEAD

    public toString(): string {
        return "[object Deque]";
    }
=======
>>>>>>> aad9f664

    public toString(): string {
        return "[object Deque]";
    }

    public jsonReplacer(): Record<String, Any> {
        const buf = this.buffer;
        const len = buf.length;
        let arrayObj: Record<String, Any> = {};
        for (let i = 0; i < len; i++) {
            arrayObj[String(i)] = buf[i];
        }
        return arrayObj;
    }

    /**
     * property: The number of elements in the ArrayList.
     */
    get length(): int {
        return (this.rear - this.front + this.capacity) % this.capacity;
    }

    /**
     * Returns the first element of the deque without removing it.
     *
     * @returns { T } The first element of the deque.
     */
    public getFirst(): T {
        this.checkEmptyContainer();
        return this.buffer[this.front];
    }

    /**
     * Returns the last element of the deque without removing it.
     *
     * @returns { T } The last element of the deque.
     */
    public getLast(): T {
        this.checkEmptyContainer();
        return this.buffer[(this.rear - 1 + this.capacity) % this.capacity];
    }

    /**
     * Removes and returns the first element from the deque.
     *
     * @returns { T } The first element of the deque.
     */
    public popFirst(): T {
        this.checkEmptyContainer();

        let firstElement: T = this.buffer[this.front];
        this.front = (this.front + 1) % this.capacity;

        return firstElement;
    }

    /**
     * Removes and returns the last element from the deque.
     *
     * @returns { T } The last element of the deque.
     */
    public popLast(): T {
        this.checkEmptyContainer();

        this.rear = (this.rear - 1 + this.capacity) % this.capacity;
        let element: T = this.buffer[this.rear];

        return element;
    }

    /**
     * Creates a new instance of Deque.
     */
    public constructor() {
        this.capacity = this.DEFAULT_CAPACITY;
        this.buffer = new Array<T>(this.capacity);
    }

    /**
     * Checks if the deque contains a specific element.
     *
     * @param element - The element to check for.
     * @returns True if the element is found, false otherwise.
     */
    public has(element: T): boolean {
        let i: int = this.front;
        while (i != this.rear) {
            if (this.buffer[i] === element) {
                return true;
            }
            i = (i + 1) % this.capacity;
        }

        return false;
    }

    /**
     * Executes a provided function once for each array element.
     *
     * @param callbackfn - The function to execute on each element, taking the value, index, and Deque as arguments.
     *
     */
    public forEach(callbackfn: DequeforEachCb<T>): void {
        let i: int = this.front, k = 0;
        while (i != this.rear) {
            callbackfn(this.buffer[i], k++, this);
            i = (i + 1) % this.capacity;
        }
    }

    /**
     * Inserts an element at the end of the deque.
     *
     * @param element - The element to insert.
     */
    public insertEnd(element: T): void {
        if (this.isFull()) {
            this.increaseCapacity();
        }

        this.buffer[this.rear] = element;
        this.rear = (this.rear + 1) % this.capacity;
    }

    /**
     * Inserts an element at the front of the deque.
     *
     * @param element - The element to insert.
     */
    public insertFront(element: T): void {
        if (this.isFull()) {
            this.increaseCapacity();
        }

        this.front = (this.front - 1 + this.capacity) % this.capacity;
        this.buffer[this.front] = element;
    }

    /**
     * Returns an iterator for the deque.
     *
     * @returns {IterableIterator<T>} An iterator for the deque.
     */
    public override $_iterator(): IterableIterator<T> {
        return new DequeValuesIterator_T<T>(this, this.front, this.rear, this.capacity, this.buffer);
    }

    /**
     * Checks if the deque is full.
     *
     * @returns {boolean} True if the deque is full, false otherwise.
     */
    private isFull(): boolean {
        return ((this.front - 1 + this.capacity) % this.capacity) == this.rear;
    }

    /**
     * Checks if the deque is empty.
     *
     * @returns {boolean} True if the deque is empty, false otherwise.
     */
    private isEmpty(): boolean {
        return this.front == this.rear;
    }

    /**
     * Increases the capacity of the deque.
     *
     * @throws {BusinessError} If the current capacity has reached the maximum limit.
     */
    private increaseCapacity(): void {
        let newCap: int = min(this.capacity * 2, Int.MAX_VALUE);

        let newBuffer = new Array<T>(newCap);

        let i: int = this.front, k = 0;
        while (i != this.rear) {
            newBuffer[k++] = this.buffer[i];
            i = (i + 1) % this.capacity;
        }

        this.rear = this.length.toInt();
        this.front = 0;
        this.capacity = newCap;
        this.buffer = newBuffer;
    }

    /**
     * Gets the element at the specified index.
     *
     * @param index - The index of the element to retrieve.
     *
     * @returns The element at the specified index.
     * @throws { BusinessError } 401 - The type of "index" must be small integer.
     * @throws { BusinessError } 10200001 - The value of "index" is out of range. It must be >= 0 && <= ${length - 1}.
     *  Received value is: ${index}
     */
    public $_get(index: int): T {
        this.checkEmptyContainer();
        if (index > Int.MAX_VALUE) {
            throw createBusinessError(TypeErrorCodeId, `The type of \"index\" must be small integer.`);
        }
        this.checkIndex(index);

        return this.buffer[this.getRealIndex(index)];
    }

    /**
     * Sets the element at the specified index.
     *
     * @param index - The index of the element to set.
     *
     * @param val - The value to set at the specified index.
     * @throws { BusinessError } 10200001 - The value of "index" is out of range. It must be >= 0 && <= ${length - 1}.
     *  Received value is: ${index}
     */
    public $_set(index: int, val: T): void {
        this.checkIndex(index);

        this.buffer[this.getRealIndex(index)] = val;
    }

    private getRealIndex(index: int): int {
        return (this.front + index) % this.capacity;
    }

    private checkEmptyContainer(): void {
        if (this.isEmpty()) {
            throw createBusinessError(EmptyContainerId, `Container is empty`);
        }
    }

    private checkIndex(index: int): void {
        if (index < 0) {
            throw createBusinessError(OutOfBoundsErrorCodeId, `The value of \"index\" is out of range. It must be >= 0 && <= ${this.length - 1}. Received value is: ${index}`);
        }
    }
}

class DequeValuesIterator_T<T> implements IterableIterator<T> {
    private parent: Deque<T>
    private idx: int = 0;
    private capacity: int
    private buffer: Array<T>;
    private rear: int = 0;

    constructor(parent: Deque<T>, front: int, rear: int, capacity: int, buffer: Array<T>) {
        this.parent = parent
        this.idx = front;
        this.rear = rear
        this.capacity = capacity
        this.buffer = buffer
    }

    override next(): IteratorResult<T> {
        if (this.parent.length == 0 || this.rear == this.idx) {
            return new IteratorResult<T>()
        }

        let val = new IteratorResult<T>(this.buffer[this.idx]);
        this.idx = (this.idx + 1) % this.capacity;

        return val;
    }

    override $_iterator(): IterableIterator<T> {
        return this;
    }
}<|MERGE_RESOLUTION|>--- conflicted
+++ resolved
@@ -35,13 +35,6 @@
     private buffer: Array<T>;
     private front: int = 0;
     private rear: int = 0;
-<<<<<<< HEAD
-
-    public toString(): string {
-        return "[object Deque]";
-    }
-=======
->>>>>>> aad9f664
 
     public toString(): string {
         return "[object Deque]";
