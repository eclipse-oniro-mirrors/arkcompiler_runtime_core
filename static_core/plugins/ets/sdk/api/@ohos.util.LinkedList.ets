/*
 * Copyright (c) 2025 Huawei Device Co., Ltd.
 * Licensed under the Apache License, Version 2.0 (the "License");
 * you may not use this file except in compliance with the License.
 * You may obtain a copy of the License at
 *
 * http://www.apache.org/licenses/LICENSE-2.0
 *
 * Unless required by applicable law or agreed to in writing, software
 * distributed under the License is distributed on an "AS IS" BASIS,
 * WITHOUT WARRANTIES OR CONDITIONS OF ANY KIND, either express or implied.
 * See the License for the specific language governing permissions and
 * limitations under the License.
 */

import {BusinessError} from "@ohos.base";

const TypeErrorCodeId: int = 401;
const OutOfBoundsErrorCodeId: int = 10200001;
const EmptyContainerId: int = 10200010;

function createBusinessError(code: int, message: string) {
    let err = new BusinessError();
    err.code = code;
    err.name = 'BusinessError';
    err.message = message;
    return err;
}

export type LinkedListForEachCb<T> = (value: T, index: int, linkedList: LinkedList<T>) => void;

/**
 * Represents a node in the linked list.
 */
export final class ListNode<T> {
    element: T;
    prev?: ListNode<T>;
    next?: ListNode<T>;

    constructor(element: T) {
        this.element = element;
    }
}

/**
 * Iterator for the LinkedList class.
 */
final class LinkedListIterator_T<T> implements IterableIterator<T> {
    private node: ListNode<T> | undefined;

    constructor(node: ListNode<T> | undefined) {
        this.node = node;
    }

    override next(): IteratorResult<T> {
        if (this.node === undefined) {
            return new IteratorResult<T>();
        }
        let element = this.node!.element;
        this.node = this.node!.next;
        return new IteratorResult<T>(element);
    }

    override $_iterator(): IterableIterator<T> {
        return this;
    }
}

/**
 * A doubly linked list implementation.
 */
export class LinkedList<T> implements Iterable<T>, JsonReplacer {
    private elementNum: int;
    head?: ListNode<T>;
    private tail?: ListNode<T>;

<<<<<<< HEAD
    public jsonReplacer(): Record<String, NullishType> {
        let arrayObj: Record<String, NullishType> = {};
        this.forEach((value, index) => {
            if (Array.isArray(value)) {
                for (let i = 0; i < (value as Array<NullishType>).length; i++) {
                    if ((value as Array<NullishType>)[i] === undefined) {
                        (value as Array<NullishType>)[i] = null;
=======
    public jsonReplacer(): Record<String, Any> {
        let arrayObj: Record<String, Any> = {};
        this.forEach((value, index) => {
            if (Array.isArray(value)) {
                for (let i = 0; i < (value as Array<Any>).length; i++) {
                    if ((value as Array<Any>)[i] === undefined) {
                        (value as Array<Any>)[i] = null;
>>>>>>> aad9f664
                    }
                }
            }
            arrayObj[String(index)] = value;
        });
        return arrayObj;
    }

    public constructor() {
        this.head = undefined;
        this.tail = undefined;
        this.elementNum = 0;
    }

    public toString(): string {
        return "[object LinkedList]";
    }

    /**
     * Gets the number of elements in the list.
     */
    public get length(): int {
        return this.elementNum;
    }

    /**
     * Adds an element to the end of the list.
     * @param element The element to add.
     * @returns True if the element was added successfully.
     */
    public add(element: T): boolean {
        this.insert(this.elementNum, element);
        return true;
    }

    /**
     * Adds an element to the beginning of the list.
     * @param element The element to add.
     */
    public addFirst(element: T): void {
        this.insert(0, element);
    }

    /**
     * Removes all elements from the list.
     */
    public clear(): void {
        this.head = undefined;
        this.tail = undefined;
        this.elementNum = 0;
    }

    /**
     * Creates a shallow copy of the list.
     * @returns A new LinkedList instance with the same elements.
     */
    public clone(): LinkedList<T> {
        let cloneList: LinkedList<T> = new LinkedList<T>();
        let currentNode: ListNode<T> | undefined = this.head;
        while (currentNode !== undefined) {
            cloneList.add(currentNode!.element);
            currentNode = currentNode!.next;
        }
        return cloneList;
    }

    /**
     * Converts the list to an array.
     * @returns An array containing all elements of the list.
     */
    public convertToArray(): Array<T> {
        let array = new Array<T>(this.elementNum);
        array.length = 0;

        let currentNode: ListNode<T> | undefined = this.head;
        while (currentNode !== undefined) {
            array.push(currentNode!.element);
            currentNode = currentNode!.next;
        }
        return array;
    }

    /**
    * Iterates over each element in the linked list, executing the provided callback function for each element.
    *
    * @param callbackfn - A function that accepts up to two arguments.
    * @param callbackfn.value - The current element being processed in the linked list.
    * @param callbackfn.index - The index of the current element being processed in the linked list.
    * @param callbackfn.linkedList - The linked list that forEach is being applied to.
    */
    public forEach(callbackfn: LinkedListForEachCb<T>): void {
        let index: int = 0;
        let currentNode: ListNode<T> | undefined = this.head;
        while (currentNode !== undefined) {
            callbackfn(currentNode!.element, index++, this);
            currentNode = currentNode?.next;
        }
    }

    /**
     * Gets the element at the specified index.
     * @param index The index of the element to get.
     * @returns The element at the specified index, or undefined if the index is out of range.
     */
    public get(index: int): T {
        this.checkIndexType(index);
        this.checkIndex(index, this.elementNum - 1);
        let currentNode: ListNode<T> | undefined = this.getNode(index);
        return currentNode!.element;
    }

    /**
     * Retrieves the first element in the linked list.
     *
     * @returns The first element of type `T`.
     */
    public getFirst(): T {
        this.checkEmptyContainer();
        return this.head!.element;
    }

    /**
     * Gets the index of the first occurrence of the specified element.
     * @param element The element to locate.
     * @returns The index of the first occurrence of the element, or -1 if not found.
     */
    public getIndexOf(element: T): int {
        let index: int = 0;
        let currentNode: ListNode<T> | undefined = this.head;
        while (currentNode !== undefined) {
            if (currentNode!.element == element) {
                return index;
            }
            currentNode = currentNode!.next;
            index++;
        }
        return -1;
    }

    /**
     * Retrieves the last element in the linked list.
     *
     * @returns The last element of type `T`.
     */
    public getLast(): T {
        this.checkEmptyContainer();
        return this.tail!.element;
    }

    /**
     * Gets the index of the last occurrence of the specified element.
     * @param element The element to locate.
     * @returns The index of the last occurrence of the element, or -1 if not found.
     */
    public getLastIndexOf(element: T): int {
        let index: int = this.elementNum - 1;
        let currentNode: ListNode<T> | undefined = this.tail;
        while (currentNode !== undefined) {
            if (currentNode!.element == element) {
                return index;
            }
            currentNode = currentNode!.prev;
            index--;
        }
        return -1;
    }

    /**
     * Determines whether the list contains the specified element.
     * @param element The element to locate.
     * @returns True if the element is found, otherwise false.
     */
    public has(element: T): boolean {
        let currentNode: ListNode<T> | undefined = this.head;
        while (currentNode !== undefined) {
            if (currentNode!.element == element) {
                return true;
            }
            currentNode = currentNode!.next;
        }
        return false;
    }

    /**
     * Inserts an element at the specified index.
     * @param index The index at which to insert the element.
     * @param element The element to insert.
     * @throws BusinessError if the index is out of range.
     */
    public insert(index: int, element: T): void {
        this.checkIndexType(index);
        this.checkIndex(index, this.length);

        let newNode: ListNode<T> = new ListNode<T>(element);
        if (this.elementNum == 0) {
            this.head = this.tail = newNode;

            this.elementNum++;
            return;
        }

        if (index == 0) {
            this.head!.prev = newNode;
            newNode.next = this.head;
            this.head = newNode;

            this.elementNum++;
            return;
        }

        if (index == this.elementNum) {
            this.tail!.next = newNode;
            newNode.prev = this.tail;
            this.tail = newNode;

            this.elementNum++;
            return;
        }
        let currentNode: ListNode<T> | undefined = this.getNode(index);
        newNode.next = currentNode;
        newNode.prev = currentNode!.prev;
        currentNode!.prev!.next = newNode;
        currentNode!.prev = newNode;
        this.elementNum++;
    }

    /**
     * Removes the first occurrence of the specified element.
     * @param element The element to remove.
     * @returns True if the element was removed, otherwise false.
     */
    public remove(element: T): boolean {
        let currentNode: ListNode<T> | undefined = this.head;
        while (currentNode !== undefined) {
            if (currentNode!.element == element) {
                if (currentNode === this.head) {
                    this.removeByIndex(0);
                    return true;
                }
                if (currentNode === this.tail) {
                    this.removeByIndex(this.elementNum - 1);
                    return true;
                }
                currentNode!.prev!.next = currentNode!.next;
                currentNode!.next!.prev = currentNode!.prev;
                this.elementNum--;
                return true;
            }
            currentNode = currentNode!.next;
        }
        return false;
    }

    /**
     * Removes the element at the specified index.
     * @param index The index of the element to remove.
     * @returns The removed element, or undefined if the index is out of range.
     * @throws BusinessError if the index is out of range.
     */
    public removeByIndex(index: int): T | undefined {
        this.checkIndexType(index);
        this.checkEmptyContainer();
        this.checkIndex(index, this.length - 1);

        let removedNode: ListNode<T> | undefined;
        if (index == 0) {
            removedNode = this.head!;
            this.head = this.head!.next;
            if (this.head !== undefined) {
                this.head!.prev = undefined;
            }
        } else if (index == this.elementNum - 1) {
            removedNode = this.tail!;
            this.tail = this.tail!.prev;
            this.tail!.next = undefined;
        } else {
            removedNode = this.getNode(index);
            removedNode!.prev!.next = removedNode!.next;
            removedNode!.next!.prev = removedNode!.prev;
        }
        this.elementNum--;
        return removedNode!.element;
    }

    /**
     * Removes the first element of the list.
     * @returns The removed element, or undefined if the list is empty.
     */
    public removeFirst(): T | undefined {
        this.checkEmptyContainer();
        return this.removeByIndex(0);
    }

    /**
     * Removes the first occurrence of the specified element.
     * @param element The element to remove.
     * @returns True if the element was removed, otherwise false.
     */
    public removeFirstFound(element: T): boolean {
        return this.remove(element);
    }

    /**
     * Removes the last element of the list.
     * @returns The removed element, or undefined if the list is empty.
     */
    public removeLast(): T | undefined {
        this.checkEmptyContainer();
        return this.removeByIndex(this.elementNum - 1);
    }

    /**
     * Removes the last occurrence of the specified element.
     * @param element The element to remove.
     * @returns True if the element was removed, otherwise false.
     */
    public removeLastFound(element: T): boolean {
        let currentNode: ListNode<T> | undefined = this.tail;
        while (currentNode !== undefined) {
            if (currentNode!.element == element) {
                if (currentNode === this.head) {
                    this.removeByIndex(0);
                    return true;
                }
                if (currentNode === this.tail) {
                    this.removeByIndex(this.elementNum - 1);
                    return true;
                }
                currentNode!.prev!.next = currentNode!.next;
                currentNode!.next!.prev = currentNode!.prev;
                this.elementNum--;
                return true;
            }
            currentNode = currentNode!.prev;
        }
        return false;
    }

    /**
     * Replaces the element at the specified index with a new element.
     * @param index The index of the element to replace.
     * @param element The new element.
     * @returns The replaced element, or undefined if the index is out of range.
     */
    public set(index: int, element: T): T {
        this.checkIndexType(index);
        this.checkEmptyContainer();
        this.checkIndex(index, this.length - 1);

        let currentNode: ListNode<T> | undefined = this.getNode(index);
        currentNode!.element = element;
        return element;
    }

    /**
     * Gets the node at the specified index.
     * @param index The index of the node to get.
     * @returns The node at the specified index, or undefined if the index is out of range.
     */
    private getNode(index: int): ListNode<T> | undefined {
        if (index >= 0 && index < this.elementNum) {
            let currentNode: ListNode<T>;
            if (index < this.elementNum / 2) {
                currentNode = this.head!;
                for (let i = 0; i < index; i++) {
                    currentNode = currentNode.next!;
                }
            } else {
                currentNode = this.tail!;
                for (let i = this.elementNum - 1; i > index; i--) {
                    currentNode = currentNode.prev!;
                }
            }
            return currentNode;
        }
        return undefined;
    }

    /**
     * Returns an iterator for the list.
     * @returns An iterator for the list.
     */
    public override $_iterator(): IterableIterator<T> {
        return new LinkedListIterator_T<T>(this.head);
    }

    private checkIndexType(index: int): void {
        if (index > Int.MAX_VALUE) {
            throw createBusinessError(TypeErrorCodeId, `The type of "index" must be small integer. Received value is: ${index}`);
        }
    }

    private checkIndex(index: int, length: int): void {
        if (index > length || index < 0) {
            throw createBusinessError(OutOfBoundsErrorCodeId, `The value of \"index\" is out of range. It must be >= 0 && <= ${length}. Received value is: ${index}`);
        }
    }

    private checkEmptyContainer(): void {
        if (this.elementNum == 0) {
            throw createBusinessError(EmptyContainerId, `Container is empty`);
        }
    }
}<|MERGE_RESOLUTION|>--- conflicted
+++ resolved
@@ -74,15 +74,6 @@
     head?: ListNode<T>;
     private tail?: ListNode<T>;
 
-<<<<<<< HEAD
-    public jsonReplacer(): Record<String, NullishType> {
-        let arrayObj: Record<String, NullishType> = {};
-        this.forEach((value, index) => {
-            if (Array.isArray(value)) {
-                for (let i = 0; i < (value as Array<NullishType>).length; i++) {
-                    if ((value as Array<NullishType>)[i] === undefined) {
-                        (value as Array<NullishType>)[i] = null;
-=======
     public jsonReplacer(): Record<String, Any> {
         let arrayObj: Record<String, Any> = {};
         this.forEach((value, index) => {
@@ -90,7 +81,6 @@
                 for (let i = 0; i < (value as Array<Any>).length; i++) {
                     if ((value as Array<Any>)[i] === undefined) {
                         (value as Array<Any>)[i] = null;
->>>>>>> aad9f664
                     }
                 }
             }
