--- conflicted
+++ resolved
@@ -16,14 +16,11 @@
 import { BusinessError } from "@ohos.base";
 
 const TypeErrorCodeId: number = 401;
-<<<<<<< HEAD
-=======
 const BufferOverFlowErrorCodeId: number = 10200062;
 const IllegalPositionErrorCodeId: number = 10200063;
 const EmptyErrorCodeId: number = 10200064;
 const NoElementMatchErrorCodeId: number = 10200065;
 const EncodingErrorCodeId: number = 10200066;
->>>>>>> 46f0ea7f
 
 function createBusinessError(code: number, message: string) {
     let err = new BusinessError();
@@ -137,8 +134,6 @@
         isServiceTagNode?: boolean
     }
 
-<<<<<<< HEAD
-=======
     export const MaxXmlLength = 100000;
     const OffsetDepth = 1;
     const SpacesIndentation = 2;
@@ -437,7 +432,6 @@
         }
     }
 
->>>>>>> 46f0ea7f
     export class XmlParseHelper {
 
         public supportDoctype: boolean = false
@@ -453,26 +447,6 @@
             this.strXml_ = str
         }
 
-<<<<<<< HEAD
-        private static readonly const XML = "<?xml"
-        private static readonly const SEMICOLON = ':'
-        private static readonly const HTTP = 'http'
-        private static readonly const HTTPS = 'https'
-        private static readonly const UNDESCORE = '_'
-        private static readonly const XMLNS = 'xmlns'
-        private static readonly const XMLNS_PREFIX = 'xmlns:'
-        private static readonly const lineEndRegExp = new RegExp("\n", "m")
-        private static readonly const selfCloseTagRegExp = new RegExp("<([\\w:]+)([^<^>])*?/>", "m")
-        private static readonly const startTagRegExp = new RegExp("<([\\w:]+)[\\s\\S]*?>", "m")
-        private static readonly const closeTagRegExp = new RegExp("</([\\w:]+)([^<^>])*?>", "m")
-        private static readonly const textTagRegExp = new RegExp(">[&|\\w:|\\s][^<>]+<", "m")
-        private static readonly const attributeRegExp = new RegExp("([\\w:-]+)\\s*=\\s*(\"[^\"]*\"|'[^']*'|\\w+)\\s*", "m")
-        private static readonly const stripRegExp = new RegExp("^['\"]|['\"]$","g")
-        private static readonly const entityRegExp = new RegExp("<!ENTITY (?<name>\\w+) ('|\")(?<value>.*?)('|\")>", "gm")
-        private static readonly const nodeNameRegExp = new RegExp("^[\\w:]+$", "gm")
-
-        private static readonly const serviceTagRegExpMap = new Map<EventType, RegExp>([
-=======
         private static readonly XML = "<?xml"
         private static readonly SEMICOLON = ':'
         private static readonly HTTP = 'http'
@@ -491,7 +465,6 @@
         private static readonly nodeNameRegExp = new RegExp("^[\\w:]+$", "gm")
 
         private static readonly serviceTagRegExpMap = new Map<EventType, RegExp>([
->>>>>>> 46f0ea7f
             [EventType.INSTRUCTION, new RegExp("<\\?[^>]+?>","g")],
             [EventType.COMMENT, new RegExp("<!--[\\s\\S]*?-->","g")],
             [EventType.ENTITY_REFERENCE, new RegExp("<!ENTITY[\\s\\S]*?>","g")],
@@ -499,11 +472,7 @@
             [EventType.CDSECT, new RegExp("<!\\[CDATA\\[[\\s\\S]*?\]\]>","gm")]
         ])
 
-<<<<<<< HEAD
-        private static readonly const xmlEscapeChars = new Map<string, string>([
-=======
         private static readonly xmlEscapeChars = new Map<string, string>([
->>>>>>> 46f0ea7f
             ["&quot;", "\""],
             ["&amp;", "&"],
             ["&lt;", "<"],
@@ -886,8 +855,6 @@
                 return res
             }
             return true
-<<<<<<< HEAD
-=======
         }
     }
 
@@ -1154,7 +1121,6 @@
             if (para.length === 0) {
                 throw new BusinessError(TypeErrorCodeId, new Error('Parameter error. Parameter cannot be empty'));
             }
->>>>>>> 46f0ea7f
         }
     }
 }