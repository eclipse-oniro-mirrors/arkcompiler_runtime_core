--- conflicted
+++ resolved
@@ -15,16 +15,6 @@
 import buffer from '@ohos.buffer';
 import { BusinessError } from "@ohos.base";
 
-<<<<<<< HEAD
-const TypeErrorCodeId: number = 401;
-const BufferOverFlowErrorCodeId: number = 10200062;
-const IllegalPositionErrorCodeId: number = 10200063;
-const EmptyErrorCodeId: number = 10200064;
-const NoElementMatchErrorCodeId: number = 10200065;
-const EncodingErrorCodeId: number = 10200066;
-
-function createBusinessError(code: number, message: string) {
-=======
 const TypeErrorCodeId: int = 401;
 const BufferOverFlowErrorCodeId: int = 10200062;
 const IllegalPositionErrorCodeId: int = 10200063;
@@ -33,7 +23,6 @@
 const EncodingErrorCodeId: int = 10200066;
 
 function createBusinessError(code: int, message: string) {
->>>>>>> a77d6327
     let err = new BusinessError();
     err.code = code;
     err.name = 'BusinessError';
@@ -153,7 +142,6 @@
     export const MaxXmlLength = 100000;
     const OffsetDepth = 1;
     const SpacesIndentation = 2;
-<<<<<<< HEAD
 
     enum XmlDynamicType {
         NONE,
@@ -181,7 +169,7 @@
          */
         constructor(encoding: string) {
             if (encoding !== 'utf-8') {
-                throw new BusinessError(EncodingErrorCodeId, new Error('Parameter error.Just support utf-8'));
+                throw createBusinessError(EncodingErrorCodeId, 'Parameter error.Just support utf-8');
             }
 
             this.buffer = new ArrayBuffer(MaxXmlLength);
@@ -208,366 +196,6 @@
             this.checkEmptyParameter(name);
             if (this.type !== XmlDynamicType.START_AND_ATTRIBUTES) {
                 this.checkPosition();
-            }
-
-            let temp = new StringBuilder(` ${name}=\"`);
-            this.writeEscaped(temp, value);
-            temp.append(`\"`);
-            this.type = XmlDynamicType.START_AND_ATTRIBUTES;
-            this.writeToBuffer(temp);
-        }
-
-        /**
-         * Sets the XML declaration for the current document.
-         *
-         * @throws {BusinessError} Throws an error if the declaration is set in an illegal position.
-         */
-        public setDeclaration(): void {
-            if (this.iPos > 0) {
-                this.checkPosition();
-            }
-
-            let temp = new StringBuilder(`<?xml version=\"1.0\" encoding=\"${this.encoding}\"?>`);
-            this.type = XmlDynamicType.DECLARATION;
-            this.writeToBuffer(temp);
-        }
-
-        /**
-         * Handles the start of an XML element.
-         *
-         * @param {string} name - The name of the XML element being started.
-         * @throws {BusinessError} Throws an error if the `name` parameter is an empty string.
-         */
-        public startElement(name: string): void {
-            this.checkEmptyParameter(name);
-            let temp = new StringBuilder();
-            if (this.type === XmlDynamicType.START_AND_ATTRIBUTES) {
-                this.spliceNamespace(temp);
-                temp.append('>');
-            }
-            if (this.type !== XmlDynamicType.NONE) {
-                this.nextItem(temp);
-            }
-
-            this.elementStack[this.depth].name = name;
-            temp.append('<');
-            if (this.elementStack[this.depth].prefix !== '') {
-                temp.append(`${this.elementStack[this.depth].prefix}:`);
-            } else if (this.depth !== 0) {
-                if (this.elementStack[this.depth - OffsetDepth].prefix !== '') {
-                    this.elementStack[this.depth].prefix = this.elementStack[this.depth - OffsetDepth].prefix;
-                    temp.append(`${this.elementStack[this.depth].prefix}:`);
-                }
-            }
-            temp.append(`${this.elementStack[this.depth].name}`);
-            this.type = XmlDynamicType.START_AND_ATTRIBUTES;
-            this.depth++;
-            this.elementNum++;
-            this.increaseStackLength();
-            this.writeToBuffer(temp);
-        }
-
-        /**
-         * Handles the end of an XML element during parsing.
-         *
-         * @throws {BusinessError} Throws an error if there is no matching start element for the current end element.
-         */
-        public endElement(): void {
-            if (this.elementNum < 1) {
-                throw new BusinessError(NoElementMatchErrorCodeId,
-                    new Error('There is no match between the startElement and the endElement'));
-            }
-            this.elementNum--;
-
-            let temp = new StringBuilder();
-            if (this.type == XmlDynamicType.START_AND_ATTRIBUTES) {
-                this.spliceNamespace(temp);
-                temp.append('/>');
-                this.type = XmlDynamicType.OTHERS;
-                this.depth--;
-                this.writeToBuffer(temp);
-                return;
-            }
-            this.depth--;
-            if (this.type !== XmlDynamicType.TEXT) {
-                this.nextItem(temp);
-            }
-
-            temp.append('</');
-            if (this.elementStack[this.depth].prefix !== '') {
-                temp.append(`${this.elementStack[this.depth].prefix}:`);
-            }
-            temp.append(`${this.elementStack[this.depth].name}`);
-            this.elementStack[this.depth].prefix = '';
-            this.elementStack[this.depth].namespace_ = '';
-            this.type = XmlDynamicType.OTHERS;
-            temp.append('>');
-            this.writeToBuffer(temp);
-        }
-
-        /**
-         * Sets the namespace for the current XML element.
-         *
-         * @param {string} prefix - The namespace prefix to be set.
-         * @param {string} namespace - The namespace URI associated with the prefix.
-         * @throws {BusinessError} Throws an error if the `prefix` or `name` parameter is an empty string.
-         */
-        public setNamespace(prefix: string, namespace: string): void {
-            this.checkEmptyParameter(prefix);
-            this.checkEmptyParameter(namespace);
-
-            let temp = new StringBuilder();
-            if (this.type === XmlDynamicType.START_AND_ATTRIBUTES) {
-                this.spliceNamespace(temp);
-                temp.append('>');
-            }
-
-            this.elementStack[this.depth].prefix = prefix;
-            this.elementStack[this.depth].namespace_ = namespace;
-            let node: XmlNode = {
-                prefix: this.elementStack[this.depth]!.prefix,
-                namespace_: this.elementStack[this.depth]!.namespace_
-            }
-            this.multNsp.set(this.depth, node);
-            this.type = XmlDynamicType.OTHERS;
-            this.writeToBuffer(temp);
-        }
-
-        /**
-         * Retrieves a copy of the internal buffer as an ArrayBuffer.
-         *
-         * @returns {ArrayBuffer} A new ArrayBuffer containing the data from the internal buffer.
-         */
-        public getOutput(): ArrayBuffer {
-            return this.buffer.slice(0, this.iPos);
-        }
-
-        /**
-         * Increases the length of the element stack by creating a new `XmlNode` object with default empty values for
-         * `name`, `prefix`, and `namespace_`, and pushing it onto the `elementStack`.
-         */
-        private increaseStackLength(): void {
-            let node: XmlNode = {
-                name: '',
-                prefix: '',
-                namespace_: ''
-            }
-            this.elementStack.push(node);
-        }
-
-        /**
-         * Escapes special characters in the given string and appends the result to the provided StringBuilder.
-         *
-         * @param {StringBuilder} stringBuilder - The StringBuilder to which the escaped string will be appended.
-         * @param {string} s - The input string to be escaped.
-         */
-        private writeEscaped(stringBuilder: StringBuilder, s: string): void {
-            s = s.replaceAll('&', '&amp;');
-            s = s.replaceAll('\'', '&apos;');
-            s = s.replaceAll('\"', '&quot;');
-            s = s.replaceAll('>', '&gt;');
-            s = s.replaceAll('<', '&lt;');
-            stringBuilder.append(s);
-        }
-
-        /**
-         * Writes the content of the `stringBuilder` array to the `buffer` starting at the current position (`iPos`).
-         * If the buffer does not have enough space to accommodate the data, an error is thrown.
-         *
-         * @param {StringBuilder} stringBuilder - The StringBuilder will be write.
-         * @param {string} name - The name used in the error message if the operation fails.
-         * @throws {BusinessError} Throws an error if the buffer does not have enough space to write the data.
-         */
-        private writeToBuffer(stringBuilder: StringBuilder): void {
-            let tempString = stringBuilder.toString();
-            let iLenTemp = tempString.length;
-            if (this.iPos + iLenTemp <= MaxXmlLength) {
-                for (let i = 0; i < iLenTemp; i++) {
-                    this.buffer.set((i + this.iPos) as int, tempString[i] as byte);
-                }
-                this.iPos += iLenTemp;
-            } else {
-                throw new BusinessError(BufferOverFlowErrorCodeId, new Error('The length has exceeded the upper limit'));
-            }
-        }
-
-        /**
-         * Handles the namespace processing for the current element in the stack.
-         *
-         * @param {StringBuilder} stringBuilder - The `StringBuilder` instance used to append
-         * namespace declarations to the XML output.
-         */
-        private spliceNamespace(stringBuilder: StringBuilder): void {
-            if (this.depth === 0) {
-                return;
-            }
-
-            this.elementStack[this.depth].prefix = this.elementStack[this.depth - OffsetDepth].prefix;
-            this.elementStack[this.depth].namespace_ = this.elementStack[this.depth - OffsetDepth].namespace_;
-
-            let prevDepthInfo = this.multNsp.get(this.depth - OffsetDepth);
-            if (prevDepthInfo == undefined) {
-                return;
-            }
-
-            if (this.type === XmlDynamicType.START_AND_ATTRIBUTES) {
-                let prefix = prevDepthInfo.prefix;
-                let namespace = prevDepthInfo.namespace_;
-                stringBuilder.append(` xmlns:${prefix}=\"${namespace}\"`);
-                this.multNsp.get(this.depth - OffsetDepth)!.prefix = '';
-                this.multNsp.get(this.depth - OffsetDepth)!.namespace_ = '';
-            }
-        }
-
-        /**
-         * Appends a newline character followed by indentation spaces to the `out` property.
-         *
-         * @param {StringBuilder} stringBuilder - The `StringBuilder` instance used to append spaces to the XML output.
-         */
-        private nextItem(stringBuilder: StringBuilder): void {
-            stringBuilder.append('\r\n');
-            stringBuilder.append(' '.repeat(SpacesIndentation * this.depth));
-        }
-
-        /**
-         * Checks if the provided parameter is an empty string.
-         * Throws a `BusinessError` if the parameter is empty.
-         *
-         * @param {string} para - The parameter to be checked.
-         */
-        private checkEmptyParameter(para: string): void {
-            if (para.length === 0) {
-                throw new BusinessError(EmptyErrorCodeId, new Error('Parameter error. Parameter cannot be empty'));
-            }
-        }
-
-        /**
-         * Checks the position of the XML serializer and throws an error if the position is illegal.
-         */
-        private checkPosition(): void {
-            throw new BusinessError(IllegalPositionErrorCodeId, new Error('Illegal position for xml'));
-        }
-    }
-
-    export class XmlParseHelper {
-
-        public supportDoctype: boolean = false
-        public ignoreNameSpace: boolean = false
-        public tagFunc_?: (name: string, value: string) => boolean
-        public attrFunc_?: (name: string, value: string) => boolean
-        public tokenFunc_?: (eventType: EventType, value: ParseInfo) => boolean
-
-        private strXml_ : string = " "
-        private nodeMap = new Map<number, XmlNode>(); 
-
-        constructor(str: string) {
-            this.strXml_ = str
-        }
-
-        private static readonly XML = "<?xml"
-        private static readonly SEMICOLON = ':'
-        private static readonly HTTP = 'http'
-        private static readonly HTTPS = 'https'
-        private static readonly UNDESCORE = '_'
-        private static readonly XMLNS = 'xmlns'
-        private static readonly XMLNS_PREFIX = 'xmlns:'
-        private static readonly lineEndRegExp = new RegExp("\n", "m")
-        private static readonly selfCloseTagRegExp = new RegExp("<([\\w:]+)([^<^>])*?/>", "m")
-        private static readonly startTagRegExp = new RegExp("<([\\w:]+)[\\s\\S]*?>", "m")
-        private static readonly closeTagRegExp = new RegExp("</([\\w:]+)([^<^>])*?>", "m")
-        private static readonly textTagRegExp = new RegExp(">[&|\\w:|\\s][^<>]+<", "m")
-        private static readonly attributeRegExp = new RegExp("([\\w:-]+)\\s*=\\s*(\"[^\"]*\"|'[^']*'|\\w+)\\s*", "m")
-        private static readonly stripRegExp = new RegExp("^['\"]|['\"]$","g")
-        private static readonly entityRegExp = new RegExp("<!ENTITY (?<name>\\w+) ('|\")(?<value>.*?)('|\")>", "gm")
-        private static readonly nodeNameRegExp = new RegExp("^[\\w:]+$", "gm")
-
-        private static readonly serviceTagRegExpMap = new Map<EventType, RegExp>([
-            [EventType.INSTRUCTION, new RegExp("<\\?[^>]+?>","g")],
-            [EventType.COMMENT, new RegExp("<!--[\\s\\S]*?-->","g")],
-            [EventType.ENTITY_REFERENCE, new RegExp("<!ENTITY[\\s\\S]*?>","g")],
-            [EventType.DOCDECL, new RegExp("<!DOCTYPE[\\s\\S]*?\[[\\s\\S]*?\]>","g")],
-            [EventType.CDSECT, new RegExp("<!\\[CDATA\\[[\\s\\S]*?\]\]>","gm")]
-        ])
-
-        private static readonly xmlEscapeChars = new Map<string, string>([
-            ["&quot;", "\""],
-            ["&amp;", "&"],
-            ["&lt;", "<"],
-            ["&gt;", ">"],
-            ["&apos;", "'"]
-        ])
-
-        private replaceEntities(node: XmlNode): XmlNode {
-            let str = (node.content != undefined) ? node.content! : ""
-            if (str == "") {
-                return node
-            }
-            if (this.supportDoctype && str.includes("&")) {
-                this.documentEntities.forEach((value: string, key: string) => {
-                    let entityRef = new StringBuilder().append("&").append(key).toString()
-                    if (str.includes(entityRef)) {
-                        str = str.replace(entityRef, value)
-                        node.type = EventType.ENTITY_REFERENCE
-                        node.name = key
-                        node.content = str
-                    }
-                })
-=======
-
-    enum XmlDynamicType {
-        NONE,
-        START_AND_ATTRIBUTES,
-        DECLARATION,
-        TEXT,
-        OTHERS
-    }
-
-    export class XmlDynamicSerializer {
-        private iPos: int = 0;
-        private buffer: ArrayBuffer;
-        private encoding: string = 'utf-8';
-        private depth: int = 0;
-        private type = XmlDynamicType.NONE;
-        private elementStack = new Array<XmlNode>();
-        private multNsp = new Map<int, XmlNode>();
-        private elementNum: int = 0;
-
-        /**
-         * Constructs an instance of the class with the specified buffer and encoding.
-         *
-         * @param {string} encoding - The encoding format of the data. Only 'utf-8' is supported.
-         * @throws {BusinessError} Throws an error if the encoding is not 'utf-8'.
-         */
-        constructor(encoding: string) {
-            if (encoding !== 'utf-8') {
-                throw createBusinessError(EncodingErrorCodeId, 'Parameter error.Just support utf-8');
-            }
-
-            this.buffer = new ArrayBuffer(MaxXmlLength);
-            this.increaseStackLength();
-        }
-
-        /**
-         * Constructs an instance of the class with the specified buffer.
-         */
-        constructor() {
-            this.buffer = new ArrayBuffer(MaxXmlLength);
-            this.increaseStackLength();
-        }
-
-        /**
-         * Sets an attribute for the current XML element.
-         *
-         * @param {string} name - The name of the attribute to set.
-         * @param {string} value - The value of the attribute to set.
-         * @throws {BusinessError} Throws an error if the method is called in an illegal position and
-         * the `name` parameter is an empty string.
-         */
-        public setAttributes(name: string, value: string): void {
-            this.checkEmptyParameter(name);
-            if (this.type !== XmlDynamicType.START_AND_ATTRIBUTES) {
-                this.checkPosition();
->>>>>>> a77d6327
             }
 
             let stringBuilder = new StringBuilder(` ${name}=\"`);
@@ -1307,270 +935,4 @@
             return stringBuilder;
         }
     }
-
-    const DepthOffset = 1;
-    const BufferIndexOffset = 1;
-    const IndentationSpaces = 2;
-
-    enum XmlType {
-        NONE,
-        START_AND_ATTRIBUTES,
-        DECLARATION,
-        TEXT,
-        OTHERS
-    }
-
-    export class XmlSerializer {
-        private iPos: int = 0;
-        private buffer: ArrayBuffer | DataView;
-        private encoding: string = 'utf-8';
-        private depth: int = 0;
-        private type = XmlType.NONE;
-        private elementStack = new Array<XmlNode>();
-        private multNsp = new Map<int, XmlNode>();
-        private isHasDecl: boolean = false;
-
-        /**
-         * Constructs an instance of the class with the specified buffer and encoding.
-         *
-         * @param {ArrayBuffer | DataView} buffer - The buffer containing the data to be processed.
-         * @param {string} encoding - The encoding format of the data. Only 'utf-8' is supported.
-         * @throws {BusinessError} Throws an error if the encoding is not 'utf-8'.
-         */
-        constructor(buffer: ArrayBuffer | DataView, encoding: string) {
-            if (encoding !== 'utf-8') {
-                throw new BusinessError(TypeErrorCodeId, new Error('Parameter error.Just support utf-8'));
-            }
-
-            this.buffer = buffer;
-            this.increaseStackLength();
-        }
-
-        /**
-         * Constructs an instance of the class with the specified buffer.
-         *
-         * @param {ArrayBuffer | DataView} buffer - The buffer containing the data to be processed.
-         */
-        constructor(buffer: ArrayBuffer | DataView) {
-            this.buffer = buffer;
-            this.increaseStackLength();
-        }
-
-        /**
-         * Sets an attribute for the current XML element.
-         *
-         * @param {string} name - The name of the attribute to set.
-         * @param {string} value - The value of the attribute to set.
-         * @throws {BusinessError} Throws an error if the method is called in an illegal position.
-         */
-        public setAttributes(name: string, value: string): void {
-            this.checkEmptyParameter(name);
-            if (this.type !== XmlType.START_AND_ATTRIBUTES) {
-                throw new BusinessError(TypeErrorCodeId, new Error('Illegal position for attribute'));
-            }
-
-            let temp = new StringBuilder(` ${name}=\"`);
-            this.writeEscaped(temp, value);
-            temp.append(`\"`);
-            this.type = XmlType.START_AND_ATTRIBUTES;
-            this.writeToBuffer(temp, 'SetAttributes');
-        }
-
-        /**
-         * Handles the start of an XML element.
-         *
-         * @param {string} name - The name of the XML element being started.
-         */
-        public startElement(name: string): void {
-            this.checkEmptyParameter(name);
-            let temp = new StringBuilder();
-            if (this.type === XmlType.START_AND_ATTRIBUTES) {
-                this.spliceNamespace(temp);
-                temp.append('>');
-            }
-            if (this.type !== XmlType.NONE && this.type !== XmlType.DECLARATION) {
-                this.nextItem(temp);
-            }
-
-            this.elementStack[this.depth].name = name;
-            temp.append('<');
-            if (this.elementStack[this.depth].prefix !== '') {
-                temp.append(`${this.elementStack[this.depth].prefix}:`);
-            } else if (this.depth !== 0) {
-                if (this.elementStack[this.depth - DepthOffset].prefix !== '') {
-                    this.elementStack[this.depth].prefix = this.elementStack[this.depth - DepthOffset].prefix;
-                    temp.append(`${this.elementStack[this.depth].prefix}:`);
-                }
-            }
-            temp.append(`${this.elementStack[this.depth].name}`);
-            this.type = XmlType.START_AND_ATTRIBUTES;
-            this.depth++;
-            this.increaseStackLength();
-            this.writeToBuffer(temp, 'StartElement');
-        }
-
-        /**
-         * Handles the end of an XML element during parsing.
-         */
-        public endElement(): void {
-            let temp = new StringBuilder();
-            if (this.type == XmlType.START_AND_ATTRIBUTES) {
-                this.spliceNamespace(temp);
-                temp.append('/>');
-                this.type = XmlType.OTHERS;
-                this.depth--;
-                this.writeToBuffer(temp, 'EndElement');
-                return;
-            }
-            this.depth--;
-            if (this.type !== XmlType.TEXT) {
-                this.nextItem(temp);
-            }
-
-            temp.append('</');
-            if (this.elementStack[this.depth].prefix !== '') {
-                temp.append(`${this.elementStack[this.depth].prefix}:`);
-            }
-            temp.append(`${this.elementStack[this.depth].name}`);
-            this.elementStack[this.depth].prefix = '';
-            this.elementStack[this.depth].namespace_ = '';
-            this.type = XmlType.OTHERS;
-            temp.append('>');
-            this.writeToBuffer(temp, 'EndElement');
-        }
-
-        /**
-         * Sets the namespace for the current XML element.
-         *
-         * @param {string} prefix - The namespace prefix to be set.
-         * @param {string} namespace - The namespace URI associated with the prefix.
-         */
-        public setNamespace(prefix: string, namespace: string): void {
-            this.checkEmptyParameter(prefix);
-            if (namespace.length === 0) {
-                throw new BusinessError(TypeErrorCodeId,
-                    new Error(`Parameter error. The type of ${namespace} must be string`));
-            }
-            let temp = new StringBuilder();
-            if (this.type === XmlType.START_AND_ATTRIBUTES) {
-                this.spliceNamespace(temp);
-                temp.append('>');
-            }
-
-            this.elementStack[this.depth].prefix = prefix;
-            this.elementStack[this.depth].namespace_ = namespace;
-            let node: XmlNode = {
-                prefix: this.elementStack[this.depth]!.prefix,
-                namespace_: this.elementStack[this.depth]!.namespace_
-            }
-            this.multNsp.set(this.depth, node);
-            this.type = XmlType.OTHERS;
-            this.writeToBuffer(temp, 'SetNamespace');
-        }
-
-        /**
-         * Increases the length of the element stack by creating a new `XmlNode` object with default empty values for
-         * `name`, `prefix`, and `namespace_`, and pushing it onto the `elementStack`.
-         */
-        private increaseStackLength(): void {
-            let node: XmlNode = {
-                name: '',
-                prefix: '',
-                namespace_: ''
-            }
-            this.elementStack.push(node);
-        }
-
-        /**
-         * Escapes special characters in the given string and appends the result to the provided StringBuilder.
-         *
-         * @param {StringBuilder} stringBuilder - The StringBuilder to which the escaped string will be appended.
-         * @param {string} s - The input string to be escaped.
-         */
-        private writeEscaped(stringBuilder: StringBuilder, s: string): void {
-            s = s.replaceAll('&', '&amp;');
-            s = s.replaceAll('\'', '&apos;');
-            s = s.replaceAll('\"', '&quot;');
-            s = s.replaceAll('>', '&gt;');
-            s = s.replaceAll('<', '&lt;');
-            stringBuilder.append(s);
-        }
-
-        /**
-         * Writes the content of the `stringBuilder` array to the `buffer` starting at the current position (`iPos`).
-         * If the buffer does not have enough space to accommodate the data, an error is thrown.
-         *
-         * @param {StringBuilder} stringBuilder - The StringBuilder will be write.
-         * @param {string} name - The name used in the error message if the operation fails.
-         * @throws {BusinessError} Throws an error if the buffer does not have enough space to write the data.
-         */
-        private writeToBuffer(stringBuilder: StringBuilder, name: string): void {
-            let tempString = stringBuilder.toString();
-            let iLenTemp = tempString.length;
-            if (this.buffer.byteLength > this.iPos + iLenTemp - BufferIndexOffset) {
-                for (let i = 0; i < iLenTemp; i++) {
-                    if (this.buffer instanceof ArrayBuffer) {
-                        (this.buffer as ArrayBuffer).set((i + this.iPos) as int, tempString[i] as byte);
-                    } else {
-                        ((this.buffer as DataView).buffer as ArrayBuffer).set((i + this.iPos) as int,
-                            tempString[i] as byte);
-                    }
-                }
-                this.iPos += iLenTemp;
-            } else {
-                throw new BusinessError(TypeErrorCodeId, new Error(`XmlSerializer:: ${name} memcpy_s failed`));
-            }
-        }
-
-        /**
-         * Handles the namespace processing for the current element in the stack.
-         *
-         * @param {StringBuilder} stringBuilder - The `StringBuilder` instance used to append
-         * namespace declarations to the XML output.
-         */
-        private spliceNamespace(stringBuilder: StringBuilder): void {
-            if (this.depth === 0) {
-                return;
-            }
-
-            this.elementStack[this.depth].prefix = this.elementStack[this.depth - DepthOffset].prefix;
-            this.elementStack[this.depth].namespace_ = this.elementStack[this.depth - DepthOffset].namespace_;
-
-            let prevDepthInfo = this.multNsp.get(this.depth - DepthOffset);
-            if (prevDepthInfo === undefined) {
-                return;
-            }
-
-            if (this.type === XmlType.START_AND_ATTRIBUTES) {
-                let prefix = prevDepthInfo.prefix;
-                let namespace = prevDepthInfo.namespace_;
-                stringBuilder.append(` xmlns:${prefix}=\"${namespace}\"`);
-                this.multNsp.get(this.depth - DepthOffset)!.prefix = '';
-                this.multNsp.get(this.depth - DepthOffset)!.namespace_ = '';
-
-            }
-        }
-
-        /**
-         * Appends a newline character followed by indentation spaces to the `out` property.
-         *
-         * @param {StringBuilder} stringBuilder - The `StringBuilder` instance used to append spaces to the XML output.
-         */
-        private nextItem(stringBuilder: StringBuilder): void {
-            stringBuilder.append('\r\n');
-            stringBuilder.append(' '.repeat(IndentationSpaces * this.depth));
-        }
-
-        /**
-         * Checks if the provided parameter is an empty string.
-         * Throws a `BusinessError` if the parameter is empty.
-         *
-         * @param {string} para - The parameter to be checked.
-         */
-        private checkEmptyParameter(para: string): void {
-            if (para.length === 0) {
-                throw new BusinessError(TypeErrorCodeId, new Error('Parameter error. Parameter cannot be empty'));
-            }
-        }
-    }
 }