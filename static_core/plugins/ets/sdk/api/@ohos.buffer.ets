/*
 * Copyright (c) 2025 Huawei Device Co., Ltd.
 * Licensed under the Apache License, Version 2.0 (the "License");
 * you may not use this file except in compliance with the License.
 * You may obtain a copy of the License at
 *
 * http://www.apache.org/licenses/LICENSE-2.0
 *
 * Unless required by applicable law or agreed to in writing, software
 * distributed under the License is distributed on an "AS IS" BASIS,
 * WITHOUT WARRANTIES OR CONDITIONS OF ANY KIND, either express or implied.
 * See the License for the specific language governing permissions and
 * limitations under the License.
 */

import { BusinessError } from "@ohos.base";

const TypeErrorCodeId: number = 401;
const OutOfBoundsErrorCodeId: number = 10200001;
const IncorrectBufferSizeId: number = 10200009;

function createBusinessError(code: number, message: string) {
    let err = new BusinessError();
    err.code = code;
    err.name = 'BusinessError';
    err.message = message;
    return err;
}

function getArrayBufferFrom(value: buffer.Buffer | Uint8Array): ArrayBuffer {
    if (value instanceof Uint8Array) {
        return ArrayBuffer.from(value);
    }
    return value.buffer;
}

function fillInPaddingBase64(str: string): string {
    let base64Divisible: int = 4;
<<<<<<< HEAD
    let remainder: int = str.length % base64Divisible as int;
    const paddingCount: int = remainder != 0 ? base64Divisible - remainder : 0;
    return str.padRight(c'=', str.length as int + paddingCount);
=======
    let remainder: int = Double.toInt(str.length % base64Divisible);
    const paddingCount: int = remainder != 0 ? base64Divisible - remainder : 0;
    return str.padRight(c'=', str.length.toInt() + paddingCount);
>>>>>>> 46f0ea7f
}

/**
 * Namespace containing Buffer implementation and related utilities
 * for handling binary data and various encoding operations.
 */
export default namespace buffer {

    /**
     * Supported character encodings for Buffer operations
     */

    export type BufferEncoding = 'ascii'
        | 'utf8'
        | 'utf-8'
        | 'utf16le'
        | 'ucs2'
        | 'ucs-2'
        | 'base64'
        | 'base64url'
        | 'latin1'
        | 'binary'
        | 'hex';

    type TypedArray = Int8Array
        | Uint8Array
        | Uint8ClampedArray
        | Int16Array
        | Uint16Array
        | Int32Array
        | Uint32Array
        | Float32Array
        | Float64Array
        | BigInt64Array
        | BigUint64Array;

    const U32_MAX: long = 4294967295 as long;

    /**
     * Allocates a new Buffer using an array of bytes in the range 0 – 255.
     * Array entries outside that range will be truncated to fit into it.
     *
     * @param {number[]} array - An array of bytes in the range 0 – 255
     * @returns {Buffer} A new allocated Buffer containing the array data
     */
    export function from(array: number[]): Buffer {
        return new Buffer(ArrayBuffer.from(array))
    }

    /**
     * Creates a view of the ArrayBuffer without copying the underlying memory.
     *
     * @param {ArrayBuffer} arrayBuffer - The source ArrayBuffer to create a view from
     * @param {number} [byteOffset=0] - Index of first byte to expose
     * @param {number} [length=arrayBuffer.byteLength - byteOffset] - Number of bytes to expose
     * @returns {Buffer} A view of the ArrayBuffer
     * @throws {Error} If byteOffset or length are out of valid range
     */
    export function from(arrayBuffer: ArrayBuffer, byteOffset?: number, length?: number): Buffer {
        const resolvedByteOffset: number = byteOffset ?? 0;
        const resolvedLength: number = length ?? arrayBuffer.byteLength - resolvedByteOffset;
        return new Buffer(ArrayBuffer.from(arrayBuffer, resolvedByteOffset, resolvedLength));
    }

    /**
    * For the object whose value returned by valueof() function is strictly equal to object
    * or supports symbol To primitive object, a new buffer instance is created.
    *
    * @param { Object } object - object object An object supporting Symbol.toPrimitive or valueOf()
    * @param { number | string } offsetOrEncoding - offsetOrEncoding offsetOrEncoding A byte-offset or encoding
    * @param { number } length - length length A length
    * @returns { Buffer } Return a new allocated Buffer
    */
    function from(object: Object, offsetOrEncoding: number | string, length: number): Buffer {
        return new Buffer(ArrayBuffer.fromObject(object, offsetOrEncoding, length))
    }

    /**
     * Copies the passed buffer data onto a new Buffer instance.
     *
     * @param {Buffer | Uint8Array} buffer - An existing Buffer or Uint8Array from which to copy data
     * @returns {Buffer} A new Buffer containing a copy of the provided buffer's data
     */
    export function from(buff: Buffer | Uint8Array): Buffer {
        if (buff instanceof Buffer) {
            const arrBuff: ArrayBuffer = (buff as Buffer).buffer;
            return new Buffer(ArrayBuffer.from(arrBuff));
        }
        return new Buffer(ArrayBuffer.from(buff as Uint8Array));
    }

    /**
     * Creates a new Buffer containing the provided string encoded using the specified encoding.
     *
     * @param {String} string - The string to encode into the buffer
     * @param {BufferEncoding} [encoding='utf8'] - The character encoding to use
     * @returns {Buffer} A new Buffer containing the encoded string
     */
    export function from(string: String, encoding?: BufferEncoding): Buffer {
        const resolvedEncoding: string = (encoding ?? "utf8");
        let resolvedString = string;
        if (encoding == 'base64' || encoding == 'base64url') {
            resolvedString = fillInPaddingBase64(string);
        }
        return new Buffer(ArrayBuffer.from(resolvedString, resolvedEncoding));
    }

    /**
     * Returns the byte length of a string when encoded using `encoding`.
     * This is not the same as String.prototype.length, which does not account
     * for the encoding that is used to convert the string into bytes.
     *
     * @param {string | Buffer | TypedArray | DataView | ArrayBuffer} string - A value to calculate the length of
     * @param {BufferEncoding} [encoding='utf8'] - If `string` is a string, this is its encoding
     * @returns {number} The number of bytes contained within `string`
     * @throws {BusinessError} 401 - Parameter error. Possible causes:
     * 1. Mandatory parameters are left unspecified;
     */
    export function byteLength(
        doc: string | Buffer | TypedArray | DataView | ArrayBuffer,
        encoding?: BufferEncoding
    ): number {
        if (doc instanceof string) {
            let resolvedEncoding: string = encoding ?? "utf8";
            return ArrayBuffer.bytesLength(doc, resolvedEncoding);
        }
        // NOTE (templin.konstantin): Can't completely use smart casts due internal issue #21021
        //  now is used temporarily solution with reflection
        const objType = Type.of(doc);
        const parts: String[] = (objType as ClassType).getName().split('.');
        const klass = parts[parts.length - 1];
        switch (klass) {
            case "Buffer":
                return (doc as Buffer).length;
            case "Int8Array":
                return (doc as Int8Array).byteLength;
            case "Uint8Array":
                return (doc as Uint8Array).byteLength;
            case "Uint8ClampedArray":
                return (doc as Uint8ClampedArray).byteLength;
            case "Int16Array":
                return (doc as Int16Array).byteLength;
            case "Uint16Array":
                return (doc as Uint16Array).byteLength;
            case "Int32Array":
                return (doc as Int32Array).byteLength;
            case "Uint32Array":
                return (doc as Uint32Array).byteLength;
            case "Float32Array":
                return (doc as Float32Array).byteLength;
            case "Float64Array":
                return (doc as Float64Array).byteLength;
            case "BigInt64Array":
                return (doc as BigInt64Array).byteLength;
            case "BigUint64Array":
                return (doc as BigUint64Array).byteLength;
            case "DataView":
                return (doc as DataView).byteLength;
            case "ArrayBuffer":
                return (doc as ArrayBuffer).getByteLength();
        }
        throw createBusinessError(TypeErrorCodeId, "Invalid type")
    }

    /**
     * Allocates a new Buffer for a fixed size bytes. If fill is undefined, the Buffer will be zero-filled.
     *
     * @param { number } size - The desired length of the new Buffer
     * @param { string | Buffer | number } [fill] - A value to pre-fill the new Buffer with
     * @param { BufferEncoding } [encoding] - If `fill` is a string, this is its encoding
     * @returns { Buffer } Return a new allocated Buffer
     * @throws { BusinessError } 401 - Parameter error. Possible causes:
     * 1. Mandatory parameters are left unspecified;
     * 2. Parameter verification failed.
     */
    export function alloc(
        size: number,
        fill?: string | Buffer | number,
        encoding?: BufferEncoding
    ): Buffer
    {
        if (size < 0) {
            throw createBusinessError(TypeErrorCodeId, 'Parameter error: size must be a non-negative number.')
        }
        const buffer = new Buffer(new ArrayBuffer(size));
        const resolvedEncoding = encoding ?? "utf-8";
        if (fill != undefined) {
            buffer.fill(fill, 0, size, resolvedEncoding);
        } else {
            buffer.fill(0, 0);
        }
        return buffer;
    }

    /**
     * Allocates a new Buffer for a fixed size bytes. The Buffer will not be initially filled.
     *
     * @param { number } size - The desired length of the new Buffer
     * @returns { Buffer } Return a new allocated Buffer
     * @throws { BusinessError } 401 - Parameter error. Possible causes:
     * 1. Mandatory parameters are left unspecified;
     * 2. Parameter verification failed.
     */
    export function allocUninitializedFromPool(size: number): Buffer {
        if (size < 0) {
            throw createBusinessError(TypeErrorCodeId, 'Parameter error: size must be a non-negative number.')
        }
        return new Buffer(new ArrayBuffer(size));
    }

    /**
     * Allocates a new un-pooled Buffer for a fixed size bytes. The Buffer will not be initially filled.
     *
     * @param { number } size - The desired length of the new Buffer
     * @returns { Buffer } Return a new allocated Buffer
     * @throws { BusinessError } 401 - Parameter error. Possible causes:
     * 1. Mandatory parameters are left unspecified;
     * 2. Parameter verification failed.
     */
    export function allocUninitialized(size: number): Buffer {
        if (size < 0) {
            throw createBusinessError(TypeErrorCodeId, 'Parameter error: size must be a non-negative number.')
        }
        return new Buffer(new ArrayBuffer(size));
    }

    /**
     * Compares buf1 to buf2
     *
     * @param { Buffer | Uint8Array } buf1 - A Buffer or Uint8Array instance.
     * @param { Buffer | Uint8Array } buf2 - A Buffer or Uint8Array instance.
     * @returns { number } 0 is returned if target is the same as buf
     *         1 is returned if target should come before buf when sorted.
     *        -1 is returned if target should come after buf when sorted.
     * @throws { BusinessError } 401 - Parameter error. Possible causes:
     * 1. Mandatory parameters are left unspecified;
     * 2. Parameter verification failed.
     */
    export function compare(buf1: Buffer | Uint8Array, buf2: Buffer | Uint8Array): number {
        const resolvedBuf1 = getArrayBufferFrom(buf1);
        const resolvedBuf2 = getArrayBufferFrom(buf2);
        const len1 = resolvedBuf1.byteLength;
        const len2 = resolvedBuf2.byteLength;
        const minLength = Math.min(len1, len2);
        for (let i = 0; i < minLength; i++) {
            if (resolvedBuf1.at(i) != resolvedBuf2.at(i)) {
                return resolvedBuf1.at(i) < resolvedBuf2.at(i) ? -1 : 1;
            }
        }
        return len1 == len2 ? 0 : (len1 < len2 ? -1 : 1);
    }

    /**
     * Returns a new `Buffer` which is the result of concatenating all the `Buffer`instances in the `list` together.
     *
     * @param { Buffer[] | Uint8Array[] } list - List of `Buffer` or Uint8Array instances to concatenate
     * @param { number } [totalLength] - Total length of the `Buffer` instances in `list` when concatenated
     * @returns { Buffer } Return a new allocated Buffer
     * @throws { BusinessError } 401 - Parameter error. Possible causes:
     * 1. Mandatory parameters are left unspecified;
     * 2. Parameter verification failed.
     * @throws { BusinessError } 10200001 - The value of "length" is out of range. It must be >= 0 and <= uint32 max. Received value is: [length]
     */
    export function concat(list: Buffer[] | Uint8Array[], totalLength?: number): Buffer {
        const resolvedList = new Array<ArrayBuffer>();
        for (const item of list) {
            resolvedList.push(getArrayBufferFrom(item));
        }
        const length = totalLength ?? resolvedList.reduce(
            (acc: number, item: ArrayBuffer): number => acc + item.byteLength, 0);
        if (length < 0 || length > U32_MAX) {
            throw createBusinessError(OutOfBoundsErrorCodeId, `The value of "length" is out of range.
It must be >= 0 and <= uint32 max. Received value is: ${length}`)
        }
        const listOfBytes = new Array<byte>();
        for (const item of resolvedList) {
            for (let i = 0; i < item.byteLength; i++) {
                listOfBytes.push(item.at(i));
            }
        }
        const buffer = new ArrayBuffer(length);
        let offset = 0;
        for (let i = 0; i < listOfBytes.length; i++) {
            buffer.set(offset, listOfBytes[i]);
            offset += 1;
        }
        return new Buffer(buffer);
    }

    /**
     * Returns true if obj is a Buffer, false otherwise
     *
     * @param { Object } obj - Objects to be judged
     * @returns { boolean } true or false
     */
    export function isBuffer(obj: Object): boolean {
        return obj instanceof Buffer;
    }

    /**
     * Returns true if encoding is the name of a supported character encoding, or false otherwise.
     *
     * @param { string } encoding - A character encoding name to check
     * @returns { boolean } true or false
     */
    export function isEncoding(encoding: string): boolean {
        switch (encoding) {
            case 'ascii':
            case 'utf8':
            case 'utf-8':
            case 'utf16le':
            case 'ucs2':
            case 'ucs-2':
            case 'base64':
            case 'base64url':
            case 'latin1':
            case 'binary':
            case 'hex':
                return true;
            default:
                return false;
        }
    }

    /**
     * Re-encodes the given Buffer or Uint8Array instance from one character encoding to another.
     *
     * @param { Buffer | Uint8Array } source - A Buffer or Uint8Array instance.
     * @param { string } fromEnc - The current encoding
     * @param { string } toEnc - To target encoding
     * @returns { Buffer } Returns a new Buffer instance
     * @throws { BusinessError } 401 - Parameter error. Possible causes:
     * 1. Mandatory parameters are left unspecified;
     * 2. Parameter verification failed.
     */
    export function transcode(source: Buffer | Uint8Array, fromEnc: string, toEnc: string): Buffer {
        const resolvedSource = getArrayBufferFrom(source);
<<<<<<< HEAD
        const sourceBytesLength = resolvedSource.byteLength as int;
=======
        const sourceBytesLength = resolvedSource.byteLength.toInt();
>>>>>>> 46f0ea7f
        const str = ArrayBuffer.stringify(resolvedSource, toEnc, 0, sourceBytesLength);
        const newBytes = ArrayBuffer.from(str, toEnc);
        return new Buffer(newBytes);
    }

    class BufferIteratorKeys implements IterableIterator<number> {
        private length: int
        private idx: int = 0
        constructor(parent: Buffer) {
            this.length = parent.length.toInt()
        }
        public override $_iterator(): IterableIterator<number> {
            return this
        }
        override next(): IteratorResult<number> {
            if (this.idx < 0 || this.idx >= this.length) {
                return new IteratorResult<number>()
            }
            return new IteratorResult<number>(false, (this.idx++).toDouble())
        }
    }

    class BufferIteratorValues implements IterableIterator<number> {
        private length: int
        private parent: Buffer
        private idx: int = 0
        constructor(parent: Buffer) {
            this.length = parent.length.toInt()
            this.parent = parent
        }
        public override $_iterator(): IterableIterator<number> {
            return this
        }
        override next(): IteratorResult<number> {
            if (this.idx < 0 || this.idx >= this.length) {
                return new IteratorResult<number>()
            }
            return new IteratorResult<number>(false, this.parent.at(this.idx++))
        }
    }

    class BufferEntriesIterator implements IterableIterator<[number, number]> {
        private length: int
        private parent: Buffer
        private idx: int = 0
        constructor(parent: Buffer) {
            this.length = parent.length.toInt()
            this.parent = parent
        }
        public override $_iterator(): IterableIterator<[number, number]> {
            return this
        }
        override next(): IteratorResult<[number, number]> {
            if (this.idx < 0 || this.idx >= this.length) {
                return new IteratorResult<[number, number]>()
            }
            return new IteratorResult<[number, number]>(false, [this.idx, this.parent.at(this.idx++)])
        }
    }

    /**
     * A class representing a fixed-length sequence of bytes.
     * Provides methods for reading and manipulating binary data with various encodings.
     */
    export class Buffer {
        /** The underlying ArrayBuffer storing the binary data */
        public buffer: ArrayBuffer;
        /** The offset into the buffer where this Buffer instance starts */
        private byteOffset: number;

        /**
         * Gets the length of the buffer in bytes
         * @returns {number} The number of bytes in the buffer
         */
        get length(): number { return this.buffer.getByteLength() }

        /**
         * Creates a new Buffer instance
         * @param {ArrayBuffer} buffer - The underlying ArrayBuffer to use
         * @param {number} [byteOffset=0] - The starting offset into the ArrayBuffer
         */
        public constructor(buffer: ArrayBuffer, byteOffset: number = 0)
        {
            this.buffer = buffer;
            this.byteOffset = 0;
        }

        /**
         * Returns a string decoded from the buffer's contents.
         *
         * @returns {string} The decoded string
         */
        public toString(): string {
            let resolvedEncoding: string = "utf8";
            let resolvedStart: int = 0;
            let resolvedEnd: int = buffer.byteLength(this.buffer).toInt();
            return ArrayBuffer.stringify(this.buffer, resolvedEncoding, resolvedStart, resolvedEnd);
        }

        /**
         * Returns a string decoded from the buffer's contents.
         *
         * @param {BufferEncoding} [encoding='utf8'] - Character encoding to use for decoding
         * @param {number} [start=0] - Where to start decoding
         * @param {number} [end=buffer.length] - Where to stop decoding
         * @returns {string} The decoded string
         */
        public toString(encoding?: BufferEncoding, start?: number, end?: number): string {
            let resolvedEncoding: string = encoding ?? "utf8";
            let resolvedStart: int = 0;
<<<<<<< HEAD
            let resolvedEnd: int = this.length as int;
            if (start && !isNaN(start!) && start! > 0) {
                resolvedStart = start as int;
            }
            if (end && !isNaN(end!)) {
                resolvedEnd = end as int;
=======
            let resolvedEnd: int = (this.length).toInt();
            if (start && !isNaN(start!) && start! > 0) {
                resolvedStart = start.toInt();
            }
            if (end && !isNaN(end!)) {
                resolvedEnd = end.toInt();
>>>>>>> 46f0ea7f
            }
            let bufLength = this.length;
            if (resolvedStart >= bufLength || resolvedStart > resolvedEnd) {
                 return '';
            }
<<<<<<< HEAD
            resolvedEnd = resolvedEnd > bufLength ? bufLength as int : resolvedEnd
=======
            resolvedEnd = resolvedEnd > bufLength ? bufLength.toInt() : resolvedEnd
>>>>>>> 46f0ea7f
            return ArrayBuffer.stringify(this.buffer, resolvedEncoding, resolvedStart, resolvedEnd);
        }

        /**
         * Returns the byte at the specified index
         *
         * @param {int} index - Index of the byte to return
         * @returns {byte} The byte at the specified position
         */
        public at(index: int): byte {
            return this.buffer.at(index);
        }

        /**
         * Checks if the buffer includes the given value.
         *
         * @param {string | number | Buffer | Uint8Array} value - The value to search for
         * @param {number} [byteOffset=0] - The byte position to start searching from
         * @param {BufferEncoding} [encoding='utf8'] - Encoding to use if `value` is a string
         * @returns {boolean} `true` if the value is found, otherwise `false`
         */
        public includes(value: string | number | Buffer | Uint8Array, byteOffset?: number, encoding?: BufferEncoding): boolean {
            return this.indexOf(value, byteOffset ?? 0, encoding ?? "utf8") != -1;
        }

        /**
         * Returns the first index where `value` is found in the buffer.
         *
         * @param {string | number | Buffer | Uint8Array} value - The value to search for
         * @param {number} [byteOffset=0] - The byte position to start searching from.
         *   - If negative, it is counted from the end of the buffer (`len + byteOffset`).
         *   - If out of bounds (`>= buffer length`), returns `-1`.
         * @param {BufferEncoding} [encoding='utf8'] - Encoding to use if `value` is a string
         * @returns {number} The index of the first occurrence of `value`, or -1 if not found
         */
        public indexOf(value: string | number | Buffer | Uint8Array, byteOffset?: number, encoding?: BufferEncoding): number {
            const searchBuffer = this.normalizeValueToBuffer(value, encoding ?? "utf8");
            const len = this.length;
            const searchLen = searchBuffer.length;
            let startIndex = byteOffset ?? 0;

            if (startIndex < 0) {
                startIndex = Math.max(0, len + startIndex);
            } else if (startIndex >= len) {
                return -1;
            }
            for (let i = startIndex; i <= len - searchLen; i++) {
                if (this.compareSubarray(i, searchBuffer)) return i;
            }
            return -1;
        }

        /**
         * Returns the last index where `value` is found in the buffer.
         *
         * @param {string | number | Buffer | Uint8Array} value - The value to search for
         * @param {number} [byteOffset=buffer length] - The byte position to start searching from (backwards).
         *   - If negative, it is counted from the end of the buffer (`len + byteOffset`).
         *   - If out of bounds (`>= buffer length`), it is clamped to `buffer length - searchLen`.
         * @param {BufferEncoding} [encoding='utf8'] - Encoding to use if `value` is a string
         * @returns {number} The index of the last occurrence of `value`, or -1 if not found
         */
        public lastIndexOf(value: string | number | Buffer | Uint8Array, byteOffset?: number , encoding?: BufferEncoding): number {
            const searchBuffer = this.normalizeValueToBuffer(value, encoding ?? "utf8");
            const searchLen = searchBuffer.length;
            const len = this.length;

            if (searchLen == 0 || len < searchLen) {
                return -1;
            }
            let endIndex = byteOffset ?? len;
            if (endIndex < 0) {
                endIndex = Math.max(0, len + endIndex);
            } else if (endIndex >= len) {
                endIndex = len - searchLen;
            }
            for (let i = endIndex; i >= 0; i--) {
                if (this.compareSubarray(i, searchBuffer)) {
                    return i;
                }
            }
            return -1;
        }

        private normalizeValueToBuffer(value: string | number | Buffer | Uint8Array, encoding: BufferEncoding): Buffer {
            if (value instanceof string) {
                return buffer.from(value, encoding ?? "utf8");
            } else if (value instanceof Number) {
                const arr: number[] = [value];
                return buffer.from(arr);
            } else if (value instanceof Buffer) {
                return value;
            } else {
                return buffer.from(value);
            }
        }

        private compareSubarray(startIndex: number, searchBuffer: Buffer): boolean {
            if (startIndex + searchBuffer.length > this.length){
                return false;
            }
            for (let j: int = 0; j < searchBuffer.length; j++) {
                if (this.at(startIndex.toInt() + j) != searchBuffer.at(j)) {
                    return false;
                }
            }
            return true;
        }

        /**
         Compares buf with target and returns a number indicating whether buf comes before, after,
         * or is the same as target in sort order. Comparison is based on the actual sequence of bytes in each Buffer.
         *
         * @param { Buffer | Uint8Array } target - A Buffer or Uint8Array with which to compare buf
         * @param { number } [targetStart] - The offset within target at which to begin comparison
         * @param { number } [targetEnd] - The offset within target at which to end comparison (not inclusive)
         * @param { number } [sourceStart] - The offset within buf at which to begin comparison
         * @param { number } [sourceEnd] - The offset within buf at which to end comparison (not inclusive)
         * @returns { number } 0 is returned if target is the same as buf
         *         1 is returned if target should come before buf when sorted.
         *        -1 is returned if target should come after buf when sorted.
         * @throws { BusinessError } 401 - Parameter error. Possible causes:
         * 1. Mandatory parameters are left unspecified;
         * 2. Parameter verification failed.
         * @throws { BusinessError } 10200001 - The value of "[targetStart/targetEnd/sourceStart/sourceEnd]" is out of range.
         *         It must be >= 0 and <= [right range]. Received value is: [targetStart/targetEnd/sourceStart/sourceEnd]
         */
        public compare(
            target: Buffer | Uint8Array,
            targetStart?: number,
            targetEnd?: number,
            sourceStart?: number,
            sourceEnd?: number): number
        {
            const resolvedSource: ArrayBuffer = this.buffer;
            const resolvedTarget: ArrayBuffer = getArrayBufferFrom(target);
            const targetSlice = resolvedTarget.slice(targetStart ?? 0, targetEnd ?? resolvedTarget.byteLength);
            const sourceSlice = resolvedSource.slice(sourceStart ?? 0, sourceEnd ?? resolvedSource.byteLength);
            return compare(new Buffer(sourceSlice), new Buffer(targetSlice));
        }

        /**
         * Copies data from a region of buf to a region in target, even if the target memory region overlaps with buf.
         * If sourceEnd is greater than the length of the target, the length of the target shall prevail, and the extra part will not be overwritten.
         *
         * @param { Buffer | Uint8Array } target - A Buffer or Uint8Array to copy into
         * @param { number } [targetStart] - The offset within target at which to begin writing
         * @param { number } [sourceStart] - The offset within buf from which to begin copying
         * @param { number } [sourceEnd] - The offset within buf at which to stop copying (not inclusive)
         * @returns { number } The number of bytes copied
         * @throws { BusinessError } 401 - Parameter error. Possible causes:
         * 1. Mandatory parameters are left unspecified;
         * 2. Parameter verification failed.
         * @throws { BusinessError } 10200001 - The value of "[targetStart/sourceStart/sourceEnd]" is out of range. It must be >= 0.
         *                                    Received value is: [targetStart/sourceStart/sourceEnd]
         */
        public copy(
            target: Buffer | Uint8Array,
            targetStart?: number,
            sourceStart?: number,
            sourceEnd?: number): number
        {
            const resolvedTarget = getArrayBufferFrom(target);
            const resolvedSource = this.buffer;
            const resolvedTargetStart = (targetStart ?? 0).toInt();
            const resolvedSourceStart = (sourceStart ?? 0).toInt();
            const resolvedSourceEnd = (sourceEnd ?? this.length).toInt();

            if (resolvedTargetStart < 0) {
                throw createBusinessError(OutOfBoundsErrorCodeId, `The value of "targetStart" is out of range. It must be >= 0.
Received value is: ${resolvedTargetStart}`)
            }
            if (resolvedSourceStart < 0) {
                throw createBusinessError(OutOfBoundsErrorCodeId, `The value of "sourceStart" is out of range. It must be >= 0.
Received value is: ${resolvedSourceStart}`)
            }
            if (resolvedSourceEnd < 0) {
                throw createBusinessError(OutOfBoundsErrorCodeId, `The value of "sourceEnd" is out of range. It must be >= 0.
Received value is: ${resolvedSourceEnd}`)
            }

            const sourceSlice = resolvedSource.slice(resolvedSourceStart,
                                                     resolvedSourceEnd);
            for (let i = 0; i < sourceSlice.byteLength; i++) {
                resolvedTarget.set(resolvedTargetStart + i, sourceSlice.at(i));
            }
            return sourceSlice.byteLength;
        }

        /**
         * Creates and returns an iterator of [index, byte] pairs from the contents of buf.
         *
         * @returns { IterableIterator<[number, number]> }
         */
        public entries(): IterableIterator<[number, number]> {
            return new BufferEntriesIterator(this);
        }

        /**
         * Returns true if both buf and otherBuffer have exactly the same bytes, false otherwise
         *
         * @param { Uint8Array | Buffer } otherBuffer - A Buffer or Uint8Array with which to compare buf
         * @returns { boolean } true or false
         * @throws { BusinessError } 401 - Parameter error. Possible causes:
         * 1. Mandatory parameters are left unspecified;
         * 2. Parameter verification failed.
         */
        public equals(otherBuffer: Uint8Array | Buffer): boolean {
            return this.compare(otherBuffer) == 0;
        }

        /**
         * Fills buf with the specified value. If the offset and end are not given, the entire buf will be filled.
         *
         * @param { string | Buffer | Uint8Array | number } value - The value with which to fill buf
         * @param { number } [offset] - Number of bytes to skip before starting to fill buf
         * @param { number } [end] - Where to stop filling buf (not inclusive)
         * @param { BufferEncoding } [encoding] - The encoding for value if value is a string
         * @returns { Buffer } A reference to buf
         * @throws { BusinessError } 10200001 - The value of "[offset/end]" is out of range. It must be >= 0 and <= [right range]. Received value is: [offset/end]
         * @throws { BusinessError } 401 - Parameter error. Possible causes:
         * 1. Mandatory parameters are left unspecified;
         * 2. Parameter verification failed.
         */
        public fill(
            value: string | Buffer | Uint8Array | number,
            offset: number = 0,
            end?: number,
            encoding?: BufferEncoding
        ): Buffer {
            const resolvedEnd = end ?? this.length;

            if (offset < 0) {
                throw createBusinessError(OutOfBoundsErrorCodeId, `The value of "offset" is out of range. It must be >= 0.
Received value is: ${offset}`)
            }
            if (resolvedEnd < 0 || resolvedEnd > this.length) {
                throw createBusinessError(OutOfBoundsErrorCodeId, `The value of "end" is out of range. It must be >= 0 and <= ${this.length}.
Received value is: ${resolvedEnd}`)
            }

            let klass: string = "string";
            if (value instanceof string) {
                klass = "string";
            } else if (value instanceof Number) {
                klass = "number";
            } else {
                // NOTE (templin.konstantin): Can't completely use smart casts due internal issue #21021
                //  now is used temporarily solution with reflection
                const objType = Type.of(value as (Buffer | Uint8Array));
                const parts: String[] = (objType as ClassType).getName().split('.');
                klass = parts[parts.length - 1];
            }

            const offsetInt = offset.toInt();
            const resolvedEndInt = resolvedEnd.toInt();
            const resolvedEncoding: BufferEncoding = encoding ?? "utf-8";

            switch (klass) {
                case "string":
                    let buff = ArrayBuffer.from(value as string,
                                                resolvedEncoding as string);
                    for (let i: int = offsetInt; i < resolvedEndInt; i++) {
                        this.buffer.set(i, buff.at((i % buff.byteLength).toInt()).toByte());
                    }
                    return this;
                case "number":
                    let asNum = value as number;
                    for (let i: int = offsetInt; i < resolvedEndInt; i++) {
                        this.buffer.set(i, asNum.toByte());
                    }
                    return this;
                case "Buffer":
                    let asBuf = value as Buffer;
                    for (let i: int = offsetInt; i < resolvedEndInt; i++) {
                        this.buffer.set(i, asBuf.at((i % asBuf.length).toInt()));
                    }
                    return this;
                case "Uint8Array":
                    let asU8a = value as Uint8Array;
                    for (let i: int = offsetInt; i < resolvedEndInt; i++) {
                        this.buffer.set(i, asU8a.at(i % asU8a.length)!.toByte());
                    }
                    return this;
                default:
                    throw createBusinessError(TypeErrorCodeId, `Parameter error: value must be a string, Buffer, Uint8Array, or number.
Received value is: ${value}`)
            }
        }

        /**
        * Throws an error when a parameter value is outside allowed range bounds
        *
        * @param {string} param_name - Name of the parameter that caused the error
        * @param {number} param_value - The value that is out of range
        * @param {int} left_bound - Minimum allowed value (inclusive)
        * @param {int} right_bound - Maximum allowed value (inclusive)
        * @returns {void}
        * @throws {Error} With a message indicating the parameter name, its value, and valid range
        * @private
        */
        private static throwOutOfRangeError(param_name: string, param_value: number, left_bound: int, right_bound: int) {
            let message = `The value of "${param_name}" is out of range.`;
            message += `It must be >= ${left_bound} and <= ${right_bound}. Received value is: ${param_value}`;
            // NOTE (templin.konstantin): must be changed to BusinessError later
            throw new Error(message);
        }

        /**
        * Checks if the byteLength parameter is within valid range
        *
        * @param {number} byteLength - Number of bytes to read or write
        * @returns {void}
        * @throws {Error} If byteLength is less than 1 or greater than 6
        * @private
        */
        private static checkByteLengthConstraint(byteLength: number) {
            if (byteLength < 1 || byteLength > 6) {
                Buffer.throwOutOfRangeError("byteLength", byteLength, 1, 6);
            }
        }

        /**
         * Creates and returns an iterator of buf keys (indices).
         *
         * @returns { IterableIterator<number> }
         */
        public keys(): IterableIterator<number> {
            return new BufferIteratorKeys(this);
        }

        /**
         * Creates and returns an iterator for buf values (bytes).
         *
         * @returns { IterableIterator<number> }
         */
        public values(): IterableIterator<number> {
            return new BufferIteratorValues(this);
        }

        /**
         * Returns a new Buffer that references the same memory as the original, but offset and cropped by the start and end indices.
         *
         * @param { number } [start] - Where the new Buffer will start
         * @param { number } [end] - Where the new Buffer will end (not inclusive)
         * @returns { Buffer } Returns a new Buffer that references the same memory as the original
         */
        public subarray(start?: number, end?: number): Buffer {
            if (start == undefined || isNaN(start!)) {
                start = 0
            }
            if (end == undefined || isNaN(end!)) {
                end = this.length
            }
            let e = end!
            if (e > this.length) {
                e = this.length
            }
            let s = start!
            if (s < 0 || e < 0 || e <= s) {
                return new Buffer(new ArrayBuffer(0))
            }
            return new Buffer(this.buffer.slice(s, e));
        }

        /**
         * Interprets buf as an array of unsigned 16-bit integers and swaps the byte order in-place.
         *
         * @returns { Buffer } A reference to buf
         * @throws { BusinessError } 10200009 - The buffer size must be a multiple of 16-bits
         */
        public swap16(): Buffer {
            if (this.length % 2 != 0) {
                throw createBusinessError(IncorrectBufferSizeId, 'The buffer size must be a multiple of 16-bits')
            }
            for (let i = 0; i < this.length; i += 2) {
                const a = this.buffer.at(i);
                this.buffer.set(i, this.buffer.at(i + 1));
                this.buffer.set(i + 1, a);
            }
            return this;
        }

        /**
         * Interprets buf as an array of unsigned 32-bit integers and swaps the byte order in-place.
         *
         * @returns { Buffer } A reference to buf
         * @throws { BusinessError } 10200009 - The buffer size must be a multiple of 32-bits
         */
        public swap32(): Buffer {
            if (this.length % 4 != 0) {
                throw createBusinessError(IncorrectBufferSizeId, 'The buffer size must be a multiple of 32-bits')
            }
            for (let i = 0; i < this.length; i += 4) {
                const a = this.buffer.at(i);
                const b = this.buffer.at(i + 1);
                this.buffer.set(i, this.buffer.at(i + 3));
                this.buffer.set(i + 1, this.buffer.at(i + 2));
                this.buffer.set(i + 2, b);
                this.buffer.set(i + 3, a);
            }
            return this;
        }

        /**
         * Interprets buf as an array of unsigned 64-bit integers and swaps the byte order in-place.
         *
         * @returns { Buffer } A reference to buf
         * @throws { BusinessError } 10200009 - The buffer size must be a multiple of 64-bits
         */
        public swap64(): Buffer {
            if (this.length % 8 != 0) {
                throw createBusinessError(IncorrectBufferSizeId, 'The buffer size must be a multiple of 64-bits')
            }
            for (let i = 0; i < this.length; i += 8) {
                const a = this.buffer.at(i);
                const b = this.buffer.at(i + 1);
                const c = this.buffer.at(i + 2);
                const d = this.buffer.at(i + 3);
                this.buffer.set(i, this.buffer.at(i + 7));
                this.buffer.set(i + 1, this.buffer.at(i + 6));
                this.buffer.set(i + 2, this.buffer.at(i + 5));
                this.buffer.set(i + 3, this.buffer.at(i + 4));
                this.buffer.set(i + 4, d);
                this.buffer.set(i + 5, c);
                this.buffer.set(i + 6, b);
                this.buffer.set(i + 7, a);
            }
            return this;
        }

                /**
        * Creates a DataView of the buffer
        *
        * @returns {DataView} A DataView of the buffer
        * @private
        */
        private getDataView(): DataView {
            return new DataView(this.buffer, 0, this.length);
        }

        /**
        * Writes a signed integer to the buffer at the specified offset using big-endian format
        *
        * @param {number} value - Value to write
        * @param {number} offset - Number of bytes to skip before writing
        * @param {number} byteLength - Number of bytes to write (maximum 6)
        * @returns {number} Offset plus the number of bytes written
        * @throws {Error} If byteLength is greater than 6
        */
        public writeIntBE(value: number, offset: number, byteLength: number): number {
            Buffer.checkByteLengthConstraint(byteLength);
            const view = this.getDataView();
            let remaining = value;
            for (let i = byteLength - 1; i >= 0; i--) {
                view.setUint8(offset + i, remaining & 0xff);
                remaining >>= 8;
            }
            return offset + byteLength;
        }

        /**
        * Reads a signed integer from the buffer at the specified offset using big-endian format
        *
        * @param {number} offset - Number of bytes to skip before reading
        * @param {number} byteLength - Number of bytes to read (maximum 6)
        * @returns {number} The read value
        * @throws {Error} If byteLength is greater than 6
        */
        public readIntBE(offset: number, byteLength: number): number {
            Buffer.checkByteLengthConstraint(byteLength);
            const view = this.getDataView();
            let val: number = 0;
            let multiplier = 1 << (8 * (byteLength - 1));
            for (let i = 0; i < byteLength; i++) {
                const byt = view.getUint8(offset + i);
                val += byt * multiplier;
                multiplier >>= 8;
            }
            const signBit = 1 << (8 * byteLength - 1);
            if (val >= signBit) {
                val -= (signBit * 2);
            }
            return val;
        }

        /**
        * Writes a signed integer to the buffer at the specified offset using little-endian format
        *
        * @param {number} value - Value to write
        * @param {number} offset - Number of bytes to skip before writing
        * @param {number} byteLength - Number of bytes to write (maximum 6)
        * @returns {number} Offset plus the number of bytes written
        * @throws {Error} If byteLength is greater than 6
        */
        public writeIntLE(value: number, offset: number, byteLength: number): number {
            Buffer.checkByteLengthConstraint(byteLength);
            const view = this.getDataView();
            let remaining = value;
            for (let i = 0; i < byteLength; i++) {
                view.setUint8(offset + i, remaining & 0xff);
                remaining >>= 8;
            }
            return offset + byteLength;
        }

        /**
        * Reads a signed integer from the buffer at the specified offset using little-endian format
        *
        * @param {number} offset - Number of bytes to skip before reading
        * @param {number} byteLength - Number of bytes to read (maximum 6)
        * @returns {number} The read value
        * @throws {Error} If byteLength is greater than 6
        */
        public readIntLE(offset: number, byteLength: number): number {
            Buffer.checkByteLengthConstraint(byteLength);
            const view = this.getDataView();
            let val: number = 0;
            let multiplier = 1;
            for (let i = 0; i < byteLength; i++) {
                const byt = view.getUint8(offset + i);
                val += byt * multiplier;
                multiplier <<= 8;
            }
            if (val >= (1 << (8 * byteLength - 1))) {
                val -= (1 << (8 * byteLength));
            }
            return val;
        }

        /**
        * Writes an unsigned integer to the buffer at the specified offset using big-endian format
        *
        * @param {number} value - Value to write
        * @param {number} offset - Number of bytes to skip before writing
        * @param {number} byteLength - Number of bytes to write (maximum 6)
        * @returns {number} Offset plus the number of bytes written
        * @throws {Error} If byteLength is greater than 6
        */
        public writeUIntBE(value: number, offset: number, byteLength: number): number {
            Buffer.checkByteLengthConstraint(byteLength);
            const view = this.getDataView();
            let remaining = value;
            for (let i = byteLength - 1; i >= 0; i--) {
                view.setUint8(offset + i, remaining & 0xFF);
                remaining >>= 8;
            }
            return offset + byteLength;
        }

        /**
        * Reads an unsigned integer from the buffer at the specified offset using big-endian format
        *
        * @param {number} offset - Number of bytes to skip before reading
        * @param {number} byteLength - Number of bytes to read (maximum 6)
        * @returns {number} The read value
        * @throws {Error} If byteLength is greater than 6
        */
        public readUIntBE(offset: number, byteLength: number): number {
            Buffer.checkByteLengthConstraint(byteLength);
            let val: number = 0;
            const view = this.getDataView();
            for (let i = 0; i < byteLength; i++) {
                val = (val * 256) + view.getUint8(offset + i);
            }
            return val;
        }

        /**
        * Writes an unsigned integer to the buffer at the specified offset using little-endian format
        *
        * @param {number} value - Value to write
        * @param {number} offset - Number of bytes to skip before writing
        * @param {number} byteLength - Number of bytes to write (maximum 6)
        * @returns {number} Offset plus the number of bytes written
        * @throws {Error} If byteLength is greater than 6
        */
        public writeUIntLE(value: number, offset: number, byteLength: number): number {
            Buffer.checkByteLengthConstraint(byteLength);
            const view = this.getDataView();
            let remaining = value;
            for (let i = 0; i < byteLength; i++) {
                view.setUint8(offset + i, remaining & 0xFF);
                remaining >>= 8;
            }
            return offset + byteLength;
        }

        /**
        * Reads an unsigned integer from the buffer at the specified offset using little-endian format
        *
        * @param {number} offset - Number of bytes to skip before reading
        * @param {number} byteLength - Number of bytes to read (maximum 6)
        * @returns {number} The read value
        * @throws {Error} If byteLength is greater than 6
        */
        public readUIntLE(offset: number, byteLength: number): number {
            Buffer.checkByteLengthConstraint(byteLength);
            const view = this.getDataView();
            let val: number = 0;
            let multiplier = 1;
            for (let i = 0; i < byteLength; i++) {
                val += view.getUint8(offset + i) * multiplier;
                multiplier <<= 8;
            }
            return val;
        }

        /**
        * Writes a string to the buffer at the specified offset
        *
        * @param {string} str - String to write
        * @param {number} [offset=0] - Number of bytes to skip before writing
        * @param {number} [length] - Maximum number of bytes to write
        * @param {string} [encoding='utf8'] - Character encoding of the string
        * @returns {number} Number of bytes written
        * @throws { BusinessError } 10200001 - The value of "[offset/length]" is out of range. It mast be >= 0 and
            <= buf.length. Received value is: [offset/length]
        */
        public write(str: string, offset: number = 0, length?: number, encoding: string = 'utf8'): number {
            if (offset < 0 || offset > this.length - 1) {
                throw createBusinessError(OutOfBoundsErrorCodeId, `The value of "offset" is out of range. \
It must be >= 0 and <= ${this.length}. Received value is: ${offset}`)
            }

            const resolvedEncoding = encoding as buffer.BufferEncoding;
            const tmpLength = length ?? this.length - offset
            if (tmpLength < 0 || tmpLength > this.length) {
                throw createBusinessError(OutOfBoundsErrorCodeId, `The value of "length" is out of range. \
It must be >= 0 and <= ${this.length}. Received value is: ${tmpLength}`)
            }
            const resolvedLength = Math.min(tmpLength, this.length - offset)
            let resolvedString = str
            if (encoding == 'base64' || encoding == 'base64url') {
                resolvedString = fillInPaddingBase64(str)
            }
            const byteLen = buffer.byteLength(resolvedString, resolvedEncoding);
            const strBuffer = buffer.from(resolvedString, resolvedEncoding);
            for (let i = 0; i < resolvedLength && i < byteLen; i++) {
                this.buffer.set((offset + i).toInt(), strBuffer.at(i));
            }
            return Math.min(resolvedLength, byteLen);
        }

        /**
        * Reads a signed 64-bit integer from the buffer at the specified offset using big-endian format
        *
        * @param {number} [offset=0] - Number of bytes to skip before reading
        * @returns {bigint} The read value
        */
        public readBigInt64BE(offset: number = 0): bigint {
            return this.getDataView().getBigInt64(offset, false);
        }

        /**
        * Reads a signed 64-bit integer from the buffer at the specified offset using little-endian format
        *
        * @param {number} [offset=0] - Number of bytes to skip before reading
        * @returns {bigint} The read value
        */
        public readBigInt64LE(offset: number = 0): bigint {
            return this.getDataView().getBigInt64(offset, true);
        }

        /**
        * Reads an unsigned 64-bit integer from the buffer at the specified offset using big-endian format
        *
        * @param {number} [offset=0] - Number of bytes to skip before reading
        * @returns {bigint} The read value
        */
        public readBigUInt64BE(offset: number = 0): bigint {
            return this.getDataView().getBigUint64(offset, false);
        }

        /**
        * Reads an unsigned 64-bit integer from the buffer at the specified offset using little-endian format
        *
        * @param {number} [offset=0] - Number of bytes to skip before reading
        * @returns {bigint} The read value
        */
        public readBigUInt64LE(offset: number = 0): bigint {
            return this.getDataView().getBigUint64(offset, true);
        }

        /**
        * Reads a 64-bit double from the buffer at the specified offset using big-endian format
        *
        * @param {number} [offset=0] - Number of bytes to skip before reading
        * @returns {number} The read value
        */
        public readDoubleBE(offset: number = 0): number {
            return this.getDataView().getFloat64(offset, false);
        }

        /**
        * Reads a 64-bit double from the buffer at the specified offset using little-endian format
        *
        * @param {number} [offset=0] - Number of bytes to skip before reading
        * @returns {number} The read value
        */
        public readDoubleLE(offset: number = 0): number {
            return this.getDataView().getFloat64(offset, true);
        }

        /**
        * Reads a 32-bit float from the buffer at the specified offset using big-endian format
        *
        * @param {number} [offset=0] - Number of bytes to skip before reading
        * @returns {number} The read value
        */
        public readFloatBE(offset: number = 0): number {
            return this.getDataView().getFloat32(offset, false);
        }

        /**
        * Reads a 32-bit float from the buffer at the specified offset using little-endian format
        *
        * @param {number} [offset=0] - Number of bytes to skip before reading
        * @returns {number} The read value
        */
        public readFloatLE(offset: number = 0): number {
            return this.getDataView().getFloat32(offset, true);
        }

        /**
        * Reads a signed 8-bit integer from the buffer at the specified offset
        *
        * @param {number} [offset=0] - Number of bytes to skip before reading
        * @returns {number} The read value
        */
        public readInt8(offset: number = 0): number {
            return this.getDataView().getInt8(offset);
        }

        /**
        * Reads a signed 16-bit integer from the buffer at the specified offset using big-endian format
        *
        * @param {number} [offset=0] - Number of bytes to skip before reading
        * @returns {number} The read value
        */
        public readInt16BE(offset: number = 0): number {
            return this.getDataView().getInt16(offset, false);
        }

        /**
        * Reads a signed 16-bit integer from the buffer at the specified offset using little-endian format
        *
        * @param {number} [offset=0] - Number of bytes to skip before reading
        * @returns {number} The read value
        */
        public readInt16LE(offset: number = 0): number {
            return this.getDataView().getInt16(offset, true);
        }

        /**
        * Reads a signed 32-bit integer from the buffer at the specified offset using big-endian format
        *
        * @param {number} [offset=0] - Number of bytes to skip before reading
        * @returns {number} The read value
        */
        public readInt32BE(offset: number = 0): number {
            return this.getDataView().getInt32(offset, false);
        }

        /**
        * Reads a signed 32-bit integer from the buffer at the specified offset using little-endian format
        *
        * @param {number} [offset=0] - Number of bytes to skip before reading
        * @returns {number} The read value
        */
        public readInt32LE(offset: number = 0): number {
            return this.getDataView().getInt32(offset, true);
        }

        /**
        * Reads an unsigned 8-bit integer from the buffer at the specified offset
        *
        * @param {number} [offset=0] - Number of bytes to skip before reading
        * @returns {number} The read value
        */
        public readUInt8(offset: number = 0): number {
            return this.getDataView().getUint8(offset);
        }

        /**
        * Reads an unsigned 16-bit integer from the buffer at the specified offset using big-endian format
        *
        * @param {number} [offset=0] - Number of bytes to skip before reading
        * @returns {number} The read value
        */
        public readUInt16BE(offset: number = 0): number {
            return this.getDataView().getUint16(offset, false);
        }

        /**
        * Reads an unsigned 16-bit integer from the buffer at the specified offset using little-endian format
        *
        * @param {number} [offset=0] - Number of bytes to skip before reading
        * @returns {number} The read value
        */
        public readUInt16LE(offset: number = 0): number {
            return this.getDataView().getUint16(offset, true);
        }

        /**
        * Reads an unsigned 32-bit integer from the buffer at the specified offset using big-endian format
        *
        * @param {number} [offset=0] - Number of bytes to skip before reading
        * @returns {number} The read value
        */
        public readUInt32BE(offset: number = 0): number {
            return this.getDataView().getUint32(offset, false);
        }

        /**
        * Reads an unsigned 32-bit integer from the buffer at the specified offset using little-endian format
        *
        * @param {number} [offset=0] - Number of bytes to skip before reading
        * @returns {number} The read value
        */
        public readUInt32LE(offset: number = 0): number {
            return this.getDataView().getUint32(offset, true);
        }

        /**
        * Writes a signed 64-bit integer to the buffer at the specified offset using big-endian format
        *
        * @param {bigint} value - Value to write
        * @param {number} [offset=0] - Number of bytes to skip before writing
        * @returns {number} Offset plus the number of bytes written
        */
        public writeBigInt64BE(value: bigint, offset: number = 0): number {
            this.getDataView().setBigInt64(offset, value, false);
            return offset + 8;
        }

        /**
        * Writes a signed 64-bit integer to the buffer at the specified offset using little-endian format
        *
        * @param {bigint} value - Value to write
        * @param {number} [offset=0] - Number of bytes to skip before writing
        * @returns {number} Offset plus the number of bytes written
        */
        public writeBigInt64LE(value: bigint, offset: number = 0): number {
            this.getDataView().setBigInt64(offset, value, true);
            return offset + 8;
        }

        /**
        * Writes an unsigned 64-bit integer to the buffer at the specified offset using big-endian format
        *
        * @param {bigint} value - Value to write
        * @param {number} [offset=0] - Number of bytes to skip before writing
        * @returns {number} Offset plus the number of bytes written
        */
        public writeBigUInt64BE(value: bigint, offset: number = 0): number {
            this.getDataView().setBigUint64(offset, value, false);
            return offset + 8;
        }

        /**
        * Writes an unsigned 64-bit integer to the buffer at the specified offset using little-endian format
        *
        * @param {bigint} value - Value to write
        * @param {number} [offset=0] - Number of bytes to skip before writing
        * @returns {number} Offset plus the number of bytes written
        */
        public writeBigUInt64LE(value: bigint, offset: number = 0): number {
            this.getDataView().setBigUint64(offset, value, true);
            return offset + 8;
        }

        /**
        * Writes a 64-bit double to the buffer at the specified offset using big-endian format
        *
        * @param {number} value - Value to write
        * @param {number} [offset=0] - Number of bytes to skip before writing
        * @returns {number} Offset plus the number of bytes written
        */
        public writeDoubleBE(value: number, offset: number = 0): number {
            this.getDataView().setFloat64(offset, value, false);
            return offset + 8;
        }

        /**
        * Writes a 64-bit double to the buffer at the specified offset using little-endian format
        *
        * @param {number} value - Value to write
        * @param {number} [offset=0] - Number of bytes to skip before writing
        * @returns {number} Offset plus the number of bytes written
        */
        public writeDoubleLE(value: number, offset: number = 0): number {
            this.getDataView().setFloat64(offset, value, true);
            return offset + 8;
        }

        /**
        * Writes a 32-bit float to the buffer at the specified offset using big-endian format
        *
        * @param {number} value - Value to write
        * @param {number} [offset=0] - Number of bytes to skip before writing
        * @returns {number} Offset plus the number of bytes written
        */
        public writeFloatBE(value: number, offset: number = 0): number {
            this.getDataView().setFloat32(offset, value, false);
            return offset + 4;
        }

        /**
        * Writes a 32-bit float to the buffer at the specified offset using little-endian format
        *
        * @param {number} value - Value to write
        * @param {number} [offset=0] - Number of bytes to skip before writing
        * @returns {number} Offset plus the number of bytes written
        */
        public writeFloatLE(value: number, offset: number = 0): number {
            this.getDataView().setFloat32(offset, value, true);
            return offset + 4;
        }

        /**
        * Writes a signed 8-bit integer to the buffer at the specified offset
        *
        * @param {number} value - Value to write
        * @param {number} [offset=0] - Number of bytes to skip before writing
        * @returns {number} Offset plus the number of bytes written
        */
        public writeInt8(value: number, offset: number = 0): number {
            this.getDataView().setInt8(offset, value);
            return offset + 1;
        }

        /**
        * Writes a signed 16-bit integer to the buffer at the specified offset using big-endian format
        *
        * @param {number} value - Value to write
        * @param {number} [offset=0] - Number of bytes to skip before writing
        * @returns {number} Offset plus the number of bytes written
        */
        public writeInt16BE(value: number, offset: number = 0): number {
            this.getDataView().setInt16(offset, value, false);
            return offset + 2;
        }

        /**
        * Writes a signed 16-bit integer to the buffer at the specified offset using little-endian format
        *
        * @param {number} value - Value to write
        * @param {number} [offset=0] - Number of bytes to skip before writing
        * @returns {number} Offset plus the number of bytes written
        */
        public writeInt16LE(value: number, offset: number = 0): number {
            this.getDataView().setInt16(offset, value, true);
            return offset + 2;
        }

        /**
        * Writes a signed 32-bit integer to the buffer at the specified offset using big-endian format
        *
        * @param {number} value - Value to write
        * @param {number} [offset=0] - Number of bytes to skip before writing
        * @returns {number} Offset plus the number of bytes written
        */
        public writeInt32BE(value: number, offset: number = 0): number {
            this.getDataView().setInt32(offset, value, false);
            return offset + 4;
        }

        /**
        * Writes a signed 32-bit integer to the buffer at the specified offset using little-endian format
        *
        * @param {number} value - Value to write
        * @param {number} [offset=0] - Number of bytes to skip before writing
        * @returns {number} Offset plus the number of bytes written
        */
        public writeInt32LE(value: number, offset: number = 0): number {
            this.getDataView().setInt32(offset, value, true);
            return offset + 4;
        }

        /**
        * Writes an unsigned 8-bit integer to the buffer at the specified offset
        *
        * @param {number} value - Value to write
        * @param {number} [offset=0] - Number of bytes to skip before writing
        * @returns {number} Offset plus the number of bytes written
        */
        public writeUInt8(value: number, offset: number = 0): number {
            this.getDataView().setUint8(offset, value);
            return offset + 1;
        }

        /**
        * Writes an unsigned 16-bit integer to the buffer at the specified offset using big-endian format
        *
        * @param {number} value - Value to write
        * @param {number} [offset=0] - Number of bytes to skip before writing
        * @returns {number} Offset plus the number of bytes written
        */
        public writeUInt16BE(value: number, offset: number = 0): number {
            this.getDataView().setUint16(offset, value, false);
            return offset + 2;
        }

        /**
        * Writes an unsigned 16-bit integer to the buffer at the specified offset using little-endian format
        *
        * @param {number} value - Value to write
        * @param {number} [offset=0] - Number of bytes to skip before writing
        * @returns {number} Offset plus the number of bytes written
        */
        public writeUInt16LE(value: number, offset: number = 0): number {
            this.getDataView().setUint16(offset, value, true);
            return offset + 2;
        }

        /**
        * Writes an unsigned 32-bit integer to the buffer at the specified offset using big-endian format
        *
        * @param {number} value - Value to write
        * @param {number} [offset=0] - Number of bytes to skip before writing
        * @returns {number} Offset plus the number of bytes written
        */
        public writeUInt32BE(value: number, offset: number = 0): number {
            this.getDataView().setUint32(offset, value, false);
            return offset + 4;
        }

        /**
        * Writes an unsigned 32-bit integer to the buffer at the specified offset using little-endian format
        *
        * @param {number} value - Value to write
        * @param {number} [offset=0] - Number of bytes to skip before writing
        * @returns {number} Offset plus the number of bytes written
        */
        public writeUInt32LE(value: number, offset: number = 0): number {
            this.getDataView().setUint32(offset, value, true);
            return offset + 4;
        }

        /**
         * Returns the byte at the specified index.
         * @param {number} index – byte index to read
         * @returns {number} the byte value at `index`
         */
        $_get(index: number): number | undefined {
            if (index < 0 || index >= this.length) {
                return undefined;
            }
            return this.getDataView().getUint8(index);
        }

        /**
         * Sets the byte at the specified index.
         *
         * @param {number} index – byte index to write
         * @param {number} value – byte value (0–255)
         */
        $_set(index: number, value: number): void {
            if (index < 0 || index >= this.length) {
                return;
            }
            this.getDataView().setUint8(index, value);
        }
    }

    enum TypeParameters {
        StringType = "string",
        ArrayBufferType = "ArrayBuffer",
        DataViewType = "DataView",
        TypedArrayType = "TypedArray",
        BlobType = "Blob"
    }

    export interface BlobOptions {
        /** The Blob content-type. The intent is for type to convey the MIME media type of the data, however no validation of the type format is performed. */
        type: string
        /** One of either 'transparent' or 'native'. When set to 'native', line endings in string source parts will be converted to the platform native line-ending as specified by require('node:os').EOL.*/
        endings: 'transparent'|'native'
    };

    type SrcType = FixedArray<string> | FixedArray<ArrayBuffer> | FixedArray<TypedArray> | FixedArray<DataView> | FixedArray<Blob>;
    type SrcItemType = string | ArrayBuffer | TypedArray | DataView | Blob;
    type ArrSrcType =  Array<TypedArray> | Array<string> | Array<ArrayBuffer> | Array<DataView> | Array<Blob>;
    function toString(src: SrcItemType): string {
        if (src instanceof string) {
            return src
        } else if (src instanceof ArrayBuffer) {
            return buffer.from(src as ArrayBuffer).toString()
        } else if (src instanceof TypedArray) {
            return buffer.from(src.buffer as ArrayBuffer).toString()
        } else if (src instanceof DataView) {
            return buffer.from((src as DataView).buffer as ArrayBuffer).toString()
        }
        return ""
    }
    /**
    * A Blob encapsulates immutable, raw data that can be safely shared across multiple worker threads.
    */
    export class Blob {
        /**
         * Creates a new Blob object containing a concatenation of the given sources.
         * <ArrayBuffer>, <TypedArray>, <DataView>, and <Buffer> sources are copied into the 'Blob' and can therefore be safely modified after the 'Blob' is created.
         * String sources are encoded as UTF-8 byte sequences and copied into the Blob. Unmatched surrogate pairs within each string part will be replaced by Unicode U+FFFD replacement characters.
         * @param {FixedArray<string> | FixedArray<ArrayBuffer> | FixedArray<TypedArray> | FixedArray<DataView> | FixedArray<Blob>} [sources] - An array of string, <ArrayBuffer>, <TypedArray>, <DataView>, or <Blob> objects, or any mix of such objects, that will be stored within the Blob.
         * @param {BlobOptions} [options] - options
         */
        constructor(sources: SrcType, options?: BlobOptions) {
            this.checkParameters(sources)
            this.createArray(sources)
            if (options != undefined) {
                this.type = options!.type ? options!.type! : ''
            } else {
                this.type = ''
            }
            this.calcSize()
        }

        constructor(sources: ArrSrcType, options?: BlobOptions) {
            this.checkParameters(sources)
            this.arr = sources
            if (options != undefined) {
                this.type = options!.type ? options!.type! : ''
            } else {
                this.type = ''
            }
            this.calcSize()
        }

        private constructor(sources: ArrSrcType, typeKey: string, type?: string) {
            this.arr = sources
            this.typeKey = typeKey
            this.calcSize()
            if (type != undefined) {
                this.type = type
            } else {
                this.type = ''
            }
        }

        private constructor(blob: Blob) {
            this.arr = blob.arr
            this.size = blob.size
            this.type = blob.type
            this.typeKey = blob.typeKey
        }

        private checkParameters(sources: ArrSrcType | SrcType) {
            for (const element of sources) {
                if (element instanceof string) {
                    this.typeKey = TypeParameters.StringType
                   break;
                } else if (element instanceof ArrayBuffer) {
                    this.typeKey = TypeParameters.ArrayBufferType
                    break;
                } else if (element instanceof DataView) {
                    this.typeKey = TypeParameters.DataViewType
                    break;
                } else if (element instanceof TypedArray) {
                    this.typeKey = TypeParameters.TypedArrayType
                    break;
                } else if (element instanceof Blob) {
                    this.typeKey = TypeParameters.BlobType
                    break;
                }
            }
        }

        private calcSize(): number {
            this.size = 0
            switch (this.typeKey) {
                case "string": {
                    for (const item of this.arr as Array<string>) {
                        this.size += ArrayBuffer.bytesLength(item, "utf8")
                    }
                } break
                case "ArrayBuffer": {
                    for (const item of this.arr as Array<ArrayBuffer>) {
                        this.size += item.getByteLength()
                    }
                } break
                case "TypedArray": {
                    for (const item of this.arr as Array<TypedArray>) {
                        this.size += item.byteLength
                    }
                } break
                case "DataView": {
                    for (const item of this.arr as Array<DataView>) {
                        this.size += item.byteLength
                    }
                } break
                case "Blob": {
                    for (const item of this.arr as Array<Blob>) {
                        this.size += item.calcSize()
                    }
                } break
            }
            return this.size
        }

        private createArray(sources: SrcType) {
            switch (this.typeKey) {
                case "string": {
                    this.arr = Array.from(sources as FixedArray<string>)
                } break
                case "ArrayBuffer": {
                    this.arr = Array.from(sources as FixedArray<ArrayBuffer>)
                } break
                case "TypedArray": {
                    this.arr = Array.from(sources as FixedArray<TypedArray>)
                } break
                case "DataView": {
                    this.arr = Array.from(sources as FixedArray<DataView>)
                } break
                case "Blob": {
                    this.arr = Array.from(sources as FixedArray<Blob>)
                } break
            }
        }

        /**
         * Creates and returns a new Blob containing a subset of this Blob objects data. The original Blob is not altered.
         *
         * @param {number} [start=0] - The starting index.
         * @param {number} [end=buffer.length] -  The ending index.
         * @param {string} [type] - The content-type for the new Blob
         * @returns {Blob}
         */
        slice(start?: number, end?: number, type?: string): Blob {
            switch (this.typeKey) {
                case "string": {
                    let arr: Array<string> = (this.arr as Array<string>).slice(start, end)
                    return new Blob(arr, this.typeKey, type)
                }
                case "ArrayBuffer": {
                    let arr: Array<ArrayBuffer> = (this.arr as Array<ArrayBuffer>).slice(start, end)
                    return new Blob(arr, this.typeKey, type)
                }
                case "TypedArray": {
                    let arr: Array<TypedArray> = (this.arr as Array<TypedArray>).slice(start, end)
                    return new Blob(arr, this.typeKey, type)
                }
                case "DataView": {
                    let arr: Array<DataView> = (this.arr as Array<DataView>).slice(start, end)
                    return new Blob(arr, this.typeKey, type)
                }
                case "Blob": {
                    let arr: Array<Blob> = (this.arr as Array<Blob>).slice(start, end)
                    return new Blob(arr, this.typeKey, type)
                }
            }
            return new Blob(this)
        }

        /**
         * Returns a promise that fulfills with the contents of the Blob decoded as a UTF-8 string.
         *
         * @returns {Promise}
         */
        text(): Promise<string> {
            return Promise.resolve(this.getString())
        }

        /**
         * Returns a promise that fulfills with an <ArrayBuffer> containing a copy of the Blob data.
         *
         * @returns {Promise}
         */
        arrayBuffer(): Promise<ArrayBuffer> {
            return Promise.resolve(this.toArrayBuffer())
        }

        size: number

        /**
         * The content-type of the Blob.
         */
        type: string

        private arr: ArrSrcType
        private typeKey: string = 'string'

        private toArrayBuffer(): ArrayBuffer {
            const str = this.getString()
            return ArrayBuffer.from(str, "utf-8");
        }

        private getString(): string {
            let str = ''
            let b = new StringBuilder()
            switch (this.typeKey) {
                case "string": {
                    (this.arr as Array<string>).forEach((value: string) => { b.append(toString(value as SrcItemType)) })
                } break
                case "ArrayBuffer": {
                    (this.arr as Array<ArrayBuffer>).forEach((value: ArrayBuffer) => { b.append(toString(value)) })
                } break
                case "TypedArray": {
                    (this.arr as Array<TypedArray>).forEach((value: TypedArray) => { b.append(toString(value)) })
                } break
                case "DataView": {
                    (this.arr as Array<DataView>).forEach((value: DataView) => { b.append(toString(value)) })
                } break
                case "Blob": {
                    (this.arr as Array<Blob>).forEach((value: Blob) => { b.append(value.getString()) })
                } break
            }
            return b.toString()
        }
    }
}<|MERGE_RESOLUTION|>--- conflicted
+++ resolved
@@ -36,15 +36,9 @@
 
 function fillInPaddingBase64(str: string): string {
     let base64Divisible: int = 4;
-<<<<<<< HEAD
-    let remainder: int = str.length % base64Divisible as int;
-    const paddingCount: int = remainder != 0 ? base64Divisible - remainder : 0;
-    return str.padRight(c'=', str.length as int + paddingCount);
-=======
     let remainder: int = Double.toInt(str.length % base64Divisible);
     const paddingCount: int = remainder != 0 ? base64Divisible - remainder : 0;
     return str.padRight(c'=', str.length.toInt() + paddingCount);
->>>>>>> 46f0ea7f
 }
 
 /**
@@ -382,11 +376,7 @@
      */
     export function transcode(source: Buffer | Uint8Array, fromEnc: string, toEnc: string): Buffer {
         const resolvedSource = getArrayBufferFrom(source);
-<<<<<<< HEAD
-        const sourceBytesLength = resolvedSource.byteLength as int;
-=======
         const sourceBytesLength = resolvedSource.byteLength.toInt();
->>>>>>> 46f0ea7f
         const str = ArrayBuffer.stringify(resolvedSource, toEnc, 0, sourceBytesLength);
         const newBytes = ArrayBuffer.from(str, toEnc);
         return new Buffer(newBytes);
@@ -497,31 +487,18 @@
         public toString(encoding?: BufferEncoding, start?: number, end?: number): string {
             let resolvedEncoding: string = encoding ?? "utf8";
             let resolvedStart: int = 0;
-<<<<<<< HEAD
-            let resolvedEnd: int = this.length as int;
-            if (start && !isNaN(start!) && start! > 0) {
-                resolvedStart = start as int;
-            }
-            if (end && !isNaN(end!)) {
-                resolvedEnd = end as int;
-=======
             let resolvedEnd: int = (this.length).toInt();
             if (start && !isNaN(start!) && start! > 0) {
                 resolvedStart = start.toInt();
             }
             if (end && !isNaN(end!)) {
                 resolvedEnd = end.toInt();
->>>>>>> 46f0ea7f
             }
             let bufLength = this.length;
             if (resolvedStart >= bufLength || resolvedStart > resolvedEnd) {
                  return '';
             }
-<<<<<<< HEAD
-            resolvedEnd = resolvedEnd > bufLength ? bufLength as int : resolvedEnd
-=======
             resolvedEnd = resolvedEnd > bufLength ? bufLength.toInt() : resolvedEnd
->>>>>>> 46f0ea7f
             return ArrayBuffer.stringify(this.buffer, resolvedEncoding, resolvedStart, resolvedEnd);
         }
 
