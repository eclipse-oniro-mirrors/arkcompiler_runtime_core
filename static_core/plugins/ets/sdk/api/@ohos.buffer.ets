--- conflicted
+++ resolved
@@ -48,8 +48,6 @@
     return str.replace(new RegExp(allowedPattern, "g"), "");
 }
 
-<<<<<<< HEAD
-=======
 function getLength(value: buffer.Buffer | Uint8Array): number {
     if (value instanceof Uint8Array) {
         return value.length;
@@ -115,19 +113,14 @@
     return val;
 }
 
->>>>>>> a77d6327
 function fillInPaddingBase64(str: string): string {
     const base64Divisible: int = 4;
     const normalized: String = normalizeBase64Url(str);
     const clean: String = sanitizeBase64(normalized);
-<<<<<<< HEAD
-    const remainder: int = Double.toInt(clean.length % base64Divisible);
-=======
     const remainder: int = clean.length.toInt() % base64Divisible;
     if (remainder === 1) {
         return clean.slice(0, -1);
     }
->>>>>>> a77d6327
     const paddingCount: int = remainder != 0 ? base64Divisible - remainder : 0;
     return clean.padRight(c'=', clean.length.toInt() + paddingCount);
 }
@@ -157,15 +150,9 @@
 function sanitizeUtf8(str: string): string {
     const sb = new StringBuilder();
     for (let i = 0; i < str.length; i++) {
-<<<<<<< HEAD
-        const cu = str.charCodeAt(i) as char;
-        if (Char.isHighSurrogate(cu) && i + 1 < str.length) {
-            const cu2 = str.charCodeAt(i + 1) as char;
-=======
         const cu = str.charCodeAt(i).toInt().toChar();
         if (Char.isHighSurrogate(cu) && i + 1 < str.length) {
             const cu2 = str.charCodeAt(i + 1).toInt().toChar();
->>>>>>> a77d6327
             if (Char.isLowSurrogate(cu2)) {
                 sb.append(str.charAt(i));
                 sb.append(str.charAt(i + 1));
@@ -323,21 +310,12 @@
      */
     export function fromWithStringTypedInputEncoding(input: string, encoding?: BufferEncoding): Buffer {
         const resolvedEncoding: string = (encoding ?? "utf8");
-<<<<<<< HEAD
-        let resolvedString = string;
-=======
         let resolvedString = input;
->>>>>>> a77d6327
         if (resolvedEncoding == 'ascii') {
             resolvedString = sanitizeAscii(resolvedString);
         } else if (resolvedEncoding == 'utf8' || resolvedEncoding == 'utf-8') {
             resolvedString = sanitizeUtf8(resolvedString);
-<<<<<<< HEAD
-        }
-         else if (resolvedEncoding == 'latin1' || resolvedEncoding == 'binary') {
-=======
         } else if (resolvedEncoding == 'latin1' || resolvedEncoding == 'binary') {
->>>>>>> a77d6327
             resolvedString = sanitizeLatin1(resolvedString);
         } else if (resolvedEncoding == 'hex') {
             resolvedString = takeValidHexPrefix(resolvedString);
@@ -345,15 +323,11 @@
                 return new Buffer(new ArrayBuffer(0));
             }
         } else if (encoding == 'base64' || encoding == 'base64url') {
-<<<<<<< HEAD
-            resolvedString = fillInPaddingBase64(string);
-=======
             resolvedString = fillInPaddingBase64(input);
         } else if (resolvedEncoding == 'utf16le' || resolvedEncoding == 'ucs2' || resolvedEncoding == 'ucs-2') {
             return new Buffer(ArrayBuffer.from(resolvedString, resolvedEncoding));
         } else {
             throw createBusinessError(TypeErrorCodeId, 'Parameter error. The type of "encoding" must be BufferEncoding. the encoding test is unknown');
->>>>>>> a77d6327
         }
         return new Buffer(ArrayBuffer.from(resolvedString, resolvedEncoding));
     }
@@ -603,11 +577,6 @@
      * 2. Parameter verification failed.
      */
     export function transcode(source: Buffer | Uint8Array, fromEnc: string, toEnc: string): Buffer {
-<<<<<<< HEAD
-        const resolvedSource = getArrayBufferFrom(source);
-        const sourceBytesLength = resolvedSource.byteLength.toInt();
-        const str = ArrayBuffer.stringify(resolvedSource, toEnc, 0, sourceBytesLength);
-=======
         if (!isEncoding(fromEnc)) {
             throw createBusinessError(TypeErrorCodeId, `Parameter error. The type of "fromEnc" must be BufferEncoding. ` +
                 `the fromEnc ${fromEnc} is unknown`);
@@ -637,7 +606,6 @@
         } else if (toEnc == 'base64') {
             str = str.replace("/[\r\n]/g", '');
         }
->>>>>>> a77d6327
         const newBytes = ArrayBuffer.from(str, toEnc);
         return new Buffer(newBytes);
     }
@@ -655,11 +623,7 @@
             if (this.idx < 0 || this.idx >= this.length) {
                 return new IteratorResult<int>()
             }
-<<<<<<< HEAD
-            return new IteratorResult<number>(false, (this.idx++).toDouble())
-=======
             return new IteratorResult<int>(false, (this.idx++))
->>>>>>> a77d6327
         }
     }
 
@@ -709,11 +673,7 @@
         /** The underlying ArrayBuffer storing the binary data */
         private bufferData: ArrayBuffer;
         /** The offset into the buffer where this Buffer instance starts */
-<<<<<<< HEAD
-        internal readonly byteOffsetNumber: number;
-=======
         private readonly byteOffsetNumber: int;
->>>>>>> a77d6327
 
         /**
          * Gets the length of the buffer in bytes
@@ -721,13 +681,9 @@
          */
         get length(): int { return this.buffer.getByteLength() }
 
-<<<<<<< HEAD
-        get byteOffset(): number { return this.byteOffsetNumber }
-=======
         get byteOffset(): int { return this.byteOffsetNumber }
 
         get buffer(): ArrayBuffer { return this.bufferData }
->>>>>>> a77d6327
         /**
          * Creates a new Buffer instance
          * @param {ArrayBuffer} buffer - The underlying ArrayBuffer to use
@@ -735,10 +691,6 @@
          */
         public constructor(buffer: ArrayBuffer, byteOffset: int = 0)
         {
-<<<<<<< HEAD
-            this.buffer = buffer;
-            this.byteOffsetNumber = 0;
-=======
             this.bufferData = buffer;
             this.byteOffsetNumber = byteOffset;
             if (byteOffset >= this.buffer.getByteLength() && this.buffer.getByteLength() > 0) {
@@ -747,7 +699,6 @@
             if (byteOffset < 0) {
                 throw createBusinessError(OutOfBoundsErrorCodeId, `The value of "byteOffset" is out of range. It must be >= 0. Received value is: ${byteOffset}`)
             }
->>>>>>> a77d6327
         }
 
         /**
@@ -774,31 +725,18 @@
             let resolvedEncoding: string = encoding ?? "utf8";
             let resolvedStart: int = 0;
             let resolvedEnd: int = (this.length).toInt();
-<<<<<<< HEAD
-            if (start && !isNaN(start!) && start! > 0) {
-                resolvedStart = start.toInt();
-            }
-            if (end && !isNaN(end!)) {
-                resolvedEnd = end.toInt();
-=======
             if (start !== undefined && !isNaN(start!) && start! > 0) {
                 resolvedStart = start!.toInt();
             }
             if (end !== undefined && !isNaN(end!)) {
                 resolvedEnd = end!.toInt();
->>>>>>> a77d6327
             }
             let bufLength = this.length;
             if (resolvedStart >= bufLength || resolvedStart > resolvedEnd) {
                  return '';
             }
-<<<<<<< HEAD
-            resolvedEnd = resolvedEnd > bufLength ? bufLength.toInt() : resolvedEnd
-            return ArrayBuffer.stringify(this.buffer, resolvedEncoding, resolvedStart, resolvedEnd);
-=======
             resolvedEnd = resolvedEnd > bufLength ? bufLength.toInt() : resolvedEnd;
             return stringify(this.buffer, resolvedEncoding, resolvedStart, resolvedEnd);
->>>>>>> a77d6327
         }
 
         /**
@@ -987,13 +925,8 @@
             sourceStart?: int,
             sourceEnd?: int): int
         {
-<<<<<<< HEAD
-            const resolvedTarget = getArrayBufferFrom(target);
-            const resolvedSource = this.buffer;
-=======
             const resolvedTarget = target.buffer;
             const resolvedSource: ArrayBuffer = this.buffer;
->>>>>>> a77d6327
             const resolvedTargetStart = (targetStart ?? 0).toInt();
             const resolvedSourceStart = (sourceStart ?? 0).toInt();
             const resolvedSourceEnd = (sourceEnd ?? this.length).toInt();
@@ -1109,12 +1042,9 @@
                     if (resolvedEncoding == 'ascii') {
                         strValue = sanitizeAscii(strValue);
                     } else if (resolvedEncoding == 'utf8' || resolvedEncoding == 'utf-8') {
-<<<<<<< HEAD
-=======
                         if (strValue.length == 0) {
                             return this;
                         }
->>>>>>> a77d6327
                         strValue = sanitizeUtf8(strValue);
                     } else if (resolvedEncoding == 'latin1' || resolvedEncoding == 'binary') {
                         strValue = sanitizeLatin1(strValue);
@@ -1126,11 +1056,6 @@
                     } else if (resolvedEncoding == 'base64' || resolvedEncoding == 'base64url') {
                         strValue = fillInPaddingBase64(strValue);
                     }
-<<<<<<< HEAD
-                    let buff = ArrayBuffer.from(strValue, resolvedEncoding as string);
-                    for (let i: int = offsetInt; i < resolvedEndInt; i++) {
-                        this.buffer.set(i, buff.at((i % buff.byteLength).toInt()).toByte());
-=======
                     let buff: Uint8Array;
 
                     if (resolvedEncoding === 'ucs2' || resolvedEncoding === 'ucs-2' || resolvedEncoding === 'utf16le') {
@@ -1158,15 +1083,11 @@
                     let asInt: int = value as int;
                     for (let i: int = offsetInt; i < resolvedEndInt; i++) {
                         this.buffer.set(i, asInt.toByte());
->>>>>>> a77d6327
                     }
                     return this;
                 case "long":
                     let asLong: long = value as long;
                     for (let i: int = offsetInt; i < resolvedEndInt; i++) {
-<<<<<<< HEAD
-                        this.buffer.set(i, asNum.toByte());
-=======
                         this.buffer.set(i, asLong.toByte());
                     }
                     return this;
@@ -1174,17 +1095,12 @@
                     let asDouble: double = value as double;
                     for (let i: int = offsetInt; i < resolvedEndInt; i++) {
                         this.buffer.set(i, asDouble.toByte());
->>>>>>> a77d6327
                     }
                     return this;
                 case "Buffer":
                     let asBuf = value as Buffer;
                     for (let i: int = offsetInt; i < resolvedEndInt; i++) {
-<<<<<<< HEAD
-                        this.buffer.set(i, asBuf.at((i % asBuf.length).toInt()));
-=======
                         this.buffer.set(i, asBuf.at((i % asBuf.length)).toByte());
->>>>>>> a77d6327
                     }
                     return this;
                 case "Uint8Array":
@@ -1271,11 +1187,7 @@
          * @param { int } [end] - Where the new Buffer will end (not inclusive)
          * @returns { Buffer } Returns a new Buffer that references the same memory as the original
          */
-<<<<<<< HEAD
-        public subarray(start?: number, end?: number): Buffer {
-=======
         public subarray(start?: int, end?: int): Buffer {
->>>>>>> a77d6327
             if (start == undefined || isNaN(start!)) {
                 start = 0
             }
@@ -1582,11 +1494,7 @@
             const byteLen = buffer.byteLength(resolvedString, resolvedEncoding);
             const strBuffer = buffer.from(resolvedString, resolvedEncoding);
             for (let i = 0; i < resolvedLength && i < byteLen; i++) {
-<<<<<<< HEAD
-                this.buffer.set((offset + i).toInt(), strBuffer.at(i));
-=======
                 this.buffer.set((offset + i).toInt(), strBuffer.at(i).toByte());
->>>>>>> a77d6327
             }
             return Math.min(resolvedLength, byteLen).toInt();
         }
