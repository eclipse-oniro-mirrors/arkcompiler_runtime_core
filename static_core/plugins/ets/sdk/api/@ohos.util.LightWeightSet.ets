/*
 * Copyright (c) 2025 Huawei Device Co., Ltd.
 * Licensed under the Apache License, Version 2.0 (the "License");
 * you may not use this file except in compliance with the License.
 * You may obtain a copy of the License at
 *
 * http://www.apache.org/licenses/LICENSE-2.0
 *
 * Unless required by applicable law or agreed to in writing, software
 * distributed under the License is distributed on an "AS IS" BASIS,
 * WITHOUT WARRANTIES OR CONDITIONS OF ANY KIND, either express or implied.
 * See the License for the specific language governing permissions and
 * limitations under the License.
 */

import LightWeightMap from '@ohos.util.LightWeightMap';
import { BusinessError } from "@ohos.base";

const typeErrorCodeId: int = 401;
const outOfBoundsErrorCodeId: number = 10200001;

export type LightWeightSetForEachCb<T> = (value: T, key: T, set: LightWeightSet<T>) => void;

interface ReadonlyLightWeightSet<T> extends Iterable<T> {
    /**
     * Checks if a value is in the LightWeightSet
     *
     * @param v the value to find in the LightWeightSet
     *
     * @returns true if the value is in the LightWeightSet
     */
    has(key: T): boolean;

    /**
     * Returns number of unique elements in the LightWeightSet
     *
     * @returns number of unique elements in the LightWeightSet
     */
    get length(): int;

    /**
     * Executes a provided function once per each value in the LightWeightSet object, in insertion order
     *
     * @param callbackfn to apply; key is always same as value
     */
    forEach(callbackFn: (value: T, key: T, set: ReadonlyLightWeightSet<T>) => void): void;

    /**
     * Returns elements from the LightWeightSet
     *
     * @returns an iterable of the values in the LightWeightSet
     */
    values(): IterableIterator<T>;

    /**
     * @returns an iterable of [v,v] pairs for every value `v` in the LightWeightSet.
     */
    entries(): IterableIterator<[T, T]>;
}

export class LightWeightSet<T> implements ReadonlyLightWeightSet<T>, JsonReplacer {
    private buckets: LightWeightMap<T, T>;

    private static readonly SHIFT_COUNT = 31;

<<<<<<< HEAD
=======
    private static readonly MIN_BUCKETS_COUNT = 8;

    private capacity: int = LightWeightSet.MIN_BUCKETS_COUNT;

>>>>>>> a77d6327
    private iteratorForEach<V>(x: Iterator<V>, fn: (x: V) => void): void {
        while (true) {
            const v = x.next();
            if (v.done) {
                return;
            }
            fn(v.value as V);
        }
    }

    public jsonReplacer(): Record<String, NullishType> {
        const buf = this.buckets;
        const len = buf.length;
        let arrayObj: Record<String, NullishType> = {};
        for (let i = 0; i < len; i++) {
            if (Array.isArray(buf.getKeyAt(i))) {
                for (let i = 0; i < (buf.getKeyAt(i) as Array<NullishType>).length; i++) {
                    if ((buf.getKeyAt(i) as Array<NullishType>)[i] === undefined) {
                        (buf.getKeyAt(i) as Array<NullishType>)[i] = null;
                    }
                }
            }
            arrayObj[String(i)] = buf.getKeyAt(i);
        }
        return arrayObj;
    }

    constructor() {
        this.buckets = new LightWeightMap<T, T>();
    }

    /**
     * Returns number of unique elements in the LightWeightSet
     *
     * @returns number of unique elements in the LightWeightSet
     */
    get length(): int {
        return this.buckets.length.toInt();
    }

    /**
     * Adds a value to the LightWeightSet
     *
     * @param value the value to add to the LightWeightSet
     *
     * @returns true if the value was added, false otherwise
     */
    add(obj: T): boolean {
        if (this.buckets.hasKey(obj)) {
            return false;
        }
<<<<<<< HEAD
=======
        if (this.buckets.length >= this.capacity) {
            if (this.capacity * 2 > Int.MAX_VALUE) {
                return false;
            } else {
                this.increaseCapacityTo(this.capacity * 2);
            }
        }
>>>>>>> a77d6327
        this.buckets.set(obj, obj);
        return true;
    }

    /**
     * Checks if a value is in the LightWeightSet
     *
     * @param v the value to find in the LightWeightSet
     *
     * @returns true if the value is in the LightWeightSet
     */
    has(key: T): boolean {
        return this.buckets.hasKey(key);
    }

    /**
     * Removes a value from the LightWeightSet
     *
     * @param key the value to remove from the LightWeightSet
     *
     * @returns the removed value if it was present, undefined otherwise
     */
    remove(key: T): T | undefined {
        return this.buckets.remove(key);
    }

    /**
     * Clears all entries in the LightWeightSet
     */
    clear(): void {
        this.buckets.clear();
        this.capacity = LightWeightSet.MIN_BUCKETS_COUNT;
    }

    /**
     * Returns elements from the LightWeightSet
     *
     * @returns an iterable of the values in the LightWeightSet
     */
    values(): IterableIterator<T> {
        return this.buckets.keys();
    }

    /**
     * Returns an iterator for the LightWeightSet
     *
     * @returns An iterator for the LightWeightSet
     */
    $_iterator(): IterableIterator<T> {
        return this.values();
    }

    /**
     * @returns an iterable of [v,v] pairs for every value `v` in the LightWeightSet.
     */
    entries(): IterableIterator<[T, T]> {
        return this.buckets.entries()
    }

    /**
     * Executes a provided function once per each value in the LightWeightSet object, in insertion order
     *
     * @param callbackfn to apply; key is always same as value
     */
    forEach(callbackFn: LightWeightSetForEachCb<T>): void {
        this.buckets.forEach((value: T, key: T): void => {
            callbackFn(value, key, this);
        });
    }

    /**
     * Adds all values from another LightWeightSet to this LightWeightSet
     *
     * @param set the LightWeightSet to add values from
     *
     * @returns true if all values were added, false otherwise
     */
    addAll(set: LightWeightSet<T>): boolean {
        let result: boolean = false;
        set.forEach((value: T): void => {
            result |= this.add(value);
        });
        return result;
    }

    /**
     * Gets the index of the specified value in the LightWeightSet
     *
     * @param key the value to find the index of
     *
     * @returns the index of the value, or a negative position if the value is not found
     */
<<<<<<< HEAD
    getIndexOf(key: T): number {
        const index = this.buckets.getIndexOfKey(key);
=======
    getIndexOf(key: T): int {
        const index = this.buckets.getIndexOfKey(key).toInt();
>>>>>>> a77d6327
        if (index >= 0) {
            return index;
        } else {
            const hashCode = this.hash(key);
            let low: int = 0;
<<<<<<< HEAD
            let high: int = this.buckets.length as int - 1;
=======
            let high: int = this.buckets.length - 1;
>>>>>>> a77d6327
            while (low <= high) {
                const mid = (low + high) >>> 1;
                const midHash = this.hash(this.buckets.getKeyAt(mid)!);
                if (midHash < hashCode) {
                    low = mid + 1;
                } else {
                    high = mid - 1;
                }
            }
            return -(low + 1);
        }
    }

    /**
     * Gets the value at the specified index in the LightWeightSet
     *
     * @param index the index to get the value from
     *
     * @returns the value at the specified index
     * 
     * @throws BusinessError if the index exceeds Int.MAX_VALUE.
     */
    getValueAt(index: int): T | undefined {
        this.checkIndex(index);

        if (index < 0 || this.buckets.length <= index) {
            return undefined;
        }
        return this.buckets.getKeyAt(index);
    }

    /**
     * Checks if all values from another LightWeightSet are present in this LightWeightSet
     *
     * @param set the LightWeightSet to check values from
     *
     * @returns true if all values are present, false otherwise
     */
    hasAll(set: LightWeightSet<T>): boolean {
        if (set.length > this.buckets.length) {
            return false;
        }
        for (let index: int = 0; index < set.length; index++) {
            const value = set.getValueAt(index)!;
            if (!this.has(value)) {
                return false;
            }
        }
        return true;
    }

    /**
     * Increases the capacity of the LightWeightSet to the specified minimum capacity
     *
     * @param minimumCapacity the minimum capacity to increase to
     * 
     * throws BusinessError if the minimumCapacity out of range.
     */
    increaseCapacityTo(minimumCapacity: int): void {
        if (minimumCapacity > Int.MAX_VALUE) {
            return;
        }
        if (minimumCapacity <= 0 || this.capacity >= minimumCapacity) {
            throw new BusinessError(outOfBoundsErrorCodeId,
                new Error(`The value of "minimumCapacity" is out of range. It must be > ${this.capacity}. Received value is: ${minimumCapacity}`));
        }
        this.capacity = minimumCapacity;
        this.buckets.increaseCapacityTo(minimumCapacity);
    }

    /**
     * Checks if the LightWeightSet is empty
     *
     * @returns true if the LightWeightSet is empty, false otherwise
     */
    isEmpty(): boolean {
        return this.buckets.isEmpty();
    }

    /**
     * Removes the value at the specified index from the LightWeightSet
     *
     * @param index the index to remove the value from
     *
     * @returns true if the value was removed, false otherwise
     * 
     * @throws BusinessError if the index exceeds Int.MAX_VALUE.
     */
    removeAt(index: int): boolean {
        this.checkIndex(index);

        return this.buckets.removeAt(index);
    }

    /**
     * Converts the LightWeightSet to an array
     *
     * @returns an array containing all values in the LightWeightSet
     */
    toArray(): Array<T> {
        const res: Array<T> = new Array<T>();
        this.iteratorForEach<T>(this.values(), (value: T): void => res.push(value));
        return res;
    }

    /**
     * Returns a string representation of the LightWeightSet
     *
     * @returns a string representation of the LightWeightSet
     */
    toString(): String {
        const res: Array<T> = this.toArray();
        return res.join(',');
    }

    private hash(key: T): int {
        if (key === null) {
            return 0;
        }
        if (key === undefined) {
            return 1;
        }

<<<<<<< HEAD
        const keyHash: int = (key! as object).$_hashCode(); // #26217
=======
        const keyHash: int = Runtime.getHashCodeByValue(key! as object).toInt(); // #26217
>>>>>>> a77d6327
        const positiveMask: int = 1 << LightWeightSet.SHIFT_COUNT;
        if (keyHash >= 0) {
            return (keyHash | positiveMask)
        } else {
            return (keyHash & (~positiveMask))
        }
    }
<<<<<<< HEAD
=======

    private checkIndex(index: int): void {
        if (index > Int.MAX_VALUE) {
            throw new BusinessError(typeErrorCodeId,
                new Error('BusinessError', `The type of "index" must be small integer. Received value is: ${index}`,
                          undefined));
        }
    }
>>>>>>> a77d6327
}<|MERGE_RESOLUTION|>--- conflicted
+++ resolved
@@ -63,13 +63,10 @@
 
     private static readonly SHIFT_COUNT = 31;
 
-<<<<<<< HEAD
-=======
     private static readonly MIN_BUCKETS_COUNT = 8;
 
     private capacity: int = LightWeightSet.MIN_BUCKETS_COUNT;
 
->>>>>>> a77d6327
     private iteratorForEach<V>(x: Iterator<V>, fn: (x: V) => void): void {
         while (true) {
             const v = x.next();
@@ -121,8 +118,6 @@
         if (this.buckets.hasKey(obj)) {
             return false;
         }
-<<<<<<< HEAD
-=======
         if (this.buckets.length >= this.capacity) {
             if (this.capacity * 2 > Int.MAX_VALUE) {
                 return false;
@@ -130,7 +125,6 @@
                 this.increaseCapacityTo(this.capacity * 2);
             }
         }
->>>>>>> a77d6327
         this.buckets.set(obj, obj);
         return true;
     }
@@ -223,23 +217,14 @@
      *
      * @returns the index of the value, or a negative position if the value is not found
      */
-<<<<<<< HEAD
-    getIndexOf(key: T): number {
-        const index = this.buckets.getIndexOfKey(key);
-=======
     getIndexOf(key: T): int {
         const index = this.buckets.getIndexOfKey(key).toInt();
->>>>>>> a77d6327
         if (index >= 0) {
             return index;
         } else {
             const hashCode = this.hash(key);
             let low: int = 0;
-<<<<<<< HEAD
-            let high: int = this.buckets.length as int - 1;
-=======
             let high: int = this.buckets.length - 1;
->>>>>>> a77d6327
             while (low <= high) {
                 const mid = (low + high) >>> 1;
                 const midHash = this.hash(this.buckets.getKeyAt(mid)!);
@@ -363,11 +348,7 @@
             return 1;
         }
 
-<<<<<<< HEAD
-        const keyHash: int = (key! as object).$_hashCode(); // #26217
-=======
         const keyHash: int = Runtime.getHashCodeByValue(key! as object).toInt(); // #26217
->>>>>>> a77d6327
         const positiveMask: int = 1 << LightWeightSet.SHIFT_COUNT;
         if (keyHash >= 0) {
             return (keyHash | positiveMask)
@@ -375,8 +356,6 @@
             return (keyHash & (~positiveMask))
         }
     }
-<<<<<<< HEAD
-=======
 
     private checkIndex(index: int): void {
         if (index > Int.MAX_VALUE) {
@@ -385,5 +364,4 @@
                           undefined));
         }
     }
->>>>>>> a77d6327
 }