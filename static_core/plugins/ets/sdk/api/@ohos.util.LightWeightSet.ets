--- conflicted
+++ resolved
@@ -77,17 +77,6 @@
         }
     }
 
-<<<<<<< HEAD
-    public jsonReplacer(): Record<String, NullishType> {
-        const buf = this.buckets;
-        const len = buf.length;
-        let arrayObj: Record<String, NullishType> = {};
-        for (let i = 0; i < len; i++) {
-            if (Array.isArray(buf.getKeyAt(i))) {
-                for (let i = 0; i < (buf.getKeyAt(i) as Array<NullishType>).length; i++) {
-                    if ((buf.getKeyAt(i) as Array<NullishType>)[i] === undefined) {
-                        (buf.getKeyAt(i) as Array<NullishType>)[i] = null;
-=======
     public jsonReplacer(): Record<String, Any> {
         const buf = this.buckets;
         const len = buf.length;
@@ -97,7 +86,6 @@
                 for (let i = 0; i < (buf.getKeyAt(i) as Array<Any>).length; i++) {
                     if ((buf.getKeyAt(i) as Array<Any>)[i] === undefined) {
                         (buf.getKeyAt(i) as Array<Any>)[i] = null;
->>>>>>> aad9f664
                     }
                 }
             }
