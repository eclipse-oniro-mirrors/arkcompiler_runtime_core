--- conflicted
+++ resolved
@@ -13,11 +13,8 @@
  * limitations under the License.
  */
 
-<<<<<<< HEAD
-=======
 import { BusinessError } from "@ohos.base";
 
->>>>>>> 46f0ea7f
 export type Rounding = number
 export type Modulo = number
 export type DecimalValue = Decimal | number | string;
