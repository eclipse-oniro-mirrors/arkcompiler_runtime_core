--- conflicted
+++ resolved
@@ -20,10 +20,7 @@
 #include "api/ani_textdecoder.h"
 #include "api/ani_textencoder.h"
 #include "api/ani_stringdecoder.h"
-<<<<<<< HEAD
-=======
 #include "api/ani_xmlpullparser.h"
->>>>>>> a77d6327
 #include "api/Util.h"
 #include "ohos/init_data.h"
 #include "tools/format_logger.h"
@@ -31,10 +28,7 @@
 
 using TextDecoder = ark::ets::sdk::util::TextDecoder;
 using StringDecoder = ark::ets::sdk::util::StringDecoder;
-<<<<<<< HEAD
-=======
 using XmlPullParser = ark::ets::sdk::util::XmlPullParser;
->>>>>>> a77d6327
 
 struct ArrayBufferInfo {
     void *data;
@@ -312,92 +306,6 @@
     return ANI_OK;
 }
 
-static ani_boolean AniUtilsIsUndefined(ani_env *env, ani_object aniObj)
-{
-    ani_boolean isUndefined = ANI_TRUE;
-    env->Reference_IsUndefined(aniObj, &isUndefined);
-    return isUndefined;
-}
-
-static ani_boolean AniUtilsIsTypeArray(ani_env *env, ani_object aniObj)
-{
-    ani_class cls {};
-    env->FindClass("Lescompat/Uint8Array;", &cls);
-    ani_boolean isTypeArray = ANI_FALSE;
-    env->Object_InstanceOf(aniObj, cls, &isTypeArray);
-    return isTypeArray;
-}
-
-static void BindNativeStringDecoder(ani_env *env, ani_object object, ani_string aniEncoding)
-{
-    std::string stringEncoding = ark::ets::stdlib::ConvertFromAniString(env, aniEncoding);
-    auto nativeStringDecoder = new StringDecoder(stringEncoding);
-    env->Object_SetFieldByName_Long(object, "nativeDecoder_", reinterpret_cast<ani_long>(nativeStringDecoder));
-}
-
-static ani_string DoWrite(ani_env *env, ani_object object, ani_object typedArray)
-{
-    int32_t byteLength;
-    int32_t byteOffset;
-    const char *data = GetUint8ArrayInfo(env, typedArray, byteLength, byteOffset);
-    auto stringDecoder = StringDecoder::Unwrapp(env, object);
-    if (stringDecoder != nullptr) {
-        // NOLINTNEXTLINE(clang-analyzer-core.CallAndMessage)
-        return stringDecoder->Write(env, data, byteOffset, byteLength);
-    }
-    return nullptr;
-}
-
-static ani_string DoEnd(ani_env *env, ani_object object, ani_object typedArray)
-{
-    ani_boolean isUndefined = AniUtilsIsUndefined(env, typedArray);
-    if (isUndefined == ANI_TRUE) {
-        auto stringDecoder = StringDecoder::Unwrapp(env, object);
-        if (stringDecoder != nullptr) {
-            // NOLINTNEXTLINE(clang-analyzer-core.CallAndMessage)
-            return stringDecoder->End(env);
-        }
-        return nullptr;
-    }
-
-    ani_boolean isTypeArray = AniUtilsIsTypeArray(env, typedArray);
-    if (isTypeArray == ANI_FALSE) {
-        return nullptr;
-    }
-    int32_t byteLength;
-    int32_t byteOffset;
-    const char *data = GetUint8ArrayInfo(env, typedArray, byteLength, byteOffset);
-    auto stringDecoder = StringDecoder::Unwrapp(env, object);
-    if (stringDecoder != nullptr) {
-        // NOLINTNEXTLINE(clang-analyzer-core.CallAndMessage)
-        return stringDecoder->End(env, data, byteOffset, byteLength);
-    }
-    return nullptr;
-}
-
-static ani_status BindStringDecoder(ani_env *env)
-{
-    ani_class cls;
-    const char *className = "L@ohos/util/util/StringDecoder;";
-    if (ANI_OK != env->FindClass(className, &cls)) {
-        // NOLINTNEXTLINE(cppcoreguidelines-pro-type-vararg)
-        LOG_ERROR_SDK("StringDecoder:: Not found %{public}s", className);
-        return ANI_ERROR;
-    }
-    std::array methods = {
-        ani_native_function {"bindNativeStringDecoder", "Lstd/core/String;:V",
-                             reinterpret_cast<void *>(BindNativeStringDecoder)},
-        ani_native_function {"doWrite", "Lescompat/Uint8Array;:Lstd/core/String;", reinterpret_cast<void *>(DoWrite)},
-        ani_native_function {"doEnd", "Lescompat/Uint8Array;:Lstd/core/String;", reinterpret_cast<void *>(DoEnd)},
-    };
-    if (ANI_OK != env->Class_BindNativeMethods(cls, methods.data(), methods.size())) {
-        // NOLINTNEXTLINE(cppcoreguidelines-pro-type-vararg)
-        LOG_ERROR_SDK("StringDecoder:: Cannot bind native methods to %{public}s", className);
-        return ANI_ERROR;
-    }
-    return ANI_OK;
-}
-
 extern "C" ANI_EXPORT ani_status ANI_Constructor(ani_vm *vm, uint32_t *result)
 {
     ani_env *env;
@@ -407,11 +315,7 @@
     }
     // NOLINTNEXTLINE(hicpp-signed-bitwise,-warnings-as-errors)
     auto status = static_cast<ani_status>(BindUtilHelper(env) | BindTextDecoder(env) | BindTextEncoder(env) |
-<<<<<<< HEAD
-                                          BindStringDecoder(env));
-=======
                                           BindStringDecoder(env) | BindXmlPullParser(env));
->>>>>>> a77d6327
     if (status != ANI_OK) {
         return ANI_ERROR;
     }
