/*
 * Copyright (c) 2025 Huawei Device Co., Ltd.
 * Licensed under the Apache License, Version 2.0 (the "License");
 * you may not use this file except in compliance with the License.
 * You may obtain a copy of the License at
 *
 *     http://www.apache.org/licenses/LICENSE-2.0
 *
 * Unless required by applicable law or agreed to in writing, software
 * distributed under the License is distributed on an "AS IS" BASIS,
 * WITHOUT WARRANTIES OR CONDITIONS OF ANY KIND, either express or implied.
 * See the License for the specific language governing permissions and
 * limitations under the License.
 */

#ifndef ANI_TEXTENCODER_H
#define ANI_TEXTENCODER_H
#include <ani.h>
#include <string>
#include <string_view>
#include <unicode/ucnv.h>
#include "tools/format_logger.h"

namespace ani_helper {
std::u16string Utf8ToUtf16LE(std::string_view u8Str, bool *ok = nullptr);
std::u16string Utf8ToUtf16LE(std::string_view u8Str, size_t resultLengthLimit, size_t *nInputCharsConsumed = nullptr,
                             bool *ok = nullptr);
std::u16string Utf16LEToBE(std::u16string_view wstr);
std::string_view Utf8GetPrefix(std::string_view u8Str, size_t resultSizeBytesLimit,
                               size_t *nInputCharsConsumed = nullptr, bool *ok = nullptr);
}  // namespace ani_helper

namespace ark::ets::sdk::util {
// NOLINTNEXTLINE(cppcoreguidelines-special-member-functions)
struct UConverterWrapper {
    // NOLINTNEXTLINE(misc-non-private-member-variables-in-classes)
    const char *encoding;
    // NOLINTNEXTLINE(misc-non-private-member-variables-in-classes)
    UConverter *converter;

    explicit UConverterWrapper(const char *encodingStr);

    UConverterWrapper(const UConverterWrapper &) = delete;
    UConverterWrapper &operator=(const UConverterWrapper &) = delete;

    ~UConverterWrapper()
    {
        ucnv_close(converter);
    }

    bool IsValid() const
    {
        return converter != nullptr;
    }
};

struct WriteEncodedDataResult {
    size_t nInputCharsConsumed;
    size_t resultSizeBytes;
};

struct ArrayBufferInfos {
    void *data;
    size_t length;
};

struct Uint8ArrayWithBufferInfo {
    ani_object arrayObject;
    ani_ref bufferObject;
    void *bufferData;
    size_t bufferLength;
};

ani_arraybuffer DoEncodeInto(ani_env *env, ani_object object, ani_string stringObj, ani_string aniEncoding);
<<<<<<< HEAD
ani_array_int DoEncodeIntoUint8Array(ani_env *env, ani_object object, ani_string inputStringObj, ani_string encodingObj,
                                     ani_object destObj);
=======
ani_array DoEncodeIntoUint8Array(ani_env *env, ani_object object, ani_string inputStringObj, ani_string encodingObj,
                                 ani_object destObj);
>>>>>>> aad9f664
}  // namespace ark::ets::sdk::util
#endif  // ANI_TEXTENCODER_H<|MERGE_RESOLUTION|>--- conflicted
+++ resolved
@@ -72,12 +72,7 @@
 };
 
 ani_arraybuffer DoEncodeInto(ani_env *env, ani_object object, ani_string stringObj, ani_string aniEncoding);
-<<<<<<< HEAD
-ani_array_int DoEncodeIntoUint8Array(ani_env *env, ani_object object, ani_string inputStringObj, ani_string encodingObj,
-                                     ani_object destObj);
-=======
 ani_array DoEncodeIntoUint8Array(ani_env *env, ani_object object, ani_string inputStringObj, ani_string encodingObj,
                                  ani_object destObj);
->>>>>>> aad9f664
 }  // namespace ark::ets::sdk::util
 #endif  // ANI_TEXTENCODER_H