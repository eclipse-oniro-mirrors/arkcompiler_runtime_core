--- conflicted
+++ resolved
@@ -213,11 +213,7 @@
     // NOLINTNEXTLINE(cppcoreguidelines-pro-type-vararg)
     ANI_FATAL_IF_ERROR(env->Object_New(cls, ctor, &errObj));
     if (code != 0) {
-<<<<<<< HEAD
-        ANI_FATAL_IF_ERROR(env->Object_SetFieldByName_Int(errObj, "code", static_cast<ani_int>(code)));
-=======
         ANI_FATAL_IF_ERROR(env->Object_SetPropertyByName_Int(errObj, "code", static_cast<ani_int>(code)));
->>>>>>> aad9f664
     }
     ANI_FATAL_IF_ERROR(
         env->Object_SetPropertyByName_Ref(errObj, "message", static_cast<ani_ref>(CreateStringUtf8(env, message))));
@@ -232,19 +228,6 @@
 }
 
 // NOLINTNEXTLINE(cppcoreguidelines-macro-usage)
-<<<<<<< HEAD
-#define FUN_UNBOX_METHOD(aniType, typeName, signature)                                                         \
-    aniType UnboxTo##typeName(ani_env *env, ani_object value)                                                  \
-    {                                                                                                          \
-        aniType result {};                                                                                     \
-        ANI_FATAL_IF_ERROR(env->Object_CallMethodByName_##typeName(value, "unboxed", ":" signature, &result)); \
-        /* CC-OFFNXT(G.PRE.05) function defination, no effects */                                              \
-        return result;                                                                                         \
-    }
-// NOLINTNEXTLINE(cppcoreguidelines-pro-type-vararg)
-BOX_VALUE_LIST(FUN_UNBOX_METHOD);
-#undef FUN_UNBOX_METHOD
-=======
 #define STR_IMPL(x) #x
 #define STR(x) STR_IMPL(x)
 #define MAKE_TOTYPE_METHOD(x) STR(to##x)
@@ -260,6 +243,5 @@
 // NOLINTNEXTLINE(cppcoreguidelines-pro-type-vararg)
 BOX_VALUE_LIST(FUN_TOTYPE_METHOD);
 #undef FUN_TOTYPE_METHOD
->>>>>>> aad9f664
 
 }  // namespace ark::ets::sdk::util