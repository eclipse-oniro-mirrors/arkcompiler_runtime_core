--- conflicted
+++ resolved
@@ -291,13 +291,8 @@
     return OtherEncodeToUint8Array(env, stringObj, cvt);
 }
 
-<<<<<<< HEAD
-ani_array_int DoEncodeIntoUint8Array(ani_env *env, [[maybe_unused]] ani_object object, ani_string inputStringObj,
-                                     ani_string encodingObj, ani_object destObj)
-=======
 ani_array DoEncodeIntoUint8Array(ani_env *env, [[maybe_unused]] ani_object object, ani_string inputStringObj,
                                  ani_string encodingObj, ani_object destObj)
->>>>>>> aad9f664
 {
     std::string encoding = stdlib::ConvertFromAniString(env, encodingObj);
     ani_int byteLength;
@@ -316,17 +311,6 @@
         // NOLINTNEXTLINE(cppcoreguidelines-pro-bounds-pointer-arithmetic)
         WriteEncodedData(env, inputStringObj, encoding, static_cast<char *>(bufInfo->data) + byteOffset, byteLength);
     if (!writeRes) {
-<<<<<<< HEAD
-        return nullptr;
-    }
-    ani_array_int pathsArray;
-    ANI_FATAL_IF_ERROR(env->Array_New_Int(2U, &pathsArray));
-    const ani_size offset = 0;
-    // NOLINTNEXTLINE(modernize-avoid-c-arrays)
-    ani_int nativeParams[] = {static_cast<ani_int>(writeRes->nInputCharsConsumed),
-                              static_cast<ani_int>(writeRes->resultSizeBytes)};
-    ANI_FATAL_IF_ERROR(env->Array_SetRegion_Int(pathsArray, offset, 2U, nativeParams));
-=======
         // NOLINTNEXTLINE(cppcoreguidelines-pro-type-vararg)
         LOG_FATAL_SDK("TextEncoder:: Failure WriteEncodedData.");
         return nullptr;
@@ -353,7 +337,6 @@
         ANI_FATAL_IF_ERROR(env->Object_New(intClass, intCtor, &boxedInt, nativeParams[i]));
         ANI_FATAL_IF_ERROR(env->Array_Set(pathsArray, i, boxedInt));
     }
->>>>>>> aad9f664
     return pathsArray;
 }
 }  // namespace ark::ets::sdk::util