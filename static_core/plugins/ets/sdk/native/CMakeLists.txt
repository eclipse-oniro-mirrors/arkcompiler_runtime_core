# Copyright (c) 2025 Huawei Device Co., Ltd.
# Licensed under the Apache License, Version 2.0 (the "License");
# you may not use this file except in compliance with the License.
# You may obtain a copy of the License at
#
# http://www.apache.org/licenses/LICENSE-2.0
#
# Unless required by applicable law or agreed to in writing, software
# distributed under the License is distributed on an "AS IS" BASIS,
# WITHOUT WARRANTIES OR CONDITIONS OF ANY KIND, either express or implied.
# See the License for the specific language governing permissions and
# limitations under the License.

cmake_minimum_required(VERSION 3.14.1 FATAL_ERROR)

project(plugin_ets_sdk_native)

set(ETS_SDK_NATIVE_SRC
    main.cpp
    api/Util.cpp
    api/ani_textencoder.cpp
    api/ani_textencoder_helper.cpp
    api/ani_textdecoder.cpp
    api/ani_stringdecoder.cpp
<<<<<<< HEAD
=======
    api/ani_xmlpullparser.cpp
    ${PANDA_ROOT}/plugins/ets/stdlib/native/core/stdlib_ani_helpers.cpp
>>>>>>> a77d6327
)

set(ETS_SDK_SO_LOC "${PANDA_BINARY_ROOT}/lib")

panda_add_library(ets_sdk_native SHARED ${ETS_SDK_NATIVE_SRC})
panda_target_sources(ets_sdk_native PRIVATE ${ETS_SDK_NATIVE_SRC})
set_target_properties(ets_sdk_native PROPERTIES LIBRARY_OUTPUT_DIRECTORY ${ETS_SDK_SO_LOC})
panda_target_link_libraries(ets_sdk_native arkruntime)
panda_target_include_directories(ets_sdk_native PRIVATE ${PANDA_ROOT}/plugins/ets/sdk/native/)
panda_target_include_directories(ets_sdk_native PRIVATE ${PANDA_ROOT}/plugins/ets/runtime/ani/)

add_dependencies(ets_sdk_prereqs ets_sdk_native)<|MERGE_RESOLUTION|>--- conflicted
+++ resolved
@@ -22,11 +22,8 @@
     api/ani_textencoder_helper.cpp
     api/ani_textdecoder.cpp
     api/ani_stringdecoder.cpp
-<<<<<<< HEAD
-=======
     api/ani_xmlpullparser.cpp
     ${PANDA_ROOT}/plugins/ets/stdlib/native/core/stdlib_ani_helpers.cpp
->>>>>>> a77d6327
 )
 
 set(ETS_SDK_SO_LOC "${PANDA_BINARY_ROOT}/lib")
