# Copyright (c) 2025 Huawei Device Co., Ltd.
# Licensed under the Apache License, Version 2.0 (the "License");
# you may not use this file except in compliance with the License.
# You may obtain a copy of the License at
#
# http://www.apache.org/licenses/LICENSE-2.0
#
# Unless required by applicable law or agreed to in writing, software
# distributed under the License is distributed on an "AS IS" BASIS,
# WITHOUT WARRANTIES OR CONDITIONS OF ANY KIND, either express or implied.
# See the License for the specific language governing permissions and
# limitations under the License.

cmake_minimum_required(VERSION 3.14.1 FATAL_ERROR)

project(plugin_ets_sdk_native)

set(ETS_SDK_NATIVE_SRC
    main.cpp
    api/Util.cpp
    api/ani_textencoder.cpp
    api/ani_textencoder_helper.cpp
    api/ani_textdecoder.cpp
<<<<<<< HEAD
=======
    api/ani_stringdecoder.cpp
>>>>>>> 3524c191
)

set(ETS_SDK_SO_LOC "${PANDA_BINARY_ROOT}/lib")

panda_add_library(ets_sdk_native SHARED ${ETS_SDK_NATIVE_SRC})
panda_target_sources(ets_sdk_native PRIVATE ${ETS_SDK_NATIVE_SRC})
set_target_properties(ets_sdk_native PROPERTIES LIBRARY_OUTPUT_DIRECTORY ${ETS_SDK_SO_LOC})
panda_target_link_libraries(ets_sdk_native arkruntime)
panda_target_include_directories(ets_sdk_native PRIVATE ${PANDA_ROOT}/plugins/ets/sdk/native/)
panda_target_include_directories(ets_sdk_native PRIVATE ${PANDA_ROOT}/plugins/ets/runtime/ani/)

add_dependencies(ets_sdk_prereqs ets_sdk_native)<|MERGE_RESOLUTION|>--- conflicted
+++ resolved
@@ -21,10 +21,7 @@
     api/ani_textencoder.cpp
     api/ani_textencoder_helper.cpp
     api/ani_textdecoder.cpp
-<<<<<<< HEAD
-=======
     api/ani_stringdecoder.cpp
->>>>>>> 3524c191
 )
 
 set(ETS_SDK_SO_LOC "${PANDA_BINARY_ROOT}/lib")
