%# Copyright (c) 2021-2025 Huawei Device Co., Ltd.
%# Licensed under the Apache License, Version 2.0 (the "License");
%# you may not use this file except in compliance with the License.
%# You may obtain a copy of the License at
%#
%# http://www.apache.org/licenses/LICENSE-2.0
%#
%# Unless required by applicable law or agreed to in writing, software
%# distributed under the License is distributed on an "AS IS" BASIS,
%# WITHOUT WARRANTIES OR CONDITIONS OF ANY KIND, either express or implied.
%# See the License for the specific language governing permissions and
%# limitations under the License.

function asIntOrDefault(n: int | undefined, def: int): int {
    return n ?? def
}

<<<<<<< HEAD

=======
>>>>>>> aad9f664
function asIntOrDefault(n: Number | undefined, def: int): int {
    if (n === undefined) {
        return def
    }
    return (n!).toInt();
}

function normalizeIndex(idx: int, len: int): int {
    if (idx < -len) {
        return 0
    }
    if (idx < 0) {
        return len + idx
    }
    if (idx > len) {
        return len
    }
    return idx
}<|MERGE_RESOLUTION|>--- conflicted
+++ resolved
@@ -15,10 +15,6 @@
     return n ?? def
 }
 
-<<<<<<< HEAD
-
-=======
->>>>>>> aad9f664
 function asIntOrDefault(n: Number | undefined, def: int): int {
     if (n === undefined) {
         return def
