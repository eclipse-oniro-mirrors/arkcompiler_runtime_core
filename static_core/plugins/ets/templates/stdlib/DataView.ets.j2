--- conflicted
+++ resolved
@@ -41,27 +41,10 @@
      * Constructs view
      * @param buffer underlying buffer
      * @param byteOffset offset to start from
-<<<<<<< HEAD
-     * @throws RangeError if offset is out of array
-     */
-    public constructor(buffer: ArrayBuffer, byteOffset: int) {
-        this(buffer, byteOffset, (buffer as Buffer).getByteLength() - byteOffset)
-    }
-
-    /**
-     * Constructs view
-     * @param buffer underlying buffer
-     * @param byteOffset offset to start from
      * @param byteLength lenth of bytes to take
      * @throws RangeError if provided indicies are invalid
      */
-    public constructor(buffer: ArrayBuffer, byteOffset: int, byteLength: int) {
-=======
-     * @param byteLength lenth of bytes to take
-     * @throws RangeError if provided indicies are invalid
-     */
     public constructor(buffer: ArrayBuffer, byteOffset?: int, byteLength?: int) {
->>>>>>> a77d6327
         this.buffer_ = buffer
         this.actualBuffer = buffer
         if (byteOffset === undefined) {
@@ -78,20 +61,6 @@
         this.byteLength_ = byteLength
     }
 
-<<<<<<< HEAD
-    /**
-     * Constructs view
-     * @param buffer underlying buffer
-     * @param byteOffset offset to start from
-     * @param byteLength lenth of bytes to take
-     * @throws RangeError if provided indicies are invalid
-     */
-    public constructor(buffer: ArrayBuffer, byteOffset?: Number, byteLength?: Number) {
-        this(buffer, asIntOrDefault(byteOffset, 0), asIntOrDefault(byteLength, (buffer as Buffer).getByteLength() - asIntOrDefault(byteOffset, 0)))
-    }
-
-=======
->>>>>>> a77d6327
 {%- for bit in [8, 16, 32, 64] %}
 {%- for mode in ["Int", "Uint", "Float"] %}
 {%- if mode != "Float" or bit >= 32 %}
@@ -218,13 +187,6 @@
         return res
         {%- endif %}
     }
-<<<<<<< HEAD
-    private get{{methodName}}{{suffix}}(byteOffset: number): {{type2nameCompat[bit]}} {
-        let res = this.get{{methodName}}{{suffix}}(byteOffset.toInt())
-        return res
-    }
-=======
->>>>>>> a77d6327
 
     private set{{methodName}}{{suffix}}(byteOffset: int, value: {{type2name[bit]}}): void {
         if (byteOffset < 0 || byteOffset + {{bit / 8}} > this.byteLength_) {
@@ -266,11 +228,7 @@
         {% set helpType = "Double" if (type2name[bit]|capitalize == "Number") else type2name[bit]|capitalize %}
         const val: {{type2name[bit]}} = value.to{{helpType}}();
         {%- endif %}
-<<<<<<< HEAD
-        this.set{{methodName}}{{suffix}}(byteOffset.toInt(), val)
-=======
         this.set{{methodName}}{{suffix}}(byteOffset, val)
->>>>>>> a77d6327
     }
     {%- endif %}
     {%- endfor %}
