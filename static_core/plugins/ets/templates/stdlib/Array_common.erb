%# Copyright (c) 2021-2025 Huawei Device Co., Ltd.
%# Licensed under the Apache License, Version 2.0 (the "License");
%# you may not use this file except in compliance with the License.
%# You may obtain a copy of the License at
%#
%# http://www.apache.org/licenses/LICENSE-2.0
%#
%# Unless required by applicable law or agreed to in writing, software
%# distributed under the License is distributed on an "AS IS" BASIS,
%# WITHOUT WARRANTIES OR CONDITIONS OF ANY KIND, either express or implied.
%# See the License for the specific language governing permissions and
%# limitations under the License.
%
% require_relative 'Array_code'

/**
 * Takes an integer value and returns the item at that index,
 * allowing for positive and negative integers. Negative integers count back
 * from the last item in the array.
 *
 * @param index Zero-based index of the array element to be returned.
 * Negative index counts back from the end of the array — if `index` < 0, index + `array.length()` is accessed.
 *
 * @returns The element in the array matching the given index.
 * Throw range error if `index` < `-length()` or `index` >= `length()`.
 */
<<<<<<< HEAD
<%= access_public %> at<%= this_generic %>(<%= this_arg %>index: int): <%= el_type_boxed %> | undefined {
=======
<%= access_public %> <%= override %> at<%= this_generic %>(<%= this_arg %>index: int): <%= el_type_boxed %> {
>>>>>>> aad9f664
    let len = <%= this_len_int %>;
    let k: int;
    if (index >= 0) {
        k = index;
    } else {
        k = len + index;
    }

    if (k < 0 || k >= len) {
<<<<<<< HEAD
        return undefined;
    }

    return <%= get_unsafe.(this, 'k') %>;
}

/**
 * Takes an integer value and returns the item at that index,
 * allowing for positive and negative integers. Negative integers count back
 * from the last item in the array.
 *
 * @param index Zero-based index of the array element to be returned.
 * Negative index counts back from the end of the array — if `index` < 0, index + `array.length()` is accessed.
 *
 * @returns The element in the array matching the given index.
 * Returns undefined if `index` < `-length()` or `index` >= `length()`.
 */
<%= access_public %> <%= override %> at<%= this_generic %>(<%= this_arg %>index: number): <%= el_type_boxed %> | undefined {
    return <%= this_call.('at') %>index.toInt())
}

/**
 * Creates a new `Array` from this `Array` instance and given `Array` instance.
 *
 * @param other to concatenate into a new array.
 *
 * @returns New `Array` instance, constructed from `this` and given `other` instances of `Array` class.
 */
// <%= access_public %> <%= override %> concat<%= this_generic %>(<%= this_arg %>...items: (<%= el_type %> | Concat<%= this_type %>)[]): <%= this_type %> {
//     throw new Error("not implemented")
// }

<%= access_public %> concat<%= this_generic %>(<%= this_arg %>...items: FixedArray<ConcatArray<<%= el_type %>>>): <%= this_type %> {
    let totalAdd = <%= this_len_int %>;
    for (let i = 0; i < items.length; i++) {
        totalAdd += items[i].length.toInt()
    }

    const buf : <%= make_fixed_array %> = <%= make_buffer.('totalAdd') %>;

    for (let i = 0; i < <%= this_len_int %>; i++) {
        buf[i] = <%= get_unsafe.(this, 'i') %>;
    }

    let insertTo = <%= this_len_int %>;
    for (let i = 0; i < items.length; i++) {
        const arr = items[i]
        const len = arr.length.toInt()
        for (let j = 0; j < len; j++) {
            buf[insertTo++] = arr.$_get(j)
        }
    }

    return <%= from_buffer.('buf') %>;
}

/**
 * Makes a shallow copy of the Array part to another location in the same Array and returns it without modifying its length.
 *
 * @param target index at which to copy the sequence
 *
 * @returns this array after transformation
 */
<%= access_public %> copyWithin<%= this_generic %>(<%= this_arg %>target: int): <%= this_return_type %> {
    <%= this_call.('copyWithin') %>target, 0, <%= this_len_int %>);
    return <%= this %>;
=======
        throw new RangeError("Invalid index");
    }

    return <%= get_unsafe.(this, 'k') %>;
>>>>>>> aad9f664
}

/**
 * Makes a shallow copy of the Array part to another location in the same Array and returns it without modifying its length.
 *
 * @param target index at which to copy the sequence
 *
 * @returns this array after transformation
 */
<%= access_public %> copyWithin<%= this_generic %>(<%= this_arg %>target: int): <%= this_return_type %> {
    <%= this_call.('copyWithin') %>target, 0, <%= this_len_int %>);
    return <%= this %>;
}

/**
 * Makes a shallow copy of the Array part to another location in the same Array and returns it without modifying its length.
 *
<<<<<<< HEAD
=======
 * @param target index at which to copy the sequence
 *
 * @param start index at which to start copying elements from
 *
>>>>>>> aad9f664
 * @returns this array after transformation
 */
<%= access_public %> copyWithin<%= this_generic %>(<%= this_arg %>target: int, start: int): <%= this_return_type %> {
    <%= this_call.('copyWithin') %>target, start, <%= this_len_int %>);
    return <%= this %>;
}

/**
 * Makes a shallow copy of the Array part to another location in the same Array and returns it without modifying its length.
 *
 * @param target index at which to copy the sequence
 *
 * @param start index at which to start copying elements from
 *
 * @param end index at which to end copying elements from
 *
 * @returns this array after transformation
 */
<%= access_public %> copyWithin<%= this_generic %>(<%= this_arg %>target: int, start: int, end?: int): <%= this_return_type %> {
    target = normalizeIndex(target, <%= this_len_int %>)
    start = normalizeIndex(start, <%= this_len_int %>)
    end = normalizeIndex(end ?? <%= this_len_int %>, <%= this_len_int %>)

    if (end <= start) {
        return <%= this %>;
    }

    if (target <= start) {
        while (start < end) {
            const read = <%= get_unsafe.(this, 'start++') %>;
            <%= set_unsafe.(this, 'target++', 'read') %>;
        }
    } else {
        let len = end - start;
        if (target + len > <%= this_len_int %>) {
            len = <%= this_len_int %> - target
        }
        for (let i = 0; i < len; i++) {
            const read = <%= get_unsafe.(this, 'start + len - 1 - i') %>;
            <%= set_unsafe.(this, 'target + len - 1 - i', 'read') %>;
        }
    }

    return <%= this %>;
}

/**
<<<<<<< HEAD
 * Makes a shallow copy of the Array part to another location in the same Array and returns it without modifying its length.
 *
 * @param target index at which to copy the sequence
 *
 * @param start index at which to start copying elements from
 *
 * @param end index at which to end copying elements from
 *
 * @returns this array after transformation
 */
<%= access_public %> copyWithin<%= this_generic %>(<%= this_arg %>target: number, start: number, end?: Number): <%= this_return_type %> {
    <%= this_call.('copyWithin') %>target.toInt(), start.toInt(), asIntOrDefault(end, <%= this_len_int %>));
    return <%= this %>;
}

/**
 * Changes all elements in the Array to a static value, from a start index to an end index
 *
 * @param value to fill the array with
 *
 * @param start index at which to start filling
 *
 * @param end index at which to end filling, but not including
 *
 * @returns this array after transformation
 */
% if function_type != 'has_native'
<%= access_public %> fill<%= this_generic %>(<%= this_arg %>value: <%= el_type %>, start: int, end: int): <%= this_return_type %> {
    start = normalizeIndex(start, <%= this_len_int %>);
    end = normalizeIndex(end, <%= this_len_int %>)

    for (let i = start; i < end; i++) {
        <%= set_unsafe.(this, 'i', 'value') %>;
    }

    return <%= this %>;
}

% else
<%= access_public %> native fill<%= this_generic %>(<%= this_arg %>value: <%= el_type %>, start: int, end: int): <%= this_return_type %>;
% end

/**
=======
>>>>>>> aad9f664
 * Changes all elements in the Array to a static value, from a start index to an end index
 *
 * @param value to fill the array with
 *
 * @param start index at which to start filling
 *
 * @param end index at which to end filling, but not including
 *
 * @returns this array after transformation
 */
<<<<<<< HEAD
<%= access_public %> fill<%= this_generic %>(<%= this_arg %>value: <%= el_type %>, start?: Number, end?: Number): <%= this_return_type %> {
    <%= this_call.('fill') %>value, asIntOrDefault(start, 0), asIntOrDefault(end, <%= this_len_int %>));
    return <%= this %>;
}

=======
% if function_type != 'has_native'
<%= access_public %> fill<%= this_generic %>(<%= this_arg %>value: <%= el_type %>, start?: int, end?: int): <%= this_return_type %> {
    start = normalizeIndex(start ?? 0, <%= this_len_int %>);
    end = normalizeIndex(end ?? <%= this_len_int %>, <%= this_len_int %>)

    for (let i = start; i < end; i++) {
        <%= set_unsafe.(this, 'i', 'value') %>;
    }

    return <%= this %>;
}

% else
<%= access_public %> fill<%= this_generic %>(<%= this_arg %>value: <%= el_type %>, start?: int, end?: int): <%= this_return_type %> {
    Array.fillImpl(<%= this_buffer %>, <%= this_len_int %>, value, start ?? 0, end ?? <%= this_len_int %>)
    return this
}

<%= access_private %> static native fillImpl(buffer: FixedArray<Any>, actualLength: int, value: T, start: int, end: int): void;
% end

>>>>>>> aad9f664
% TemplateData::get_lambda_data.each { |lambda_args_params|
%   lambda_params_num, lambda_args, lambda_params, lambda_args2 = lambda_args_params
/**
 * Returns the value of the first element in the array where predicate is true, and undefined
 * otherwise.
 *
 * @param predicate find calls predicate once for each element of the array, in ascending
 * order, until it finds one where predicate returns true. If such an element is found, find
 * immediately returns that element value. Otherwise, find returns undefined.
 *
 * @returns the value of the first element in the array or undefined
 */
<%= access_public %> <%= override %> find<%= this_generic %>(<%= this_arg %>predicate: (value: <%= el_type %><%= lambda_params %>) => boolean): <%= el_type_boxed %> | undefined {
    const res = <%= this_call.('findIndex') %>predicate)
    if (res == -1) {
        return undefined
    }
    return <%= get_unsafe.(this, 'res') %>;
}

/**
 * Returns the index of the first element in the array where predicate is true, and -1
 * otherwise.
 *
 * @param predicate find calls predicate once for each element of the array, in ascending
 * order, until it finds one where predicate returns true. If such an element is found,
 * findIndex immediately returns that element index. Otherwise, findIndex returns -1.
 *
 * @returns found element index or -1 otherwise
 */
<%= access_public %> <%= override %> findIndex<%= this_generic %>(<%= this_arg %>predicate: (value: <%= el_type %><%= lambda_params %>) => boolean): int {
    for (let i = 0; i < <%= this_len_int %>; i++) {
        if (predicate(<%= get_unsafe.(this, 'i') %><%= lambda_args %>)) {
            return i;
        }
    }
    return -1;
}

/**
 * Iterates the array in reverse order and returns the value of the first element
 * that satisfies the provided testing function
 *
 * @param predicate testing function
 *
 * @returns found element or undefined otherwise
 */
<%= access_public %> <%= override %> findLast<%= this_generic %>(<%= this_arg %>predicate: (elem: <%= el_type %><%= lambda_params %>) => boolean): <%= el_type_boxed %> | undefined {
    for (let i = <%= this_len_int %> - 1; i >= 0; i--) {
        const val = <%= get_unsafe.(this, 'i') %>;
        if (predicate(val<%= lambda_args %>)) {
            return val;
        }
    }
    return undefined;
}

/**
 * Determines whether all the members of an array satisfy the specified test.
 *
 * @param predicate A function that accepts up to three arguments. The every method calls
 * the predicate function for each element in the array until the predicate returns a value
 * which is coercible to the Boolean value false, or until the end of the array.
 *
 * @returns `true` if `predicate` returns a `true` value for every array element. Otherwise, `false`.
 */
<%= access_public %> <%= override %> every<%= this_generic %>(<%= this_arg %>predicate: (value: <%= el_type %><%= lambda_params %>) => boolean): boolean {<% if this_arg == "" %>
    let curArrLength = <%= this_len_int %>
    for (let i = 0; i < curArrLength && i < <%= this_len_int %>; i++) {<% else %>
    for (let i = 0; i < <%= this_len_int %>; i++) {<% end %>
        if (!predicate(<%= get_unsafe.(this, 'i') %><%= lambda_args %>)) {
            return false
        }
    }
    return true;
}

/**
 * Determines whether the specified callback function returns true for any element of an array.
 *
 * @param predicate A function that accepts up to three arguments. The some method calls
 * the predicate function for each element in the array until the predicate returns a value
 * which is coercible to the Boolean value true, or until the end of the array.
 *
 * @returns `true` if `predicate` returns a `true` value for at least one array element. Otherwise, `false`.
 */
<%= access_public %> <%= override %> some<%= this_generic %>(<%= this_arg %>predicate: (value: <%= el_type %><%= lambda_params %>) => boolean): boolean {
    for (let i = 0; i < <%= this_len_int %>; i++) {
        if (predicate(<%= get_unsafe.(this, 'i') %><%= lambda_args %>)) {
            return true
        }
    }
    return false
}

/**
 * Iterates the array in reverse order and returns the index of
 * the first element that satisfies the provided testing function.
 * If no elements satisfy the testing function, -1 is returned.
 *
 * @param predicate testing function
 *
 * @returns index of first element satisfying to predicate, -1 if no such element
 */
<%= access_public %> <%= override %> findLastIndex<%= this_generic %>(<%= this_arg %>predicate: (element: <%= el_type %><%= lambda_params %>) => boolean): int {
    for (let i = <%= this_len_int %> - 1; i >= 0; i--) {
        if (predicate(<%= get_unsafe.(this, 'i') %><%= lambda_args %>)) {
            return i
        }
    }
    return -1
}

/**
 * Calls the specified callback function for all the elements in an array. The return value of the callback function is the accumulated result, and is provided as an argument in the next call to the callback function.
 *
 * @param callbackfn A function that accepts up to four arguments. The reduce method calls the callbackfn function one time for each element in the array.
 *
 * @returns a result after applying callbackfn over all elements of the Array
 */
<%= access_public %> <%= override %> reduce<%= this_generic %>(<%= this_arg %>callbackfn: (previousValue: <%= el_type %>, currentValue: <%= el_type %><%= lambda_params %>) => <%= el_type %>): <%= el_type %> {
    if (<%= this_len_int %> == 0) {
        throw new TypeError("Reduce of empty array with no initial value")
    }
    let acc: <%= el_type %> = <%= get_unsafe.(this, '0') %>;
    for (let i = 1; i < <%= this_len_int %>; i++) {
        acc = callbackfn(acc, <%= get_unsafe.(this, 'i') %><%= lambda_args %>)
    }
    return acc
}

/**
 * Calls the specified callback function for all the elements in an array. The return value of the callback function is the accumulated result, and is provided as an argument in the next call to the callback function.
 *
 * @param callbackfn A function that accepts up to four arguments. The reduce method calls the callbackfn function one time for each element in the array.
 *
 * @param initialValue If initialValue is specified, it is used as the initial value to start the accumulation. The first call to the callbackfn function provides this value as an argument instead of an array value.
 *
 * @returns a result after applying callbackfn over all elements of the Array
 */
<%= access_public %> <%= override %> reduce<<%= this_generic_one %>U = <%= el_type %>>(<%= this_arg %>callbackfn: (previousValue: U, currentValue: <%= el_type %><%= lambda_params %>) => U, initialValue: U): U {
    let acc = initialValue
    for (let i = 0; i < <%= this_len_int %>; i++) {
        acc = callbackfn(acc, <%= get_unsafe.(this, 'i') %><%= lambda_args %>)
    }
    return acc
}

/**
 * Calls the specified callback function for all the elements in an array, in descending order. The return value of the callback function is the accumulated result, and is provided as an argument in the next call to the callback function.
 *
 * @param callbackfn A function that accepts up to four arguments. The reduceRight method calls the callbackfn function one time for each element in the array.
 *
 * @param initialValue If initialValue is specified, it is used as the initial value to start the accumulation. The first call to the callbackfn function provides this value as an argument instead of an array value.
 *
 * @returns a result after applying callbackfn over all elements of the Array
 */
<%= access_public %> <%= override %> reduceRight<<%= this_generic_one %>U>(<%= this_arg %>callbackfn: (previousValue: U, currentValue: <%= el_type %><%= lambda_params %>) => U, initialValue: U): U {
    let acc = initialValue
    for (let i = <%= this_len_int %> - 1; i >= 0; i--) {
        acc = callbackfn(acc, <%= get_unsafe.(this, 'i') %><%= lambda_args %>)
    }
    return acc
}

/**
 * Creates a new `Array` object and populates it with elements of `this` instance of `Array` class
 * selected from `start` to `Int.MAX_VALUE`, which means 'to the end of an array'.
 *
 * @param start zero-based index at which to start extraction
 *
 * @returns `Array` instance, constructed from extracted elements of `this` instance.
 */
<%= access_public %> slice<%= this_generic %>(<%= this_arg %>start: int): <%= this_type %> {
    return <%= this_call.('slice') %>start, Int.MAX_VALUE);
}

/**
 * Performs the specified action for each element in an array.
 *
 * @param callbackfn  A function that accepts up to three arguments. forEach calls the callbackfn function one time for each element in the array.
 */
<%= access_public %> <%= override %> forEach<%= this_generic %>(<%= this_arg %>callbackfn: (value: <%= el_type %><%= lambda_params %>) => void): void {
    const len0 = <%= this_len_int %>;
    for (let i = 0; i < len0; i++) {
        if (i >= <%= this_len_int %>) {
            break
        }
        callbackfn(<%= get_unsafe.(this, 'i') %><%= lambda_args %>)
    }
}

% }

/**
 * Creates a new `Array` object and populates it with elements of `this` instance of `Array` class
 * selected from `start` to `Int.MAX_VALUE`, which means 'to the end of an array'.
 *
 * @param start zero-based index at which to start extraction
 *
 * @returns `Array` instance, constructed from extracted elements of `this` instance.
 */
<<<<<<< HEAD
<%= access_public %> slice<%= this_generic %>(<%= this_arg %>start: int, end: int): <%= this_type %> {
=======
<%= access_public %> slice<%= this_generic %>(<%= this_arg %>start: int): <%= this_type %> {
    return <%= this_call.('slice') %>start, Int.MAX_VALUE);
}

/**
 * Creates a new `Array` object and populates it with elements of `this` instance of `Array` class
 * selected from `start` to `end` (`end` not included) where `start` and `end` represent the index of items in that array.
 *
 * @param start zero-based index at which to start extraction
 *
 * @param end zero-based index at which to end extraction. `slice()` extracts up to but not including end.
 *
 * @returns `Array` instance, constructed from extracted elements of `this` instance.
 */
<%= access_public %> slice<%= this_generic %>(<%= this_arg %>start?: int, end?: int): <%= this_type %> {
>>>>>>> aad9f664
    const len: int = <%= this_len_int %>;
    const relStart = normalizeIndex(start ?? 0, len)
    const relEnd = normalizeIndex(end ?? len, len)

    let count = relEnd - relStart;
    if (count < 0) {
        count = 0;
    }
    let res : <%= make_fixed_array %> = <%= make_buffer.('count') %>
    <%=copy_function%>(<%= this_buffer %>, res, 0, relStart, relStart + count);
    return <%= from_buffer.('res') %>
}

<<<<<<< HEAD
/**
 * Creates a new `Array` object and populates it with elements of `this` instance of `Array` class
 * selected from `start` to `end` (`end` not included) where `start` and `end` represent the index of items in that array.
 *
 * @param start zero-based index at which to start extraction
 *
 * @param end zero-based index at which to end extraction. `slice()` extracts up to but not including end.
 *
 * @returns `Array` instance, constructed from extracted elements of `this` instance.
 */
<%= access_public %> <%= override %> slice<%= this_generic %>(<%= this_arg %>start?: Number, end?: Number): <%= this_type %> {
    const len: int = <%= this_len_int %>;
    return <%= this_call.('slice') %>asIntOrDefault(start, 0), asIntOrDefault(end, len))
}

=======
>>>>>>> aad9f664
<% if access_public == "export function" %><% #generate code for BuiltinArray.ets %>
/**
 * Returns the last index at which a given element can be found in the array,
 * or -1 if it is not present. The array is searched backwards, starting at fromIndex.
 *
 * @param element element to locate in the array.
 * @param fromIndex zero-based index at which to start searching backwards.
 * Negative index counts back from the end of the array — if `fromIndex` < 0, `fromIndex` + `length()` is used.
 * If `fromIndex` < `-length()`, the array is not searched and -1 is returned.
 * If `fromIndex` >= `length()` then `array.length - 1` is used, causing the entire array to be searched.
 *
 * @returns The last index of the element in the array; -1 if not found.
 */
<%= access_public %> lastIndexOf<%= this_generic %>(<%= this_arg %>element: <%= el_type %>, fromIndex?: int): int {
    if (<%= this_len_int %> == 0) {
        return -1;
    }
    let n = fromIndex ?? <%= this_len_int %> - 1;
    let k: int;
    if (n >= 0) {
        k = min(<%= this_len_int %> - 1, n);
    } else {
        k = <%= this_len_int %> + n;
    }

    while (k >= 0) {
        if (<%= get_unsafe.(this, 'k') %> === element) {
            return k;
        }
        k--;
    }
    return -1;
}
<% else %><% #generate code for Array.ets %>
/**
 * Returns the last index at which a given element can be found in the array,
 * or -1 if it is not present. The array is searched backwards, starting at fromIndex.
<<<<<<< HEAD
=======
 *
 * @param buffer Array's underlying buffer.
 *
 * @param actualLength Array's underlying length, might be greater than buffer's length.
>>>>>>> aad9f664
 *
 * @param searchElement element to locate in the array.
 *
 * @param fromIndex zero-based index at which to start searching backwards.
 * Negative index counts back from the end of the array — if `fromIndex` < 0, `fromIndex` + `length()` is used.
 * If `fromIndex` < `-length()`, the array is not searched and -1 is returned.
 * If `fromIndex` >= `length()` then `array.length - 1` is used, causing the entire array to be searched.
 * If `fromIndex` is undefined then `fromIndex = 0`.
 * If `fromIndex` is ommited then `fromIndex = length()-1`.
 *
 * @returns The last index of the element in the array; -1 if not found.
 */
<<<<<<< HEAD
 <%= access_private %> native lastIndexOfImpl<%= this_generic %>(<%= this_arg %>searchElement: T, fromIndex: int): int;
=======
<%= access_private %> static native lastIndexOfImpl<%= this_generic %>(<%= this_arg %>buffer: FixedArray<Any>, actualLength: int, searchElement: T, fromIndex: int): int;
>>>>>>> aad9f664

/**
 * Returns the last index at which a given element can be found in the array,
 * or -1 if it is not present. The array is searched backwards, starting at fromIndex.
 *
 * @param searchElement element to locate in the array.
 *
 * @param fromIndex zero-based index at which to start searching backwards.
 * Negative index counts back from the end of the array — if `fromIndex` < 0, `fromIndex` + `length()` is used.
 * If `fromIndex` < `-length()`, the array is not searched and -1 is returned.
 * If `fromIndex` >= `length()` then `array.length - 1` is used, causing the entire array to be searched.
 * If `fromIndex` is undefined then `fromIndex = 0`.
 * If `fromIndex` is ommited then `fromIndex = length()-1`.
 *
 * @returns The last index of the element in the array; -1 if not found.
 */
<<<<<<< HEAD
<%= access_public %> native lastIndexOf<%= this_generic %>(<%= this_arg %>searchElement: <%= el_type %>): int;
=======
<%= access_public %> lastIndexOf<%= this_generic %>(<%= this_arg %>searchElement: <%= el_type %>): int {
    return Array.lastIndexOfImpl(this.buffer, <%= this_len_int %>, searchElement, <%= this_len_int %> - 1)
}
>>>>>>> aad9f664

/**
 * Returns the last index at which a given element can be found in the array,
 * or -1 if it is not present. The array is searched backwards, starting at fromIndex.
 *
 * @param searchElement element to locate in the array.
 *
 * @param fromIndex zero-based index at which to start searching backwards.
 * Negative index counts back from the end of the array — if `fromIndex` < 0, `fromIndex` + `length()` is used.
 * If `fromIndex` < `-length()`, the array is not searched and -1 is returned.
 * If `fromIndex` >= `length()` then `array.length - 1` is used, causing the entire array to be searched.
 * If `fromIndex` is undefined then `fromIndex = 0`.
 * If `fromIndex` is ommited then `fromIndex = length()-1`.
 *
 * @returns The last index of the element in the array; -1 if not found.
 */
<%= access_public %> lastIndexOf<%= this_generic %>(<%= this_arg %>searchElement: <%= el_type %>, fromIndex?: int): int {
<<<<<<< HEAD
    return <%= this_call.('lastIndexOfImpl') %>searchElement, fromIndex ?? 0);
}

=======
    return Array.lastIndexOfImpl(this.buffer, <%= this_len_int %>, searchElement, fromIndex ?? 0)
}
>>>>>>> aad9f664
<% end %>

<% if el_type == "T" %>
private isPrimitive(element: T): boolean {
    return (element instanceof String ||
            element instanceof Int ||
            element instanceof Number ||
            element instanceof Float ||
            element instanceof Long ||
            element instanceof Short ||
            element instanceof Boolean ||
            element instanceof Char ||
            element instanceof Byte ||
            element == null);
}
private static native joinInternal(buffer: FixedArray<Any>, actualLength: int, sep: string): string;

private joinObject(sep?: String): string {
    const sepReal = sep === undefined ? "," : sep!
    // NOTE(aleksander-sotov) We can't call String constructor here due to internal issue 18583
    const first_el = this.$_get_unsafe(0)
    let first_str = ""
    if (first_el !== undefined && first_el !== null) {
        first_str = new String(first_el)
    }
    let sb = new StringBuilder(first_str)
    for (let i: int = 1; i < this.actualLength; i++) {
        const tmp = this.$_get_unsafe(i)
        sb.append(sepReal);
        // NOTE(aleksander-sotov) We can't call String constructor here due to internal issue 18583
        if (tmp !== undefined && tmp !== null) {
            sb.append(new String(tmp))
        } else {
            sb.append("")
        }
    }
    return sb.toString();
}
<% end %>

/**
 * Creates and returns a new string by concatenating all of the elements in an `Array`,
 * separated by a specified separator string.
 * If the array has only one item, then that item will be returned without using the separator.
 *
 * @param sep specifies a separator
 *
 * @returns A string with all array elements joined. If `length()` is 0, the empty string is returned.
 */
<%= access_public %> <%= override %> join<%= this_generic %>(<%= this_arg %>sep?: String): string {
    if (<%= this_len_int %> == 0) {
        return ""
    }
    <% if el_type != "T" %>const sepReal = sep === undefined ? "," : sep!
    let sb = new StringBuilder(new String(<%= get_unsafe.(this, '0') %>))
    for (let i: int = 1; i < <%= this_len_int %>; i++) {
        const tmp = <%= get_unsafe.(this, 'i') %>
        sb.append(sepReal);
        sb.append(tmp)
    }

    return sb.toString();
}
    <% else %>
    let objArray: boolean = false;
    for (let i: int = 0; i < <%= this_len_int %>; i++) {
        const element = <%= get_unsafe.(this, 'i') %>;
        if (!this.isPrimitive(element)) {
            objArray = true;
            break;
        }
    }

    if (objArray) {
        return this.joinObject(sep);
    }

    return Array.joinInternal(this.buffer, <%= this_len_int %>, sep === undefined ? "," : sep!);
}
    <% end %>

/**
 * Returns a string representing the specified array and its elements.
 *
 * @returns string representation
 */
<%= access_public %> <%= override %> toString<%= this_generic %>(<%= this_arg.chomp(', ') %>): string {
    return <%= this_call.('join') %>",");
}

/**
 * Returns a locale string representing the specified array and its elements.
 *
 * @param locales
 *
 * @param options
 *
 * @returns string representation
 */
<%= access_public %> toLocaleString<%= this_generic %>(<%= this_arg %>locales: Object, options: Object): string {
    throw new Error("Array.toLocaleString: not implemented")
}

/**
 * Returns a locale string representing the specified array and its elements.
 *
 * @param options
 *
 * @returns string representation
 */
<%= access_public %> toLocaleString<%= this_generic %>(<%= this_arg %>locales: Object): string {
    return <%= this_call.('toLocaleString') %>new Object(), new Object())
}

/**
 * Returns a locale string representing the specified array and its elements.
 *
 * @returns string representation
 */
<%= access_public %> <%= override %> toLocaleString<%= this_generic %>(<%= this_arg.chomp(', ') %>): string {
    const sb = new StringBuilder()
    const len = <%= this_len_int %>;
    for (let i = 0; i < len; i++) {
        if (i != 0) {
            sb.append(",")
        }
        let x = <%= get_unsafe.(this, 'i') %> as Any;
        if ((null !== x) && (undefined !== x)) {
            sb.append((x! as object).toLocaleString()) // #26217
        }
    }
    return sb.toString()
}

/**
 * Copying version of the splice() method.
 *
 * @param start index
 *
 * @returns a new Array with some elements removed and/or replaced at a given index.
 */
<%= access_public %> toSpliced<%= this_generic %>(<%= this_arg %>start: int): <%= this_type %> {
    return <%= this_call.('toSpliced') %>start, <%= this_len_int %>)
}

/**
 * Copying version of the splice() method.
 *
 * @param start index
 *
 * @param delete number of items after start index
 *
 * @returns a new Array with some elements removed and/or replaced at a given index.
 */
<%= access_public %> toSpliced<%= this_generic %>(<%= this_arg %>start: int, delete: int, ...items: FixedArray<<%= el_type %>>): <%= this_type %> {
    const len = <%= this_len_int %>;
    start = normalizeIndex(start, len);
    if (delete < 0) {
        delete = 0;
    } else if (delete > len) {
        delete = len;
    }
    if (start > len - delete) {
        delete = len - start
    }
    const res : <%= make_fixed_array %> = <%= make_buffer.('len - delete + items.length') %>;
    for (let i = 0; i < start; i++) {
        res[i] = <%= get_unsafe.(this, 'i') %>
    }
    for (let i = 0; i < items.length; i++) {
        res[start + i] = items[i]
    }
    for (let i = start + delete; i < len; i++) {
        res[i - delete + items.length] = <%= get_unsafe.(this, 'i') %>
    }
    return <%= from_buffer.('res') %>;
}

/**
 * Copying version of the splice() method.
 *
 * @param start index
 *
 * @param delete number of items after start index
 *
 * @returns a new Array with some elements removed and/or replaced at a given index.
 */
<<<<<<< HEAD
<%= access_public %> toSpliced<%= this_generic %>(<%= this_arg %>start: number, delete: number, ...items: FixedArray<<%= el_type %>>): <%= this_type %> {
    const len = <%= this_len_int %>;
    return <%= this_call.('toSpliced') %>start.toInt(), delete.toInt(), ...items)
}

/**
 * Copying version of the splice() method.
 *
 * @param start index
 *
 * @param delete number of items after start index
 *
 * @returns a new Array with some elements removed and/or replaced at a given index.
 */
<%= access_public %> toSpliced<%= this_generic %>(<%= this_arg %>start?: Number, delete?: Number): <%= this_type %> {
=======
<%= access_public %> toSpliced<%= this_generic %>(<%= this_arg %>start?: int, delete?: int): <%= this_type %> {
>>>>>>> aad9f664
    const len = <%= this_len_int %>;
    return <%= this_call.('toSpliced') %>asIntOrDefault(start, len), asIntOrDefault(delete, len))
}

/**
 * Checks whether an Array includes a certain value among its entries,
 * returning true or false as appropriate.
 *
 * @param val value to search
 *
 * @param fromIndex start index
 *
 * @returns true if val is in Array
 */
<%= access_public %> <%= override %> includes<%= this_generic %>(<%= this_arg %>val: <%= el_type %>, fromIndex?: int): boolean {
    const len = <%= this_len_int %>;
    const fi = normalizeIndex(asIntOrDefault(fromIndex, 0), len);
% if ['float', 'double', 'number'].include?(el_type)
    if (isNaN(val)) {
        for (let i = fi; i < len; i++) {
            if (isNaN(<%= get_unsafe.(this, 'i') %>)) {
                return true;
            }
        }
        return false;
    }
% end
% if ['boolean', 'byte', 'short', 'int', 'long', 'char', 'float', 'double', 'number'].include?(el_type)
    for (let i = fi; i < len; i++) {
        if (val == <%= get_unsafe.(this, 'i') %>) {
            return true;
        }
    }
    return false;
% elsif el_type == 'T'
    if (val instanceof String) {
        return this.searchString(val, fi, len)
    } else if (val instanceof Number) {
        return this.searchNumber(val, fi, len)
    } else if (val instanceof Float) {
        return this.searchFloat(val, fi, len)
    } else if (val instanceof Long) {
        return this.searchLong(val, fi, len)
    } else if (val instanceof Int) {
        return this.searchInt(val, fi, len)
    } else if (val === undefined) {
        return this.searchUndefined(fi, len)
    } else if (val == null) {
        return this.searchNull(fi, len)
    } else {
        return this.searchCommon(val, fi, len)
    }
% else
    for (let i = fi; i < len; i++) {
        if (val === <%= get_unsafe.(this, 'i') %>) {
            return true;
        }
    }
    return false;
% end
}

/**
 * Returns the first index at which a given element
 * can be found in the array, or -1 if it is not present.
 *
 * @param val value to search
 *
 * @param fromIndex index to search from
 *
 * @returns index of val, -1 otherwise
 */
% if el_type != 'T'
<%= access_public %> indexOf<%= this_generic %>(<%= this_arg %>val: <%= el_type %>, fromIndex?: int): int {
    const normFromIndex = normalizeIndex(asIntOrDefault(fromIndex, 0), <%= this_len_int %>)
    for (let i = normFromIndex; i < <%= this_len_int %>; i++) {
<<<<<<< HEAD
        if (__runtimeEquals(val, <%= get_unsafe.(this, 'i') %>)) {
=======
        if (val === <%= get_unsafe.(this, 'i') %>) {
>>>>>>> aad9f664
            return i
        }
    }
    return -1
}
% else
<<<<<<< HEAD
<%= access_private %> native indexOfImpl<%= this_generic %>(<%= this_arg %>val: <%= el_type %>, fromIndex1: int): int;
% end

% if this_array == 'escompat_array'

% if this_array == 'escompat_array'
<%= access_public %> native indexOf<%= this_generic %>(<%= this_arg %>val: <%= el_type %>): int;
%end
=======
<%= access_private %> static native indexOfImpl<%= this_generic %>(<%= this_arg %>buffer: FixedArray<Any>, actualLength: int, val: <%= el_type %>, fromIndex1: int): int;
% end

% if this_array == 'escompat_array'
<%= access_public %> indexOf<%= this_generic %>(<%= this_arg %>val: <%= el_type %>): int {
    return Array.indexOfImpl(this.buffer, <%= this_len_int %>, val, 0)
}
>>>>>>> aad9f664

/**
 * Returns the first index at which a given element
 * can be found in the array, or -1 if it is not present.
 *
 * @param val value to search
 *
 * @param fromIndex index to search from
 *
 * @returns index of val, -1 otherwise
 */
<%= access_public %> <%= override %> indexOf<%= this_generic %>(<%= this_arg %>val: <%= el_type %>, fromIndex?: int): int {
<<<<<<< HEAD
    return <%= this_call.('indexOfImpl') %>val, asIntOrDefault(fromIndex, 0))
=======
    return Array.indexOfImpl(this.buffer, <%= this_len_int %>, val, asIntOrDefault(fromIndex, 0))
>>>>>>> aad9f664
}
%end

/**
 * Copying version of the sort() method.
 * It returns a new array with the elements sorted in ascending order.
 *
 * @returns sorted copy of hte current instance using default comparator
 */
<%= access_public %> toSorted<%= this_generic %>(<%= this_arg.chomp(', ') %>): <%= this_type %> {
    let arr = <%= clone_this %>;
    <%= arr_method_call.('arr', 'sort') %>
    return arr
}

/**
 * Copying version of the sort() method.
 * It returns a new array with the elements sorted in ascending order.
 *
 * @param comparator function to compare to elements of the Array
 *
 * @returns sorted copy of the current instance comparator
 */
<%= access_public %> toSorted<%= this_generic %>(<%= this_arg %>comparator: (a: <%= el_type %>, b: <%= el_type %>) => number): <%= this_type %> {
    let arr = <%= clone_this %>;
    <%= arr_method_call.('arr', 'sort', 'comparator') %>
    return arr
}

/**
 * Modifies `this` instance of `Array` class and populates
 * it with same elements ordered towards the direction opposite to that previously stated.
 *
 * @note Mutating method
 */
% if function_type != 'has_native'
<%= access_public %> reverse<%= this_generic %>(<%= this_arg.chomp(', ') %>): <%= this_return_type %> {
    for (let i = 0; i < <%= this_len_int %> / 2; i++) {
        const tmp = <%= get_unsafe.(this, 'i') %>;
        const idx_r = <%= this_len_int %> - 1 - i;
        const val_r = <%= get_unsafe.(this, 'idx_r') %>;
        <%= set_unsafe.(this, 'i', 'val_r') %>;
        <%= set_unsafe.(this, 'idx_r', 'tmp') %>;
    }
    return <%= this %>;
}
% else
<%= access_public %> reverse<%= this_generic %>(): <%= this_return_type %> {
    /* otherwise the result will be exactly the same as it is */
    if (<%= this_len_int %> > 1) {
        Array.reverseImpl(this.buffer, <%= this_len_int %>)
    }

    return this
}

<%= access_private %> static native reverseImpl<%= this_generic %>(buffer: FixedArray<Any>, actualLength: int): void;
% end

/**
 * Copying version of the reverse() method.
 * It returns a new array with the elements in reversed order.
 *
 * @returns reversed copy of the current Array
 */
<%= access_public %> toReversed<%= this_generic %>(<%= this_arg.chomp(', ') %>): <%= this_type %> {
    let arr : <%= make_fixed_array %> = <%= make_buffer.(this_len_int) %>
    for (let i = 0; i < <%= this_len_int %>; i++) {
        arr[<%= this_len_int %> - 1 - i] = <%= get_unsafe.(this, 'i') %>
    }
    return <%= from_buffer.('arr') %>
}

/**
 * Copying version of using the bracket notation to change the value of a given index.
 * It returns a new Array with the element at the given index replaced with the given value.
 *
 * @param index to replace
 *
 * @param value new value
 *
 * @returns a new Array with the element at the given index replaced with the given value
 */
<%= access_public %> with<%= this_generic %>(<%= this_arg %>index: int, value: <%= el_type %>): <%= this_type %> {
    if (index < 0) {
        index += <%= this_len_int %>;
    }
    if (index < 0 || index >= <%= this_len_int %>) {
        throw new RangeError("Invalid index")
    }
    let arr = <%= clone_this %>;
    <%= set_unsafe.('arr', 'index', 'value') %>;
    return arr
<<<<<<< HEAD
}

/**
 * Copying version of using the bracket notation to change the value of a given index.
 * It returns a new Array with the element at the given index replaced with the given value.
 *
 * @param index to replace
 *
 * @param value new value
 *
 * @returns a new Array with the element at the given index replaced with the given value
 */
<%= access_public %> with<%= this_generic %>(<%= this_arg %>index: number, value: <%= el_type %>): <%= this_type %> {
    return <%= this_call.('with') %>index.toInt(), value)
=======
>>>>>>> aad9f664
}

/**
 * Returns an iterator over all values
 */
<%= access_public %> <%= override %> values<%= this_generic %>(<%= this_arg.chomp(', ') %>): IterableIterator<<%= el_type %>> {
    return new ArrayValuesIterator_<%= el_type %><%= this_iterator_generic || this_generic %>(<%= this %>);
}

/**
 * Returns an iterable of key, value pairs for every entry in the array
 */
<%= access_public %> <%= override %> entries<%= this_generic %>(<%= this_arg.chomp(', ') %>): IterableIterator<[number, <%= el_type %>]> {
    return new ArrayEntriesIterator_<%= el_type %><%= this_iterator_generic || this_generic %>(<%= this %>);
}<|MERGE_RESOLUTION|>--- conflicted
+++ resolved
@@ -24,11 +24,7 @@
  * @returns The element in the array matching the given index.
  * Throw range error if `index` < `-length()` or `index` >= `length()`.
  */
-<<<<<<< HEAD
-<%= access_public %> at<%= this_generic %>(<%= this_arg %>index: int): <%= el_type_boxed %> | undefined {
-=======
 <%= access_public %> <%= override %> at<%= this_generic %>(<%= this_arg %>index: int): <%= el_type_boxed %> {
->>>>>>> aad9f664
     let len = <%= this_len_int %>;
     let k: int;
     if (index >= 0) {
@@ -38,61 +34,10 @@
     }
 
     if (k < 0 || k >= len) {
-<<<<<<< HEAD
-        return undefined;
+        throw new RangeError("Invalid index");
     }
 
     return <%= get_unsafe.(this, 'k') %>;
-}
-
-/**
- * Takes an integer value and returns the item at that index,
- * allowing for positive and negative integers. Negative integers count back
- * from the last item in the array.
- *
- * @param index Zero-based index of the array element to be returned.
- * Negative index counts back from the end of the array — if `index` < 0, index + `array.length()` is accessed.
- *
- * @returns The element in the array matching the given index.
- * Returns undefined if `index` < `-length()` or `index` >= `length()`.
- */
-<%= access_public %> <%= override %> at<%= this_generic %>(<%= this_arg %>index: number): <%= el_type_boxed %> | undefined {
-    return <%= this_call.('at') %>index.toInt())
-}
-
-/**
- * Creates a new `Array` from this `Array` instance and given `Array` instance.
- *
- * @param other to concatenate into a new array.
- *
- * @returns New `Array` instance, constructed from `this` and given `other` instances of `Array` class.
- */
-// <%= access_public %> <%= override %> concat<%= this_generic %>(<%= this_arg %>...items: (<%= el_type %> | Concat<%= this_type %>)[]): <%= this_type %> {
-//     throw new Error("not implemented")
-// }
-
-<%= access_public %> concat<%= this_generic %>(<%= this_arg %>...items: FixedArray<ConcatArray<<%= el_type %>>>): <%= this_type %> {
-    let totalAdd = <%= this_len_int %>;
-    for (let i = 0; i < items.length; i++) {
-        totalAdd += items[i].length.toInt()
-    }
-
-    const buf : <%= make_fixed_array %> = <%= make_buffer.('totalAdd') %>;
-
-    for (let i = 0; i < <%= this_len_int %>; i++) {
-        buf[i] = <%= get_unsafe.(this, 'i') %>;
-    }
-
-    let insertTo = <%= this_len_int %>;
-    for (let i = 0; i < items.length; i++) {
-        const arr = items[i]
-        const len = arr.length.toInt()
-        for (let j = 0; j < len; j++) {
-            buf[insertTo++] = arr.$_get(j)
-        }
-    }
-
-    return <%= from_buffer.('buf') %>;
 }
 
 /**
@@ -105,12 +50,6 @@
 <%= access_public %> copyWithin<%= this_generic %>(<%= this_arg %>target: int): <%= this_return_type %> {
     <%= this_call.('copyWithin') %>target, 0, <%= this_len_int %>);
     return <%= this %>;
-=======
-        throw new RangeError("Invalid index");
-    }
-
-    return <%= get_unsafe.(this, 'k') %>;
->>>>>>> aad9f664
 }
 
 /**
@@ -118,23 +57,8 @@
  *
  * @param target index at which to copy the sequence
  *
- * @returns this array after transformation
- */
-<%= access_public %> copyWithin<%= this_generic %>(<%= this_arg %>target: int): <%= this_return_type %> {
-    <%= this_call.('copyWithin') %>target, 0, <%= this_len_int %>);
-    return <%= this %>;
-}
-
-/**
- * Makes a shallow copy of the Array part to another location in the same Array and returns it without modifying its length.
- *
-<<<<<<< HEAD
-=======
- * @param target index at which to copy the sequence
- *
  * @param start index at which to start copying elements from
  *
->>>>>>> aad9f664
  * @returns this array after transformation
  */
 <%= access_public %> copyWithin<%= this_generic %>(<%= this_arg %>target: int, start: int): <%= this_return_type %> {
@@ -182,69 +106,16 @@
 }
 
 /**
-<<<<<<< HEAD
- * Makes a shallow copy of the Array part to another location in the same Array and returns it without modifying its length.
- *
- * @param target index at which to copy the sequence
- *
- * @param start index at which to start copying elements from
- *
- * @param end index at which to end copying elements from
+ * Changes all elements in the Array to a static value, from a start index to an end index
+ *
+ * @param value to fill the array with
+ *
+ * @param start index at which to start filling
+ *
+ * @param end index at which to end filling, but not including
  *
  * @returns this array after transformation
  */
-<%= access_public %> copyWithin<%= this_generic %>(<%= this_arg %>target: number, start: number, end?: Number): <%= this_return_type %> {
-    <%= this_call.('copyWithin') %>target.toInt(), start.toInt(), asIntOrDefault(end, <%= this_len_int %>));
-    return <%= this %>;
-}
-
-/**
- * Changes all elements in the Array to a static value, from a start index to an end index
- *
- * @param value to fill the array with
- *
- * @param start index at which to start filling
- *
- * @param end index at which to end filling, but not including
- *
- * @returns this array after transformation
- */
-% if function_type != 'has_native'
-<%= access_public %> fill<%= this_generic %>(<%= this_arg %>value: <%= el_type %>, start: int, end: int): <%= this_return_type %> {
-    start = normalizeIndex(start, <%= this_len_int %>);
-    end = normalizeIndex(end, <%= this_len_int %>)
-
-    for (let i = start; i < end; i++) {
-        <%= set_unsafe.(this, 'i', 'value') %>;
-    }
-
-    return <%= this %>;
-}
-
-% else
-<%= access_public %> native fill<%= this_generic %>(<%= this_arg %>value: <%= el_type %>, start: int, end: int): <%= this_return_type %>;
-% end
-
-/**
-=======
->>>>>>> aad9f664
- * Changes all elements in the Array to a static value, from a start index to an end index
- *
- * @param value to fill the array with
- *
- * @param start index at which to start filling
- *
- * @param end index at which to end filling, but not including
- *
- * @returns this array after transformation
- */
-<<<<<<< HEAD
-<%= access_public %> fill<%= this_generic %>(<%= this_arg %>value: <%= el_type %>, start?: Number, end?: Number): <%= this_return_type %> {
-    <%= this_call.('fill') %>value, asIntOrDefault(start, 0), asIntOrDefault(end, <%= this_len_int %>));
-    return <%= this %>;
-}
-
-=======
 % if function_type != 'has_native'
 <%= access_public %> fill<%= this_generic %>(<%= this_arg %>value: <%= el_type %>, start?: int, end?: int): <%= this_return_type %> {
     start = normalizeIndex(start ?? 0, <%= this_len_int %>);
@@ -266,7 +137,6 @@
 <%= access_private %> static native fillImpl(buffer: FixedArray<Any>, actualLength: int, value: T, start: int, end: int): void;
 % end
 
->>>>>>> aad9f664
 % TemplateData::get_lambda_data.each { |lambda_args_params|
 %   lambda_params_num, lambda_args, lambda_params, lambda_args2 = lambda_args_params
 /**
@@ -433,18 +303,6 @@
 }
 
 /**
- * Creates a new `Array` object and populates it with elements of `this` instance of `Array` class
- * selected from `start` to `Int.MAX_VALUE`, which means 'to the end of an array'.
- *
- * @param start zero-based index at which to start extraction
- *
- * @returns `Array` instance, constructed from extracted elements of `this` instance.
- */
-<%= access_public %> slice<%= this_generic %>(<%= this_arg %>start: int): <%= this_type %> {
-    return <%= this_call.('slice') %>start, Int.MAX_VALUE);
-}
-
-/**
  * Performs the specified action for each element in an array.
  *
  * @param callbackfn  A function that accepts up to three arguments. forEach calls the callbackfn function one time for each element in the array.
@@ -469,9 +327,6 @@
  *
  * @returns `Array` instance, constructed from extracted elements of `this` instance.
  */
-<<<<<<< HEAD
-<%= access_public %> slice<%= this_generic %>(<%= this_arg %>start: int, end: int): <%= this_type %> {
-=======
 <%= access_public %> slice<%= this_generic %>(<%= this_arg %>start: int): <%= this_type %> {
     return <%= this_call.('slice') %>start, Int.MAX_VALUE);
 }
@@ -487,7 +342,6 @@
  * @returns `Array` instance, constructed from extracted elements of `this` instance.
  */
 <%= access_public %> slice<%= this_generic %>(<%= this_arg %>start?: int, end?: int): <%= this_type %> {
->>>>>>> aad9f664
     const len: int = <%= this_len_int %>;
     const relStart = normalizeIndex(start ?? 0, len)
     const relEnd = normalizeIndex(end ?? len, len)
@@ -501,24 +355,6 @@
     return <%= from_buffer.('res') %>
 }
 
-<<<<<<< HEAD
-/**
- * Creates a new `Array` object and populates it with elements of `this` instance of `Array` class
- * selected from `start` to `end` (`end` not included) where `start` and `end` represent the index of items in that array.
- *
- * @param start zero-based index at which to start extraction
- *
- * @param end zero-based index at which to end extraction. `slice()` extracts up to but not including end.
- *
- * @returns `Array` instance, constructed from extracted elements of `this` instance.
- */
-<%= access_public %> <%= override %> slice<%= this_generic %>(<%= this_arg %>start?: Number, end?: Number): <%= this_type %> {
-    const len: int = <%= this_len_int %>;
-    return <%= this_call.('slice') %>asIntOrDefault(start, 0), asIntOrDefault(end, len))
-}
-
-=======
->>>>>>> aad9f664
 <% if access_public == "export function" %><% #generate code for BuiltinArray.ets %>
 /**
  * Returns the last index at which a given element can be found in the array,
@@ -556,13 +392,10 @@
 /**
  * Returns the last index at which a given element can be found in the array,
  * or -1 if it is not present. The array is searched backwards, starting at fromIndex.
-<<<<<<< HEAD
-=======
  *
  * @param buffer Array's underlying buffer.
  *
  * @param actualLength Array's underlying length, might be greater than buffer's length.
->>>>>>> aad9f664
  *
  * @param searchElement element to locate in the array.
  *
@@ -575,11 +408,7 @@
  *
  * @returns The last index of the element in the array; -1 if not found.
  */
-<<<<<<< HEAD
- <%= access_private %> native lastIndexOfImpl<%= this_generic %>(<%= this_arg %>searchElement: T, fromIndex: int): int;
-=======
 <%= access_private %> static native lastIndexOfImpl<%= this_generic %>(<%= this_arg %>buffer: FixedArray<Any>, actualLength: int, searchElement: T, fromIndex: int): int;
->>>>>>> aad9f664
 
 /**
  * Returns the last index at which a given element can be found in the array,
@@ -596,13 +425,9 @@
  *
  * @returns The last index of the element in the array; -1 if not found.
  */
-<<<<<<< HEAD
-<%= access_public %> native lastIndexOf<%= this_generic %>(<%= this_arg %>searchElement: <%= el_type %>): int;
-=======
 <%= access_public %> lastIndexOf<%= this_generic %>(<%= this_arg %>searchElement: <%= el_type %>): int {
     return Array.lastIndexOfImpl(this.buffer, <%= this_len_int %>, searchElement, <%= this_len_int %> - 1)
 }
->>>>>>> aad9f664
 
 /**
  * Returns the last index at which a given element can be found in the array,
@@ -620,14 +445,8 @@
  * @returns The last index of the element in the array; -1 if not found.
  */
 <%= access_public %> lastIndexOf<%= this_generic %>(<%= this_arg %>searchElement: <%= el_type %>, fromIndex?: int): int {
-<<<<<<< HEAD
-    return <%= this_call.('lastIndexOfImpl') %>searchElement, fromIndex ?? 0);
-}
-
-=======
     return Array.lastIndexOfImpl(this.buffer, <%= this_len_int %>, searchElement, fromIndex ?? 0)
 }
->>>>>>> aad9f664
 <% end %>
 
 <% if el_type == "T" %>
@@ -815,25 +634,7 @@
  *
  * @returns a new Array with some elements removed and/or replaced at a given index.
  */
-<<<<<<< HEAD
-<%= access_public %> toSpliced<%= this_generic %>(<%= this_arg %>start: number, delete: number, ...items: FixedArray<<%= el_type %>>): <%= this_type %> {
-    const len = <%= this_len_int %>;
-    return <%= this_call.('toSpliced') %>start.toInt(), delete.toInt(), ...items)
-}
-
-/**
- * Copying version of the splice() method.
- *
- * @param start index
- *
- * @param delete number of items after start index
- *
- * @returns a new Array with some elements removed and/or replaced at a given index.
- */
-<%= access_public %> toSpliced<%= this_generic %>(<%= this_arg %>start?: Number, delete?: Number): <%= this_type %> {
-=======
 <%= access_public %> toSpliced<%= this_generic %>(<%= this_arg %>start?: int, delete?: int): <%= this_type %> {
->>>>>>> aad9f664
     const len = <%= this_len_int %>;
     return <%= this_call.('toSpliced') %>asIntOrDefault(start, len), asIntOrDefault(delete, len))
 }
@@ -910,27 +711,13 @@
 <%= access_public %> indexOf<%= this_generic %>(<%= this_arg %>val: <%= el_type %>, fromIndex?: int): int {
     const normFromIndex = normalizeIndex(asIntOrDefault(fromIndex, 0), <%= this_len_int %>)
     for (let i = normFromIndex; i < <%= this_len_int %>; i++) {
-<<<<<<< HEAD
-        if (__runtimeEquals(val, <%= get_unsafe.(this, 'i') %>)) {
-=======
         if (val === <%= get_unsafe.(this, 'i') %>) {
->>>>>>> aad9f664
             return i
         }
     }
     return -1
 }
 % else
-<<<<<<< HEAD
-<%= access_private %> native indexOfImpl<%= this_generic %>(<%= this_arg %>val: <%= el_type %>, fromIndex1: int): int;
-% end
-
-% if this_array == 'escompat_array'
-
-% if this_array == 'escompat_array'
-<%= access_public %> native indexOf<%= this_generic %>(<%= this_arg %>val: <%= el_type %>): int;
-%end
-=======
 <%= access_private %> static native indexOfImpl<%= this_generic %>(<%= this_arg %>buffer: FixedArray<Any>, actualLength: int, val: <%= el_type %>, fromIndex1: int): int;
 % end
 
@@ -938,7 +725,6 @@
 <%= access_public %> indexOf<%= this_generic %>(<%= this_arg %>val: <%= el_type %>): int {
     return Array.indexOfImpl(this.buffer, <%= this_len_int %>, val, 0)
 }
->>>>>>> aad9f664
 
 /**
  * Returns the first index at which a given element
@@ -951,11 +737,7 @@
  * @returns index of val, -1 otherwise
  */
 <%= access_public %> <%= override %> indexOf<%= this_generic %>(<%= this_arg %>val: <%= el_type %>, fromIndex?: int): int {
-<<<<<<< HEAD
-    return <%= this_call.('indexOfImpl') %>val, asIntOrDefault(fromIndex, 0))
-=======
     return Array.indexOfImpl(this.buffer, <%= this_len_int %>, val, asIntOrDefault(fromIndex, 0))
->>>>>>> aad9f664
 }
 %end
 
@@ -1049,23 +831,6 @@
     let arr = <%= clone_this %>;
     <%= set_unsafe.('arr', 'index', 'value') %>;
     return arr
-<<<<<<< HEAD
-}
-
-/**
- * Copying version of using the bracket notation to change the value of a given index.
- * It returns a new Array with the element at the given index replaced with the given value.
- *
- * @param index to replace
- *
- * @param value new value
- *
- * @returns a new Array with the element at the given index replaced with the given value
- */
-<%= access_public %> with<%= this_generic %>(<%= this_arg %>index: number, value: <%= el_type %>): <%= this_type %> {
-    return <%= this_call.('with') %>index.toInt(), value)
-=======
->>>>>>> aad9f664
 }
 
 /**
