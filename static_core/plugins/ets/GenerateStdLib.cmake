--- conflicted
+++ resolved
@@ -18,11 +18,8 @@
     set(ESCOMPAT_GEN_FILES "DataView.ets" "TypedUArrays.ets" "TypedArrays.ets" "Array.ets")
     set(STD_CORE "stdlib/std/core")
     set(STD_CORE_GEN_FILES "Function.ets" "Tuple.ets" "BuiltinArray.ets" "BuiltinArraySort.ets" "BuiltinArrayAlgorithms.ets")
-<<<<<<< HEAD
-=======
     set(STD_INTEROP "stdlib/std/interop/js")
     set(STD_INTEROP_GEN_FILES "InteropTransferHelper.ets")
->>>>>>> 46f0ea7f
     set(GEN_FILES )
     foreach(file ${ESCOMPAT_GEN_FILES})
         list(APPEND GEN_FILES "${ESCOMPAT}/${file}")
