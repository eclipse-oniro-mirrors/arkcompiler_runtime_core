--- conflicted
+++ resolved
@@ -113,16 +113,12 @@
       "./sdk/api/@ohos.util.PlainArray.ets",
       "./sdk/api/@ohos.util.Queue.ets",
       "./sdk/api/@ohos.util.Stack.ets",
-<<<<<<< HEAD
-=======
       "./sdk/api/@ohos.util.stream.ets",
->>>>>>> 46f0ea7f
       "./sdk/api/@ohos.util.ets",
       "./sdk/api/@ohos.util.TreeMap.ets",
       "./sdk/api/@ohos.util.TreeSet.ets",
       "./sdk/api/@ohos.xml.ets",
     ]
-<<<<<<< HEAD
     is_boot_abc = "True"
     device_dst_file = "/system/framework/ets2abc_commonsdk_api.abc"
   }
@@ -137,26 +133,6 @@
 
   generate_static_abc("ets2abc_commonsdk_arkts") {
     base_url = "./sdk/arkts"
-    files = [ "./sdk/arkts/@arkts.math.Decimal.ets" ]
-    is_boot_abc = "True"
-    device_dst_file = "/system/framework/ets2abc_commonsdk_arkts.abc"
-  }
-
-=======
-    is_boot_abc = "True"
-    device_dst_file = "/system/framework/ets2abc_commonsdk_api.abc"
-  }
-
-  ohos_prebuilt_etc("ets2abc_commonsdk_arkts_etc") {
-    source = "$target_out_dir/ets2abc_commonsdk_arkts.abc"
-    module_install_dir = "framework"
-    subsystem_name = "arkcompiler"
-    part_name = "runtime_core"
-    deps = [ ":ets2abc_commonsdk_arkts" ]
-  }
-
-  generate_static_abc("ets2abc_commonsdk_arkts") {
-    base_url = "./sdk/arkts"
     files = [
       "./sdk/arkts/@arkts.math.Decimal.ets",
       "./sdk/arkts/@arkts.collections.ets",
@@ -165,7 +141,6 @@
     device_dst_file = "/system/framework/ets2abc_commonsdk_arkts.abc"
   }
 
->>>>>>> 46f0ea7f
   ohos_shared_library("ets_sdk_native") {
     include_dirs = [
       "$ark_root/plugins/ets",
@@ -177,10 +152,7 @@
     ]
     sources = [
       "$ark_root/plugins/ets/sdk/native/api/Util.cpp",
-<<<<<<< HEAD
-=======
       "$ark_root/plugins/ets/sdk/native/api/ani_stringdecoder.cpp",
->>>>>>> 46f0ea7f
       "$ark_root/plugins/ets/sdk/native/api/ani_textdecoder.cpp",
       "$ark_root/plugins/ets/sdk/native/api/ani_textencoder.cpp",
       "$ark_root/plugins/ets/sdk/native/api/ani_textencoder_helper.cpp",
