'use static'
/*
 * Copyright (c) 2022-2025 Huawei Device Co., Ltd.
 * Licensed under the Apache License, Version 2.0 (the "License");
 * you may not use this file except in compliance with the License.
 * You may obtain a copy of the License at
 *
 * http://www.apache.org/licenses/LICENSE-2.0
 *
 * Unless required by applicable law or agreed to in writing, software
 * distributed under the License is distributed on an "AS IS" BASIS,
 * WITHOUT WARRANTIES OR CONDITIONS OF ANY KIND, either express or implied.
 * See the License for the specific language governing permissions and
 * limitations under the License.
 */
export type Matrix = number[][];
<<<<<<< HEAD
export type Handler = Any;
export type Predicate<T> = Any;
=======
export type Handler = (s: string, no: number) => string;
export type Predicate<T> = (x: T) => boolean;
>>>>>>> a77d6327
export type NullableNumber = number | null;
export type Dictionary = Map<string, string>;<|MERGE_RESOLUTION|>--- conflicted
+++ resolved
@@ -14,12 +14,7 @@
  * limitations under the License.
  */
 export type Matrix = number[][];
-<<<<<<< HEAD
-export type Handler = Any;
-export type Predicate<T> = Any;
-=======
 export type Handler = (s: string, no: number) => string;
 export type Predicate<T> = (x: T) => boolean;
->>>>>>> a77d6327
 export type NullableNumber = number | null;
 export type Dictionary = Map<string, string>;