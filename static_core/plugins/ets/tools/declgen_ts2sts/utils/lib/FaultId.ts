/*
 * Copyright (c) 2022-2025 Huawei Device Co., Ltd.
 * Licensed under the Apache License, Version 2.0 (the "License");
 * you may not use this file except in compliance with the License.
 * You may obtain a copy of the License at
 *
 * http://www.apache.org/licenses/LICENSE-2.0
 *
 * Unless required by applicable law or agreed to in writing, software
 * distributed under the License is distributed on an "AS IS" BASIS,
 * WITHOUT WARRANTIES OR CONDITIONS OF ANY KIND, either express or implied.
 * See the License for the specific language governing permissions and
 * limitations under the License.
 */

export enum FaultID {
  AnyType,
  SymbolType,
  ObjectLiteralNoContextType,
  ArrayLiteralNoContextType,
  ComputedPropertyName,
  LiteralAsPropertyName,
  TypeQuery,
  IsOperator,
  DestructuringParameter,
  YieldExpression,
  InterfaceMerging,
  EnumMerging,
  InterfaceExtendsClass,
  IndexMember,
  WithStatement,
  ThrowStatement,
  IndexedAccessType,
  UnknownType,
  ForInStatement,
  InOperator,
  ImportFromPath,
  FunctionExpression,
  IntersectionType,
  ObjectTypeLiteral,
  CommaOperator,
  LimitedReturnTypeInference,
  LambdaWithTypeParameters,
  ClassExpression,
  DestructuringAssignment,
  DestructuringDeclaration,
  VarDeclaration,
  CatchWithUnsupportedType,
  DeleteOperator,
  DeclWithDuplicateName,
  UnaryArithmNotNumber,
  ConstructorType,
  ConstructorIface,
  ConstructorFuncs,
  CallSignature,
  TypeAssertion,
  PrivateIdentifier,
  LocalFunction,
  ConditionalType,
  MappedType,
  NamespaceAsObject,
  ClassAsObject,
  NonDeclarationInNamespace,
  GeneratorFunction,
  FunctionContainsThis,
  NoOptionalMemberFunction,
  ReservedFuncParameter,
  RestParameterArray,
  PropertyAccessByIndex,
  JsxElement,
  EnumMemberNonConstInit,
  ImplementsClass,
  MethodReassignment,
  MultipleStaticBlocks,
  ThisType,
  IntefaceExtendDifProps,
  StructuralIdentity,
  DefaultImport,
  ExportAssignment,
  ImportAssignment,
  GenericCallNoTypeArgs,
  ParameterProperties,
  InstanceofUnsupported,
  ShorthandAmbientModuleDecl,
  WildcardsInModuleName,
  UMDModuleDefinition,
  NewTarget,
  DefiniteAssignment,
  Prototype,
  GlobalThis,
  UtilityType,
  TemplateLiteralType,
  PropertyDeclOnFunction,
  FunctionApplyCall,
  FunctionBind,
  ConstAssertion,
  ImportAssertion,
  SpreadOperator,
  LimitedStdLibApi,
  ErrorSuppression,
  StrictDiagnostic,
  ImportAfterStatement,
  ESObjectType,
  NumbericLiteral,
  ConditionalTypes,
  EnumWithMixedType,
  IndexAccessType,
  Module,
  ExportNamespace,
  TypeLiteral,
  KeyofType,
  AnyToJSValue,
  UnknownToJSValue,
  SymbolToJSValue,
  ESObjectToJSValue,
  IntersectionTypeJSValue,
  TypeDeclaration,
  DuplicatedDeclaration,
  ObjectParametersToJSValue,
  WrapperToPrimitive,
  TypeTransform,
  StringLiteralType,
  StringTypeAlias,
  ObjectBindingParams,
  ReflectQuery,
  VarDeclarationAssignment,
  LiteralType,
  LimitImport,
  NoInitializer,
  DuplicatedEnum,
  NoPrivateMember,
  NoETSKeyword,
  CallorOptionFuncs,
  NoETSKeywordInExport,
  NoETSKeywordInImport,
  DefaultExport,
  InstanceType,
  NoEmptyImport,
  NoEmptyExport,
<<<<<<< HEAD
=======
  NoLazyImport,
>>>>>>> aad9f664
  LimitExtends,
  PropertyAccessExpression,
  NoBuiltInType,
  AddDeclareToTopLevelInterfaces,
  RemoveLimitDecorator,
  TupleTypeToArray,
  StructDeclaration,
<<<<<<< HEAD
  FunctionType,
  NoVoidUnionType,
  ConstLiteralToType,
  AddDeclareToClass,
=======
  NoVoidUnionType,
  ConstLiteralToType,
  AddDeclareToClass,
  FunctionType,
  MergeOverloadedMethods,
>>>>>>> aad9f664
  // this should always be last enum
  LAST_ID
}<|MERGE_RESOLUTION|>--- conflicted
+++ resolved
@@ -137,10 +137,7 @@
   InstanceType,
   NoEmptyImport,
   NoEmptyExport,
-<<<<<<< HEAD
-=======
   NoLazyImport,
->>>>>>> aad9f664
   LimitExtends,
   PropertyAccessExpression,
   NoBuiltInType,
@@ -148,18 +145,11 @@
   RemoveLimitDecorator,
   TupleTypeToArray,
   StructDeclaration,
-<<<<<<< HEAD
-  FunctionType,
-  NoVoidUnionType,
-  ConstLiteralToType,
-  AddDeclareToClass,
-=======
   NoVoidUnionType,
   ConstLiteralToType,
   AddDeclareToClass,
   FunctionType,
   MergeOverloadedMethods,
->>>>>>> aad9f664
   // this should always be last enum
   LAST_ID
 }