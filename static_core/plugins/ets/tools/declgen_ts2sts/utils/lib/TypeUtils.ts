/*
 * Copyright (c) 2022-2025 Huawei Device Co., Ltd.
 * Licensed under the Apache License, Version 2.0 (the "License");
 * you may not use this file except in compliance with the License.
 * You may obtain a copy of the License at
 *
 * http://www.apache.org/licenses/LICENSE-2.0
 *
 * Unless required by applicable law or agreed to in writing, software
 * distributed under the License is distributed on an "AS IS" BASIS,
 * WITHOUT WARRANTIES OR CONDITIONS OF ANY KIND, either express or implied.
 * See the License for the specific language governing permissions and
 * limitations under the License.
 */

import * as ts from 'typescript';
export const JSValue: string = 'Any';
export const ESObject: string = 'ESObject';
export const ArrayType: string = 'Array';
export const KitPrefix: string[] = [];
<<<<<<< HEAD
export const BuiltInType: string[] = ['Symbol', 'PropertyDecorator', 'SharedArrayBuffer'];
=======
export const BuiltInType: string[] = ['Symbol', 'SharedArrayBuffer', 'PropertyDecorator'];
>>>>>>> aad9f664
export const ETSKeyword: string[] = ['Class', 'ESObject', 'MethodType'];
export const UtilityTypes = new Map<string, string>([
    ['Capitalize', JSValue],
    ['Uncapitalize', JSValue],
    ['Uppercase', JSValue],
    ['Lowercase', JSValue],
    ['ConstructorParameters', ArrayType],
    ['Exclude', JSValue],
    ['Extract', JSValue],
    ['NonNullable', JSValue],
    ['InstanceType', JSValue],
    ['NoInfer', JSValue],
    ['Omit', JSValue],
    ['OmitThisParameter', JSValue],
    ['Parameters', ArrayType],
    ['Pick', JSValue],
    ['ReturnType', JSValue],
    ['ThisParameterType', JSValue],
    ['ThisType', JSValue],
]);
export const SpecificTypes = [
    ts.SyntaxKind.AnyKeyword,
    ts.SyntaxKind.ConditionalType,
    ts.SyntaxKind.ConstructorType,
    ts.SyntaxKind.IndexedAccessType,
    ts.SyntaxKind.IndexSignature,
    ts.SyntaxKind.IntersectionType,
    ts.SyntaxKind.MappedType,
    ts.SyntaxKind.ObjectLiteralExpression,
    ts.SyntaxKind.SymbolKeyword,
    ts.SyntaxKind.TemplateLiteralType,
    ts.SyntaxKind.UnknownKeyword
];
export const FINAL_CLASS: string[] = [
    'ArgumentOutOfRangeError',
    'ArrayIndexOutOfBoundsError',
    'ArrayStoreError',
    'ArrayType',
    'ArrayValue',
    'ArithmeticError',
    'AtomicFlag',
    'Boolean',
    'BooleanType',
    'BooleanValue',
    'Byte',
    'ByteType',
    'ByteValue',
    'CallBodyDefault',
    'CallBodyFunction',
    'CallBodyMethod',
    'CallBodyErasedFunction',
    'Char',
    'CharType',
    'CharValue',
    'Class',
    'ClassCastError',
    'ClassType',
    'ClassValue',
    'Chrono',
    'Console',
    'Coroutine',
    'CoroutineExtras',
    'DebuggerAPI',
    'Double',
    'DoubleType',
    'DoubleValue',
    'EnumConstant',
    'EnumType',
    'Field',
    'FieldCreator',
    'FinalizableWeakRef',
    'FinalizationRegistry',
    'Float',
    'FloatType',
    'FloatValue',
    'GC',
    'IllegalArgumentError',
    'InterfaceType',
    'Int',
    'IntIntValue',
    'IntType',
    'JSError',
    'JSRuntime',
    'JSValue',
    'LambdaType',
    'LambdaValue',
    'Logger',
    'Long',
    'LongType',
    'LongValue',
    'Method',
    'MethodCreator',
    'MethodType',
    'NegativeArraySizeError',
    'NoDataError',
    'NullType',
    'NullValue',
    'Parameter',
    'ParameterCreator',
    'Promise',
    'Runtime',
    'RuntimeError',
    'Short',
    'ShortType',
    'ShortValue',
    'String',
    'StringBuilder',
    'StringIndexOutOfBoundsError',
    'StringType',
    'StringValue',
    'TupleType',
    'Types',
    'UnionCase',
    'UnionType',
    'UnsupportedOperationError',
    'UndefinedType',
    'UndefinedValue',
    'Void',
    'VoidType',
    'VoidValue',
    'WeakRef'
];
export const InvalidFuncParaNames: Set<string> = new Set([
    'this',
    'short',
    'long',
    'int',
    'char',
    'byte',
    'float',
    'double',
    'boolean',
    'abstract',
    'async',
    'object'
]);
export const LIMIT_DECORATOR: string[] = ['Sendable', 'Concurrent'];<|MERGE_RESOLUTION|>--- conflicted
+++ resolved
@@ -18,11 +18,7 @@
 export const ESObject: string = 'ESObject';
 export const ArrayType: string = 'Array';
 export const KitPrefix: string[] = [];
-<<<<<<< HEAD
-export const BuiltInType: string[] = ['Symbol', 'PropertyDecorator', 'SharedArrayBuffer'];
-=======
 export const BuiltInType: string[] = ['Symbol', 'SharedArrayBuffer', 'PropertyDecorator'];
->>>>>>> aad9f664
 export const ETSKeyword: string[] = ['Class', 'ESObject', 'MethodType'];
 export const UtilityTypes = new Map<string, string>([
     ['Capitalize', JSValue],
