--- conflicted
+++ resolved
@@ -13,10 +13,7 @@
 # See the License for the specific language governing permissions and
 # limitations under the License.
 
-<<<<<<< HEAD
-=======
 import("//build/ohos.gni")
->>>>>>> a77d6327
 if ((defined(ark_standalone_build) && ark_standalone_build) ||
     (defined(ark_static_standalone_build) && ark_static_standalone_build)) {
   import("//arkcompiler/runtime_core/static_core/ark_config.gni")
@@ -52,9 +49,6 @@
     tgz_name,
   ]
 
-<<<<<<< HEAD
-  outputs = [ "${target_out_dir}/panda-declgen-1.0.0.tgz" ]
-=======
   outputs = [ "${target_out_dir}/${tgz_name}" ]
 }
 
@@ -64,7 +58,6 @@
   outputs = [ "${root_out_dir}/ohos_ets/panda-declgen/panda-declgen-1.0.0.tgz" ]
   subsystem_name = "arkcompiler"
   part_name = "runtime_core"
->>>>>>> a77d6327
 }
 
 if (!(defined(ark_static_standalone_build) && ark_static_standalone_build)) {
