/**
 * Copyright (c) 2021-2025 Huawei Device Co., Ltd.
 * Licensed under the Apache License, Version 2.0 (the "License");
 * you may not use this file except in compliance with the License.
 * You may obtain a copy of the License at
 *
 * http://www.apache.org/licenses/LICENSE-2.0
 *
 * Unless required by applicable law or agreed to in writing, software
 * distributed under the License is distributed on an "AS IS" BASIS,
 * WITHOUT WARRANTIES OR CONDITIONS OF ANY KIND, either express or implied.
 * See the License for the specific language governing permissions and
 * limitations under the License.
 */

#include "compiler/optimizer/optimizations/peepholes.h"
#include "compiler/optimizer/ir/analysis.h"
#include "compiler/optimizer/ir/runtime_interface.h"
#include "compiler/optimizer/optimizations/const_folding.h"
#include "runtime/include/coretypes/string.h"

namespace ark::compiler {

static void ReplaceWithCompareEQ(IntrinsicInst *intrinsic)
{
    auto input0 = intrinsic->GetInput(0).GetInst();
    auto input1 = intrinsic->GetInput(1).GetInst();

    auto bb = intrinsic->GetBasicBlock();
    auto graph = bb->GetGraph();

    auto compare = graph->CreateInst(Opcode::Compare)->CastToCompare();
    compare->SetCc(ConditionCode::CC_EQ);
    compare->SetType(intrinsic->GetType());
    ASSERT(input0->GetType() == input1->GetType());
    compare->SetOperandsType(input0->GetType());

    compare->SetInput(0, input0);
    compare->SetInput(1, input1);
    bb->InsertAfter(compare, intrinsic);
    intrinsic->ReplaceUsers(compare);
}

static bool ReplaceTypeofWithIsInstance(IntrinsicInst *intrinsic)
{
    if (intrinsic->GetBasicBlock()->GetGraph()->IsAotMode()) {
        return false;
    }
    auto typeOf = intrinsic->GetDataFlowInput(0);
    auto loadString = intrinsic->GetInput(1).GetInst();
    if (loadString->GetOpcode() != Opcode::LoadString || !typeOf->IsIntrinsic()) {
        return false;
    }
    auto intrinsicId = typeOf->CastToIntrinsic()->GetIntrinsicId();
    if (intrinsicId != RuntimeInterface::IntrinsicId::INTRINSIC_COMPILER_ETS_TYPEOF) {
        return false;
    }
    auto typeId = loadString->CastToLoadString()->GetTypeId();
    auto graph = intrinsic->GetBasicBlock()->GetGraph();
    auto runtime = graph->GetRuntime();
    auto method = graph->GetMethod();

    auto stringValue = runtime->GetStringValue(method, typeId);
    RuntimeInterface::ClassPtr klass;
    uint32_t ktypeId = 0;
    if (stringValue == "string") {
        klass = runtime->GetStringClass(method, &ktypeId);
    } else {
        return false;
    }

    auto pc = intrinsic->GetPc();
    auto saveState = typeOf->GetInput(1U).GetInst();
    ASSERT(saveState->GetOpcode() == Opcode::SaveState);
    auto loadClass =
        graph->CreateInstLoadClass(DataType::REFERENCE, pc, saveState, TypeIdMixin {ktypeId, method}, nullptr);
    loadClass->SetClass(klass);
    auto *bb = saveState->GetBasicBlock();
    bb->InsertAfter(loadClass, saveState);
    auto isInstance = graph->CreateInstIsInstance(DataType::BOOL, pc, typeOf->GetInput(0).GetInst(), loadClass,
                                                  saveState, TypeIdMixin {typeId, method}, ClassType::OTHER_CLASS);
    intrinsic->ReplaceUsers(isInstance);
    bb->InsertAfter(isInstance, loadClass);
    return true;
}

bool Peepholes::PeepholeStringEquals([[maybe_unused]] GraphVisitor *v, IntrinsicInst *intrinsic)
{
    // Replaces
    //      Intrinsic.StdCoreStringEquals arg, NullPtr
    // with
    //      Compare EQ ref             arg, NullPtr

    auto input0 = intrinsic->GetInput(0).GetInst();
    auto input1 = intrinsic->GetInput(1).GetInst();
    if (input0->IsNullPtr() || input1->IsNullPtr()) {
        ReplaceWithCompareEQ(intrinsic);
        return true;
    }

    return ReplaceTypeofWithIsInstance(intrinsic);
}

Inst *GetStringFromLength(Inst *inst)
{
    Inst *lenArray = inst;
    if (inst->GetBasicBlock()->GetGraph()->GetRuntime()->IsCompressedStringsEnabled()) {
        if (inst->GetOpcode() != Opcode::Shr || inst->GetType() != DataType::INT32) {
            return nullptr;
        }
        auto input1 = inst->GetInput(1).GetInst();
        if (!input1->IsConst() ||
            input1->CastToConstant()->GetRawValue() != ark::coretypes::String::STRING_LENGTH_SHIFT) {
            return nullptr;
        }
        lenArray = inst->GetInput(0).GetInst();
    }

    if (lenArray->GetOpcode() != Opcode::LenArray || !lenArray->CastToLenArray()->IsString()) {
        return nullptr;
    }
    return lenArray->GetDataFlowInput(0);
}

bool Peepholes::PeepholeStringSubstring([[maybe_unused]] GraphVisitor *v, IntrinsicInst *intrinsic)
{
    // Replaces
    //      string
    //      Intrinsic.StdCoreStringSubstring string, 0, string.Length -> .....
    // with
    //      string -> .....

    auto string = intrinsic->GetDataFlowInput(0);
    auto begin = intrinsic->GetInput(1).GetInst();
    auto end = intrinsic->GetInput(2).GetInst();
    if (!begin->IsConst() || begin->GetType() != DataType::INT64) {
        return false;
    }
    if (static_cast<int64_t>(begin->CastToConstant()->GetRawValue()) > 0) {
        return false;
    }
    if (GetStringFromLength(end) != string) {
        return false;
    }
    intrinsic->ReplaceUsers(string);
    intrinsic->ClearFlag(inst_flags::NO_DCE);

    return true;
}

template <bool IS_STORE>
bool TryInsertFieldInst(IntrinsicInst *intrinsic, RuntimeInterface::ClassPtr klassPtr,
                        RuntimeInterface::FieldPtr rawField, size_t fieldId)
{
    auto graph = intrinsic->GetBasicBlock()->GetGraph();
    auto runtime = graph->GetRuntime();
    auto field = runtime->ResolveLookUpField(rawField, klassPtr);
    if (field == nullptr) {
        return false;
    }
    Inst *memObj;
    auto pc = intrinsic->GetPc();
    if constexpr (IS_STORE) {
        auto type = intrinsic->GetInputType(1);
        auto storeField = graph->CreateInstStoreObject(type, pc);
        storeField->SetTypeId(fieldId);
        storeField->SetMethod(intrinsic->GetMethod());
        storeField->SetObjField(field);
        if (runtime->IsFieldVolatile(field)) {
            storeField->SetVolatile(true);
        }
        if (type == DataType::REFERENCE) {
            storeField->SetNeedBarrier(true);
        }
        storeField->SetInput(1, intrinsic->GetInput(1).GetInst());
        memObj = storeField;
    } else {
        auto type = intrinsic->GetType();
        auto loadField = graph->CreateInstLoadObject(type, pc);
        loadField->SetTypeId(fieldId);
        loadField->SetMethod(intrinsic->GetMethod());
        loadField->SetObjField(field);
        if (runtime->IsFieldVolatile(field)) {
            loadField->SetVolatile(true);
        }
        if (type == DataType::REFERENCE && runtime->NeedsPreReadBarrier()) {
            loadField->SetNeedBarrier(true);
        }
        memObj = loadField;
        intrinsic->ReplaceUsers(loadField);
    }
    memObj->SetInput(0, intrinsic->GetInput(0).GetInst());
    intrinsic->InsertAfter(memObj);

    intrinsic->ClearFlag(inst_flags::NO_DCE);
    return true;
}

template <bool IS_STORE>
bool TryInsertCallInst(IntrinsicInst *intrinsic, RuntimeInterface::ClassPtr klassPtr,
                       RuntimeInterface::FieldPtr rawField)
{
    auto graph = intrinsic->GetBasicBlock()->GetGraph();
    auto runtime = graph->GetRuntime();
    auto method = runtime->ResolveLookUpCall(rawField, klassPtr, IS_STORE);
    if (method == nullptr) {
        return false;
    }
    auto type = IS_STORE ? DataType::VOID : intrinsic->GetType();
    auto pc = intrinsic->GetPc();

    auto call = graph->CreateInstCallVirtual(type, pc, runtime->GetMethodId(method));
    call->SetCallMethod(method);
    size_t numInputs = IS_STORE ? 3 : 2;
    call->ReserveInputs(numInputs);
    call->AllocateInputTypes(graph->GetAllocator(), numInputs);
    for (size_t i = 0; i < numInputs; ++i) {
        call->AppendInput(intrinsic->GetInput(i).GetInst(), intrinsic->GetInputType(i));
    }
    intrinsic->InsertAfter(call);
    intrinsic->ReplaceUsers(call);
    intrinsic->ClearFlag(inst_flags::NO_DCE);
    return true;
}

bool Peepholes::PeepholeLdObjByName([[maybe_unused]] GraphVisitor *v, IntrinsicInst *intrinsic)
{
    auto klassPtr = GetClassPtrForObject(intrinsic);
    if (klassPtr == nullptr) {
        return false;
    }
    auto graph = intrinsic->GetBasicBlock()->GetGraph();
    auto method = intrinsic->GetMethod();
    auto runtime = graph->GetRuntime();
    auto fieldId = intrinsic->GetImm(0);
    auto rawField = runtime->ResolveField(method, fieldId, false, !graph->IsAotMode(), nullptr);
    ASSERT(rawField != nullptr);

    if (TryInsertFieldInst<false>(intrinsic, klassPtr, rawField, fieldId)) {
        return true;
    }
    if (TryInsertCallInst<false>(intrinsic, klassPtr, rawField)) {
        return true;
    }
    return false;
}

bool Peepholes::PeepholeStObjByName([[maybe_unused]] GraphVisitor *v, IntrinsicInst *intrinsic)
{
    auto klassPtr = GetClassPtrForObject(intrinsic);
    if (klassPtr == nullptr) {
        return false;
    }
    auto graph = intrinsic->GetBasicBlock()->GetGraph();
    auto method = intrinsic->GetMethod();
    auto runtime = graph->GetRuntime();
    auto fieldId = intrinsic->GetImm(0);
    auto rawField = runtime->ResolveField(method, fieldId, false, !graph->IsAotMode(), nullptr);
    ASSERT(rawField != nullptr);

    if (TryInsertFieldInst<true>(intrinsic, klassPtr, rawField, fieldId)) {
        return true;
    }
    if (TryInsertCallInst<true>(intrinsic, klassPtr, rawField)) {
        return true;
    }
    return false;
}

static void ReplaceWithCompareNullish(IntrinsicInst *intrinsic, Inst *input)
{
    auto bb = intrinsic->GetBasicBlock();
    auto graph = bb->GetGraph();

    auto compareNull = graph->CreateInstCompare(DataType::BOOL, intrinsic->GetPc(), input, graph->GetOrCreateNullPtr(),
                                                DataType::REFERENCE, ConditionCode::CC_EQ);
    auto compareUniqueObj =
        graph->CreateInstCompare(DataType::BOOL, intrinsic->GetPc(), input, graph->GetOrCreateUniqueObjectInst(),
                                 DataType::REFERENCE, ConditionCode::CC_EQ);

    auto orInst = graph->CreateInstOr(DataType::BOOL, intrinsic->GetPc(), compareNull, compareUniqueObj);

    bb->InsertAfter(compareNull, intrinsic);
    bb->InsertAfter(compareUniqueObj, compareNull);
    bb->InsertAfter(orInst, compareUniqueObj);

    intrinsic->ReplaceUsers(orInst);
}

static bool IsNullish(const Inst *input)
{
    return input->IsNullPtr() || input->IsLoadUniqueObject();
}

static bool ReplaceIfNonValueTyped(IntrinsicInst *intrinsic, compiler::Graph *graph)
{
    auto klass1 = GetClassPtrForObject(intrinsic, 0);
    auto klass2 = GetClassPtrForObject(intrinsic, 1);
    if ((klass1 != nullptr && !graph->GetRuntime()->IsClassValueTyped(klass1)) ||
        (klass2 != nullptr && !graph->GetRuntime()->IsClassValueTyped(klass2))) {
        ReplaceWithCompareEQ(intrinsic);
        return true;
    }
    // NOTE(vpukhov): #16340 try ObjectTypePropagation
    return false;
}

bool Peepholes::PeepholeEquals([[maybe_unused]] GraphVisitor *v, IntrinsicInst *intrinsic)
{
    auto input0 = intrinsic->GetInput(0).GetInst();
    auto input1 = intrinsic->GetInput(1).GetInst();
    if (input0 == input1 || (IsNullish(input0) && IsNullish(input1))) {
        intrinsic->ReplaceUsers(ConstFoldingCreateIntConst(intrinsic, 1));
        return true;
    }
    auto graph = intrinsic->GetBasicBlock()->GetGraph();
    if (graph->IsBytecodeOptimizer()) {
        return false;
    }
    if (IsNullish(input0) || IsNullish(input1)) {
        auto nonNullishInput = IsNullish(input0) ? input1 : input0;
        ReplaceWithCompareNullish(intrinsic, nonNullishInput);
        return true;
    }

    return ReplaceIfNonValueTyped(intrinsic, graph);
}

bool Peepholes::PeepholeStrictEquals([[maybe_unused]] GraphVisitor *v, IntrinsicInst *intrinsic)
{
    auto input0 = intrinsic->GetInput(0).GetInst();
    auto input1 = intrinsic->GetInput(1).GetInst();
    if (input0 == input1) {
        intrinsic->ReplaceUsers(ConstFoldingCreateIntConst(intrinsic, 1));
        return true;
    }

    auto graph = intrinsic->GetBasicBlock()->GetGraph();
    if (graph->IsBytecodeOptimizer()) {
        return false;
    }

    if (IsNullish(input0) || IsNullish(input1)) {
        ReplaceWithCompareEQ(intrinsic);
        return true;
    }

    return ReplaceIfNonValueTyped(intrinsic, graph);
}

bool Peepholes::PeepholeTypeof([[maybe_unused]] GraphVisitor *v, IntrinsicInst *intrinsic)
{
    return ReplaceTypeofWithIsInstance(intrinsic);
}

bool Peepholes::PeepholeDoubleToString([[maybe_unused]] GraphVisitor *v, IntrinsicInst *intrinsic)
{
    ASSERT(intrinsic->GetInputsCount() == 3U);
    ASSERT(intrinsic->GetInput(2U).GetInst()->IsSaveState());
    auto graph = intrinsic->GetBasicBlock()->GetGraph();
    if (graph->IsBytecodeOptimizer() || graph->GetArch() == Arch::AARCH32 ||
        !graph->GetRuntime()->IsStringCachesUsed()) {
        return false;
    }
    auto radix = intrinsic->GetInput(1U).GetInst();
    constexpr auto TEN = 10U;
    if (!(radix->IsConst() && radix->CastToConstant()->GetIntValue() == TEN)) {
        return false;
    }
    auto pc = intrinsic->GetPc();
    auto num = intrinsic->GetInput(0).GetInst();
    auto numInt = graph->CreateInstBitcast(DataType::UINT64, pc, num);
    Inst *cache = nullptr;
    void *cachePtr = nullptr;
    if (!graph->IsAotMode() && (cachePtr = graph->GetRuntime()->GetDoubleToStringCache()) != nullptr) {
        cache =
            graph->CreateInstLoadImmediate(DataType::REFERENCE, pc, cachePtr, LoadImmediateInst::ObjectType::OBJECT);
    } else {
        auto vm = graph->CreateInstLoadImmediate(DataType::POINTER, pc, Thread::GetVmOffset(),
                                                 LoadImmediateInst::ObjectType::TLS_OFFSET);
        intrinsic->InsertBefore(vm);
        cache = graph->CreateInstLoad(
            DataType::REFERENCE, pc, vm,
            graph->FindOrCreateConstant(cross_values::GetEtsVmDoubleToStringCacheOffset(graph->GetArch())));
        // GraphChecker hack
        cache->ClearFlag(inst_flags::LOW_LEVEL);
    }
    auto newInst = graph->CreateInstIntrinsic(
        DataType::REFERENCE, pc, RuntimeInterface::IntrinsicId::INTRINSIC_COMPILER_ETS_DOUBLE_TO_STRING_DECIMAL);
    newInst->SetInputs(graph->GetAllocator(), {{cache, DataType::REFERENCE},
                                               {numInt, DataType::UINT64},
                                               {graph->FindOrCreateConstant<uint64_t>(0), DataType::UINT64},
                                               {intrinsic->GetSaveState(), DataType::NO_TYPE}});
    intrinsic->InsertBefore(cache);
    intrinsic->InsertBefore(numInt);
    intrinsic->InsertBefore(newInst);
    intrinsic->ReplaceUsers(newInst);
    // remove intrinsic to satisfy SaveState checker
    intrinsic->GetBasicBlock()->RemoveInst(intrinsic);
    intrinsic->SetNext(newInst->GetNext());
    return true;
}

bool Peepholes::PeepholeGetTypeInfo([[maybe_unused]] GraphVisitor *v, IntrinsicInst *intrinsic)
{
    ASSERT(intrinsic->GetInputsCount() == 2U);
    auto graph = intrinsic->GetBasicBlock()->GetGraph();
#ifdef COMPILER_DEBUG_CHECKS
    if (!graph->IsInliningComplete()) {
        return false;
    }
#endif  // COMPILER_DEBUG_CHECKS
    auto obj = intrinsic->GetInput(0).GetInst();
    auto typeInfo = obj->GetObjectTypeInfo();
    // When encoding LoadType, we call resolveType from the method and id,
    // but the union class has no methods -- no vtable/itable is built for it,
    // so there cannot be an instance of the union class.
    // #27093
    if (typeInfo && (graph->GetRuntime()->GetClassType(typeInfo.GetClass()) != ClassType::UNION_CLASS)) {
        auto loadType = graph->CreateInstLoadType(DataType::REFERENCE, intrinsic->GetPc());
        loadType->SetMethod(graph->GetMethod());
        loadType->SetTypeId(graph->GetRuntime()->GetClassIdWithinFile(graph->GetMethod(), typeInfo.GetClass()));
        loadType->SetSaveState(intrinsic->GetSaveState());
        intrinsic->InsertAfter(loadType);
        intrinsic->ReplaceUsers(loadType);
    } else {
        intrinsic->ReplaceUsers(graph->GetOrCreateNullPtr());
    }
    return true;
}

<<<<<<< HEAD
=======
bool Peepholes::PeepholeNullcheck([[maybe_unused]] GraphVisitor *v, IntrinsicInst *intrinsic)
{
    auto input = intrinsic->GetInput(0).GetInst();
    if (IsInstNotNull(input)) {
        intrinsic->ReplaceUsers(input);
        intrinsic->ClearFlag(inst_flags::NO_DCE);
        return true;
    }
    return false;
}

>>>>>>> a77d6327
bool Peepholes::PeepholeStringFromCharCodeSingle([[maybe_unused]] GraphVisitor *v, IntrinsicInst *intrinsic)
{
    ASSERT(intrinsic->GetInputsCount() == 2U);
    ASSERT(intrinsic->GetInput(1U).GetInst()->IsSaveState());
    auto graph = intrinsic->GetBasicBlock()->GetGraph();
    if (graph->IsBytecodeOptimizer() || graph->GetArch() == Arch::AARCH32) {
        return false;
    }

    auto pc = intrinsic->GetPc();
    auto *charCode = intrinsic->GetInput(0).GetInst();
    auto charCodeInt = graph->CreateInstBitcast(DataType::UINT64, pc, charCode);
    auto *createStringInst = graph->CreateInstIntrinsic(
        DataType::REFERENCE, pc, RuntimeInterface::IntrinsicId::INTRINSIC_COMPILER_ETS_STRING_FROM_CHAR_CODE_SINGLE);
    createStringInst->SetInputs(graph->GetAllocator(),
                                {{charCodeInt, DataType::UINT64}, {intrinsic->GetSaveState(), DataType::NO_TYPE}});
    intrinsic->InsertBefore(charCodeInt);
    intrinsic->ReplaceUsers(createStringInst);
    intrinsic->RemoveInputs();
    intrinsic->GetBasicBlock()->ReplaceInst(intrinsic, createStringInst);
    return true;
}

#ifdef PANDA_ETS_INTEROP_JS

bool Peepholes::TryFuseGetPropertyAndCast(IntrinsicInst *intrinsic, RuntimeInterface::IntrinsicId newId)
{
    auto input = intrinsic->GetInput(0).GetInst();
    if (!input->HasSingleUser() || input->GetBasicBlock() != intrinsic->GetBasicBlock()) {
        return false;
    }
    if (!input->IsIntrinsic() || input->CastToIntrinsic()->GetIntrinsicId() !=
                                     RuntimeInterface::IntrinsicId::INTRINSIC_JS_RUNTIME_GET_PROPERTY_JS_VALUE) {
        return false;
    }
    for (auto inst = input->GetNext(); inst != intrinsic; inst = inst->GetNext()) {
        ASSERT(inst != nullptr);
        if (inst->IsNotRemovable()) {
            return false;
        }
    }
    input->CastToIntrinsic()->SetIntrinsicId(newId);
    input->SetType(intrinsic->GetType());
    intrinsic->ReplaceUsers(input);
    intrinsic->GetBasicBlock()->RemoveInst(intrinsic);
    intrinsic->SetNext(input->GetNext());  // Fix for InstForwardIterator in Peepholes visitor
    return true;
}

bool Peepholes::PeepholeJSRuntimeGetValueString([[maybe_unused]] GraphVisitor *v, IntrinsicInst *intrinsic)
{
    return static_cast<Peepholes *>(v)->TryFuseGetPropertyAndCast(
        intrinsic, RuntimeInterface::IntrinsicId::INTRINSIC_JS_RUNTIME_GET_PROPERTY_STRING);
}

bool Peepholes::PeepholeJSRuntimeGetValueDouble([[maybe_unused]] GraphVisitor *v, IntrinsicInst *intrinsic)
{
    return static_cast<Peepholes *>(v)->TryFuseGetPropertyAndCast(
        intrinsic, RuntimeInterface::IntrinsicId::INTRINSIC_JS_RUNTIME_GET_PROPERTY_DOUBLE);
}

bool Peepholes::PeepholeJSRuntimeGetValueBoolean([[maybe_unused]] GraphVisitor *v, IntrinsicInst *intrinsic)
{
    return static_cast<Peepholes *>(v)->TryFuseGetPropertyAndCast(
        intrinsic, RuntimeInterface::IntrinsicId::INTRINSIC_JS_RUNTIME_GET_PROPERTY_BOOLEAN);
}

bool Peepholes::TryFuseCastAndSetProperty(IntrinsicInst *intrinsic, RuntimeInterface::IntrinsicId newId)
{
    size_t userCount = 0;
    constexpr size_t STORE_VALUE_IDX = 2;
    constexpr auto SET_PROP_ID = RuntimeInterface::IntrinsicId::INTRINSIC_JS_RUNTIME_SET_PROPERTY_JS_VALUE;
    for (auto &user : intrinsic->GetUsers()) {
        ++userCount;
        if (user.GetIndex() != STORE_VALUE_IDX || !user.GetInst()->IsIntrinsic() ||
            user.GetInst()->CastToIntrinsic()->GetIntrinsicId() != SET_PROP_ID) {
            return false;
        }
    }
    auto userIt = intrinsic->GetUsers().begin();
    for (size_t userIdx = 0; userIdx < userCount; ++userIdx) {
        ASSERT(userIt != intrinsic->GetUsers().end());
        auto *storeInst = userIt->GetInst();
        auto newValue = intrinsic->GetInput(0).GetInst();
        storeInst->CastToIntrinsic()->SetIntrinsicId(newId);
        storeInst->ReplaceInput(intrinsic, newValue);
        storeInst->CastToIntrinsic()->SetInputType(STORE_VALUE_IDX, newValue->GetType());
        userIt = intrinsic->GetUsers().begin();
    }
    return true;
}

bool Peepholes::PeepholeJSRuntimeNewJSValueString(GraphVisitor *v, IntrinsicInst *intrinsic)
{
    return static_cast<Peepholes *>(v)->TryFuseCastAndSetProperty(
        intrinsic, RuntimeInterface::IntrinsicId::INTRINSIC_JS_RUNTIME_SET_PROPERTY_STRING);
}

bool Peepholes::PeepholeJSRuntimeNewJSValueDouble(GraphVisitor *v, IntrinsicInst *intrinsic)
{
    return static_cast<Peepholes *>(v)->TryFuseCastAndSetProperty(
        intrinsic, RuntimeInterface::IntrinsicId::INTRINSIC_JS_RUNTIME_SET_PROPERTY_DOUBLE);
}

bool Peepholes::PeepholeJSRuntimeNewJSValueBoolean(GraphVisitor *v, IntrinsicInst *intrinsic)
{
    return static_cast<Peepholes *>(v)->TryFuseCastAndSetProperty(
        intrinsic, RuntimeInterface::IntrinsicId::INTRINSIC_JS_RUNTIME_SET_PROPERTY_BOOLEAN);
}

static std::pair<Inst *, Inst *> BuildLoadPropertyChain(IntrinsicInst *intrinsic, uint64_t qnameStart,
                                                        uint64_t qnameLen)
{
    auto *jsThis = intrinsic->GetInput(0).GetInst();
    auto *jsFn = jsThis;
    auto saveState = intrinsic->GetSaveState();
    auto graph = intrinsic->GetBasicBlock()->GetGraph();
    auto runtime = graph->GetRuntime();
    auto klass = runtime->GetClass(intrinsic->GetMethod());
    auto pc = intrinsic->GetPc();
    auto jsConstPool = graph->CreateInstIntrinsic(
        DataType::POINTER, pc, RuntimeInterface::IntrinsicId::INTRINSIC_COMPILER_LOAD_JS_CONSTANT_POOL);
    jsConstPool->SetInputs(graph->GetAllocator(), {{saveState, DataType::NO_TYPE}});
    intrinsic->InsertBefore(jsConstPool);
    Inst *cpOffsetForClass = intrinsic->GetInput(3U).GetInst();
    for (uint32_t strIndexInAnnot = qnameStart; strIndexInAnnot < qnameStart + qnameLen; strIndexInAnnot++) {
        IntrinsicInst *jsProperty = nullptr;
        auto uniqueStrIndex = graph->GetRuntime()->GetAnnotationElementUniqueIndex(
            klass, "Lets/annotation/DynamicCall;", strIndexInAnnot);
        auto strIndexInAnnotConst = graph->FindOrCreateConstant(uniqueStrIndex);
        auto indexInst = graph->CreateInstAdd(DataType::INT32, pc, cpOffsetForClass, strIndexInAnnotConst);
        intrinsic->InsertBefore(indexInst);
        jsProperty = graph->CreateInstIntrinsic(DataType::POINTER, pc,
                                                RuntimeInterface::IntrinsicId::INTRINSIC_COMPILER_GET_JS_ELEMENT);
        // ConstantPool elements are immutable
        jsProperty->ClearFlag(inst_flags::NO_CSE);
        jsProperty->ClearFlag(inst_flags::NO_DCE);

        jsProperty->SetInputs(
            graph->GetAllocator(),
            {{jsConstPool, DataType::POINTER}, {indexInst, DataType::INT32}, {saveState, DataType::NO_TYPE}});

        auto getProperty = graph->CreateInstIntrinsic(
            DataType::POINTER, pc, RuntimeInterface::IntrinsicId::INTRINSIC_COMPILER_GET_JS_PROPERTY);
        getProperty->SetInputs(
            graph->GetAllocator(),
            {{jsFn, DataType::POINTER}, {jsProperty, DataType::POINTER}, {saveState, DataType::NO_TYPE}});
        intrinsic->InsertBefore(jsProperty);
        intrinsic->InsertBefore(getProperty);
        jsThis = jsFn;
        jsFn = getProperty;
    }
    return {jsThis, jsFn};
}

bool Peepholes::PeepholeResolveQualifiedJSCall([[maybe_unused]] GraphVisitor *v, IntrinsicInst *intrinsic)
{
    if (!intrinsic->HasUsers()) {
        return false;
    }
    auto qnameStartInst = intrinsic->GetInput(1).GetInst();
    auto qnameLenInst = intrinsic->GetInput(2U).GetInst();
    if (!qnameStartInst->IsConst() || !qnameLenInst->IsConst()) {
        // qnameStart and qnameLen are always constant, but may be e.g. Phi instructions after BCO
        return false;
    }
    auto qnameStart = qnameStartInst->CastToConstant()->GetIntValue();
    auto qnameLen = qnameLenInst->CastToConstant()->GetIntValue();
    ASSERT(qnameLen > 0);
    auto [jsThis, jsFn] = BuildLoadPropertyChain(intrinsic, qnameStart, qnameLen);
    constexpr auto FN_PSEUDO_USER = RuntimeInterface::IntrinsicId::INTRINSIC_COMPILER_LOAD_RESOLVED_JS_FUNCTION;
    for (auto &user : intrinsic->GetUsers()) {
        auto userInst = user.GetInst();
        if (userInst->IsIntrinsic() && userInst->CastToIntrinsic()->GetIntrinsicId() == FN_PSEUDO_USER) {
            userInst->ReplaceUsers(jsFn);
        }
    }
    intrinsic->ReplaceUsers(jsThis);
    intrinsic->ClearFlag(inst_flags::NO_DCE);
    return true;
}

#endif

}  // namespace ark::compiler<|MERGE_RESOLUTION|>--- conflicted
+++ resolved
@@ -429,8 +429,6 @@
     return true;
 }
 
-<<<<<<< HEAD
-=======
 bool Peepholes::PeepholeNullcheck([[maybe_unused]] GraphVisitor *v, IntrinsicInst *intrinsic)
 {
     auto input = intrinsic->GetInput(0).GetInst();
@@ -442,7 +440,6 @@
     return false;
 }
 
->>>>>>> a77d6327
 bool Peepholes::PeepholeStringFromCharCodeSingle([[maybe_unused]] GraphVisitor *v, IntrinsicInst *intrinsic)
 {
     ASSERT(intrinsic->GetInputsCount() == 2U);
