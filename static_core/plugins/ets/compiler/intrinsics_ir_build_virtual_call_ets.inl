    /**
     * Copyright (c) 2023-2025 Huawei Device Co., Ltd.
     * Licensed under the Apache License, Version 2.0 (the "License");
     * you may not use this file except in compliance with the License.
     * You may obtain a copy of the License at
     *
     * http://www.apache.org/licenses/LICENSE-2.0
     *
     * Unless required by applicable law or agreed to in writing, software
     * distributed under the License is distributed on an "AS IS" BASIS,
     * WITHOUT WARRANTIES OR CONDITIONS OF ANY KIND, either express or implied.
     * See the License for the specific language governing permissions and
     * limitations under the License.
     */

case RuntimeInterface::IntrinsicId::INTRINSIC_STD_CORE_STRING_GET: {
    Builder()->BuildStringGetIntrinsic(bcInst_, ACC_READ, intrinsicId);
    break;
}
<<<<<<< HEAD
case RuntimeInterface::IntrinsicId::INTRINSIC_STD_CORE_STRING_CHAR_AT: {
    BuildDefaultVirtualCallIntrinsic(intrinsicId);
    break;
}
=======
>>>>>>> aad9f664
case RuntimeInterface::IntrinsicId::INTRINSIC_STD_CORE_STRING_GET_LENGTH: {
    Builder()->BuildStringLengthIntrinsic(bcInst_, ACC_READ);
    break;
}
case RuntimeInterface::IntrinsicId::INTRINSIC_STD_CORE_STRING_LENGTH: {
    Builder()->BuildStringLengthIntrinsic(bcInst_, ACC_READ);
    break;
}
case RuntimeInterface::IntrinsicId::INTRINSIC_STD_CORE_STRING_IS_EMPTY: {
    Builder()->BuildStringIsEmptyIntrinsic(bcInst_, ACC_READ);
    break;
}
case RuntimeInterface::IntrinsicId::INTRINSIC_ESCOMPAT_ARRAY_GET_UNSAFE: {
    Builder()->BuildEscompatArrayGetUnsafeIntrinsic(bcInst_, ACC_READ);
    break;
}
case RuntimeInterface::IntrinsicId::INTRINSIC_ESCOMPAT_ARRAY_SET_UNSAFE: {
    Builder()->BuildEscompatArraySetUnsafeIntrinsic(bcInst_, ACC_READ);
    break;
}
case RuntimeInterface::IntrinsicId::INTRINSIC_INT8_ARRAY_SET_INT:
case RuntimeInterface::IntrinsicId::INTRINSIC_INT8_ARRAY_SET_BYTE: {
    Builder()->BuildTypedArraySetIntrinsic(bcInst_, DataType::INT8, ACC_READ);
    break;
}
case RuntimeInterface::IntrinsicId::INTRINSIC_INT8_ARRAY_GET: {
    Builder()->BuildTypedArrayGetIntrinsic(bcInst_, DataType::INT8, ACC_READ);
    break;
}
case RuntimeInterface::IntrinsicId::INTRINSIC_INT8_ARRAY_GET_UNSAFE: {
    Builder()->BuildTypedArrayGetUnsafeIntrinsic(bcInst_, DataType::INT8, ACC_READ);
    break;
}
case RuntimeInterface::IntrinsicId::INTRINSIC_INT16_ARRAY_SET_INT:
case RuntimeInterface::IntrinsicId::INTRINSIC_INT16_ARRAY_SET_SHORT: {
    Builder()->BuildTypedArraySetIntrinsic(bcInst_, DataType::INT16, ACC_READ);
    break;
}
case RuntimeInterface::IntrinsicId::INTRINSIC_INT16_ARRAY_GET: {
    Builder()->BuildTypedArrayGetIntrinsic(bcInst_, DataType::INT16, ACC_READ);
    break;
}
case RuntimeInterface::IntrinsicId::INTRINSIC_INT16_ARRAY_GET_UNSAFE: {
    Builder()->BuildTypedArrayGetUnsafeIntrinsic(bcInst_, DataType::INT16, ACC_READ);
    break;
}
case RuntimeInterface::IntrinsicId::INTRINSIC_INT32_ARRAY_SET_INT: {
    Builder()->BuildTypedArraySetIntrinsic(bcInst_, DataType::INT32, ACC_READ);
    break;
}
case RuntimeInterface::IntrinsicId::INTRINSIC_INT32_ARRAY_GET: {
    Builder()->BuildTypedArrayGetIntrinsic(bcInst_, DataType::INT32, ACC_READ);
    break;
}
case RuntimeInterface::IntrinsicId::INTRINSIC_INT32_ARRAY_GET_UNSAFE: {
    Builder()->BuildTypedArrayGetUnsafeIntrinsic(bcInst_, DataType::INT32, ACC_READ);
    break;
}
case RuntimeInterface::IntrinsicId::INTRINSIC_BIG_INT64_ARRAY_SET_LONG: {
    Builder()->BuildBigInt64ArraySetIntrinsic(bcInst_, ACC_READ);
    break;
}
case RuntimeInterface::IntrinsicId::INTRINSIC_BIG_INT64_ARRAY_GET: {
    Builder()->BuildBigInt64ArrayGetIntrinsic(bcInst_, ACC_READ);
    break;
}
case RuntimeInterface::IntrinsicId::INTRINSIC_BIG_INT64_ARRAY_GET_UNSAFE: {
    Builder()->BuildBigInt64ArrayGetIntrinsic(bcInst_, ACC_READ, false);
    break;
}
case RuntimeInterface::IntrinsicId::INTRINSIC_FLOAT32_ARRAY_SET_FLOAT: {
    Builder()->BuildTypedArraySetIntrinsic(bcInst_, DataType::FLOAT32, ACC_READ);
    break;
}
case RuntimeInterface::IntrinsicId::INTRINSIC_FLOAT32_ARRAY_GET: {
    Builder()->BuildTypedArrayGetIntrinsic(bcInst_, DataType::FLOAT32, ACC_READ);
    break;
}
case RuntimeInterface::IntrinsicId::INTRINSIC_FLOAT32_ARRAY_GET_UNSAFE: {
    Builder()->BuildTypedArrayGetUnsafeIntrinsic(bcInst_, DataType::FLOAT32, ACC_READ);
    break;
}
case RuntimeInterface::IntrinsicId::INTRINSIC_FLOAT64_ARRAY_SET_DOUBLE: {
    Builder()->BuildTypedArraySetIntrinsic(bcInst_, DataType::FLOAT64, ACC_READ);
    break;
}
case RuntimeInterface::IntrinsicId::INTRINSIC_FLOAT64_ARRAY_GET: {
    Builder()->BuildTypedArrayGetIntrinsic(bcInst_, DataType::FLOAT64, ACC_READ);
    break;
}
case RuntimeInterface::IntrinsicId::INTRINSIC_FLOAT64_ARRAY_GET_UNSAFE: {
    Builder()->BuildTypedArrayGetUnsafeIntrinsic(bcInst_, DataType::FLOAT64, ACC_READ);
    break;
}
case RuntimeInterface::IntrinsicId::INTRINSIC_U_INT8_CLAMPED_ARRAY_SET_INT: {
    Builder()->BuildUint8ClampedArraySetIntrinsic(bcInst_, DataType::UINT8, ACC_READ);
    break;
}
case RuntimeInterface::IntrinsicId::INTRINSIC_U_INT8_ARRAY_SET_INT: {
    Builder()->BuildTypedUnsignedArraySetIntrinsic(bcInst_, DataType::UINT8, ACC_READ);
    break;
}
case RuntimeInterface::IntrinsicId::INTRINSIC_U_INT8_ARRAY_GET:
case RuntimeInterface::IntrinsicId::INTRINSIC_U_INT8_CLAMPED_ARRAY_GET: {
    Builder()->BuildTypedUnsignedArrayGetIntrinsic(bcInst_, DataType::UINT8, ACC_READ);
    break;
}
case RuntimeInterface::IntrinsicId::INTRINSIC_U_INT8_ARRAY_GET_UNSAFE:
case RuntimeInterface::IntrinsicId::INTRINSIC_U_INT8_CLAMPED_ARRAY_GET_UNSAFE: {
    Builder()->BuildTypedUnsignedArrayGetUnsafeIntrinsic(bcInst_, DataType::UINT8, ACC_READ);
    break;
}
case RuntimeInterface::IntrinsicId::INTRINSIC_U_INT16_ARRAY_SET_INT: {
    Builder()->BuildTypedUnsignedArraySetIntrinsic(bcInst_, DataType::UINT16, ACC_READ);
    break;
}
case RuntimeInterface::IntrinsicId::INTRINSIC_U_INT16_ARRAY_GET: {
    Builder()->BuildTypedUnsignedArrayGetIntrinsic(bcInst_, DataType::UINT16, ACC_READ);
    break;
}
case RuntimeInterface::IntrinsicId::INTRINSIC_U_INT16_ARRAY_GET_UNSAFE: {
    Builder()->BuildTypedUnsignedArrayGetUnsafeIntrinsic(bcInst_, DataType::UINT16, ACC_READ);
    break;
}
case RuntimeInterface::IntrinsicId::INTRINSIC_U_INT32_ARRAY_SET_INT:
case RuntimeInterface::IntrinsicId::INTRINSIC_U_INT32_ARRAY_SET_LONG: {
    Builder()->BuildTypedUnsignedArraySetIntrinsic(bcInst_, DataType::UINT32, ACC_READ);
    break;
}
case RuntimeInterface::IntrinsicId::INTRINSIC_U_INT32_ARRAY_GET: {
    Builder()->BuildTypedUnsignedArrayGetIntrinsic(bcInst_, DataType::UINT32, ACC_READ);
    break;
}
case RuntimeInterface::IntrinsicId::INTRINSIC_U_INT32_ARRAY_GET_UNSAFE: {
    Builder()->BuildUint32ArrayGetUnsafeIntrinsic(bcInst_, ACC_READ);
    break;
}
case RuntimeInterface::IntrinsicId::INTRINSIC_BIG_U_INT64_ARRAY_SET_INT:
case RuntimeInterface::IntrinsicId::INTRINSIC_BIG_U_INT64_ARRAY_SET_LONG: {
    Builder()->BuildBigUint64ArraySetIntrinsic(bcInst_, ACC_READ);
    break;
}
case RuntimeInterface::IntrinsicId::INTRINSIC_BIG_U_INT64_ARRAY_GET: {
    Builder()->BuildBigUint64ArrayGetIntrinsic(bcInst_, ACC_READ);
    break;
}
case RuntimeInterface::IntrinsicId::INTRINSIC_BIG_U_INT64_ARRAY_GET_UNSAFE: {
    Builder()->BuildBigUint64ArrayGetIntrinsic(bcInst_, ACC_READ, false);
    break;
}<|MERGE_RESOLUTION|>--- conflicted
+++ resolved
@@ -17,13 +17,6 @@
     Builder()->BuildStringGetIntrinsic(bcInst_, ACC_READ, intrinsicId);
     break;
 }
-<<<<<<< HEAD
-case RuntimeInterface::IntrinsicId::INTRINSIC_STD_CORE_STRING_CHAR_AT: {
-    BuildDefaultVirtualCallIntrinsic(intrinsicId);
-    break;
-}
-=======
->>>>>>> aad9f664
 case RuntimeInterface::IntrinsicId::INTRINSIC_STD_CORE_STRING_GET_LENGTH: {
     Builder()->BuildStringLengthIntrinsic(bcInst_, ACC_READ);
     break;
