/**
 * Copyright (c) 2023-2025 Huawei Device Co., Ltd.
 * Licensed under the Apache License, Version 2.0 (the "License");
 * you may not use this file except in compliance with the License.
 * You may obtain a copy of the License at
 *
 * http://www.apache.org/licenses/LICENSE-2.0
 *
 * Unless required by applicable law or agreed to in writing, software
 * distributed under the License is distributed on an "AS IS" BASIS,
 * WITHOUT WARRANTIES OR CONDITIONS OF ANY KIND, either express or implied.
 * See the License for the specific language governing permissions and
 * limitations under the License.
 */
#ifndef PANDA_PLUGINS_ETS_COMPILER_INTRINSICS_IR_BUILD_ETS_INL_H
#define PANDA_PLUGINS_ETS_COMPILER_INTRINSICS_IR_BUILD_ETS_INL_H

void BuildIsFiniteIntrinsic(const BytecodeInstruction *bcInst, bool accRead);
void BuildStdRuntimeEquals(const BytecodeInstruction *bcInst, bool accRead);
void BuildSignbitIntrinsic(const BytecodeInstruction *bcInst, bool accRead);
<<<<<<< HEAD
void BuildEscompatArrayGetIntrinsic(const BytecodeInstruction *bcInst, bool accRead);
void BuildEscompatArraySetIntrinsic(const BytecodeInstruction *bcInst, bool accRead);
void BuildTypedArraySetIntrinsic(const BytecodeInstruction *bcInst, ark::compiler::DataType::Type type, bool accRead);
void BuildUint8ClampedArraySetIntrinsic(const BytecodeInstruction *bcInst, ark::compiler::DataType::Type type,
                                        bool accRead);
void BuildTypedArraySetIntrinsic(const BytecodeInstruction *bcInst, ark::compiler::Inst *value,
                                 ark::compiler::DataType::Type type, bool accRead);
void BuildTypedArrayGetIntrinsic(const BytecodeInstruction *bcInst, ark::compiler::DataType::Type type, bool accRead);
// CC-OFFNXT(G.NAM.01,G.NAM.03) false positive
std::tuple<ark::compiler::Inst *, ark::compiler::Inst *> BuildTypedArrayLoadDataAndOffset(
    const BytecodeInstruction *bcInst, ark::compiler::DataType::Type type, bool accRead);
// CC-OFFNXT(G.NAM.01,G.NAM.03) false positive
std::tuple<ark::compiler::Inst *, ark::compiler::Inst *> BuildTypedUnsignedArrayLoadDataAndOffset(
    const BytecodeInstruction *bcInst, ark::compiler::DataType::Type type, bool accRead);
void BuildTypedArrayDeoptimizeIfNotArrayBufferBacked(ark::compiler::Inst *typedArrayInst, size_t bcAddr,
                                                     ark::compiler::SaveStateInst *saveState, size_t fieldOffset);
=======
void BuildTypedArraySetIntrinsic(const BytecodeInstruction *bcInst, ark::compiler::DataType::Type type, bool accRead);
void BuildTypedUnsignedArraySetIntrinsic(const BytecodeInstruction *bcInst, ark::compiler::Inst *value,
                                         ark::compiler::DataType::Type type, bool accRead);
void BuildTypedUnsignedArraySetIntrinsic(const BytecodeInstruction *bcInst, ark::compiler::DataType::Type type,
                                         bool accRead);
void BuildUint8ClampedArraySetIntrinsic(const BytecodeInstruction *bcInst, ark::compiler::DataType::Type type,
                                        bool accRead);
void BuildTypedArraySet(const BytecodeInstruction *bcInst, ark::compiler::Inst *value,
                        ark::compiler::DataType::Type type, ark::compiler::Inst *loadDataInst,
                        ark::compiler::Inst *dataOffsetInst);
void BuildBigInt64ArraySetIntrinsic(const BytecodeInstruction *bcInst, bool accRead);
void BuildBigUint64ArraySetIntrinsic(const BytecodeInstruction *bcInst, bool accRead);
void BuildTypedArrayGetIntrinsic(const BytecodeInstruction *bcInst, ark::compiler::DataType::Type type, bool accRead);
void BuildTypedArrayGetUnsafeIntrinsic(const BytecodeInstruction *bcInst, ark::compiler::DataType::Type type,
                                       bool accRead);
void BuildTypedUnsignedArrayGetIntrinsic(const BytecodeInstruction *bcInst, ark::compiler::DataType::Type type,
                                         bool accRead);
void BuildTypedUnsignedArrayGetUnsafeIntrinsic(const BytecodeInstruction *bcInst, ark::compiler::DataType::Type type,
                                               bool accRead);
void BuildUint32ArrayGetUnsafeIntrinsic(const BytecodeInstruction *bcInst, bool accRead);
// CC-OFFNXT(G.NAM.01,G.NAM.03) false positive
ark::compiler::Inst *BuildTypedArrayGet(const BytecodeInstruction *bcInst, ark::compiler::DataType::Type type,
                                        ark::compiler::Inst *loadDataInst, ark::compiler::Inst *dataOffsetInst);
void BuildBigInt64ArrayGetIntrinsic(const BytecodeInstruction *bcInst, bool accRead, bool needBoundCheck = true);
void BuildBigUint64ArrayGetIntrinsic(const BytecodeInstruction *bcInst, bool accRead, bool needBoundCheck = true);
template <bool LOAD>
void BuildUnsafeIntrinsic(const BytecodeInstruction *bcInst, bool accRead);
void BuildUnsafeLoadIntrinsic(const BytecodeInstruction *bcInst, bool accRead);
void BuildUnsafeStoreIntrinsic(const BytecodeInstruction *bcInst, bool accRead);
void BuildStringSizeInBytes(const BytecodeInstruction *bcInst, bool accRead);
// CC-OFFNXT(G.NAM.01,G.NAM.03) false positive
std::tuple<ark::compiler::Inst *, ark::compiler::Inst *> BuildTypedArrayLoadDataAndOffset(
    const BytecodeInstruction *bcInst, ark::compiler::DataType::Type type, bool accRead, bool needBoundCheck);
// CC-OFFNXT(G.NAM.01,G.NAM.03) false positive
std::tuple<ark::compiler::Inst *, ark::compiler::Inst *> BuildTypedUnsignedArrayLoadDataAndOffset(
    const BytecodeInstruction *bcInst, ark::compiler::DataType::Type type, bool accRead, bool needBoundCheck);
>>>>>>> 46f0ea7f
void BuildTypedArrayDeoptimizeIfExternalData(ark::compiler::Inst *dataInst, size_t bcAddr,
                                             ark::compiler::SaveStateInst *saveState);
void BuildTypedArrayDeoptimizeIfOutOfRange(ark::compiler::Inst *posInst, ark::compiler::Inst *lengthInst, size_t bcAddr,
                                           ark::compiler::SaveStateInst *saveState);

#endif  // PANDA_PLUGINS_ETS_COMPILER_INTRINSICS_IR_BUILD_ETS_INL_H<|MERGE_RESOLUTION|>--- conflicted
+++ resolved
@@ -18,24 +18,6 @@
 void BuildIsFiniteIntrinsic(const BytecodeInstruction *bcInst, bool accRead);
 void BuildStdRuntimeEquals(const BytecodeInstruction *bcInst, bool accRead);
 void BuildSignbitIntrinsic(const BytecodeInstruction *bcInst, bool accRead);
-<<<<<<< HEAD
-void BuildEscompatArrayGetIntrinsic(const BytecodeInstruction *bcInst, bool accRead);
-void BuildEscompatArraySetIntrinsic(const BytecodeInstruction *bcInst, bool accRead);
-void BuildTypedArraySetIntrinsic(const BytecodeInstruction *bcInst, ark::compiler::DataType::Type type, bool accRead);
-void BuildUint8ClampedArraySetIntrinsic(const BytecodeInstruction *bcInst, ark::compiler::DataType::Type type,
-                                        bool accRead);
-void BuildTypedArraySetIntrinsic(const BytecodeInstruction *bcInst, ark::compiler::Inst *value,
-                                 ark::compiler::DataType::Type type, bool accRead);
-void BuildTypedArrayGetIntrinsic(const BytecodeInstruction *bcInst, ark::compiler::DataType::Type type, bool accRead);
-// CC-OFFNXT(G.NAM.01,G.NAM.03) false positive
-std::tuple<ark::compiler::Inst *, ark::compiler::Inst *> BuildTypedArrayLoadDataAndOffset(
-    const BytecodeInstruction *bcInst, ark::compiler::DataType::Type type, bool accRead);
-// CC-OFFNXT(G.NAM.01,G.NAM.03) false positive
-std::tuple<ark::compiler::Inst *, ark::compiler::Inst *> BuildTypedUnsignedArrayLoadDataAndOffset(
-    const BytecodeInstruction *bcInst, ark::compiler::DataType::Type type, bool accRead);
-void BuildTypedArrayDeoptimizeIfNotArrayBufferBacked(ark::compiler::Inst *typedArrayInst, size_t bcAddr,
-                                                     ark::compiler::SaveStateInst *saveState, size_t fieldOffset);
-=======
 void BuildTypedArraySetIntrinsic(const BytecodeInstruction *bcInst, ark::compiler::DataType::Type type, bool accRead);
 void BuildTypedUnsignedArraySetIntrinsic(const BytecodeInstruction *bcInst, ark::compiler::Inst *value,
                                          ark::compiler::DataType::Type type, bool accRead);
@@ -72,7 +54,6 @@
 // CC-OFFNXT(G.NAM.01,G.NAM.03) false positive
 std::tuple<ark::compiler::Inst *, ark::compiler::Inst *> BuildTypedUnsignedArrayLoadDataAndOffset(
     const BytecodeInstruction *bcInst, ark::compiler::DataType::Type type, bool accRead, bool needBoundCheck);
->>>>>>> 46f0ea7f
 void BuildTypedArrayDeoptimizeIfExternalData(ark::compiler::Inst *dataInst, size_t bcAddr,
                                              ark::compiler::SaveStateInst *saveState);
 void BuildTypedArrayDeoptimizeIfOutOfRange(ark::compiler::Inst *posInst, ark::compiler::Inst *lengthInst, size_t bcAddr,
