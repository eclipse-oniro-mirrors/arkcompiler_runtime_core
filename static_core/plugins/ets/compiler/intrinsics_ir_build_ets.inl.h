--- conflicted
+++ resolved
@@ -18,11 +18,8 @@
 void BuildIsFiniteIntrinsic(const BytecodeInstruction *bcInst, bool accRead);
 void BuildStdRuntimeEquals(const BytecodeInstruction *bcInst, bool accRead);
 void BuildSignbitIntrinsic(const BytecodeInstruction *bcInst, bool accRead);
-<<<<<<< HEAD
-=======
 void BuildEscompatArrayGetUnsafeIntrinsic(const BytecodeInstruction *bcInst, bool accRead);
 void BuildEscompatArraySetUnsafeIntrinsic(const BytecodeInstruction *bcInst, bool accRead);
->>>>>>> a77d6327
 void BuildTypedArraySetIntrinsic(const BytecodeInstruction *bcInst, ark::compiler::DataType::Type type, bool accRead);
 void BuildTypedUnsignedArraySetIntrinsic(const BytecodeInstruction *bcInst, ark::compiler::Inst *value,
                                          ark::compiler::DataType::Type type, bool accRead);
@@ -59,16 +56,9 @@
 // CC-OFFNXT(G.NAM.01,G.NAM.03) false positive
 std::tuple<ark::compiler::Inst *, ark::compiler::Inst *> BuildTypedUnsignedArrayLoadDataAndOffset(
     const BytecodeInstruction *bcInst, ark::compiler::DataType::Type type, bool accRead, bool needBoundCheck);
-<<<<<<< HEAD
-void BuildTypedArrayDeoptimizeIfExternalData(ark::compiler::Inst *dataInst, size_t bcAddr,
-                                             ark::compiler::SaveStateInst *saveState);
-void BuildTypedArrayDeoptimizeIfOutOfRange(ark::compiler::Inst *posInst, ark::compiler::Inst *lengthInst, size_t bcAddr,
-                                           ark::compiler::SaveStateInst *saveState);
-=======
 void BuildTypedArrayDetachedDataCheck(ark::compiler::Inst **dataInst, size_t bcAddr,
                                       ark::compiler::SaveStateInst *saveState);
 void BuildTypedArrayBoundsCheck(ark::compiler::Inst *posInst, ark::compiler::Inst *lengthInst, size_t bcAddr,
                                 ark::compiler::SaveStateInst *saveState);
->>>>>>> a77d6327
 
 #endif  // PANDA_PLUGINS_ETS_COMPILER_INTRINSICS_IR_BUILD_ETS_INL_H