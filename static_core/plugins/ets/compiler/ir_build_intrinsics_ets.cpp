--- conflicted
+++ resolved
@@ -74,8 +74,6 @@
     UpdateDefinitionAcc(res);
 }
 
-<<<<<<< HEAD
-=======
 void InstBuilder::BuildEscompatArrayGetUnsafeIntrinsic(const BytecodeInstruction *bcInst, bool accRead)
 {
     auto bcAddr = GetPc(bcInst->GetAddress());
@@ -114,7 +112,6 @@
     AddInstruction(result);
 }
 
->>>>>>> a77d6327
 void InstBuilder::BuildUint8ClampedArraySetIntrinsic(const BytecodeInstruction *bcInst,
                                                      ark::compiler::DataType::Type type, bool accRead)
 {
@@ -131,7 +128,6 @@
     clamped->SetInput(1, graph->FindOrCreateConstant(MAX_VALUE));
     AddInstruction(clamped);
     BuildTypedUnsignedArraySetIntrinsic(bcInst, clamped, type, accRead);
-<<<<<<< HEAD
 }
 
 void InstBuilder::BuildTypedArraySetIntrinsic(const BytecodeInstruction *bcInst, DataType::Type type, bool accRead)
@@ -158,34 +154,6 @@
     BuildTypedUnsignedArraySetIntrinsic(bcInst, value, type, accRead);
 }
 
-=======
-}
-
-void InstBuilder::BuildTypedArraySetIntrinsic(const BytecodeInstruction *bcInst, DataType::Type type, bool accRead)
-{
-    ASSERT(type != DataType::INT64);
-    auto [loadDataInst, dataOffsetInst] = BuildTypedArrayLoadDataAndOffset(bcInst, type, accRead, true);
-    auto *value = GetArgDefinition(bcInst, 2, accRead);
-    BuildTypedArraySet(bcInst, value, type, loadDataInst, dataOffsetInst);
-}
-
-void InstBuilder::BuildTypedUnsignedArraySetIntrinsic(const BytecodeInstruction *bcInst, Inst *value,
-                                                      DataType::Type type, bool accRead)
-{
-    ASSERT(type != DataType::INT64);
-    auto [loadDataInst, dataOffsetInst] = BuildTypedUnsignedArrayLoadDataAndOffset(bcInst, type, accRead, true);
-    BuildTypedArraySet(bcInst, value, type, loadDataInst, dataOffsetInst);
-}
-
-void InstBuilder::BuildTypedUnsignedArraySetIntrinsic(const BytecodeInstruction *bcInst, DataType::Type type,
-                                                      bool accRead)
-{
-    ASSERT(type != DataType::INT64);
-    auto *value = GetArgDefinition(bcInst, 2, accRead);
-    BuildTypedUnsignedArraySetIntrinsic(bcInst, value, type, accRead);
-}
-
->>>>>>> a77d6327
 void InstBuilder::BuildTypedArraySet(const BytecodeInstruction *bcInst, Inst *value, ark::compiler::DataType::Type type,
                                      Inst *loadDataInst, Inst *dataOffsetInst)
 {
@@ -228,12 +196,6 @@
 void InstBuilder::BuildTypedArrayGetIntrinsic(const BytecodeInstruction *bcInst, DataType::Type type, bool accRead)
 {
     ASSERT(type != DataType::INT64);
-<<<<<<< HEAD
-    auto bcAddr = GetPc(bcInst->GetAddress());
-    auto [loadDataInst, dataOffsetInst] = BuildTypedArrayLoadDataAndOffset(bcInst, type, accRead, true);
-    auto *loadInst = BuildTypedArrayGet(bcInst, type, loadDataInst, dataOffsetInst);
-    auto result = GetGraph()->CreateInstCast(DataType::FLOAT64, bcAddr, loadInst, loadInst->GetType());
-=======
     auto bcAddr = GetPc(bcInst->GetAddress());
     auto [loadDataInst, dataOffsetInst] = BuildTypedArrayLoadDataAndOffset(bcInst, type, accRead, true);
     auto *loadInst = BuildTypedArrayGet(bcInst, type, loadDataInst, dataOffsetInst);
@@ -242,49 +204,6 @@
     UpdateDefinitionAcc(result);
 }
 
-void InstBuilder::BuildTypedArrayGetUnsafeIntrinsic(const BytecodeInstruction *bcInst, DataType::Type type,
-                                                    bool accRead)
-{
-    ASSERT(type != DataType::INT64);
-    auto [loadDataInst, dataOffsetInst] = BuildTypedArrayLoadDataAndOffset(bcInst, type, accRead, false);
-    auto *loadInst = BuildTypedArrayGet(bcInst, type, loadDataInst, dataOffsetInst);
-    UpdateDefinitionAcc(loadInst);
-}
-
-void InstBuilder::BuildTypedUnsignedArrayGetIntrinsic(const BytecodeInstruction *bcInst, DataType::Type type,
-                                                      bool accRead)
-{
-    ASSERT(type != DataType::INT64);
-    auto bcAddr = GetPc(bcInst->GetAddress());
-    auto [loadDataInst, dataOffsetInst] = BuildTypedUnsignedArrayLoadDataAndOffset(bcInst, type, accRead, true);
-    auto *loadInst = BuildTypedArrayGet(bcInst, type, loadDataInst, dataOffsetInst);
-    auto result = GetGraph()->CreateInstCast(DataType::FLOAT64, bcAddr, loadInst, loadInst->GetType());
-    AddInstruction(result);
-    UpdateDefinitionAcc(result);
-}
-
-void InstBuilder::BuildTypedUnsignedArrayGetUnsafeIntrinsic(const BytecodeInstruction *bcInst, DataType::Type type,
-                                                            bool accRead)
-{
-    ASSERT(type != DataType::INT64);
-    auto [loadDataInst, dataOffsetInst] = BuildTypedUnsignedArrayLoadDataAndOffset(bcInst, type, accRead, false);
-    auto *loadInst = BuildTypedArrayGet(bcInst, type, loadDataInst, dataOffsetInst);
-    UpdateDefinitionAcc(loadInst);
-}
-
-void InstBuilder::BuildUint32ArrayGetUnsafeIntrinsic(const BytecodeInstruction *bcInst, bool accRead)
-{
-    auto bcAddr = GetPc(bcInst->GetAddress());
-    auto [loadDataInst, dataOffsetInst] =
-        BuildTypedUnsignedArrayLoadDataAndOffset(bcInst, DataType::UINT32, accRead, false);
-    auto *loadInst = BuildTypedArrayGet(bcInst, DataType::UINT32, loadDataInst, dataOffsetInst);
-    auto result = GetGraph()->CreateInstCast(DataType::INT64, bcAddr, loadInst, loadInst->GetType());
->>>>>>> a77d6327
-    AddInstruction(result);
-    UpdateDefinitionAcc(result);
-}
-
-<<<<<<< HEAD
 void InstBuilder::BuildTypedArrayGetUnsafeIntrinsic(const BytecodeInstruction *bcInst, DataType::Type type,
                                                     bool accRead)
 {
@@ -326,8 +245,6 @@
     UpdateDefinitionAcc(result);
 }
 
-=======
->>>>>>> a77d6327
 Inst *InstBuilder::BuildTypedArrayGet(const BytecodeInstruction *bcInst, DataType::Type type, Inst *loadDataInst,
                                       Inst *dataOffsetInst)
 {
@@ -359,18 +276,11 @@
     1. typedArray
     2. pos
     3. NullCheck v1
-<<<<<<< HEAD
-    5. LoadNative v3, TYPED_ARRAY_BUFFER_OFFSET
-    6. LoadNative v5, ARRAY_BUFFER_DATA_OFFSET
-    7. DeoptimizeIf v6 == 0
-    9. LoadNative v3, TYPED_ARRAY_BUFFER_BYTE_OFFSET_OFFSET
-=======
     5. LoadObject v3, TYPED_ARRAY_BUFFER_OFFSET
     6. LoadObject v5, ARRAY_BUFFER_DATA_OFFSET
     7. ZeroCheck D v6
     4. Bitcast INT64->POINTER v7
     9. LoadObject v3, TYPED_ARRAY_BUFFER_BYTE_OFFSET_OFFSET
->>>>>>> a77d6327
     10. Cast FLOAT64->INT32 v9
     11. LoadObject v3, TYPED_ARRAY_LENGTH_OFFSET
     12. BoundsCheck v11, v2
@@ -392,11 +302,6 @@
     auto *nullCheck = graph->CreateInstNullCheck(DataType::REFERENCE, bcAddr, obj, saveState);
     AddInstruction(nullCheck);
 
-<<<<<<< HEAD
-    auto *loadBufferInst =
-        graph->CreateInstLoadNative(DataType::REFERENCE, bcAddr, nullCheck,
-                                    graph->FindOrCreateConstant(ark::cross_values::GetTypedArrayBufferOffset(arch)));
-=======
     auto *runtime = graph->GetRuntime();
     auto calleeMethodId = runtime->ResolveMethodIndex(GetMethod(), bcInst->GetId(0).AsIndex());
     auto *calleeMethod = runtime->GetMethodById(GetMethod(), calleeMethodId);
@@ -412,7 +317,6 @@
     auto *loadBufferInst = graph->CreateInstLoadObject(DataType::REFERENCE, bcAddr, nullCheck,
                                                        TypeIdMixin {runtime->GetFieldId(bufferField), calleeMethod},
                                                        bufferField, runtime->IsFieldVolatile(bufferField));
->>>>>>> a77d6327
     AddInstruction(loadBufferInst);
 
     Inst *loadDataInst = graph->CreateInstLoadObject(DataType::INT64, bcAddr, loadBufferInst,
@@ -437,19 +341,11 @@
     AddInstruction(loadDataOffsetInst);
 
     if (needBoundCheck) {
-<<<<<<< HEAD
-        auto *loadLengthInst = graph->CreateInstLoadNative(
-            DataType::INT32, bcAddr, nullCheck,
-            graph->FindOrCreateConstant(ark::cross_values::GetTypedArrayLengthOffset(arch)));
-        AddInstruction(loadLengthInst);
-        BuildTypedArrayDeoptimizeIfOutOfRange(pos, loadLengthInst, bcAddr, saveState);
-=======
         auto *loadLengthInst = graph->CreateInstLoadObject(
             DataType::INT32, bcAddr, nullCheck, TypeIdMixin {runtime->GetFieldId(lengthIntField), calleeMethod},
             lengthIntField, runtime->IsFieldVolatile(lengthIntField));
         AddInstruction(loadLengthInst);
         BuildTypedArrayBoundsCheck(pos, loadLengthInst, bcAddr, saveState);
->>>>>>> a77d6327
     }
 
     auto scale = DataType::ShiftByType(type, graph->GetArch());
@@ -461,9 +357,6 @@
     return std::make_tuple(loadDataInst, dataOffsetInst);
 }
 
-<<<<<<< HEAD
-void InstBuilder::BuildTypedArrayDeoptimizeIfExternalData(Inst *dataInst, size_t bcAddr, SaveStateInst *saveState)
-=======
 void InstBuilder::BuildTypedArrayDetachedDataCheck(Inst **dataInst, size_t bcAddr, SaveStateInst *saveState)
 {
     auto *graph = GetGraph();
@@ -474,7 +367,6 @@
 }
 
 void InstBuilder::BuildTypedArrayBoundsCheck(Inst *posInst, Inst *lengthInst, size_t bcAddr, SaveStateInst *saveState)
->>>>>>> a77d6327
 {
     auto *graph = GetGraph();
     auto *boundsCheck = graph->CreateInstBoundsCheck(DataType::INT32, bcAddr, lengthInst, posInst, saveState);
@@ -486,17 +378,6 @@
     1. typedUArray
     2. pos
     3. NullCheck v1
-<<<<<<< HEAD
-    5. LoadNative v3, TYPED_U_ARRAY_BUFFER_OFFSET
-    6. LoadNative v5, ARRAY_BUFFER_DATA_OFFSET
-    7. DeoptimizeIf v6 == 0
-    9. LoadNative v3, TYPED_U_ARRAY_BUFFER_BYTE_OFFSET_OFFSET
-    11. LoadNative v3, TYPED_U_ARRAY_LENGTH_OFFSET
-    12. DeoptimizeIf v2 CC_AE v11
-    13. Add v2, ARRAY_DATA_OFFSET
-    14. Add v13, v9
-    Returns (v6, v14)
-=======
     5. LoadObject v3, TYPED_U_ARRAY_BUFFER_OFFSET
     6. LoadObject v5, ARRAY_BUFFER_DATA_OFFSET
     7. ZeroCheck D v6
@@ -506,7 +387,6 @@
     12. BoundsCheck v11, v2
     14. Add v2, v9
     Returns (v4, v14)
->>>>>>> a77d6327
  */
 // CC-OFFNXT(huge_depth[C++]) solid logic
 std::tuple<Inst *, Inst *> InstBuilder::BuildTypedUnsignedArrayLoadDataAndOffset(const BytecodeInstruction *bcInst,
@@ -522,11 +402,6 @@
     auto *nullCheck = graph->CreateInstNullCheck(DataType::REFERENCE, bcAddr, obj, saveState);
     AddInstruction(nullCheck);
 
-<<<<<<< HEAD
-    auto *loadBufferInst = graph->CreateInstLoadNative(
-        DataType::REFERENCE, bcAddr, nullCheck,
-        graph->FindOrCreateConstant(ark::cross_values::GetTypedUnsignedArrayBufferOffset(arch)));
-=======
     auto *runtime = graph->GetRuntime();
     auto calleeMethodId = runtime->ResolveMethodIndex(GetMethod(), bcInst->GetId(0).AsIndex());
     auto *calleeMethod = runtime->GetMethodById(GetMethod(), calleeMethodId);
@@ -542,7 +417,6 @@
     auto *loadBufferInst = graph->CreateInstLoadObject(DataType::REFERENCE, bcAddr, nullCheck,
                                                        TypeIdMixin {runtime->GetFieldId(bufferField), calleeMethod},
                                                        bufferField, runtime->IsFieldVolatile(bufferField));
->>>>>>> a77d6327
     AddInstruction(loadBufferInst);
 
     Inst *loadDataInst = graph->CreateInstLoadObject(DataType::INT64, bcAddr, loadBufferInst,
@@ -564,19 +438,11 @@
     AddInstruction(loadDataOffsetInst);
 
     if (needBoundCheck) {
-<<<<<<< HEAD
-        auto *loadLengthInst = graph->CreateInstLoadNative(
-            DataType::INT32, bcAddr, nullCheck,
-            graph->FindOrCreateConstant(ark::cross_values::GetTypedUnsignedArrayLengthOffset(arch)));
-        AddInstruction(loadLengthInst);
-        BuildTypedArrayDeoptimizeIfOutOfRange(pos, loadLengthInst, bcAddr, saveState);
-=======
         auto *loadLengthInst = graph->CreateInstLoadObject(
             DataType::INT32, bcAddr, nullCheck, TypeIdMixin {runtime->GetFieldId(lengthIntField), calleeMethod},
             lengthIntField, runtime->IsFieldVolatile(lengthIntField));
         AddInstruction(loadLengthInst);
         BuildTypedArrayBoundsCheck(pos, loadLengthInst, bcAddr, saveState);
->>>>>>> a77d6327
     }
 
     auto scale = DataType::ShiftByType(type, graph->GetArch());
@@ -645,16 +511,10 @@
     auto graph = GetGraph();
     auto offset = FindOrCreateConstant(runtime->GetStringLengthOffset(graph->GetArch()));
     auto one = FindOrCreateConstant(1U);
-<<<<<<< HEAD
-
-    auto len = graph->CreateInstLoadNative(DataType::INT32, bcAddr, str, offset);
-    auto size = graph->CreateInstShr(DataType::INT32, bcAddr, len, one);
-=======
     auto two = FindOrCreateConstant(ark::coretypes::String::STRING_LENGTH_SHIFT);
 
     auto len = graph->CreateInstLoadNative(DataType::INT32, bcAddr, str, offset);
     auto size = graph->CreateInstShr(DataType::INT32, bcAddr, len, two);
->>>>>>> a77d6327
     auto shift = graph->CreateInstAnd(DataType::INT32, bcAddr, len, one);
     auto add = graph->CreateInstAdd(DataType::INT32, bcAddr, size, shift);
     auto result = graph->CreateInstShl(DataType::INT32, bcAddr, add, shift);
