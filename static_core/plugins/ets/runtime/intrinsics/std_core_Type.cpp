/**
 * Copyright (c) 2021-2025 Huawei Device Co., Ltd.
 * Licensed under the Apache License, Version 2.0 (the "License");
 * you may not use this file except in compliance with the License.
 * You may obtain a copy of the License at
 *
 * http://www.apache.org/licenses/LICENSE-2.0
 *
 * Unless required by applicable law or agreed to in writing, software
 * distributed under the License is distributed on an "AS IS" BASIS,
 * WITHOUT WARRANTIES OR CONDITIONS OF ANY KIND, either express or implied.
 * See the License for the specific language governing permissions and
 * limitations under the License.
 */

#include <cstdint>
#include <sstream>
#include <string>
#include <string_view>
#include <utility>
#include "libarkfile/class_data_accessor.h"
#include "libarkfile/file.h"
#include "handle_scope.h"
#include "include/coretypes/class.h"
#include "include/mem/panda_string.h"
#include "include/mtmanaged_thread.h"
#include "include/object_header.h"
#include "intrinsics.h"
#include "libarkbase/macros.h"
#include "libarkbase/mem/mem.h"
#include "mem/vm_handle.h"
#include "libarkfile/modifiers.h"
#include "plugins/ets/runtime/ets_panda_file_items.h"
#include "plugins/ets/runtime/ets_vm.h"
#include "plugins/ets/runtime/ets_coroutine.h"
#include "plugins/ets/runtime/ets_utils.h"
#include "plugins/ets/runtime/types/ets_object.h"
#include "plugins/ets/runtime/types/ets_string.h"
#include "plugins/ets/runtime/ets_annotation.h"
#include "types/ets_array.h"
#include "types/ets_box_primitive-inl.h"
#include "types/ets_class.h"
#include "types/ets_field.h"
#include "types/ets_method.h"
#include "types/ets_primitives.h"
#include "types/ets_runtime_linker.h"
#include "types/ets_type.h"
#include "types/ets_type_comptime_traits.h"
#include "types/ets_typeapi.h"
#include "types/ets_typeapi_field.h"
#include "types/ets_typeapi_method.h"
#include "types/ets_typeapi_parameter.h"

namespace ark::ets::intrinsics {

static EtsByte GetRefTypeKind(const EtsClass *refType)
{
    EtsByte result;

    if (refType->IsBoxed()) {
        const auto *runtimeClass = refType;
        auto ptypes = PlatformTypes(EtsCoroutine::GetCurrent());
        if (runtimeClass == ptypes->coreBoolean) {
            result = static_cast<EtsByte>(EtsTypeAPIKind::BOOLEAN);
        } else if (runtimeClass == ptypes->coreByte) {
            result = static_cast<EtsByte>(EtsTypeAPIKind::BYTE);
        } else if (runtimeClass == ptypes->coreChar) {
            result = static_cast<EtsByte>(EtsTypeAPIKind::CHAR);
        } else if (runtimeClass == ptypes->coreShort) {
            result = static_cast<EtsByte>(EtsTypeAPIKind::SHORT);
        } else if (runtimeClass == ptypes->coreInt) {
            result = static_cast<EtsByte>(EtsTypeAPIKind::INT);
        } else if (runtimeClass == ptypes->coreLong) {
            result = static_cast<EtsByte>(EtsTypeAPIKind::LONG);
        } else if (runtimeClass == ptypes->coreFloat) {
            result = static_cast<EtsByte>(EtsTypeAPIKind::FLOAT);
        } else if (runtimeClass == ptypes->coreDouble) {
            result = static_cast<EtsByte>(EtsTypeAPIKind::DOUBLE);
        } else {
            UNREACHABLE();
        }
    } else if (refType->IsFunction()) {
        result = static_cast<EtsByte>(EtsTypeAPIKind::FUNCTIONAL);
    } else if (refType->IsInterface()) {
        result = static_cast<EtsByte>(EtsTypeAPIKind::INTERFACE);
    } else if (refType->IsArrayClass()) {
        result = static_cast<EtsByte>(EtsTypeAPIKind::ARRAY);
    } else if (refType->IsStringClass()) {
        result = static_cast<EtsByte>(EtsTypeAPIKind::STRING);
    } else if (refType->IsNullValue()) {
        result = static_cast<EtsByte>(EtsTypeAPIKind::NUL);
    } else if (refType->IsUnionClass()) {
        result = static_cast<EtsByte>(EtsTypeAPIKind::UNION);
    } else {
        // NOTE(vpukhov): EtsTypeAPIKind:: TUPLE are not implemented
        ASSERT(refType->IsClass());
        result = static_cast<EtsByte>(EtsTypeAPIKind::CLASS);
    }
    return result;
}

static EtsByte GetValTypeKind(EtsValueTypeDesc td)
{
    EtsByte kind;
    switch (td) {
        case EtsValueTypeDesc::BOOLEAN:
            kind = static_cast<uint8_t>(EtsTypeAPIKind::BOOLEAN) | static_cast<uint8_t>(ETS_TYPE_KIND_VALUE_MASK);
            break;
        case EtsValueTypeDesc::BYTE:
            kind = static_cast<uint8_t>(EtsTypeAPIKind::BYTE) | static_cast<uint8_t>(ETS_TYPE_KIND_VALUE_MASK);
            break;
        case EtsValueTypeDesc::CHAR:
            kind = static_cast<uint8_t>(EtsTypeAPIKind::CHAR) | static_cast<uint8_t>(ETS_TYPE_KIND_VALUE_MASK);
            break;
        case EtsValueTypeDesc::SHORT:
            kind = static_cast<uint8_t>(EtsTypeAPIKind::SHORT) | static_cast<uint8_t>(ETS_TYPE_KIND_VALUE_MASK);
            break;
        case EtsValueTypeDesc::INT:
            kind = static_cast<uint8_t>(EtsTypeAPIKind::INT) | static_cast<uint8_t>(ETS_TYPE_KIND_VALUE_MASK);
            break;
        case EtsValueTypeDesc::LONG:
            kind = static_cast<uint8_t>(EtsTypeAPIKind::LONG) | static_cast<uint8_t>(ETS_TYPE_KIND_VALUE_MASK);
            break;
        case EtsValueTypeDesc::FLOAT:
            kind = static_cast<uint8_t>(EtsTypeAPIKind::FLOAT) | static_cast<uint8_t>(ETS_TYPE_KIND_VALUE_MASK);
            break;
        case EtsValueTypeDesc::DOUBLE:
            kind = static_cast<uint8_t>(EtsTypeAPIKind::DOUBLE) | static_cast<uint8_t>(ETS_TYPE_KIND_VALUE_MASK);
            break;
        default:
            kind = static_cast<EtsByte>(EtsTypeAPIKind::NONE);
    }
    return kind;
}

EtsClass *TypeAPIGetClass(EtsString *td, EtsRuntimeLinker *contextLinker)
{
    auto typeDesc = td->GetMutf8();
    auto *klass = PandaEtsVM::GetCurrent()->GetClassLinker()->GetClass(typeDesc.c_str(), true,
                                                                       contextLinker->GetClassLinkerContext());
    auto *coro = EtsCoroutine::GetCurrent();
    ASSERT(coro != nullptr);
    if (coro->HasPendingException()) {
        ASSERT(klass == nullptr);
        coro->ClearException();
    }
    // Note that Type API does not initialize the class
    return klass;
}

EtsByte TypeAPIGetTypeKind(EtsString *td, EtsRuntimeLinker *contextLinker)
{
    auto typeDesc = td->GetMutf8();
    if (typeDesc.empty()) {
        return static_cast<EtsByte>(EtsTypeAPIKind::NONE);
    }
    // Is Undefined?
    if (typeDesc == TYPE_API_UNDEFINED_TYPE_DESC) {
        return static_cast<EtsByte>(EtsTypeAPIKind::UNDEFINED);
    }
    // Is Function for methods, because currently there is no representation of them in runtime
    if (typeDesc[0] == METHOD_PREFIX) {
        return static_cast<EtsByte>(EtsTypeAPIKind::METHOD);
    }
    // Is machine-level void
    if (typeDesc[0] == VOID_PRIMITIVE_TYPE_DESC) {
        return static_cast<EtsByte>(EtsTypeAPIKind::VOID);
    }
    // Is RefType?
    if (typeDesc[0] == CLASS_TYPE_PREFIX || typeDesc[0] == ARRAY_TYPE_PREFIX ||
        typeDesc[0] == UNION_OR_ENUM_TYPE_PREFIX) {
        auto *refType = TypeAPIGetClass(td, contextLinker);
        if (refType == nullptr) {
            return static_cast<EtsByte>(EtsTypeAPIKind::NONE);
        }
        return GetRefTypeKind(refType);
    }
    // Is ValueType?
    return GetValTypeKind(static_cast<EtsValueTypeDesc>(typeDesc[0]));
}

EtsBoolean TypeAPIIsValueType(EtsString *td, EtsRuntimeLinker *contextLinker)
{
    // NOTE(shumilov-petr): Add td is valid check
    return static_cast<EtsBoolean>(!((static_cast<uint8_t>(TypeAPIGetTypeKind(td, contextLinker)) &
                                      static_cast<uint8_t>(ETS_TYPE_KIND_VALUE_MASK)) == 0));
}

EtsString *TypeAPIGetNullTypeDescriptor()
{
    auto *coro = EtsCoroutine::GetCurrent();
    ASSERT(coro != nullptr);
    const auto *nullObject = EtsObject::FromCoreType(coro->GetNullValue());
    return EtsString::CreateFromMUtf8(nullObject->GetClass()->GetDescriptor());
}

EtsString *TypeAPIGetUndefinedTypeDescriptor()
{
    return EtsString::CreateFromMUtf8(TYPE_API_UNDEFINED_TYPE_DESC);
}

EtsInt TypeAPIGetClassAttributes(EtsClass *cls)
{
    uint32_t attrs = 0;
    attrs |= (cls->IsExtensible()) ? 0U : static_cast<uint32_t>(EtsTypeAPIAttributes::FINAL);

    return static_cast<EtsInt>(attrs);
}

// Features
EtsLong TypeAPIGetFieldsNum(EtsClass *cls)
{
    return cls->GetFieldsNumber();
}

EtsLong TypeAPIGetOwnFieldsNum(EtsClass *cls)
{
    return cls->GetOwnFieldsNumber();
}

static EtsTypeAPIField *CreateField(EtsField *field, EtsTypeAPIType *fieldType, EtsTypeAPIType *ownerType)
{
    ASSERT(field != nullptr);
    ASSERT(fieldType != nullptr);
    ASSERT(ownerType != nullptr);
    ASSERT(ownerType->GetRuntimeTypeDescriptor()->GetMutf8() == field->GetDeclaringClass()->GetDescriptor());

    auto *coroutine = EtsCoroutine::GetCurrent();
    [[maybe_unused]] HandleScope<ObjectHeader *> scope(coroutine);
    EtsHandle fieldTypeHandle(coroutine, fieldType);
    EtsHandle ownerTypeHandle(coroutine, ownerType);

    // Make the instance of Type API Field
    auto *apiField = EtsTypeAPIField::Create(coroutine);
    ASSERT(apiField != nullptr);
    EtsHandle<EtsTypeAPIField> typeapiField(coroutine, apiField);
    ASSERT(typeapiField.GetPtr() != nullptr);

    // Set field's type, field's owner class type and name
    typeapiField->SetFieldType(fieldTypeHandle.GetPtr());
    typeapiField->SetOwnerType(ownerTypeHandle.GetPtr());
    auto name = ManglingUtils::GetDisplayNameStringFromField(field);
    typeapiField->SetName(name);

    // Set Access Modifier
    EtsTypeAPIAccessModifier accessMod;
    if (field->IsPublic()) {
        accessMod = EtsTypeAPIAccessModifier::PUBLIC;
    } else if (field->IsPrivate()) {
        accessMod = EtsTypeAPIAccessModifier::PRIVATE;
    } else {
        accessMod = EtsTypeAPIAccessModifier::PROTECTED;
    }
    typeapiField->SetAccessMod(accessMod);

    // Set specific attributes
    uint32_t attr = 0;
    attr |= (field->IsStatic()) ? static_cast<uint32_t>(EtsTypeAPIAttributes::STATIC) : 0U;
    attr |= (field->IsReadonly()) ? static_cast<uint32_t>(EtsTypeAPIAttributes::READONLY) : 0U;

    typeapiField->SetAttributes(attr);

    return typeapiField.GetPtr();
}

static ObjectHeader *GetFieldPtr(EtsField *field)
{
    return (field != nullptr)
               ? EtsBoxPrimitive<EtsLong>::Create(EtsCoroutine::GetCurrent(), reinterpret_cast<EtsLong>(field))
                     ->GetCoreType()
               : nullptr;
}

ObjectHeader *TypeAPIGetFieldPtr(EtsClass *cls, EtsLong idx)
{
    EtsField *field = cls->GetFieldByIndex(idx);
    return GetFieldPtr(field);
}

ObjectHeader *TypeAPIGetOwnFieldPtr(EtsClass *cls, EtsLong idx)
{
    if (idx < 0 || idx >= cls->GetOwnFieldsNumber()) {
        return nullptr;
    }
    EtsField *field = cls->GetOwnFieldByIndex(idx);
    return GetFieldPtr(field);
}

static EtsField *GetField(EtsClass *cls, EtsString *name)
{
    PandaString fieldName;
    PandaVector<uint8_t> tree8Buf;
    PandaVector<uint16_t> tree16Buf;

    if (name->IsMUtf8()) {
        uint8_t *data = name->IsTreeString() ? name->GetTreeStringDataMUtf8(tree8Buf) : name->GetDataMUtf8();
        size_t len = name->GetUtf8Length();
        fieldName.resize(len);
        std::copy(data, data + len, fieldName.data());
    } else {
        uint16_t *data = name->IsTreeString() ? name->GetTreeStringDataUtf16(tree16Buf) : name->GetDataUtf16();
        size_t len = name->GetUtf8Length();
        fieldName.resize(len);
        ark::utf::ConvertRegionUtf16ToUtf8(data, reinterpret_cast<uint8_t *>(fieldName.data()), name->GetLength(), len,
                                           0, false);
    }

    auto instanceField = ManglingUtils::GetFieldIDByDisplayName(cls, fieldName);
    if (instanceField != nullptr) {
        return instanceField;
    }
    auto staticField = cls->GetStaticFieldIDByName(fieldName.c_str());
    if (staticField != nullptr) {
        return staticField;
    }
    return nullptr;
}

ObjectHeader *TypeAPIGetFieldPtrByName(EtsClass *cls, EtsString *name)
{
    auto *field = GetField(cls, name);
    return GetFieldPtr(field);
}

EtsString *TypeAPIGetFieldDescriptor(EtsLong fieldPtr)
{
    auto *field = reinterpret_cast<EtsField *>(fieldPtr);
    ASSERT(field != nullptr);
    return EtsString::CreateFromMUtf8(field->GetTypeDescriptor());
}

EtsClass *TypeAPIGetFieldOwner(EtsLong fieldPtr)
{
    auto *field = reinterpret_cast<EtsField *>(fieldPtr);
    ASSERT(field != nullptr);
    return field->GetDeclaringClass();
}

EtsTypeAPIField *TypeAPIGetField(EtsLong fieldPtr, EtsTypeAPIType *fieldType, EtsTypeAPIType *ownerType)
{
    auto *field = reinterpret_cast<EtsField *>(fieldPtr);
    ASSERT(field != nullptr);
    return CreateField(field, fieldType, ownerType);
}

EtsObject *TypeAPIGetStaticFieldValue(EtsTypeAPIType *ownerType, EtsString *name)
{
    auto fieldName = name->GetMutf8();
    auto *ownerCls = TypeAPIGetClass(ownerType->GetRuntimeTypeDescriptor(), ownerType->GetContextLinker());
    ASSERT(ownerCls != nullptr);
    auto *field = ownerCls->GetStaticFieldIDByName(fieldName.c_str());
    ASSERT(field != nullptr && field->IsStatic());

    if (field->GetType()->IsPrimitive()) {
        return EtsPrimitiveTypeEnumToComptimeConstant(
            // CC-OFFNXT(G.FMT.14-CPP) project code style
            ConvertPandaTypeToEtsType(field->GetCoreType()->GetType()), [&](auto type) -> EtsObject * {
                using T = EtsTypeEnumToCppType<decltype(type)::value>;
                auto val = ownerCls->GetRuntimeClass()->GetFieldPrimitive<T>(*field->GetCoreType());
                // SUPPRESS_CSA_NEXTLINE(alpha.core.WasteObjHeader)
                return EtsBoxPrimitive<T>::Create(EtsCoroutine::GetCurrent(), val);
            });
    }

    return EtsObject::FromCoreType(ownerCls->GetRuntimeClass()->GetFieldObject(*field->GetCoreType()));
}

void TypeAPISetStaticFieldValue(EtsTypeAPIType *ownerType, EtsString *name, EtsObject *v)
{
    auto coroutine = EtsCoroutine::GetCurrent();
    [[maybe_unused]] HandleScope<ObjectHeader *> scope(coroutine);
    EtsHandle valuePtr(coroutine, v);
    auto fieldName = name->GetMutf8();

    auto *ownerCls = TypeAPIGetClass(ownerType->GetRuntimeTypeDescriptor(), ownerType->GetContextLinker());
    ASSERT(ownerCls != nullptr);
    auto *field = ownerCls->GetStaticFieldIDByName(fieldName.c_str());
    ASSERT(field != nullptr && field->IsStatic());

    if (field->GetType()->IsPrimitive()) {
        EtsPrimitiveTypeEnumToComptimeConstant(
            ConvertPandaTypeToEtsType(field->GetCoreType()->GetType()), [&](auto type) {
                using T = EtsTypeEnumToCppType<decltype(type)::value>;
                // SUPPRESS_CSA_NEXTLINE(alpha.core.WasteObjHeader)
                ownerCls->GetRuntimeClass()->SetFieldPrimitive<T>(
                    *field->GetCoreType(), EtsBoxPrimitive<T>::FromCoreType(valuePtr.GetPtr())->GetValue());
            });
    } else {
        ownerCls->GetRuntimeClass()->SetFieldObject(*field->GetCoreType(), valuePtr->GetCoreType());
    }
}

EtsLong TypeAPIGetMethodsNum(EtsClass *cls)
{
    return cls->GetMethodsNum();
}

EtsLong TypeAPIGetConstructorsNum(EtsClass *cls)
{
    auto methods = cls->GetConstructors();
    return methods.size();
}

EtsString *TypeAPIGetMethodDescriptor(EtsClass *cls, EtsLong i)
{
    if (0 <= i && i < static_cast<EtsLong>(cls->GetMethodsNum())) {
        auto desc = cls->GetMethodByIndex(i)->GetDescriptor();
        return EtsString::CreateFromMUtf8(desc.c_str());
    }
    return nullptr;
}

EtsString *TypeAPIGetConstructorDescriptor(EtsClass *cls, EtsLong i)
{
    auto constructors = cls->GetConstructors();
    if (0 <= i && i < static_cast<EtsLong>(constructors.size())) {
        auto desc = constructors[i]->GetDescriptor();
        return EtsString::CreateFromMUtf8(desc.c_str());
    }
    return nullptr;
}

static EtsTypeAPIMethod *CreateMethodUnderHandleScope(EtsHandle<EtsTypeAPIType> &methodTypeHandle, EtsMethod *method,
                                                      EtsHandle<EtsTypeAPIType> &ownerTypeHandle)
{
    ASSERT(methodTypeHandle.GetPtr() != nullptr);
    ASSERT(ownerTypeHandle.GetPtr() != nullptr);
    ASSERT(method != nullptr);

    auto *coroutine = EtsCoroutine::GetCurrent();
    ASSERT(coroutine != nullptr);
    auto *apiMethod = EtsTypeAPIMethod::Create(coroutine);
    ASSERT(apiMethod != nullptr);
    EtsHandle<EtsTypeAPIMethod> typeapiMethod(coroutine, apiMethod);
    ASSERT(typeapiMethod.GetPtr() != nullptr);

    // Set Type
    typeapiMethod->SetMethodType(methodTypeHandle.GetPtr());
    typeapiMethod->SetOwnerType(ownerTypeHandle.GetPtr());
    EtsString *name;
    if (method->IsInstanceConstructor()) {
        name = EtsString::CreateFromMUtf8(CONSTRUCTOR_NAME);
    } else {
        name = method->GetNameString();
    }
    typeapiMethod.GetPtr()->SetName(name);

    // Set Access Modifier
    EtsTypeAPIAccessModifier accessMod;
    if (method->IsPublic()) {
        accessMod = EtsTypeAPIAccessModifier::PUBLIC;
    } else if (method->IsPrivate()) {
        accessMod = EtsTypeAPIAccessModifier::PRIVATE;
    } else {
        accessMod = EtsTypeAPIAccessModifier::PROTECTED;
    }
    typeapiMethod.GetPtr()->SetAccessMod(accessMod);

    // Set specific attributes
    uint32_t attr = 0;
    attr |= (method->IsStatic()) ? static_cast<uint32_t>(EtsTypeAPIAttributes::STATIC) : 0U;
    attr |= (method->IsConstructor()) ? static_cast<uint32_t>(EtsTypeAPIAttributes::CONSTRUCTOR) : 0U;
    attr |= (method->IsAbstract()) ? static_cast<uint32_t>(EtsTypeAPIAttributes::ABSTRACT) : 0U;
    attr |= (method->IsGetter()) ? static_cast<uint32_t>(EtsTypeAPIAttributes::GETTER) : 0U;
    attr |= (method->IsSetter()) ? static_cast<uint32_t>(EtsTypeAPIAttributes::SETTER) : 0U;
    attr |= (method->IsFinal()) ? static_cast<uint32_t>(EtsTypeAPIAttributes::FINAL) : 0U;
    panda_file::File::EntityId asyncAnnId = EtsAnnotation::FindAsyncAnnotation(method->GetPandaMethod());
    attr |= (method->IsNative() && !asyncAnnId.IsValid()) ? static_cast<uint32_t>(EtsTypeAPIAttributes::NATIVE) : 0U;
    attr |= (asyncAnnId.IsValid()) ? static_cast<uint32_t>(EtsTypeAPIAttributes::ASYNC) : 0U;

    typeapiMethod.GetPtr()->SetAttributes(attr);
    return typeapiMethod.GetPtr();
}

static EtsMethod *GetEtsMethod(EtsTypeAPIType *methodType)
{
    ASSERT(methodType != nullptr);
    auto desc = methodType->GetRuntimeTypeDescriptor()->GetMutf8();
    return EtsMethod::FromTypeDescriptor(desc, methodType->GetContextLinker());
}

EtsTypeAPIMethod *TypeAPIGetMethod(ObjectHeader *methodTypeObj, EtsTypeAPIType *ownerType)
{
    auto *coro = EtsCoroutine::GetCurrent();
    [[maybe_unused]] EtsHandleScope scope(coro);
    EtsHandle<EtsTypeAPIType> methodTypeHandle(coro, EtsTypeAPIType::FromCoreType(methodTypeObj));
    EtsHandle ownerTypeHandle(coro, ownerType);

    auto *method = GetEtsMethod(methodTypeHandle.GetPtr());
    ASSERT(method != nullptr);
<<<<<<< HEAD
    ASSERT(ownerTypeHandle.GetPtr() != nullptr);
=======
    ASSERT(method->GetClass() != nullptr);
    ASSERT(ownerTypeHandle.GetPtr() != nullptr);
    ASSERT(ownerTypeHandle.GetPtr()->GetRuntimeTypeDescriptor() != nullptr);
>>>>>>> aad9f664
    ASSERT(ownerTypeHandle.GetPtr()->GetRuntimeTypeDescriptor()->GetMutf8() == method->GetClass()->GetDescriptor());
    return CreateMethodUnderHandleScope(methodTypeHandle, method, ownerTypeHandle);
}

EtsLong TypeAPIGetInterfacesNum(EtsClass *cls)
{
    return cls->GetRuntimeClass()->GetInterfaces().size();
}

EtsClass *TypeAPIGetInterface(EtsClass *cls, EtsLong i)
{
    auto interfaces = cls->GetRuntimeClass()->GetInterfaces();
    if (0 <= i && i < static_cast<EtsLong>(interfaces.size())) {
        return EtsClass::FromRuntimeClass(interfaces[i]);
    }
    return nullptr;
}

EtsInt TypeAPIGetFunctionAttributes([[maybe_unused]] EtsString *td)
{
    // NOTE(shumilov-petr): Not implemented
    return 0;
}

EtsString *TypeAPIGetArrayElementType(EtsClass *cls)
{
    // These checks must be done before intrinsic is called
    ASSERT(cls->IsArrayClass());
    auto *componentClass = cls->GetComponentType();
    ASSERT(componentClass != nullptr);
    return EtsString::CreateFromMUtf8(componentClass->GetDescriptor());
}

static EtsObject *MakeObjectsArray(EtsString *elemTd, EtsRuntimeLinker *contextLinker, EtsLong len)
{
    auto *coro = EtsCoroutine::GetCurrent();
    [[maybe_unused]] EtsHandleScope scope(coro);

    auto *elementClass = TypeAPIGetClass(elemTd, contextLinker);
    ASSERT(elementClass != nullptr);
    EtsHandle arrayHandle(coro, EtsObjectArray::Create(elementClass, len));
    ASSERT(arrayHandle.GetPtr() != nullptr);
    for (EtsLong i = 0; i < len; ++i) {
        auto *element = elementClass->CreateInstance();
        if (element == nullptr) {
            ASSERT(coro->HasPendingException());
            return nullptr;
        }
        arrayHandle->Set(i, element);
    }
    return arrayHandle->AsObject();
}

EtsObject *TypeAPIMakeArrayInstance(EtsString *td, EtsRuntimeLinker *contextLinker, EtsLong len)
{
    auto typeDesc = td->GetMutf8();
    // This check is always done before intrinsic is called
    ASSERT(!typeDesc.empty());
    auto valType = ark::panda_file::Type::GetTypeIdBySignature(typeDesc[0]);
    switch (valType.GetId()) {
        case panda_file::Type::TypeId::U1:
            return EtsBooleanArray::Create(len)->AsObject();
        case panda_file::Type::TypeId::I8:
            return EtsByteArray::Create(len)->AsObject();
        case panda_file::Type::TypeId::U16:
            return EtsCharArray::Create(len)->AsObject();
        case panda_file::Type::TypeId::I16:
            return EtsShortArray::Create(len)->AsObject();
        case panda_file::Type::TypeId::I32:
            return EtsIntArray::Create(len)->AsObject();
        case panda_file::Type::TypeId::I64:
            return EtsLongArray::Create(len)->AsObject();
        case panda_file::Type::TypeId::F32:
            return EtsFloatArray::Create(len)->AsObject();
        case panda_file::Type::TypeId::F64:
            return EtsDoubleArray::Create(len)->AsObject();
        case panda_file::Type::TypeId::REFERENCE:
            return MakeObjectsArray(td, contextLinker, len);
        default:
            UNREACHABLE();
    }
}

EtsBoolean TypeAPIIsInheritedFrom(EtsClass *lhs, EtsClass *rhs)
{
    return static_cast<EtsBoolean>(lhs->GetRuntimeClass()->Implements(rhs->GetRuntimeClass()));
}

EtsLong TypeAPIGetParametersNum(ObjectHeader *functionType)
{
    auto *function = GetEtsMethod(EtsTypeAPIType::FromCoreType(functionType));
    ASSERT(function != nullptr);
    return function->GetParametersNum();
}

EtsString *TypeAPIGetParameterDescriptor(ObjectHeader *functionType, EtsLong i)
{
    auto *function = GetEtsMethod(EtsTypeAPIType::FromCoreType(functionType));
    ASSERT(function != nullptr);

    if (i < 0 || i >= function->GetParametersNum()) {
        return nullptr;
    }
    // 0 is recevier type
    i = function->IsStatic() ? i : i + 1;
    const auto *argType = function->ResolveArgType(i);
    ASSERT(argType != nullptr);
    const auto *desc = argType->GetDescriptor();
    return EtsString::CreateFromMUtf8(desc);
}

static EtsTypeAPIParameter *CreateParameterUnderHandleScope(EtsHandle<EtsTypeAPIType> &paramTypeHandle,
                                                            EtsMethod *function, EtsLong i)
{
    ASSERT(paramTypeHandle.GetPtr() != nullptr);

    auto *coroutine = EtsCoroutine::GetCurrent();
    EtsHandle<EtsTypeAPIParameter> typeapiParameter(coroutine, EtsTypeAPIParameter::Create(coroutine));
    ASSERT(typeapiParameter.GetPtr() != nullptr);

    // Set parameter's Type
    typeapiParameter->SetParameterType(paramTypeHandle.GetPtr());

    // NOTE(shumilov-petr): It's a temporary solution, extra type info dumping required
    auto name = std::to_string(i);
    EtsHandle<EtsString> pnameHandle(coroutine, EtsString::CreateFromUtf8(name.data(), name.size()));
    typeapiParameter.GetPtr()->SetName(pnameHandle.GetPtr());

    // Set specific attributes
    uint32_t attr = 0U;
    auto hasRestParam = function->HasRestParam();
    auto isRestParam = (i == (function->GetNumArgs() - 1));
    if (hasRestParam && isRestParam) {
        attr |= static_cast<uint32_t>(EtsTypeAPIAttributes::REST);
    } else {
        // rest param can not be optional
        auto minArgCountOpt = function->TryGetMinArgCount();
        attr |= minArgCountOpt.has_value() && (i > minArgCountOpt.value())
                    ? static_cast<uint32_t>(EtsTypeAPIAttributes::OPTIONAL)
                    : 0U;
    }
    typeapiParameter.GetPtr()->SetAttributes(attr);
    return typeapiParameter.GetPtr();
}

EtsTypeAPIParameter *TypeAPIGetParameter(ObjectHeader *functionType, EtsLong i, EtsTypeAPIType *paramType)
{
    auto *coro = EtsCoroutine::GetCurrent();
    [[maybe_unused]] EtsHandleScope scope(coro);
    EtsHandle<EtsTypeAPIType> paramTypeHandle(coro, paramType);

    // The resolved `function` might be used for attributes resolution in future implementation
    auto *function = GetEtsMethod(EtsTypeAPIType::FromCoreType(functionType));
    ASSERT(function != nullptr);
    ASSERT(i >= 0 && i < function->GetNumArgs());
    // 0 is recevier type
    i = function->IsStatic() ? i : i + 1;
    return CreateParameterUnderHandleScope(paramTypeHandle, function, i);
}

EtsString *TypeAPIGetResultTypeDescriptor(ObjectHeader *functionType)
{
    auto *function = GetEtsMethod(EtsTypeAPIType::FromCoreType(functionType));
    ASSERT(function != nullptr);
    const auto *type = function->GetReturnTypeDescriptor().data();
    return EtsString::CreateFromMUtf8(type);
}

EtsString *TypeAPIGetReceiverTypeDescriptor(ObjectHeader *functionType)
{
    auto *function = GetEtsMethod(EtsTypeAPIType::FromCoreType(functionType));
    ASSERT(function != nullptr);
    if (function->IsStatic()) {
        return nullptr;
    }
    auto type = function->ResolveArgType(0);
    ASSERT(type != nullptr);
    return EtsString::CreateFromMUtf8(type->GetDescriptor());
}

EtsClass *TypeAPIGetDeclaringClassImpl(EtsTypeAPIType *type)
{
    auto *method = GetEtsMethod(type);
    return (method != nullptr) ? method->GetClass() : nullptr;
}

EtsString *TypeAPIGetFunctionObjectNameFromAnnotation(EtsObject *functionObj)
{
    static constexpr std::string_view ANNO_NAME = "Lstd/core/NamedFunctionObject;";

    auto *thread = ManagedThread::GetCurrent();
    [[maybe_unused]] HandleScope<ObjectHeader *> scope(thread);

    auto *etsClass = functionObj->GetClass();
    auto *runtimeClass = etsClass->GetRuntimeClass();
    const panda_file::File &pf = *runtimeClass->GetPandaFile();
    panda_file::ClassDataAccessor cda(pf, runtimeClass->GetFileId());
    VMHandle<EtsString> retStrHandle;
    cda.EnumerateAnnotations([&pf, &retStrHandle, &thread](panda_file::File::EntityId annId) {
        panda_file::AnnotationDataAccessor ada(pf, annId);
        const char *className = utf::Mutf8AsCString(pf.GetStringData(ada.GetClassId()).data);
        if (className == ANNO_NAME) {
            const auto value = ada.GetElement(0).GetScalarValue();
            const auto id = value.Get<panda_file::File::EntityId>();
            auto stringData = pf.GetStringData(id);
            retStrHandle = VMHandle<EtsString>(
                thread, EtsString::CreateFromMUtf8(reinterpret_cast<const char *>(stringData.data))->GetCoreType());
        }
    });

    if (retStrHandle.GetPtr() == nullptr) {
        auto *emptyString = EtsString::CreateNewEmptyString();
        ASSERT(emptyString != nullptr);
        retStrHandle = VMHandle<EtsString>(thread, emptyString->GetCoreType());
    }

    return retStrHandle.GetPtr();
}

}  // namespace ark::ets::intrinsics<|MERGE_RESOLUTION|>--- conflicted
+++ resolved
@@ -488,13 +488,9 @@
 
     auto *method = GetEtsMethod(methodTypeHandle.GetPtr());
     ASSERT(method != nullptr);
-<<<<<<< HEAD
-    ASSERT(ownerTypeHandle.GetPtr() != nullptr);
-=======
     ASSERT(method->GetClass() != nullptr);
     ASSERT(ownerTypeHandle.GetPtr() != nullptr);
     ASSERT(ownerTypeHandle.GetPtr()->GetRuntimeTypeDescriptor() != nullptr);
->>>>>>> aad9f664
     ASSERT(ownerTypeHandle.GetPtr()->GetRuntimeTypeDescriptor()->GetMutf8() == method->GetClass()->GetDescriptor());
     return CreateMethodUnderHandleScope(methodTypeHandle, method, ownerTypeHandle);
 }
