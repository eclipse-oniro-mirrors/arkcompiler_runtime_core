/**
 * Copyright (c) 2023-2025 Huawei Device Co., Ltd.
 * Licensed under the Apache License, Version 2.0 (the "License");
 * you may not use this file except in compliance with the License.
 * You may obtain a copy of the License at
 *
 * http://www.apache.org/licenses/LICENSE-2.0
 *
 * Unless required by applicable law or agreed to in writing, software
 * distributed under the License is distributed on an "AS IS" BASIS,
 * WITHOUT WARRANTIES OR CONDITIONS OF ANY KIND, either express or implied.
 * See the License for the specific language governing permissions and
 * limitations under the License.
 */

#include <charconv>
#include <cstddef>
#include <cstdint>

#include <endian.h>
#include <optional>

#include "runtime/include/coretypes/string.h"
#include "intrinsics.h"
#include "interpreter/runtime_interface.h"
#include "libarkbase/utils/utf.h"
#include "libarkbase/utils/utils.h"
#include "plugins/ets/runtime/ets_coroutine.h"
#include "plugins/ets/runtime/ets_exceptions.h"
#include "plugins/ets/runtime/ets_panda_file_items.h"
#include "plugins/ets/runtime/ets_platform_types.h"
#include "plugins/ets/runtime/ets_stubs.h"
#include "plugins/ets/runtime/ets_stubs-inl.h"
#include "plugins/ets/runtime/intrinsics/helpers/ets_intrinsics_helpers.h"
#include "plugins/ets/runtime/types/ets_array.h"
#include "plugins/ets/runtime/types/ets_base_enum.h"
#include "plugins/ets/runtime/types/ets_escompat_array.h"
#include "plugins/ets/runtime/types/ets_method.h"
#include "plugins/ets/runtime/types/ets_primitives.h"

namespace ark::ets::intrinsics {

EtsObject *EtsEscompatArrayGet(EtsEscompatArray *array, int32_t index)
{
<<<<<<< HEAD
    ASSERT(array != nullptr);
    auto actualLength = array->GetActualLength();
    if (UNLIKELY(static_cast<uint32_t>(index) >= actualLength)) {
        ThrowEtsException(EtsCoroutine::GetCurrent(), panda_file_items::class_descriptors::RANGE_ERROR,
                          "Out of bounds");
        return nullptr;
    }
    return array->GetData()->Get(index);
=======
    return array->EscompatArrayGet(index);
>>>>>>> aad9f664
}

void EtsEscompatArraySet(EtsEscompatArray *array, int32_t index, EtsObject *value)
{
<<<<<<< HEAD
    ASSERT(array != nullptr);
    auto actualLength = array->GetActualLength();
    if (UNLIKELY(static_cast<uint32_t>(index) >= actualLength)) {
        ThrowEtsException(EtsCoroutine::GetCurrent(), panda_file_items::class_descriptors::RANGE_ERROR,
                          "Out of bounds");
        return;
    }
    array->GetData()->Set(index, value);
=======
    return array->EscompatArraySet(index, value);
>>>>>>> aad9f664
}

template <typename Func>
constexpr auto CreateTypeMap(const EtsPlatformTypes *ptypes)
{
    return std::array {std::pair {ptypes->coreDouble, &Func::template Call<EtsDouble>},
                       std::pair {ptypes->coreInt, &Func::template Call<EtsInt>},
                       std::pair {ptypes->coreByte, &Func::template Call<EtsByte>},
                       std::pair {ptypes->coreShort, &Func::template Call<EtsShort>},
                       std::pair {ptypes->coreLong, &Func::template Call<EtsLong>},
                       std::pair {ptypes->coreFloat, &Func::template Call<EtsFloat>},
                       std::pair {ptypes->coreChar, &Func::template Call<EtsChar>},
                       std::pair {ptypes->coreBoolean, &Func::template Call<EtsBoolean>}};
}

EtsInt NormalizeArrayIndex(EtsInt index, EtsInt actualLength)
{
    if (index < -actualLength) {
        return 0;
    }

    if (index < 0) {
        return actualLength + index;
    }

    if (index > actualLength) {
        return actualLength;
    }

    return index;
}

EtsDouble EtsEscompatArrayIndexOfString(EtsObjectArray *buffer, EtsObject *value, EtsInt fromIndex, EtsInt actualLength)
{
    auto coroutine = EtsCoroutine::GetCurrent();
    [[maybe_unused]] EtsHandleScope scope(coroutine);
    auto valueString = coretypes::String::Cast(value->GetCoreType());
    VMHandle<coretypes::String> strHandle(coroutine, valueString);
    LanguageContext ctx = Runtime::GetCurrent()->GetLanguageContext(panda_file::SourceLang::ETS);
    for (EtsInt index = fromIndex; index < actualLength; index++) {
        auto element = buffer->Get(index);
        if (element != nullptr && element->IsStringClass() &&
            strHandle->Compare(coretypes::String::Cast(element->GetCoreType()), ctx) == 0) {
            return index;
        }
    }
    return -1;
}

EtsDouble EtsEscompatArrayLastIndexOfString(EtsObjectArray *buffer, EtsObject *value, EtsInt fromIndex)
{
    auto coroutine = EtsCoroutine::GetCurrent();
    [[maybe_unused]] EtsHandleScope scope(coroutine);
    auto valueString = coretypes::String::Cast(value->GetCoreType());
    VMHandle<coretypes::String> strHandle(coroutine, valueString);
    LanguageContext ctx = Runtime::GetCurrent()->GetLanguageContext(panda_file::SourceLang::ETS);
    for (EtsInt index = fromIndex; index >= 0; index--) {
        auto element = buffer->Get(index);
        if (element != nullptr && element->IsStringClass() &&
            strHandle->Compare(coretypes::String::Cast(element->GetCoreType()), ctx) == 0) {
            return index;
        }
    }
    return -1;
}

EtsDouble EtsEscompatArrayIndexOfEnum(EtsObjectArray *buffer, EtsCoroutine *coro, EtsObject *value, EtsInt fromIndex,
                                      EtsInt actualLength)
{
    [[maybe_unused]] EtsHandleScope scope(coro);
    auto *valueEnum = EtsBaseEnum::FromEtsObject(value)->GetValue();
    VMHandle<EtsBaseEnum> valueEnumHandle(coro, valueEnum->GetCoreType());
    for (EtsInt index = fromIndex; index < actualLength; index++) {
        auto element = buffer->Get(index);
        auto elementClass = element->GetClass();
        if (elementClass->IsEtsEnum()) {
            auto *elementEnum = EtsBaseEnum::FromEtsObject(element)->GetValue();
            if (EtsReferenceEquals(coro, valueEnumHandle.GetPtr(), elementEnum)) {
                return index;
            }
        }
    }
    return -1;
}

EtsDouble EtsEscompatArrayLastIndexOfEnum(EtsObjectArray *buffer, EtsCoroutine *coro, EtsObject *value,
                                          EtsInt fromIndex)
{
    [[maybe_unused]] EtsHandleScope scope(coro);
    auto *valueEnum = EtsBaseEnum::FromEtsObject(value)->GetValue();
    VMHandle<EtsBaseEnum> valueEnumHandle(coro, valueEnum->GetCoreType());
    for (EtsInt index = fromIndex; index >= 0; index--) {
        auto element = buffer->Get(index);
        auto elementClass = element->GetClass();
        if (elementClass->IsEtsEnum()) {
            auto *elementEnum = EtsBaseEnum::FromEtsObject(element)->GetValue();
            if (EtsReferenceEquals(coro, valueEnumHandle.GetPtr(), elementEnum)) {
                return index;
            }
        }
    }
    return -1;
}

EtsDouble EtsEscompatArrayIndexOfNull(EtsObjectArray *buffer, EtsCoroutine *coroutine, EtsInt fromIndex,
                                      EtsInt actualLength)
{
    for (EtsInt index = fromIndex; index < actualLength; index++) {
        auto element = buffer->Get(index);
        if (element == EtsObject::FromCoreType(coroutine->GetNullValue())) {
            return index;
        }
    }
    return -1;
}

EtsDouble EtsEscompatArrayIndexOfUndefined(EtsObjectArray *buffer, EtsInt fromIndex, EtsInt actualLength)
{
    for (EtsInt index = fromIndex; index < actualLength; index++) {
        auto element = buffer->Get(index);
        if (element == nullptr) {
            return index;
        }
    }
    return -1;
}

EtsDouble EtsEscompatArrayLastIndexOfUndefined(EtsObjectArray *buffer, EtsInt fromIndex)
{
    for (EtsInt index = fromIndex; index >= 0; index--) {
        auto element = buffer->Get(index);
        if (element == nullptr) {
            return index;
        }
    }
    return -1;
}

EtsDouble EtsEscompatArrayLastIndexOfNull(EtsObjectArray *buffer, EtsCoroutine *coroutine, EtsInt fromIndex)
{
    for (EtsInt index = fromIndex; index >= 0; index--) {
        auto element = buffer->Get(index);
        if (element == EtsObject::FromCoreType(coroutine->GetNullValue())) {
            return index;
        }
    }
    return -1;
}

EtsDouble EtsEscompatArrayIndexOfBigInt(EtsObjectArray *buffer, EtsObject *value, EtsInt fromIndex, EtsInt actualLength)
{
    auto valueBigInt = EtsBigInt::FromEtsObject(value);
    for (EtsInt index = fromIndex; index < actualLength; index++) {
        auto element = buffer->Get(index);
        auto elementClass = element == nullptr ? nullptr : element->GetClass();
        if (elementClass != nullptr && elementClass->IsBigInt() &&
            EtsBigIntEquality(valueBigInt, EtsBigInt::FromEtsObject(element))) {
            return index;
        }
    }
    return -1;
}

EtsDouble EtsEscompatArrayLastIndexOfBigInt(EtsObjectArray *buffer, EtsObject *value, EtsInt fromIndex)
{
    auto valueBigInt = EtsBigInt::FromEtsObject(value);
    for (EtsInt index = fromIndex; index >= 0; index--) {
        auto element = buffer->Get(index);
        auto elementClass = element == nullptr ? nullptr : element->GetClass();
        if (elementClass != nullptr && elementClass->IsBigInt() &&
            EtsBigIntEquality(valueBigInt, EtsBigInt::FromEtsObject(element))) {
            return index;
        }
    }
    return -1;
}

template <typename T>
static auto GetNumericValue(EtsObject *element)
{
    return EtsBoxPrimitive<T>::Unbox(element);
}

static bool IsIntegerClass(EtsClass *objClass, const EtsPlatformTypes *ptypes)
{
    return (objClass == ptypes->coreLong || objClass == ptypes->coreByte || objClass == ptypes->coreShort ||
            objClass == ptypes->coreInt);
}

static bool IsNumericClass(EtsClass *objClass, const EtsPlatformTypes *ptypes)
{
    return (objClass == ptypes->coreDouble || objClass == ptypes->coreFloat);
}

template <typename T>
EtsDouble EtsEscompatArrayIndexOfNumeric(EtsObjectArray *buffer, EtsClass *valueCls, EtsObject *value, EtsInt fromIndex,
                                         EtsInt actualLength)
{
    auto valTyped = GetNumericValue<T>(value);
    if (std::isnan(valTyped)) {
        return -1;
    }

    if (actualLength <= fromIndex) {
        return -1;
    }

    EtsCoroutine *coro = EtsCoroutine::GetCurrent();
    [[maybe_unused]] EtsHandleScope scope(coro);
    EtsHandle<EtsObjectArray> bufferHandle(coro, buffer);

    auto count = actualLength - fromIndex;
    constexpr std::size_t chunkSize = 1U << 9;
    auto iterCount = count / chunkSize;
    auto remainder = count % chunkSize;

    auto processChunk = [fromIndex, &valueCls, valTyped, &bufferHandle](std::size_t iter,
                                                                        std::size_t size) -> std::optional<EtsDouble> {
        auto startOffset = iter * chunkSize;
        auto endOffset = startOffset + size;
        for (size_t j = startOffset; j < endOffset; ++j) {
            auto currentIndex = fromIndex + j;
            auto element = bufferHandle.GetPtr()->Get(currentIndex);
            if (element != nullptr && element->GetClass() == valueCls && valTyped == GetNumericValue<T>(element)) {
                return currentIndex;
            }
        }
        return std::nullopt;
    };

    for (size_t i = 0; i < iterCount; ++i) {
        if (auto result = processChunk(i, chunkSize); result.has_value()) {
            return result.value();
        }
        ark::interpreter::RuntimeInterface::Safepoint();
    }
    if (remainder > 0) {
        if (auto result = processChunk(iterCount, remainder); result.has_value()) {
            return result.value();
        }
    }

    return -1;
}

template <typename T>
EtsDouble EtsEscompatArrayLastIndexOfNumeric(EtsObjectArray *buffer, EtsClass *valueCls, EtsObject *value,
                                             EtsInt fromIndex)
{
    auto valTyped = GetNumericValue<T>(value);
    if (std::isnan(valTyped)) {
        return -1;
    }

    for (EtsInt index = fromIndex; index >= 0; index--) {
        auto element = buffer->Get(index);
        if (element != nullptr && element->GetClass() == valueCls && valTyped == GetNumericValue<T>(element)) {
            return index;
        }
    }
    return -1;
}

template <typename T>
static EtsDouble DispatchIndexOf(EtsObjectArray *buf, EtsClass *cls, EtsObject *val, EtsInt idx, EtsInt len)
{
    return EtsEscompatArrayIndexOfNumeric<T>(buf, cls, val, idx, len);
}

template <typename T>
static EtsDouble DispatchLastIndexOf(EtsObjectArray *buf, EtsClass *cls, EtsObject *val, EtsInt idx)
{
    return EtsEscompatArrayLastIndexOfNumeric<T>(buf, cls, val, idx);
}

struct IndexOfDispatcher {
    template <typename T>
    static EtsDouble Call(EtsObjectArray *buf, EtsClass *cls, EtsObject *val, EtsInt idx, EtsInt len)
    {
        return DispatchIndexOf<T>(buf, cls, val, idx, len);
    }
};

struct LastIndexOfDispatcher {
    template <typename T>
    static EtsDouble Call(EtsObjectArray *buf, EtsClass *cls, EtsObject *val, EtsInt idx)
    {
        return DispatchLastIndexOf<T>(buf, cls, val, idx);
    }
};

EtsDouble EtsEscompatArrayIndexOfCommon(EtsObjectArray *buffer, EtsObject *value, EtsInt fromIndex, EtsInt actualLength)
{
    for (EtsInt index = fromIndex; index < actualLength; index++) {
        auto element = buffer->Get(index);
        if (element == value) {
            return index;
        }
    }
    return -1;
}

EtsDouble EtsEscompatArrayLastIndexOfCommon(EtsObjectArray *buffer, EtsObject *value, EtsInt fromIndex)
{
    for (EtsInt index = fromIndex; index >= 0; index--) {
        auto element = buffer->Get(index);
        if (element == value) {
            return index;
        }
    }
    return -1;
}

<<<<<<< HEAD
EtsInt EtsEscompatArrayInternalIndexOfImpl(EtsEscompatArray *array, EtsObject *value, EtsInt fromIndex)
{
    auto actualLength = static_cast<int32_t>(array->GetActualLength());
    fromIndex = NormalizeArrayIndex(fromIndex, actualLength);
    EtsCoroutine *coroutine = EtsCoroutine::GetCurrent();
    const EtsPlatformTypes *ptypes = PlatformTypes(coroutine);
    EtsObjectArray *buffer = array->GetData();
=======
extern "C" EtsInt EtsEscompatArrayInternalIndexOf(ObjectHeader *bufferObject, EtsInt actualLength, EtsObject *value,
                                                  EtsInt fromIndex)
{
    auto *buffer = EtsObjectArray::FromCoreType(bufferObject);
    fromIndex = NormalizeArrayIndex(fromIndex, actualLength);
    EtsCoroutine *coroutine = EtsCoroutine::GetCurrent();
    const EtsPlatformTypes *ptypes = PlatformTypes(coroutine);
>>>>>>> aad9f664

    if (value == nullptr) {
        return EtsEscompatArrayIndexOfUndefined(buffer, fromIndex, actualLength);
    }

    auto valueCls = value->GetClass();
    static const auto TYPE_MAP = CreateTypeMap<IndexOfDispatcher>(ptypes);
    for (const auto &[type, handler] : TYPE_MAP) {
        if (valueCls == type) {
            return handler(buffer, valueCls, value, fromIndex, actualLength);
        }
    }

    if (valueCls->IsBigInt()) {
        return EtsEscompatArrayIndexOfBigInt(buffer, value, fromIndex, actualLength);
    }

    if (valueCls->IsStringClass()) {
        return EtsEscompatArrayIndexOfString(buffer, value, fromIndex, actualLength);
    }

    if (valueCls->IsEtsEnum()) {
        return EtsEscompatArrayIndexOfEnum(buffer, coroutine, value, fromIndex, actualLength);
    }

    if (value == EtsObject::FromCoreType(coroutine->GetNullValue())) {
        return EtsEscompatArrayIndexOfNull(buffer, coroutine, fromIndex, actualLength);
    }

    return EtsEscompatArrayIndexOfCommon(buffer, value, fromIndex, actualLength);
}

<<<<<<< HEAD
extern "C" EtsInt EtsEscompatArrayInternalIndexOf(EtsEscompatArray *array, EtsObject *value, EtsInt fromIndex)
{
    return EtsEscompatArrayInternalIndexOfImpl(array, value, fromIndex);
}

extern "C" EtsInt EtsEscompatArrayIndexOf(EtsEscompatArray *array, EtsObject *value)
{
    return EtsEscompatArrayInternalIndexOfImpl(array, value, 0);
}

EtsInt EtsEscompatArrayInternalLastIndexOfImpl(EtsEscompatArray *array, EtsObject *value, EtsInt fromIndex)
{
    auto actualLength = static_cast<EtsInt>(array->GetActualLength());
=======
extern "C" EtsInt EtsEscompatArrayInternalLastIndexOf(ObjectHeader *bufferObject, EtsInt actualLength, EtsObject *value,
                                                      EtsInt fromIndex)
{
>>>>>>> aad9f664
    if (actualLength == 0) {
        return -1;
    }
    auto *buffer = EtsObjectArray::FromCoreType(bufferObject);

    EtsCoroutine *coroutine = EtsCoroutine::GetCurrent();
    const EtsPlatformTypes *ptypes = PlatformTypes(coroutine);
<<<<<<< HEAD
    EtsObjectArray *buffer = array->GetData();
=======
>>>>>>> aad9f664
    EtsInt startIndex = 0;

    if (fromIndex >= 0) {
        startIndex = std::min(actualLength - 1, fromIndex);
    } else {
        startIndex = actualLength + fromIndex;
    }

    if (value == nullptr) {
        return EtsEscompatArrayLastIndexOfUndefined(buffer, startIndex);
    }

    auto valueCls = value->GetClass();
    static const auto TYPE_MAP = CreateTypeMap<LastIndexOfDispatcher>(ptypes);
    for (const auto &[type, handler] : TYPE_MAP) {
        if (valueCls == type) {
            return handler(buffer, valueCls, value, startIndex);
        }
    }

    if (valueCls->IsBigInt()) {
        return EtsEscompatArrayLastIndexOfBigInt(buffer, value, startIndex);
    }

    if (valueCls->IsStringClass()) {
        return EtsEscompatArrayLastIndexOfString(buffer, value, startIndex);
    }

    if (valueCls->IsEtsEnum()) {
        return EtsEscompatArrayLastIndexOfEnum(buffer, coroutine, value, startIndex);
    }

    if (value == EtsObject::FromCoreType(coroutine->GetNullValue())) {
        return EtsEscompatArrayLastIndexOfNull(buffer, coroutine, startIndex);
    }

    return EtsEscompatArrayLastIndexOfCommon(buffer, value, startIndex);
}

<<<<<<< HEAD
extern "C" EtsInt EtsEscompatArrayInternalLastIndexOf(EtsEscompatArray *array, EtsObject *value, EtsInt fromIndex)
{
    return EtsEscompatArrayInternalLastIndexOfImpl(array, value, fromIndex);
}

extern "C" EtsInt EtsEscompatArrayLastIndexOf(EtsEscompatArray *array, EtsObject *value)
{
    auto actualLength = static_cast<EtsInt>(array->GetActualLength());
    return EtsEscompatArrayInternalLastIndexOfImpl(array, value, actualLength - 1);
=======
static uint32_t NormalizeIndex(int32_t idx, int64_t len)
{
    if (idx < 0) {
        return idx < -len ? 0 : idx + len;
    }
    return idx > len ? len : idx;
}

extern "C" void EtsEscompatArrayFillImpl(ObjectHeader *bufferHeader, int32_t length, EtsObject *value, int32_t start,
                                         int32_t end)
{
    ASSERT(bufferHeader != nullptr);
    auto *buffer = EtsObjectArray::FromEtsObject(EtsObject::FromCoreType(bufferHeader));
    EtsCoroutine *coro = EtsCoroutine::GetCurrent();
    [[maybe_unused]] EtsHandleScope scope(coro);
    EtsHandle<EtsObjectArray> bufferHandle(coro, buffer);
    EtsHandle<EtsObject> valueHandle(coro, value);
    auto startInd = NormalizeIndex(start, length);
    auto endInd = NormalizeIndex(end, length);
    if (endInd <= startInd) {
        return;
    }

    auto count = endInd - startInd;
    constexpr std::size_t chunkSize = 1U << 12;
    auto iterCount = count / chunkSize;
    auto remainder = count % chunkSize;

    auto processChunk = [&bufferHandle, &valueHandle, startInd](std::size_t iter, std::size_t size) {
        auto startOffset = iter * chunkSize + startInd;
        auto endOffset = startOffset + size;
        bufferHandle->Fill(valueHandle.GetPtr(), startOffset, endOffset);
    };

    for (std::uint32_t i = 0; i < iterCount; ++i) {
        processChunk(i, chunkSize);
        ark::interpreter::RuntimeInterface::Safepoint();
    }
    if (remainder > 0) {
        processChunk(iterCount, remainder);
    }
}

template <typename T>
static void MemAtomicSwap(void *aAddr, void *bAddr)
{
    auto a = reinterpret_cast<std::atomic<T> *>(aAddr);
    auto b = reinterpret_cast<std::atomic<T> *>(bAddr);
    // NOTE: exchange works slower on device than load/store pair
    // Atomic with relaxed order reason: use the relaxed memory order in hope the GC takes care
    // of the memory ordering at a higher logical level
    auto v1 = a->load(std::memory_order_relaxed);
    // Atomic with relaxed order reason: use the relaxed memory order in hope the GC takes care
    // of the memory ordering at a higher logical level
    auto v2 = b->load(std::memory_order_relaxed);
    // Atomic with relaxed order reason: use the relaxed memory order in hope the GC takes care
    // of the memory ordering at a higher logical level
    a->store(v2, std::memory_order_relaxed);
    // Atomic with relaxed order reason: use the relaxed memory order in hope the GC takes care
    // of the memory ordering at a higher logical level
    b->store(v1, std::memory_order_relaxed);
>>>>>>> aad9f664
}

template <typename T>
static void MemAtomicSwapReadBarrier(mem::GCBarrierSet *barrierSet, const void *memStart, void *aAddr, void *bAddr)
{
    auto *a1 = reinterpret_cast<std::atomic<T> *>(aAddr);
    auto *a2 = reinterpret_cast<std::atomic<T> *>(bAddr);
    auto *b1 = reinterpret_cast<const std::atomic<T> *>(barrierSet->PreReadBarrier(
        memStart, reinterpret_cast<uint8_t *>(aAddr) - reinterpret_cast<const uint8_t *>(memStart)));
    auto *b2 = reinterpret_cast<const std::atomic<T> *>(barrierSet->PreReadBarrier(
        memStart, reinterpret_cast<const uint8_t *>(bAddr) - reinterpret_cast<const uint8_t *>(memStart)));
    // Atomic with relaxed order reason: use the relaxed memory order in hope the GC takes care
    // of the memory ordering at a higher logical level
    auto v1 = b1->load(std::memory_order_relaxed);
    // Atomic with relaxed order reason: use the relaxed memory order in hope the GC takes care
    // of the memory ordering at a higher logical level
    auto v2 = b2->load(std::memory_order_relaxed);
    // Atomic with relaxed order reason: use the relaxed memory order in hope the GC takes care
    // of the memory ordering at a higher logical level
    a2->store(v1, std::memory_order_relaxed);
    // Atomic with relaxed order reason: use the relaxed memory order in hope the GC takes care
    // of the memory ordering at a higher logical level
    a1->store(v2, std::memory_order_relaxed);
}

<<<<<<< HEAD
extern "C" EtsEscompatArray *EtsEscompatArrayFill(EtsEscompatArray *array, EtsObject *value, int32_t start, int32_t end)
{
    ASSERT(array != nullptr);
    EtsCoroutine *coro = EtsCoroutine::GetCurrent();
    [[maybe_unused]] EtsHandleScope scope(coro);
    EtsHandle<EtsEscompatArray> arrayHandle(coro, array);
    auto actualLength = static_cast<int64_t>(array->GetActualLength());
    auto startInd = NormalizeIndex(start, actualLength);
    auto endInd = NormalizeIndex(end, actualLength);
    arrayHandle->GetData()->Fill(value, startInd, endInd);
    return arrayHandle.GetPtr();
=======
template <typename T>
static auto GetSwap([[maybe_unused]] void *arrAddr, [[maybe_unused]] mem::GCBarrierSet *readBarrierSet)
{
#ifdef ARK_HYBRID
    bool usePreReadBarrier = readBarrierSet->IsPreReadBarrierEnabled();

    return [usePreReadBarrier, readBarrierSet, arrAddr](T *aPtr, T *bPtr) {
        if (usePreReadBarrier) {
            MemAtomicSwapReadBarrier<T>(readBarrierSet, arrAddr, aPtr, bPtr);
        } else {
            MemAtomicSwap<T>(aPtr, bPtr);
        }
    };
#else
    return [](T *aPtr, T *bPtr) { MemAtomicSwap<T>(aPtr, bPtr); };
#endif
}

// Performance measurement demonstrates that SWAPPED_BETWEEN_SAFEPOINT_THRESHOLD object pointers
// are swapped in 0.20-0.40 ms.
static constexpr size_t SWAPPED_BETWEEN_SAFEPOINT_THRESHOLD = 50000UL;

template <typename T>
static void RefReverse(ManagedThread *thread, EtsHandle<EtsObjectArray> &buffer, int32_t length)
{
    auto *arr = buffer->GetData<T>();
    auto *barrierSet = thread->GetBarrierSet();
    auto swap = GetSwap<T>(arr, barrierSet);
    bool usePreBarrier = barrierSet->IsPreBarrierEnabled();

    auto swapWithBarriers = [&swap, &usePreBarrier, barrierSet](T *aPtr, T *bPtr) {
        if (usePreBarrier) {
            barrierSet->PreBarrier(reinterpret_cast<void *>(*aPtr));
            barrierSet->PreBarrier(reinterpret_cast<void *>(*bPtr));
        }
        swap(aPtr, bPtr);
    };
    auto putSafepoint = [&usePreBarrier, barrierSet, &arr, thread](size_t dstStart, size_t dstEndMirror, size_t count) {
        if (barrierSet->GetPostType() != ark::mem::BarrierType::POST_WRB_NONE) {
            constexpr uint32_t offset = ark::coretypes::Array::GetDataOffset();
            const uint32_t size = count * sizeof(T);
            barrierSet->PostBarrier(arr, offset + dstStart * sizeof(T), size);
            barrierSet->PostBarrier(arr, offset + dstEndMirror * sizeof(T) - size, size);
        }
        ark::interpreter::RuntimeInterface::Safepoint(thread);
        usePreBarrier = barrierSet->IsPreBarrierEnabled();
    };
    auto halfLength = static_cast<size_t>(length) / 2;
    // Reverse array in groups of SWAPPED_BETWEEN_SAFEPOINT_THRESHOLD length
    for (size_t i = 0; i < halfLength / SWAPPED_BETWEEN_SAFEPOINT_THRESHOLD; ++i) {
        size_t groupIdx = i * SWAPPED_BETWEEN_SAFEPOINT_THRESHOLD;
        for (size_t j = groupIdx; j < groupIdx + SWAPPED_BETWEEN_SAFEPOINT_THRESHOLD; ++j) {
            swapWithBarriers(&arr[j], &arr[length - 1 - j]);  // NOLINT(cppcoreguidelines-pro-bounds-pointer-arithmetic)
        }
        putSafepoint(groupIdx, length - 1 - groupIdx, SWAPPED_BETWEEN_SAFEPOINT_THRESHOLD);
        // If GC suspend worker during RefReverse execution then it may move array pointed by arr to a different memory
        // location - should re-read a new array address
        arr = buffer->GetData<T>();
    }
    // Reverse possible remaining part with length less than SWAPPED_BETWEEN_SAFEPOINT_THRESHOLD
    size_t finalIdx = (halfLength / SWAPPED_BETWEEN_SAFEPOINT_THRESHOLD) * SWAPPED_BETWEEN_SAFEPOINT_THRESHOLD;
    for (size_t i = finalIdx; i < halfLength; ++i) {
        swapWithBarriers(&arr[i], &arr[length - 1 - i]);  // NOLINT(cppcoreguidelines-pro-bounds-pointer-arithmetic)
    }
    putSafepoint(finalIdx, length - 1 - finalIdx, halfLength - finalIdx);
}

extern "C" void EtsEscompatArrayReverse(ObjectHeader *bufferHeader, int32_t length)
{
    ASSERT(bufferHeader != nullptr);
    auto *buffer = EtsObjectArray::FromEtsObject(EtsObject::FromCoreType(bufferHeader));
    EtsCoroutine *coro = EtsCoroutine::GetCurrent();
    [[maybe_unused]] EtsHandleScope scope(coro);
    EtsHandle<EtsObjectArray> bufferHandle(coro, buffer);

    RefReverse<ObjectPointerType>(coro, bufferHandle, length);
>>>>>>> aad9f664
}

struct ElementComputeResult {
    explicit ElementComputeResult(EtsCoroutine *c) : coro(c), ptypes(PlatformTypes(c)) {};
    NO_COPY_SEMANTIC(ElementComputeResult);
    DEFAULT_MOVE_SEMANTIC(ElementComputeResult);
    ~ElementComputeResult() = default;

    EtsCoroutine *coro {};
    const EtsPlatformTypes *ptypes {};
    size_t intCount = 0;
    size_t doubleCount = 0;
    size_t stringCount = 0;
    size_t utf8Size = 0;
    size_t utf16Size = 0;
    size_t toStringIndex = 0;
    PandaVector<EtsHandle<EtsString>> toStringResults;
};

static constexpr std::string_view TRUE_STRING = "true";
static constexpr std::string_view FALSE_STRING = "false";

// Might trigger GC
static ark::ets::EtsString *GetObjStr(EtsCoroutine *coro, EtsClass *cls, EtsObject *element)
{
    auto *toStrMethod = cls->GetInstanceMethod("toString", ":Lstd/core/String;");
    if (toStrMethod == nullptr) {
        return EtsString::CreateNewEmptyString();
    }

    Value args(element->GetCoreType());
    Value result = toStrMethod->GetPandaMethod()->Invoke(coro, &args);
    if (UNLIKELY(coro->HasPendingException())) {
        return nullptr;
    }
    auto *resultObject = EtsObject::FromCoreType(result.GetAs<ObjectHeader *>());
    ASSERT(resultObject != nullptr);
    return EtsString::FromEtsObject(resultObject);
}

template <typename T>
static constexpr size_t MaxChars()
{
    static_assert(std::numeric_limits<T>::radix == 2U);
    if constexpr (std::is_integral_v<T>) {
        auto bits = std::numeric_limits<T>::digits;
        auto digitPerBit = std::log10(std::numeric_limits<T>::radix);
        auto digits = std::ceil(bits * digitPerBit) + static_cast<int>(std::is_signed_v<T>);
        return digits;
    } else {
        static_assert(std::is_floating_point_v<T>);
        // Forced to treat T as double
        auto bits = std::numeric_limits<double>::digits;
        auto digitPerBit = std::log10(std::numeric_limits<double>::radix);
        auto digits = std::ceil(bits * digitPerBit) + static_cast<int>(std::is_signed_v<double>);
        // MaxChars for double
        // integer part + decimal point + digits + e+308
        //     1        +     1         +   17   +   5
        return 1U + 1U + digits + std::char_traits<char>::length("+e308");
    }
}

// Might trigger GC
static bool ComputeElementCharSize(ElementComputeResult &res, EtsObject *element)
{
    const int booleanUtf8Size = 5;
    if (ets::EtsReferenceNullish(res.coro, element)) {
        return true;
    }

    const auto updateStringSize = [&res](EtsString *str) {
        if (str->IsUtf16()) {
            auto utf16StrSize = str->GetUtf16Length();
            res.utf16Size += utf16StrSize;
        } else {
            auto utf8StrSize = str->GetUtf8Length();
            res.utf8Size += utf8StrSize;
        }
    };

    auto elementCls = element->GetClass();
    if (elementCls->IsStringClass()) {
        auto *strElement = EtsString::FromEtsObject(element);
        updateStringSize(strElement);
        res.stringCount++;
    } else if (IsIntegerClass(elementCls, res.ptypes)) {
        res.intCount++;
    } else if (IsNumericClass(elementCls, res.ptypes)) {
        res.doubleCount++;
    } else if (elementCls == res.ptypes->coreChar) {
        res.utf16Size++;
    } else if (elementCls == res.ptypes->coreBoolean) {
        res.utf8Size += booleanUtf8Size;
    } else {
        auto *objStr = GetObjStr(res.coro, elementCls, element);
        if (UNLIKELY(objStr == nullptr)) {
            ASSERT(res.coro->HasPendingException());
            return false;
        }
        updateStringSize(objStr);
        res.toStringResults.emplace_back(res.coro, objStr);
    }
    return true;
}

template <typename T>
static size_t NumberToChars(PandaVector<EtsChar> &buf, size_t pos, T number)
{
    if constexpr (std::is_integral_v<T>) {
        auto num = number < 0 ? -static_cast<uint64_t>(number) : static_cast<uint64_t>(number);
        auto nDigits = (CountDigits(num) + static_cast<uint32_t>(number < 0));
        ASSERT(pos + nDigits <= buf.size());
        // NOLINTNEXTLINE(cppcoreguidelines-pro-bounds-pointer-arithmetic)
        utf::UInt64ToUtf16Array(num, buf.data() + pos, nDigits, number < 0);
        return nDigits;
    } else {
        static_assert(std::is_floating_point_v<T>);
        static_assert(std::is_unsigned_v<EtsChar>);
        // Forced to treat T as double
        auto asDouble = static_cast<double>(number);
        return intrinsics::helpers::FpToStringDecimalRadix(asDouble, [&buf, &pos](std::string_view str) {
            ASSERT(str.length() <= MaxChars<T>());
            for (size_t i = 0; i < str.length(); i++) {
                buf[pos + i] = static_cast<EtsChar>(str[i]);
            }
            return str.length();
        });
    }
}

template <typename T>
static size_t NumberToChars(PandaVector<char> &buf, size_t pos, T number)
{
    if constexpr (std::is_integral_v<T>) {
        auto [strEnd, result] = std::to_chars(&buf[pos], &buf[pos + MaxChars<T>()], number);
        ASSERT(result == std::errc());
        return strEnd - &buf[pos];
    } else {
        static_assert(std::is_floating_point_v<T>);
        // Forced to treat T as double
        auto asDouble = static_cast<double>(number);
        return intrinsics::helpers::FpToStringDecimalRadix(asDouble, [&buf, &pos](std::string_view str) {
            ASSERT(str.length() <= MaxChars<T>());
            MemcpyUnsafe(&buf[pos], str.data(), str.length());
            return str.length();
        });
    }
}

template <typename T, typename BufferType>
static void HandleNumericType(EtsObject *element, BufferType &buf, size_t &pos)
{
    auto value = GetNumericValue<T>(element);
    pos += NumberToChars<T>(buf, pos, value);
}

template <typename BufferType>
using NumericHandler = void (*)(EtsHandle<EtsObject>, BufferType &, size_t &);

template <typename BufferType>
static constexpr auto GetNumericHandlerTable(const EtsPlatformTypes *ptypes)
{
    return std::array {std::pair {ptypes->coreInt, &HandleNumericType<EtsInt, BufferType>},
                       std::pair {ptypes->coreDouble, &HandleNumericType<EtsDouble, BufferType>},
                       std::pair {ptypes->coreByte, &HandleNumericType<EtsByte, BufferType>},
                       std::pair {ptypes->coreShort, &HandleNumericType<EtsShort, BufferType>},
                       std::pair {ptypes->coreLong, &HandleNumericType<EtsLong, BufferType>},
                       std::pair {ptypes->coreFloat, &HandleNumericType<EtsFloat, BufferType>}};
}

// Might trigger GC
static bool ComputeCharSize(ElementComputeResult &res, EtsHandle<EtsObjectArray> &bufferHandle, size_t actualLength,
                            EtsHandle<EtsString> &separatorHandle)
{
    ASSERT(actualLength > 0);
    for (size_t index = 0; index < actualLength; index++) {
        auto *element = bufferHandle->Get(index);
        if (UNLIKELY(!ComputeElementCharSize(res, element))) {
            ASSERT(res.coro->HasPendingException());
            return false;
        }
    }

    res.utf8Size = res.utf8Size + res.intCount * MaxChars<EtsLong>() + res.doubleCount * MaxChars<EtsDouble>();
    if (separatorHandle->IsUtf16()) {
        res.utf16Size += separatorHandle->GetUtf16Length() * (actualLength - 1);
    } else {
        res.utf8Size += separatorHandle->GetUtf8Length() * (actualLength - 1);
    }
    return true;
}

static ark::ets::EtsString *EtsEscompatArrayJoinUtf8String(EtsHandle<EtsObjectArray> &bufferHandle, size_t actualLength,
                                                           EtsInt resultUtf8Size, EtsHandle<EtsString> &separatorHandle)
{
    ASSERT(actualLength > 0);
    EtsString *outputString = EtsString::AllocateNonInitializedString(resultUtf8Size, true);
    uint8_t *dstData = outputString->GetDataMUtf8();
    const size_t sepSize = separatorHandle->GetUtf8Length();

    for (size_t i = 0; i < actualLength - 1; i++) {
        auto *srcString = EtsString::FromEtsObject(bufferHandle->Get(i));
        uint32_t n = srcString->CopyDataRegionMUtf8(dstData, 0, srcString->GetLength(), resultUtf8Size);
        dstData += n;  // NOLINT(cppcoreguidelines-pro-bounds-pointer-arithmetic)
        resultUtf8Size -= n;
        if (sepSize > 0) {
            uint32_t len =
                separatorHandle->CopyDataRegionMUtf8(dstData, 0, separatorHandle->GetLength(), resultUtf8Size);
            dstData += len;  // NOLINT(cppcoreguidelines-pro-bounds-pointer-arithmetic)
            resultUtf8Size -= len;
        }
    }

    auto *lastString = EtsString::FromEtsObject(bufferHandle->Get(actualLength - 1));
    lastString->CopyDataRegionMUtf8(dstData, 0, lastString->GetLength(), resultUtf8Size);
    return outputString;
}

static void ProcessUtf8Element(ElementComputeResult &res, EtsObject *element, PandaVector<char> &outputBuffer,
                               size_t &pos)
{
    if (ets::EtsReferenceNullish(res.coro, element)) {
        return;
    }

    auto *elementCls = element->GetClass();
    const auto &numericHandlerTable = GetNumericHandlerTable<PandaVector<char>>(res.ptypes);
    for (const auto &entry : numericHandlerTable) {
        if (entry.first == elementCls) {
            entry.second(element, outputBuffer, pos);
            return;
        }
    }

<<<<<<< HEAD
    PandaVector<uint8_t> tree8Buf;
    if (elementCls->IsStringClass()) {
        auto strElement = coretypes::String::Cast(elementHandle->GetCoreType());
        auto str = strElement->IsTreeString() ? strElement->GetTreeStringDataUtf8(tree8Buf) : strElement->GetDataUtf8();
        auto elementSize = strElement->GetUtf8Length();
=======
    const auto writeUtf8String = [&outputBuffer, &pos](EtsString *str) {
        auto elementSize = str->GetUtf8Length();
>>>>>>> aad9f664
        if (elementSize > 0) {
            PandaVector<uint8_t> tree8Buf;
            const auto *strData = str->IsTreeString() ? str->GetTreeStringDataUtf8(tree8Buf) : str->GetDataUtf8();
            MemcpyUnsafe(&outputBuffer[pos], strData, elementSize);
            pos += elementSize;
        }
    };

    if (elementCls->IsStringClass()) {
        auto *strElement = EtsString::FromEtsObject(element);
        writeUtf8String(strElement);
    } else if (elementCls == res.ptypes->coreBoolean) {
        auto value = GetNumericValue<EtsBoolean>(element);
        std::string_view text = (value == 1) ? TRUE_STRING : FALSE_STRING;
        MemcpyUnsafe(&outputBuffer[pos], text.data(), text.size());
        pos += text.size();
    } else {
<<<<<<< HEAD
        auto objStr = GetObjStr(elementHandle);
        auto objStrData = objStr->IsTreeString() ? objStr->GetTreeStringDataUtf8(tree8Buf) : objStr->GetDataUtf8();
        auto objStrSize = objStr->GetUtf8Length();
        if (objStrSize > 0) {
            memcpy_s(&buf[pos], utf8Size, objStrData, objStrSize);
            pos += objStrSize;
        }
=======
        ASSERT(res.toStringIndex < res.toStringResults.size());
        writeUtf8String(res.toStringResults[res.toStringIndex].GetPtr());
        res.toStringIndex++;
>>>>>>> aad9f664
    }
}

static ark::ets::EtsString *EtsEscompatArrayJoinUtf8(ElementComputeResult &res, EtsHandle<EtsObjectArray> &buffer,
                                                     size_t actualLength, EtsHandle<EtsString> &separatorHandle)
{
    if (res.utf8Size == 0) {
        return EtsString::CreateNewEmptyString();
    }

    if (res.stringCount == actualLength) {
        return EtsEscompatArrayJoinUtf8String(buffer, actualLength, res.utf8Size, separatorHandle);
    }

    PandaVector<char> buf(res.utf8Size + 1);
    PandaVector<uint8_t> tree8Buf;
<<<<<<< HEAD
    const size_t sepSize = separatorHandle.GetPtr()->GetUtf8Length();
    uint8_t *separator = separatorHandle.GetPtr()->IsTreeString()
                             ? separatorHandle.GetPtr()->GetTreeStringDataUtf8(tree8Buf)
                             : separatorHandle.GetPtr()->GetDataUtf8();
    size_t pos = 0;
    for (EtsInt index = 0; index < actualLength - 1; index++) {
        auto element = buffer->Get(index);
        ProcessUtf8Element(element, buf, ptypes, pos, res.utf8Size);

        if (sepSize > 0) {
            memcpy_s(&buf[pos], res.utf8Size, separator, sepSize);
=======
    const size_t sepSize = separatorHandle->GetUtf8Length();
    uint8_t *separator = separatorHandle->IsTreeString() ? separatorHandle->GetTreeStringDataUtf8(tree8Buf)
                                                         : separatorHandle->GetDataUtf8();
    size_t pos = 0;
    for (size_t index = 0; index < actualLength - 1; index++) {
        auto *element = buffer->Get(index);
        ProcessUtf8Element(res, element, buf, pos);

        if (sepSize > 0) {
            MemcpyUnsafe(&buf[pos], separator, sepSize);
>>>>>>> aad9f664
            pos += sepSize;
        }
    }

    auto *lastElement = buffer->Get(actualLength - 1);
    ProcessUtf8Element(res, lastElement, buf, pos);

    return EtsString::CreateFromUtf8(buf.data(), pos);
}

static void ProcessUtf16Element(ElementComputeResult &res, EtsObject *element, PandaVector<EtsChar> &outputBuffer,
                                size_t &pos)
{
    if (ets::EtsReferenceNullish(res.coro, element)) {
        return;
    }

    auto elementCls = element->GetClass();
    const auto &numericHandlerTable = GetNumericHandlerTable<PandaVector<EtsChar>>(res.ptypes);
    for (const auto &entry : numericHandlerTable) {
        if (entry.first == elementCls) {
            entry.second(element, outputBuffer, pos);
            return;
        }
    }

    const auto writeString = [&outputBuffer, &pos](EtsString *str) {
        ASSERT(str != nullptr);
        auto strSize = str->IsUtf16() ? str->GetUtf16Length() : str->GetUtf8Length();
        // NOLINTNEXTLINE(cppcoreguidelines-pro-bounds-pointer-arithmetic)
        str->CopyDataUtf16(outputBuffer.data() + pos, strSize);
        pos += strSize;
    };

    if (elementCls->IsStringClass()) {
        auto *strElement = EtsString::FromEtsObject(element);
        writeString(strElement);
    } else if (elementCls == res.ptypes->coreChar) {
        auto value = GetNumericValue<EtsChar>(element);
        outputBuffer[pos] = value;
        pos++;
    } else if (elementCls == res.ptypes->coreBoolean) {
        auto value = GetNumericValue<EtsBoolean>(element);
        std::string_view text = (value == 1) ? TRUE_STRING : FALSE_STRING;
        std::copy(text.begin(), text.end(), outputBuffer.begin() + pos);
        pos += text.size();
    } else {
        ASSERT(res.toStringIndex < res.toStringResults.size());
        writeString(res.toStringResults[res.toStringIndex].GetPtr());
        res.toStringIndex++;
    }
}

// Might trigger GC
static ark::ets::EtsString *EtsEscompatArrayJoinUtf16(ElementComputeResult &res,
                                                      EtsHandle<EtsObjectArray> &bufferHandle, EtsInt actualLength,
                                                      EtsHandle<EtsString> &separatorHandle)
{
    size_t resultUtf16Size =
        res.utf16Size + res.utf8Size + res.intCount * MaxChars<EtsLong>() + res.doubleCount * MaxChars<EtsDouble>();
    PandaVector<EtsChar> buf(resultUtf16Size);
    auto sepSize = separatorHandle->IsUtf16() ? separatorHandle->GetUtf16Length() : separatorHandle->GetUtf8Length();
    size_t pos = 0;
    for (EtsInt index = 0; index < actualLength - 1; index++) {
<<<<<<< HEAD
        auto element = bufferHandle->Get(index);
        if (!ProcessUtf16Element(element, buf, ptypes, pos)) {
            return nullptr;
        }
=======
        auto *element = bufferHandle->Get(index);
        ProcessUtf16Element(res, element, buf, pos);
>>>>>>> aad9f664

        if (sepSize > 0) {
            // NOLINTNEXTLINE(cppcoreguidelines-pro-bounds-pointer-arithmetic)
            separatorHandle->CopyDataUtf16(buf.data() + pos, sepSize);
            pos += sepSize;
        }
    }

    auto *lastElement = bufferHandle->Get(actualLength - 1);
    ProcessUtf16Element(res, lastElement, buf, pos);

    return EtsString::CreateFromUtf16(buf.data(), pos);
}

<<<<<<< HEAD
extern "C" ark::ets::EtsString *EtsEscompatArrayJoinInternal(EtsEscompatArray *array, ark::ets::EtsString *separator)
{
    EtsCoroutine *coroutine = EtsCoroutine::GetCurrent();
    const EtsPlatformTypes *ptypes = PlatformTypes(coroutine);
    EtsObjectArray *buffer = array->GetData();
    auto actualLength = static_cast<EtsInt>(array->GetActualLength());
    ElementComputeResult res;
    [[maybe_unused]] EtsHandleScope scope(coroutine);
    EtsHandle<EtsString> separatorHandle(coroutine, separator);
=======
extern "C" ark::ets::EtsString *EtsEscompatArrayJoinInternal(ObjectHeader *buffer, EtsInt actualLength,
                                                             ark::ets::EtsString *separator)
{
    EtsCoroutine *coro = EtsCoroutine::GetCurrent();
    [[maybe_unused]] EtsHandleScope scope(coro);

    EtsHandle<EtsString> separatorHandle(coro, separator);
    EtsHandle<EtsObjectArray> bufferHandle(coro, EtsObjectArray::FromCoreType(buffer));
    ASSERT(actualLength > 0);
    // Sanity check that actual length is less or equal to capacity
    ASSERT(static_cast<size_t>(actualLength) <= bufferHandle->GetLength());
>>>>>>> aad9f664

    ElementComputeResult res(coro);

    if (UNLIKELY(!ComputeCharSize(res, bufferHandle, actualLength, separatorHandle))) {
        ASSERT(coro->HasPendingException());
        return nullptr;
    }
    ark::interpreter::RuntimeInterface::Safepoint();

    if (res.utf16Size > 0) {
        return EtsEscompatArrayJoinUtf16(res, bufferHandle, actualLength, separatorHandle);
    }

    return EtsEscompatArrayJoinUtf8(res, bufferHandle, actualLength, separatorHandle);
}

extern "C" EtsObject *EtsEscompatArrayGetUnsafe(EtsEscompatArray *array, int32_t index)
{
<<<<<<< HEAD
    ASSERT(array != nullptr);
    [[maybe_unused]] auto length = array->GetData()->GetLength();
    ASSERT(static_cast<uint32_t>(index) < length);
    return array->GetData()->Get(index);
}

extern "C" void EtsEscompatArraySetUnsafe(EtsEscompatArray *array, int32_t index, EtsObject *value)
{
    ASSERT(array != nullptr);
    [[maybe_unused]] auto actualLength = array->GetActualLength();
    ASSERT(static_cast<uint32_t>(index) < actualLength);
    array->GetData()->Set(index, value);
=======
    return array->EscompatArrayGetUnsafe(index);
}

extern "C" void EtsEscompatArraySetUnsafe(EtsEscompatArray *array, int32_t index, EtsObject *value)
{
    array->EscompatArraySetUnsafe(index, value);
}

extern "C" void EtsEscompatArrayUnshiftInternal(ObjectHeader *arrayHeader, EtsInt arrayLen, ObjectHeader *bufferHeader,
                                                EtsEscompatArray *values)
{
    ASSERT(arrayHeader != nullptr);
    ASSERT(bufferHeader != nullptr);
    ASSERT(values != nullptr);
    auto *buffer = EtsArray::FromEtsObject(EtsObject::FromCoreType(bufferHeader));
    auto dstLen = buffer->GetLength() * sizeof(ObjectPointerType);
    auto *dst = buffer->GetData<ObjectPointerType>();
    auto *array = EtsArray::FromEtsObject(EtsObject::FromCoreType(arrayHeader));
    auto *arraySrc = array->GetData<ObjectPointerType>();
    auto arraySrcLen = arrayLen * sizeof(ObjectPointerType);
    auto valuesSrcLen = values->GetActualLengthFromEscompatArray() * sizeof(ObjectPointerType);
    [[maybe_unused]] auto error0 =
        // NOLINTNEXTLINE(cppcoreguidelines-pro-bounds-pointer-arithmetic)
        memmove_s(dst + values->GetActualLengthFromEscompatArray(), dstLen - valuesSrcLen, arraySrc, arraySrcLen);
    ASSERT(error0 == 0);
    auto *valuesSrc = values->GetDataFromEscompatArray()->GetData<ObjectPointerType>();
    [[maybe_unused]] auto error1 = memmove_s(dst, dstLen, valuesSrc, valuesSrcLen);
    ASSERT(error1 == 0);

    auto *thread = ManagedThread::GetCurrent();
    ASSERT(thread != nullptr);
    auto *barrierSet = thread->GetBarrierSet();
    if (barrierSet != nullptr) {
        barrierSet->PostBarrier(buffer, EtsArray::GetDataOffset(), arraySrcLen + valuesSrcLen);
    }
}

extern "C" EtsBoolean EtsEscompatArrayIsPlatformArray(EtsObject *obj)
{
    return ToEtsBoolean(EtsEscompatArray::IsExactlyEscompatArray(obj, EtsCoroutine::GetCurrent()));
>>>>>>> aad9f664
}

extern "C" ObjectHeader *EtsEscompatArrayGetBuffer(EtsObject *obj)
{
    ASSERT(EtsEscompatArray::IsExactlyEscompatArray(obj, EtsCoroutine::GetCurrent()));
    auto *array = EtsEscompatArray::FromEtsObject(obj);
    return array->GetDataFromEscompatArray()->GetCoreType();
}

}  // namespace ark::ets::intrinsics<|MERGE_RESOLUTION|>--- conflicted
+++ resolved
@@ -42,34 +42,12 @@
 
 EtsObject *EtsEscompatArrayGet(EtsEscompatArray *array, int32_t index)
 {
-<<<<<<< HEAD
-    ASSERT(array != nullptr);
-    auto actualLength = array->GetActualLength();
-    if (UNLIKELY(static_cast<uint32_t>(index) >= actualLength)) {
-        ThrowEtsException(EtsCoroutine::GetCurrent(), panda_file_items::class_descriptors::RANGE_ERROR,
-                          "Out of bounds");
-        return nullptr;
-    }
-    return array->GetData()->Get(index);
-=======
     return array->EscompatArrayGet(index);
->>>>>>> aad9f664
 }
 
 void EtsEscompatArraySet(EtsEscompatArray *array, int32_t index, EtsObject *value)
 {
-<<<<<<< HEAD
-    ASSERT(array != nullptr);
-    auto actualLength = array->GetActualLength();
-    if (UNLIKELY(static_cast<uint32_t>(index) >= actualLength)) {
-        ThrowEtsException(EtsCoroutine::GetCurrent(), panda_file_items::class_descriptors::RANGE_ERROR,
-                          "Out of bounds");
-        return;
-    }
-    array->GetData()->Set(index, value);
-=======
     return array->EscompatArraySet(index, value);
->>>>>>> aad9f664
 }
 
 template <typename Func>
@@ -383,15 +361,6 @@
     return -1;
 }
 
-<<<<<<< HEAD
-EtsInt EtsEscompatArrayInternalIndexOfImpl(EtsEscompatArray *array, EtsObject *value, EtsInt fromIndex)
-{
-    auto actualLength = static_cast<int32_t>(array->GetActualLength());
-    fromIndex = NormalizeArrayIndex(fromIndex, actualLength);
-    EtsCoroutine *coroutine = EtsCoroutine::GetCurrent();
-    const EtsPlatformTypes *ptypes = PlatformTypes(coroutine);
-    EtsObjectArray *buffer = array->GetData();
-=======
 extern "C" EtsInt EtsEscompatArrayInternalIndexOf(ObjectHeader *bufferObject, EtsInt actualLength, EtsObject *value,
                                                   EtsInt fromIndex)
 {
@@ -399,7 +368,6 @@
     fromIndex = NormalizeArrayIndex(fromIndex, actualLength);
     EtsCoroutine *coroutine = EtsCoroutine::GetCurrent();
     const EtsPlatformTypes *ptypes = PlatformTypes(coroutine);
->>>>>>> aad9f664
 
     if (value == nullptr) {
         return EtsEscompatArrayIndexOfUndefined(buffer, fromIndex, actualLength);
@@ -432,25 +400,9 @@
     return EtsEscompatArrayIndexOfCommon(buffer, value, fromIndex, actualLength);
 }
 
-<<<<<<< HEAD
-extern "C" EtsInt EtsEscompatArrayInternalIndexOf(EtsEscompatArray *array, EtsObject *value, EtsInt fromIndex)
-{
-    return EtsEscompatArrayInternalIndexOfImpl(array, value, fromIndex);
-}
-
-extern "C" EtsInt EtsEscompatArrayIndexOf(EtsEscompatArray *array, EtsObject *value)
-{
-    return EtsEscompatArrayInternalIndexOfImpl(array, value, 0);
-}
-
-EtsInt EtsEscompatArrayInternalLastIndexOfImpl(EtsEscompatArray *array, EtsObject *value, EtsInt fromIndex)
-{
-    auto actualLength = static_cast<EtsInt>(array->GetActualLength());
-=======
 extern "C" EtsInt EtsEscompatArrayInternalLastIndexOf(ObjectHeader *bufferObject, EtsInt actualLength, EtsObject *value,
                                                       EtsInt fromIndex)
 {
->>>>>>> aad9f664
     if (actualLength == 0) {
         return -1;
     }
@@ -458,10 +410,6 @@
 
     EtsCoroutine *coroutine = EtsCoroutine::GetCurrent();
     const EtsPlatformTypes *ptypes = PlatformTypes(coroutine);
-<<<<<<< HEAD
-    EtsObjectArray *buffer = array->GetData();
-=======
->>>>>>> aad9f664
     EtsInt startIndex = 0;
 
     if (fromIndex >= 0) {
@@ -501,17 +449,6 @@
     return EtsEscompatArrayLastIndexOfCommon(buffer, value, startIndex);
 }
 
-<<<<<<< HEAD
-extern "C" EtsInt EtsEscompatArrayInternalLastIndexOf(EtsEscompatArray *array, EtsObject *value, EtsInt fromIndex)
-{
-    return EtsEscompatArrayInternalLastIndexOfImpl(array, value, fromIndex);
-}
-
-extern "C" EtsInt EtsEscompatArrayLastIndexOf(EtsEscompatArray *array, EtsObject *value)
-{
-    auto actualLength = static_cast<EtsInt>(array->GetActualLength());
-    return EtsEscompatArrayInternalLastIndexOfImpl(array, value, actualLength - 1);
-=======
 static uint32_t NormalizeIndex(int32_t idx, int64_t len)
 {
     if (idx < 0) {
@@ -573,7 +510,6 @@
     // Atomic with relaxed order reason: use the relaxed memory order in hope the GC takes care
     // of the memory ordering at a higher logical level
     b->store(v1, std::memory_order_relaxed);
->>>>>>> aad9f664
 }
 
 template <typename T>
@@ -599,19 +535,6 @@
     a1->store(v2, std::memory_order_relaxed);
 }
 
-<<<<<<< HEAD
-extern "C" EtsEscompatArray *EtsEscompatArrayFill(EtsEscompatArray *array, EtsObject *value, int32_t start, int32_t end)
-{
-    ASSERT(array != nullptr);
-    EtsCoroutine *coro = EtsCoroutine::GetCurrent();
-    [[maybe_unused]] EtsHandleScope scope(coro);
-    EtsHandle<EtsEscompatArray> arrayHandle(coro, array);
-    auto actualLength = static_cast<int64_t>(array->GetActualLength());
-    auto startInd = NormalizeIndex(start, actualLength);
-    auto endInd = NormalizeIndex(end, actualLength);
-    arrayHandle->GetData()->Fill(value, startInd, endInd);
-    return arrayHandle.GetPtr();
-=======
 template <typename T>
 static auto GetSwap([[maybe_unused]] void *arrAddr, [[maybe_unused]] mem::GCBarrierSet *readBarrierSet)
 {
@@ -688,7 +611,6 @@
     EtsHandle<EtsObjectArray> bufferHandle(coro, buffer);
 
     RefReverse<ObjectPointerType>(coro, bufferHandle, length);
->>>>>>> aad9f664
 }
 
 struct ElementComputeResult {
@@ -923,16 +845,8 @@
         }
     }
 
-<<<<<<< HEAD
-    PandaVector<uint8_t> tree8Buf;
-    if (elementCls->IsStringClass()) {
-        auto strElement = coretypes::String::Cast(elementHandle->GetCoreType());
-        auto str = strElement->IsTreeString() ? strElement->GetTreeStringDataUtf8(tree8Buf) : strElement->GetDataUtf8();
-        auto elementSize = strElement->GetUtf8Length();
-=======
     const auto writeUtf8String = [&outputBuffer, &pos](EtsString *str) {
         auto elementSize = str->GetUtf8Length();
->>>>>>> aad9f664
         if (elementSize > 0) {
             PandaVector<uint8_t> tree8Buf;
             const auto *strData = str->IsTreeString() ? str->GetTreeStringDataUtf8(tree8Buf) : str->GetDataUtf8();
@@ -950,19 +864,9 @@
         MemcpyUnsafe(&outputBuffer[pos], text.data(), text.size());
         pos += text.size();
     } else {
-<<<<<<< HEAD
-        auto objStr = GetObjStr(elementHandle);
-        auto objStrData = objStr->IsTreeString() ? objStr->GetTreeStringDataUtf8(tree8Buf) : objStr->GetDataUtf8();
-        auto objStrSize = objStr->GetUtf8Length();
-        if (objStrSize > 0) {
-            memcpy_s(&buf[pos], utf8Size, objStrData, objStrSize);
-            pos += objStrSize;
-        }
-=======
         ASSERT(res.toStringIndex < res.toStringResults.size());
         writeUtf8String(res.toStringResults[res.toStringIndex].GetPtr());
         res.toStringIndex++;
->>>>>>> aad9f664
     }
 }
 
@@ -979,19 +883,6 @@
 
     PandaVector<char> buf(res.utf8Size + 1);
     PandaVector<uint8_t> tree8Buf;
-<<<<<<< HEAD
-    const size_t sepSize = separatorHandle.GetPtr()->GetUtf8Length();
-    uint8_t *separator = separatorHandle.GetPtr()->IsTreeString()
-                             ? separatorHandle.GetPtr()->GetTreeStringDataUtf8(tree8Buf)
-                             : separatorHandle.GetPtr()->GetDataUtf8();
-    size_t pos = 0;
-    for (EtsInt index = 0; index < actualLength - 1; index++) {
-        auto element = buffer->Get(index);
-        ProcessUtf8Element(element, buf, ptypes, pos, res.utf8Size);
-
-        if (sepSize > 0) {
-            memcpy_s(&buf[pos], res.utf8Size, separator, sepSize);
-=======
     const size_t sepSize = separatorHandle->GetUtf8Length();
     uint8_t *separator = separatorHandle->IsTreeString() ? separatorHandle->GetTreeStringDataUtf8(tree8Buf)
                                                          : separatorHandle->GetDataUtf8();
@@ -1002,7 +893,6 @@
 
         if (sepSize > 0) {
             MemcpyUnsafe(&buf[pos], separator, sepSize);
->>>>>>> aad9f664
             pos += sepSize;
         }
     }
@@ -1067,15 +957,8 @@
     auto sepSize = separatorHandle->IsUtf16() ? separatorHandle->GetUtf16Length() : separatorHandle->GetUtf8Length();
     size_t pos = 0;
     for (EtsInt index = 0; index < actualLength - 1; index++) {
-<<<<<<< HEAD
-        auto element = bufferHandle->Get(index);
-        if (!ProcessUtf16Element(element, buf, ptypes, pos)) {
-            return nullptr;
-        }
-=======
         auto *element = bufferHandle->Get(index);
         ProcessUtf16Element(res, element, buf, pos);
->>>>>>> aad9f664
 
         if (sepSize > 0) {
             // NOLINTNEXTLINE(cppcoreguidelines-pro-bounds-pointer-arithmetic)
@@ -1090,17 +973,6 @@
     return EtsString::CreateFromUtf16(buf.data(), pos);
 }
 
-<<<<<<< HEAD
-extern "C" ark::ets::EtsString *EtsEscompatArrayJoinInternal(EtsEscompatArray *array, ark::ets::EtsString *separator)
-{
-    EtsCoroutine *coroutine = EtsCoroutine::GetCurrent();
-    const EtsPlatformTypes *ptypes = PlatformTypes(coroutine);
-    EtsObjectArray *buffer = array->GetData();
-    auto actualLength = static_cast<EtsInt>(array->GetActualLength());
-    ElementComputeResult res;
-    [[maybe_unused]] EtsHandleScope scope(coroutine);
-    EtsHandle<EtsString> separatorHandle(coroutine, separator);
-=======
 extern "C" ark::ets::EtsString *EtsEscompatArrayJoinInternal(ObjectHeader *buffer, EtsInt actualLength,
                                                              ark::ets::EtsString *separator)
 {
@@ -1112,7 +984,6 @@
     ASSERT(actualLength > 0);
     // Sanity check that actual length is less or equal to capacity
     ASSERT(static_cast<size_t>(actualLength) <= bufferHandle->GetLength());
->>>>>>> aad9f664
 
     ElementComputeResult res(coro);
 
@@ -1131,20 +1002,6 @@
 
 extern "C" EtsObject *EtsEscompatArrayGetUnsafe(EtsEscompatArray *array, int32_t index)
 {
-<<<<<<< HEAD
-    ASSERT(array != nullptr);
-    [[maybe_unused]] auto length = array->GetData()->GetLength();
-    ASSERT(static_cast<uint32_t>(index) < length);
-    return array->GetData()->Get(index);
-}
-
-extern "C" void EtsEscompatArraySetUnsafe(EtsEscompatArray *array, int32_t index, EtsObject *value)
-{
-    ASSERT(array != nullptr);
-    [[maybe_unused]] auto actualLength = array->GetActualLength();
-    ASSERT(static_cast<uint32_t>(index) < actualLength);
-    array->GetData()->Set(index, value);
-=======
     return array->EscompatArrayGetUnsafe(index);
 }
 
@@ -1185,7 +1042,6 @@
 extern "C" EtsBoolean EtsEscompatArrayIsPlatformArray(EtsObject *obj)
 {
     return ToEtsBoolean(EtsEscompatArray::IsExactlyEscompatArray(obj, EtsCoroutine::GetCurrent()));
->>>>>>> aad9f664
 }
 
 extern "C" ObjectHeader *EtsEscompatArrayGetBuffer(EtsObject *obj)
