--- conflicted
+++ resolved
@@ -36,11 +36,7 @@
 {
     ASSERT(mutex->GetClass() == PlatformTypes()->coreMutex);
     if (!EtsMutex::FromEtsObject(mutex)->IsHeld()) {
-<<<<<<< HEAD
-        ThrowEtsException(EtsCoroutine::GetCurrent(), panda_file_items::class_descriptors::ILLEGAL_MONITOR_STATE_ERROR,
-=======
         ThrowEtsException(EtsCoroutine::GetCurrent(), panda_file_items::class_descriptors::ILLEGAL_LOCK_STATE_ERROR,
->>>>>>> aad9f664
                           "Unable to unlock Mutex: state is already unlocked");
         return;
     }
@@ -120,11 +116,7 @@
     ASSERT(rwLock->GetClass() == PlatformTypes()->coreRWLock);
     auto state = EtsRWLock::FromEtsObject(rwLock)->GetState();
     if (EtsRWLock::State::IsUnlocked(state) || EtsRWLock::State::HasWriteLock(state)) {
-<<<<<<< HEAD
-        ThrowEtsException(EtsCoroutine::GetCurrent(), panda_file_items::class_descriptors::ILLEGAL_MONITOR_STATE_ERROR,
-=======
         ThrowEtsException(EtsCoroutine::GetCurrent(), panda_file_items::class_descriptors::ILLEGAL_LOCK_STATE_ERROR,
->>>>>>> aad9f664
                           "Unable to unlock ReadLock: state is already unlocked or write-locked");
         return;
     }
@@ -142,11 +134,7 @@
     ASSERT(rwLock->GetClass() == PlatformTypes()->coreRWLock);
     auto state = EtsRWLock::FromEtsObject(rwLock)->GetState();
     if (EtsRWLock::State::IsUnlocked(state) || EtsRWLock::State::HasReadLock(state)) {
-<<<<<<< HEAD
-        ThrowEtsException(EtsCoroutine::GetCurrent(), panda_file_items::class_descriptors::ILLEGAL_MONITOR_STATE_ERROR,
-=======
         ThrowEtsException(EtsCoroutine::GetCurrent(), panda_file_items::class_descriptors::ILLEGAL_LOCK_STATE_ERROR,
->>>>>>> aad9f664
                           "Unable to unlock WriteLock: state is already unlocked or read-locked");
         return;
     }
