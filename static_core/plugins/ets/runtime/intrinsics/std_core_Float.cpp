/**
 * Copyright (c) 2021-2025 Huawei Device Co., Ltd.
 * Licensed under the Apache License, Version 2.0 (the "License");
 * you may not use this file except in compliance with the License.
 * You may obtain a copy of the License at
 *
 * http://www.apache.org/licenses/LICENSE-2.0
 *
 * Unless required by applicable law or agreed to in writing, software
 * distributed under the License is distributed on an "AS IS" BASIS,
 * WITHOUT WARRANTIES OR CONDITIONS OF ANY KIND, either express or implied.
 * See the License for the specific language governing permissions and
 * limitations under the License.
 */

#include "intrinsics.h"
#include "plugins/ets/runtime/types/ets_string.h"
#include "plugins/ets/runtime/intrinsics/helpers/ets_intrinsics_helpers.h"
#include "plugins/ets/runtime/intrinsics/helpers/ets_to_string_cache.h"

namespace ark::ets::intrinsics {

EtsString *StdCoreFloatToString(float number, int radix)
{
    auto *cache = PandaEtsVM::GetCurrent()->GetFloatToStringCache();
    if (UNLIKELY(radix != helpers::DECIMAL || cache == nullptr)) {
        return helpers::FpToString(number, radix);
    }
    return cache->GetOrCache(EtsCoroutine::GetCurrent(), number);
}

extern "C" EtsBoolean StdCoreFloatIsNan(float v)
{
    return ToEtsBoolean(v != v);
}

extern "C" EtsBoolean StdCoreFloatIsFinite(float v)
{
    static const float POSITIVE_INFINITY = 1.0 / 0.0;
    static const float NEGATIVE_INFINITY = -1.0 / 0.0;

    return ToEtsBoolean(v == v && v != POSITIVE_INFINITY && v != NEGATIVE_INFINITY);
}

extern "C" EtsFloat StdCoreFloatBitCastFromInt(EtsInt i)
{
    return bit_cast<EtsFloat>(i);
}

extern "C" EtsInt StdCoreFloatBitCastToInt(EtsFloat f)
{
    return bit_cast<EtsInt>(f);
}

static inline bool IsInteger(float v)
{
    return std::isfinite(v) && (std::fabs(v - std::trunc(v)) <= std::numeric_limits<float>::epsilon());
}

extern "C" EtsBoolean StdCoreFloatIsInteger(float v)
{
    return ToEtsBoolean(IsInteger(v));
}

/*
 * In ETS Float.isSafeInteger returns (Float.isInteger(v) && (abs(v) <= Float.MAX_SAFE_INTEGER)).
 * MAX_SAFE_INTEGER is a max integer value that can be used as a float without losing precision.
 */
extern "C" EtsBoolean StdCoreFloatIsSafeInteger(float v)
{
    return ToEtsBoolean(IsInteger(v) && (std::fabs(v) <= helpers::MaxSafeInteger<float>()));
}

EtsShort StdCoreFloatToShort(EtsFloat val)
{
    // CC-OFFNXT(G.NAM.03) false positive
    int intVal = CastFloatToInt<EtsFloat, EtsInt>(val);
    return static_cast<int16_t>(intVal);
}

EtsByte StdCoreFloatToByte(EtsFloat val)
{
    // CC-OFFNXT(G.NAM.03) false positive
    int intVal = CastFloatToInt<EtsFloat, EtsInt>(val);
    return static_cast<int8_t>(intVal);
}

EtsInt StdCoreFloatToInt(EtsFloat val)
{
    return CastFloatToInt<EtsFloat, EtsInt>(val);
}

EtsLong StdCoreFloatToLong(EtsFloat val)
{
    return CastFloatToInt<EtsFloat, EtsLong>(val);
}

EtsDouble StdCoreFloatToDouble(EtsFloat val)
{
    return static_cast<double>(val);
}

<<<<<<< HEAD
EtsChar StdCoreFloatToChar(EtsFloat val)
{
    return CastFloatToInt<EtsFloat, EtsChar>(val);
}

=======
>>>>>>> a77d6327
}  // namespace ark::ets::intrinsics<|MERGE_RESOLUTION|>--- conflicted
+++ resolved
@@ -100,12 +100,4 @@
     return static_cast<double>(val);
 }
 
-<<<<<<< HEAD
-EtsChar StdCoreFloatToChar(EtsFloat val)
-{
-    return CastFloatToInt<EtsFloat, EtsChar>(val);
-}
-
-=======
->>>>>>> a77d6327
 }  // namespace ark::ets::intrinsics