/**
 * Copyright (c) 2025 Huawei Device Co., Ltd.
 * Licensed under the Apache License, Version 2.0 (the "License");
 * you may not use this file except in compliance with the License.
 * You may obtain a copy of the License at
 *
 * http://www.apache.org/licenses/LICENSE-2.0
 *
 * Unless required by applicable law or agreed to in writing, software
 * distributed under the License is distributed on an "AS IS" BASIS,
 * WITHOUT WARRANTIES OR CONDITIONS OF ANY KIND, either express or implied.
 * See the License for the specific language governing permissions and
 * limitations under the License.
 */

#include <charconv>
#include "ets_handle.h"
#include "libpandabase/utils/utf.h"
#include "libpandabase/utils/utils.h"
#include "plugins/ets/runtime/types/ets_typed_arrays.h"
#include "plugins/ets/runtime/types/ets_typed_unsigned_arrays.h"
<<<<<<< HEAD
=======
#include "plugins/ets/runtime/intrinsics/helpers/ets_intrinsics_helpers.h"
>>>>>>> 46f0ea7f
#include "intrinsics.h"
#include "cross_values.h"
#include "types/ets_object.h"

namespace ark::ets::intrinsics {

template <typename T>
static void *GetNativeData(T *array)
{
    auto *arrayBuffer = static_cast<EtsEscompatArrayBuffer *>(&*array->GetBuffer());
    if (UNLIKELY(arrayBuffer->WasDetached())) {
        EtsCoroutine *coro = EtsCoroutine::GetCurrent();
        ThrowEtsException(coro, panda_file_items::class_descriptors::TYPE_ERROR, "ArrayBuffer was detached");
        return nullptr;
    }

    return arrayBuffer->GetData();
}

template <typename T>
static void EtsEscompatTypedArraySet(T *thisArray, EtsInt pos, typename T::ElementType val)
{
    auto *data = GetNativeData(thisArray);
    if (UNLIKELY(data == nullptr)) {
        return;
    }

    if (UNLIKELY(pos < 0 || pos >= thisArray->GetLengthInt())) {
        EtsCoroutine *coro = EtsCoroutine::GetCurrent();
        ThrowEtsException(coro, panda_file_items::class_descriptors::RANGE_ERROR, "invalid index");
        return;
    }
    ObjectAccessor::SetPrimitive(
        data, pos * sizeof(typename T::ElementType) + static_cast<EtsInt>(thisArray->GetByteOffset()), val);
}

template <typename T>
typename T::ElementType EtsEscompatTypedArrayGet(T *thisArray, EtsInt pos)
{
    auto *data = GetNativeData(thisArray);
    if (UNLIKELY(data == nullptr)) {
        return 0;
    }

    if (UNLIKELY(pos < 0 || pos >= thisArray->GetLengthInt())) {
        EtsCoroutine *coro = EtsCoroutine::GetCurrent();
        ThrowEtsException(coro, panda_file_items::class_descriptors::RANGE_ERROR, "invalid index");
        return 0;
    }
    return ObjectAccessor::GetPrimitive<typename T::ElementType>(
        data, pos * sizeof(typename T::ElementType) + static_cast<EtsInt>(thisArray->GetByteOffset()));
}

<<<<<<< HEAD
=======
template <typename T>
typename T::ElementType EtsEscompatTypedArrayGetUnsafe(T *thisArray, EtsInt pos)
{
    ASSERT(pos >= 0 && pos < thisArray->GetLengthInt());

    auto *data = GetNativeData(thisArray);
    if (UNLIKELY(data == nullptr)) {
        return 0;
    }

    return ObjectAccessor::GetPrimitive<typename T::ElementType>(
        data, pos * sizeof(typename T::ElementType) + static_cast<EtsInt>(thisArray->GetByteOffset()));
}

>>>>>>> 46f0ea7f
extern "C" void EtsEscompatInt8ArraySetInt(ark::ets::EtsEscompatInt8Array *thisArray, EtsInt pos, EtsInt val)
{
    EtsEscompatTypedArraySet(thisArray, pos, val);
}

extern "C" void EtsEscompatInt8ArraySetByte(ark::ets::EtsEscompatInt8Array *thisArray, EtsInt pos, EtsByte val)
{
    EtsEscompatTypedArraySet(thisArray, pos, val);
}

extern "C" EtsDouble EtsEscompatInt8ArrayGet(ark::ets::EtsEscompatInt8Array *thisArray, EtsInt pos)
{
    return EtsEscompatTypedArrayGet(thisArray, pos);
<<<<<<< HEAD
=======
}

extern "C" EtsByte EtsEscompatInt8ArrayGetUnsafe(ark::ets::EtsEscompatInt8Array *thisArray, EtsInt pos)
{
    return EtsEscompatTypedArrayGetUnsafe(thisArray, pos);
>>>>>>> 46f0ea7f
}

template <typename T>
static void EtsEscompatTypedArraySetValuesImpl(T *thisArray, T *srcArray, EtsInt pos)
{
    auto *dstData = GetNativeData(thisArray);
    if (UNLIKELY(dstData == nullptr)) {
        return;
    }
    auto *srcData = GetNativeData(srcArray);
    if (UNLIKELY(srcData == nullptr)) {
        return;
    }

    using ElementType = typename T::ElementType;
    if (UNLIKELY(pos < 0 || pos + srcArray->GetLengthInt() > thisArray->GetLengthInt())) {
        EtsCoroutine *coro = EtsCoroutine::GetCurrent();
        ThrowEtsException(coro, panda_file_items::class_descriptors::RANGE_ERROR, "offset is out of bounds");
        return;
    }
    auto *dst = ToVoidPtr(ToUintPtr(dstData) + thisArray->GetByteOffset() + pos * sizeof(ElementType));
    auto *src = ToVoidPtr(ToUintPtr(srcData) + srcArray->GetByteOffset());
    [[maybe_unused]] auto error = memmove_s(dst, (thisArray->GetLengthInt() - pos) * sizeof(ElementType), src,
                                            srcArray->GetLengthInt() * sizeof(ElementType));
    ASSERT(error == EOK);
}

extern "C" void EtsEscompatInt8ArraySetValues(ark::ets::EtsEscompatInt8Array *thisArray,
                                              ark::ets::EtsEscompatInt8Array *srcArray)
{
    EtsEscompatTypedArraySetValuesImpl(thisArray, srcArray, 0);
}

extern "C" void EtsEscompatInt8ArraySetValuesWithOffset(ark::ets::EtsEscompatInt8Array *thisArray,
                                                        ark::ets::EtsEscompatInt8Array *srcArray, EtsDouble pos)
{
    EtsEscompatTypedArraySetValuesImpl(thisArray, srcArray, static_cast<EtsInt>(pos));
}

<<<<<<< HEAD
=======
template <typename T, typename V>
static void EtsEscompatTypedArrayFillInternal(T *thisArray, V val, EtsInt begin, EtsInt end)
{
    static_assert(sizeof(V) == sizeof(typename T::ElementType));
    auto *data = GetNativeData(thisArray);
    if (UNLIKELY(data == nullptr)) {
        return;
    }
    auto offset = static_cast<EtsInt>(thisArray->GetByteOffset()) + begin * sizeof(V);
    for (auto i = begin; i < end; ++i) {
        ObjectAccessor::SetPrimitive(data, offset, val);
        offset += sizeof(V);
    }
}

extern "C" void EtsEscompatInt8ArrayFillInternal(ark::ets::EtsEscompatInt8Array *thisArray, EtsByte val, EtsInt begin,
                                                 EtsInt end)
{
    EtsEscompatTypedArrayFillInternal(thisArray, val, begin, end);
}

>>>>>>> 46f0ea7f
extern "C" void EtsEscompatInt16ArraySetInt(ark::ets::EtsEscompatInt16Array *thisArray, EtsInt pos, EtsInt val)
{
    EtsEscompatTypedArraySet(thisArray, pos, val);
}

extern "C" void EtsEscompatInt16ArraySetShort(ark::ets::EtsEscompatInt16Array *thisArray, EtsInt pos, EtsShort val)
{
    EtsEscompatTypedArraySet(thisArray, pos, val);
}

extern "C" EtsDouble EtsEscompatInt16ArrayGet(ark::ets::EtsEscompatInt16Array *thisArray, EtsInt pos)
{
    return EtsEscompatTypedArrayGet(thisArray, pos);
}

<<<<<<< HEAD
=======
extern "C" EtsShort EtsEscompatInt16ArrayGetUnsafe(ark::ets::EtsEscompatInt16Array *thisArray, EtsInt pos)
{
    return EtsEscompatTypedArrayGetUnsafe(thisArray, pos);
}

>>>>>>> 46f0ea7f
extern "C" void EtsEscompatInt16ArraySetValues(ark::ets::EtsEscompatInt16Array *thisArray,
                                               ark::ets::EtsEscompatInt16Array *srcArray)
{
    EtsEscompatTypedArraySetValuesImpl(thisArray, srcArray, 0);
}

extern "C" void EtsEscompatInt16ArraySetValuesWithOffset(ark::ets::EtsEscompatInt16Array *thisArray,
                                                         ark::ets::EtsEscompatInt16Array *srcArray, EtsDouble pos)
{
    EtsEscompatTypedArraySetValuesImpl(thisArray, srcArray, static_cast<EtsInt>(pos));
}

<<<<<<< HEAD
=======
extern "C" void EtsEscompatInt16ArrayFillInternal(ark::ets::EtsEscompatInt16Array *thisArray, EtsShort val,
                                                  EtsInt begin, EtsInt end)
{
    EtsEscompatTypedArrayFillInternal(thisArray, val, begin, end);
}

>>>>>>> 46f0ea7f
extern "C" void EtsEscompatInt32ArraySetInt(ark::ets::EtsEscompatInt32Array *thisArray, EtsInt pos, EtsInt val)
{
    EtsEscompatTypedArraySet(thisArray, pos, val);
}

extern "C" EtsDouble EtsEscompatInt32ArrayGet(ark::ets::EtsEscompatInt32Array *thisArray, EtsInt pos)
{
    return EtsEscompatTypedArrayGet(thisArray, pos);
}

<<<<<<< HEAD
=======
extern "C" EtsInt EtsEscompatInt32ArrayGetUnsafe(ark::ets::EtsEscompatInt32Array *thisArray, EtsInt pos)
{
    return EtsEscompatTypedArrayGetUnsafe(thisArray, pos);
}

>>>>>>> 46f0ea7f
extern "C" void EtsEscompatInt32ArraySetValues(ark::ets::EtsEscompatInt32Array *thisArray,
                                               ark::ets::EtsEscompatInt32Array *srcArray)
{
    EtsEscompatTypedArraySetValuesImpl(thisArray, srcArray, 0);
}

extern "C" void EtsEscompatInt32ArraySetValuesWithOffset(ark::ets::EtsEscompatInt32Array *thisArray,
                                                         ark::ets::EtsEscompatInt32Array *srcArray, EtsDouble pos)
{
    EtsEscompatTypedArraySetValuesImpl(thisArray, srcArray, static_cast<EtsInt>(pos));
}

<<<<<<< HEAD
=======
extern "C" void EtsEscompatInt32ArrayFillInternal(ark::ets::EtsEscompatInt32Array *thisArray, EtsInt val, EtsInt begin,
                                                  EtsInt end)
{
    EtsEscompatTypedArrayFillInternal(thisArray, val, begin, end);
}

>>>>>>> 46f0ea7f
extern "C" void EtsEscompatBigInt64ArraySetLong(ark::ets::EtsEscompatBigInt64Array *thisArray, EtsInt pos, EtsLong val)
{
    EtsEscompatTypedArraySet(thisArray, pos, val);
}

extern "C" EtsLong EtsEscompatBigInt64ArrayGet(ark::ets::EtsEscompatBigInt64Array *thisArray, EtsInt pos)
{
    return EtsEscompatTypedArrayGet(thisArray, pos);
}

<<<<<<< HEAD
=======
extern "C" EtsLong EtsEscompatBigInt64ArrayGetUnsafe(ark::ets::EtsEscompatBigInt64Array *thisArray, EtsInt pos)
{
    return EtsEscompatTypedArrayGetUnsafe(thisArray, pos);
}

>>>>>>> 46f0ea7f
extern "C" void EtsEscompatBigInt64ArraySetValues(ark::ets::EtsEscompatBigInt64Array *thisArray,
                                                  ark::ets::EtsEscompatBigInt64Array *srcArray)
{
    EtsEscompatTypedArraySetValuesImpl(thisArray, srcArray, 0);
}

extern "C" void EtsEscompatBigInt64ArraySetValuesWithOffset(ark::ets::EtsEscompatBigInt64Array *thisArray,
                                                            ark::ets::EtsEscompatBigInt64Array *srcArray, EtsDouble pos)
{
    EtsEscompatTypedArraySetValuesImpl(thisArray, srcArray, static_cast<EtsInt>(pos));
}

<<<<<<< HEAD
=======
extern "C" void EtsEscompatBigInt64ArrayFillInternal(ark::ets::EtsEscompatBigInt64Array *thisArray, EtsLong val,
                                                     EtsInt begin, EtsInt end)
{
    EtsEscompatTypedArrayFillInternal(thisArray, val, begin, end);
}

>>>>>>> 46f0ea7f
extern "C" void EtsEscompatFloat32ArraySetFloat(ark::ets::EtsEscompatFloat32Array *thisArray, EtsInt pos, EtsFloat val)
{
    EtsEscompatTypedArraySet(thisArray, pos, val);
}

extern "C" EtsDouble EtsEscompatFloat32ArrayGet(ark::ets::EtsEscompatFloat32Array *thisArray, EtsInt pos)
{
    return EtsEscompatTypedArrayGet(thisArray, pos);
}

<<<<<<< HEAD
=======
extern "C" EtsFloat EtsEscompatFloat32ArrayGetUnsafe(ark::ets::EtsEscompatFloat32Array *thisArray, EtsInt pos)
{
    return EtsEscompatTypedArrayGetUnsafe(thisArray, pos);
}

>>>>>>> 46f0ea7f
extern "C" void EtsEscompatFloat32ArraySetValues(ark::ets::EtsEscompatFloat32Array *thisArray,
                                                 ark::ets::EtsEscompatFloat32Array *srcArray)
{
    EtsEscompatTypedArraySetValuesImpl(thisArray, srcArray, 0);
}

extern "C" void EtsEscompatFloat32ArraySetValuesWithOffset(ark::ets::EtsEscompatFloat32Array *thisArray,
                                                           ark::ets::EtsEscompatFloat32Array *srcArray, EtsDouble pos)
{
    EtsEscompatTypedArraySetValuesImpl(thisArray, srcArray, static_cast<EtsInt>(pos));
}

<<<<<<< HEAD
=======
extern "C" void EtsEscompatFloat32ArrayFillInternal(ark::ets::EtsEscompatFloat32Array *thisArray, EtsFloat val,
                                                    EtsInt begin, EtsInt end)
{
    EtsEscompatTypedArrayFillInternal(thisArray, val, begin, end);
}

extern "C" void EtsEscompatFloat32ArrayFillInternalInt(ark::ets::EtsEscompatFloat32Array *thisArray, int32_t val,
                                                       EtsInt begin, EtsInt end)
{
    EtsEscompatTypedArrayFillInternal(thisArray, val, begin, end);
}

>>>>>>> 46f0ea7f
extern "C" void EtsEscompatFloat64ArraySetDouble(ark::ets::EtsEscompatFloat64Array *thisArray, EtsInt pos,
                                                 EtsDouble val)
{
    EtsEscompatTypedArraySet(thisArray, pos, val);
}

extern "C" EtsDouble EtsEscompatFloat64ArrayGet(ark::ets::EtsEscompatFloat64Array *thisArray, EtsInt pos)
{
    return EtsEscompatTypedArrayGet(thisArray, pos);
}

<<<<<<< HEAD
=======
extern "C" EtsDouble EtsEscompatFloat64ArrayGetUnsafe(ark::ets::EtsEscompatFloat64Array *thisArray, EtsInt pos)
{
    return EtsEscompatTypedArrayGetUnsafe(thisArray, pos);
}

>>>>>>> 46f0ea7f
extern "C" void EtsEscompatFloat64ArraySetValues(ark::ets::EtsEscompatFloat64Array *thisArray,
                                                 ark::ets::EtsEscompatFloat64Array *srcArray)
{
    EtsEscompatTypedArraySetValuesImpl(thisArray, srcArray, 0);
}

extern "C" void EtsEscompatFloat64ArraySetValuesWithOffset(ark::ets::EtsEscompatFloat64Array *thisArray,
                                                           ark::ets::EtsEscompatFloat64Array *srcArray, EtsDouble pos)
{
    EtsEscompatTypedArraySetValuesImpl(thisArray, srcArray, static_cast<EtsInt>(pos));
}

<<<<<<< HEAD
=======
extern "C" void EtsEscompatFloat64ArrayFillInternal(ark::ets::EtsEscompatFloat64Array *thisArray, EtsDouble val,
                                                    EtsInt begin, EtsInt end)
{
    EtsEscompatTypedArrayFillInternal(thisArray, val, begin, end);
}

extern "C" void EtsEscompatFloat64ArrayFillInternalInt(ark::ets::EtsEscompatFloat64Array *thisArray, int64_t val,
                                                       EtsInt begin, EtsInt end)
{
    EtsEscompatTypedArrayFillInternal(thisArray, val, begin, end);
}

>>>>>>> 46f0ea7f
extern "C" void EtsEscompatUInt8ClampedArraySetInt(ark::ets::EtsEscompatUInt8ClampedArray *thisArray, EtsInt pos,
                                                   EtsInt val)
{
    if (val > ark::ets::EtsEscompatUInt8ClampedArray::MAX) {
        val = ark::ets::EtsEscompatUInt8ClampedArray::MAX;
    } else if (val < ark::ets::EtsEscompatUInt8ClampedArray::MIN) {
        val = ark::ets::EtsEscompatUInt8ClampedArray::MIN;
    }
    EtsEscompatTypedArraySet(thisArray, pos, val);
}

extern "C" EtsDouble EtsEscompatUInt8ClampedArrayGet(ark::ets::EtsEscompatUInt8ClampedArray *thisArray, EtsInt pos)
{
    return EtsEscompatTypedArrayGet(thisArray, pos);
}

<<<<<<< HEAD
=======
extern "C" EtsInt EtsEscompatUInt8ClampedArrayGetUnsafe(ark::ets::EtsEscompatUInt8ClampedArray *thisArray, EtsInt pos)
{
    return EtsEscompatTypedArrayGetUnsafe(thisArray, pos);
}

>>>>>>> 46f0ea7f
extern "C" void EtsEscompatUInt8ClampedArraySetValues(ark::ets::EtsEscompatUInt8ClampedArray *thisArray,
                                                      ark::ets::EtsEscompatUInt8ClampedArray *srcArray)
{
    EtsEscompatTypedArraySetValuesImpl(thisArray, srcArray, 0);
}

extern "C" void EtsEscompatUInt8ClampedArraySetValuesWithOffset(ark::ets::EtsEscompatUInt8ClampedArray *thisArray,
                                                                ark::ets::EtsEscompatUInt8ClampedArray *srcArray,
                                                                EtsDouble pos)
{
    EtsEscompatTypedArraySetValuesImpl(thisArray, srcArray, static_cast<EtsInt>(pos));
}

<<<<<<< HEAD
=======
extern "C" void EtsEscompatUInt8ClampedArrayFillInternal(ark::ets::EtsEscompatUInt8ClampedArray *thisArray, EtsInt val,
                                                         EtsInt begin, EtsInt end)
{
    using ElementType = ark::ets::EtsEscompatUInt8ClampedArray::ElementType;
    EtsEscompatTypedArrayFillInternal(thisArray, static_cast<ElementType>(val), begin, end);
}

>>>>>>> 46f0ea7f
extern "C" void EtsEscompatUInt8ArraySetInt(ark::ets::EtsEscompatUInt8Array *thisArray, EtsInt pos, EtsInt val)
{
    EtsEscompatTypedArraySet(thisArray, pos, val);
}

extern "C" EtsDouble EtsEscompatUInt8ArrayGet(ark::ets::EtsEscompatUInt8Array *thisArray, EtsInt pos)
{
    return EtsEscompatTypedArrayGet(thisArray, pos);
}

<<<<<<< HEAD
=======
extern "C" EtsInt EtsEscompatUInt8ArrayGetUnsafe(ark::ets::EtsEscompatUInt8Array *thisArray, EtsInt pos)
{
    return EtsEscompatTypedArrayGetUnsafe(thisArray, pos);
}

>>>>>>> 46f0ea7f
extern "C" void EtsEscompatUInt8ArraySetValues(ark::ets::EtsEscompatUInt8Array *thisArray,
                                               ark::ets::EtsEscompatUInt8Array *srcArray)
{
    EtsEscompatTypedArraySetValuesImpl(thisArray, srcArray, 0);
}

extern "C" void EtsEscompatUInt8ArraySetValuesWithOffset(ark::ets::EtsEscompatUInt8Array *thisArray,
                                                         ark::ets::EtsEscompatUInt8Array *srcArray, EtsDouble pos)
{
    EtsEscompatTypedArraySetValuesImpl(thisArray, srcArray, static_cast<EtsInt>(pos));
}

<<<<<<< HEAD
=======
extern "C" void EtsEscompatUInt8ArrayFillInternal(ark::ets::EtsEscompatUInt8Array *thisArray, EtsInt val, EtsInt begin,
                                                  EtsInt end)
{
    using ElementType = ark::ets::EtsEscompatUInt8Array::ElementType;
    EtsEscompatTypedArrayFillInternal(thisArray, static_cast<ElementType>(val), begin, end);
}

>>>>>>> 46f0ea7f
extern "C" void EtsEscompatUInt16ArraySetInt(ark::ets::EtsEscompatUInt16Array *thisArray, EtsInt pos, EtsInt val)
{
    EtsEscompatTypedArraySet(thisArray, pos, val);
}

extern "C" EtsDouble EtsEscompatUInt16ArrayGet(ark::ets::EtsEscompatUInt16Array *thisArray, EtsInt pos)
{
    return EtsEscompatTypedArrayGet(thisArray, pos);
}

<<<<<<< HEAD
=======
extern "C" EtsInt EtsEscompatUInt16ArrayGetUnsafe(ark::ets::EtsEscompatUInt16Array *thisArray, EtsInt pos)
{
    return EtsEscompatTypedArrayGetUnsafe(thisArray, pos);
}

>>>>>>> 46f0ea7f
extern "C" void EtsEscompatUInt16ArraySetValues(ark::ets::EtsEscompatUInt16Array *thisArray,
                                                ark::ets::EtsEscompatUInt16Array *srcArray)
{
    EtsEscompatTypedArraySetValuesImpl(thisArray, srcArray, 0);
}

extern "C" void EtsEscompatUInt16ArraySetValuesWithOffset(ark::ets::EtsEscompatUInt16Array *thisArray,
                                                          ark::ets::EtsEscompatUInt16Array *srcArray, EtsDouble pos)
{
    EtsEscompatTypedArraySetValuesImpl(thisArray, srcArray, static_cast<EtsInt>(pos));
}

<<<<<<< HEAD
=======
extern "C" void EtsEscompatUInt16ArrayFillInternal(ark::ets::EtsEscompatUInt16Array *thisArray, EtsInt val,
                                                   EtsInt begin, EtsInt end)
{
    using ElementType = ark::ets::EtsEscompatUInt16Array::ElementType;
    EtsEscompatTypedArrayFillInternal(thisArray, static_cast<ElementType>(val), begin, end);
}

>>>>>>> 46f0ea7f
extern "C" void EtsEscompatUInt32ArraySetInt(ark::ets::EtsEscompatUInt32Array *thisArray, EtsInt pos, EtsInt val)
{
    EtsEscompatTypedArraySet(thisArray, pos, val);
}

extern "C" void EtsEscompatUInt32ArraySetLong(ark::ets::EtsEscompatUInt32Array *thisArray, EtsInt pos, EtsLong val)
{
    EtsEscompatTypedArraySet(thisArray, pos, val);
}

extern "C" EtsDouble EtsEscompatUInt32ArrayGet(ark::ets::EtsEscompatUInt32Array *thisArray, EtsInt pos)
{
    return EtsEscompatTypedArrayGet(thisArray, pos);
}

<<<<<<< HEAD
=======
extern "C" EtsLong EtsEscompatUInt32ArrayGetUnsafe(ark::ets::EtsEscompatUInt32Array *thisArray, EtsInt pos)
{
    return EtsEscompatTypedArrayGetUnsafe(thisArray, pos);
}

>>>>>>> 46f0ea7f
extern "C" void EtsEscompatUInt32ArraySetValues(ark::ets::EtsEscompatUInt32Array *thisArray,
                                                ark::ets::EtsEscompatUInt32Array *srcArray)
{
    EtsEscompatTypedArraySetValuesImpl(thisArray, srcArray, 0);
}

extern "C" void EtsEscompatUInt32ArraySetValuesWithOffset(ark::ets::EtsEscompatUInt32Array *thisArray,
                                                          ark::ets::EtsEscompatUInt32Array *srcArray, EtsDouble pos)
{
    EtsEscompatTypedArraySetValuesImpl(thisArray, srcArray, static_cast<EtsInt>(pos));
}

<<<<<<< HEAD
=======
extern "C" void EtsEscompatUInt32ArrayFillInternal(ark::ets::EtsEscompatUInt32Array *thisArray, EtsLong val,
                                                   EtsInt begin, EtsInt end)
{
    using ElementType = ark::ets::EtsEscompatUInt32Array::ElementType;
    EtsEscompatTypedArrayFillInternal(thisArray, static_cast<ElementType>(val), begin, end);
}

>>>>>>> 46f0ea7f
extern "C" void EtsEscompatBigUInt64ArraySetInt(ark::ets::EtsEscompatBigUInt64Array *thisArray, EtsInt pos, EtsInt val)
{
    EtsEscompatTypedArraySet(thisArray, pos, val);
}

extern "C" void EtsEscompatBigUInt64ArraySetLong(ark::ets::EtsEscompatBigUInt64Array *thisArray, EtsInt pos,
                                                 EtsLong val)
{
    EtsEscompatTypedArraySet(thisArray, pos, val);
}

extern "C" EtsLong EtsEscompatBigUInt64ArrayGet(ark::ets::EtsEscompatBigUInt64Array *thisArray, EtsInt pos)
{
    return EtsEscompatTypedArrayGet(thisArray, pos);
}

<<<<<<< HEAD
=======
extern "C" EtsLong EtsEscompatBigUInt64ArrayGetUnsafe(ark::ets::EtsEscompatBigUInt64Array *thisArray, EtsInt pos)
{
    return EtsEscompatTypedArrayGetUnsafe(thisArray, pos);
}

>>>>>>> 46f0ea7f
extern "C" void EtsEscompatBigUInt64ArraySetValues(ark::ets::EtsEscompatBigUInt64Array *thisArray,
                                                   ark::ets::EtsEscompatBigUInt64Array *srcArray)
{
    EtsEscompatTypedArraySetValuesImpl(thisArray, srcArray, 0);
}

extern "C" void EtsEscompatBigUInt64ArraySetValuesWithOffset(ark::ets::EtsEscompatBigUInt64Array *thisArray,
                                                             ark::ets::EtsEscompatBigUInt64Array *srcArray,
                                                             EtsDouble pos)
{
    EtsEscompatTypedArraySetValuesImpl(thisArray, srcArray, static_cast<EtsInt>(pos));
}
<<<<<<< HEAD
=======

extern "C" void EtsEscompatBigUInt64ArrayFillInternal(ark::ets::EtsEscompatBigUInt64Array *thisArray, EtsLong val,
                                                      EtsInt begin, EtsInt end)
{
    EtsEscompatTypedArrayFillInternal(thisArray, val, begin, end);
}

/*
 * Typed Arrays: Reverse Implementation
 */
template <typename T>
static T *EtsEscompatTypedArrayReverseImpl(T *thisArray)
{
    auto *arrData = GetNativeData(thisArray);
    if (UNLIKELY(arrData == nullptr)) {
        return nullptr;
    }
    using ElementType = typename T::ElementType;
    auto *ptrFirst = reinterpret_cast<ElementType *>(ToVoidPtr(ToUintPtr(arrData) + thisArray->GetByteOffset()));
    // NOLINTNEXTLINE(cppcoreguidelines-pro-bounds-pointer-arithmetic)
    auto *ptrLast = ptrFirst + thisArray->GetLengthInt();
    std::reverse(ptrFirst, ptrLast);
    return thisArray;
}

// NOLINTNEXTLINE(cppcoreguidelines-macro-usage)
#define REVERSE_CALL_DECL(Type)                                                     \
    /* CC-OFFNXT(G.PRE.02) name part */                                             \
    extern "C" ark::ets::EtsEscompat##Type##Array *EtsEscompat##Type##ArrayReverse( \
        ark::ets::EtsEscompat##Type##Array *thisArray)                              \
    {                                                                               \
        /* CC-OFFNXT(G.PRE.05) function gen */                                      \
        return EtsEscompatTypedArrayReverseImpl(thisArray);                         \
    }  // namespace ark::ets::intrinsics

REVERSE_CALL_DECL(Int8)
REVERSE_CALL_DECL(Int16)
REVERSE_CALL_DECL(Int32)
REVERSE_CALL_DECL(BigInt64)
REVERSE_CALL_DECL(Float32)
REVERSE_CALL_DECL(Float64)

REVERSE_CALL_DECL(UInt8)
REVERSE_CALL_DECL(UInt8Clamped)
REVERSE_CALL_DECL(UInt16)
REVERSE_CALL_DECL(UInt32)
REVERSE_CALL_DECL(BigUInt64)

#undef REVERSE_CALL_DECL

/*
 * Typed Arrays: ToReversed Implementation
 */
template <typename T>
static T *EtsEscompatTypedArrayToReversedImpl(T *thisArray)
{
    EtsCoroutine *coro = EtsCoroutine::GetCurrent();
    [[maybe_unused]] EtsHandleScope scope(coro);

    size_t elementSize = static_cast<size_t>(thisArray->GetBytesPerElement()) * sizeof(EtsByte);
    EtsInt arrayLength = thisArray->GetLengthInt();
    size_t byteLength = static_cast<size_t>(arrayLength) * elementSize;

    // Clone src array to dest array. Alloc new buffer. Assign new buffer to dest array.
    EtsHandle<EtsObject> srcArray(coro, thisArray);
    ASSERT(srcArray.GetPtr() != nullptr);

    auto *srcData = GetNativeData(static_cast<T *>(srcArray.GetPtr()));
    void *dstData = nullptr;
    EtsHandle<EtsEscompatArrayBuffer> newBuffer(coro, EtsEscompatArrayBuffer::Create(coro, byteLength, &dstData));
    auto dstArray = static_cast<T *>(srcArray->Clone());

    ASSERT(newBuffer.GetPtr() != nullptr);
    ASSERT(dstArray != nullptr);
    dstArray->SetBuffer(newBuffer.GetPtr());

    // Copy data from src array to dst array in reversed order.
    ASSERT(srcData != nullptr);
    ASSERT(dstData != nullptr);

    using ElementType = typename T::ElementType;
    auto *src = static_cast<ElementType *>(srcData);
    auto *dst = static_cast<ElementType *>(dstData);
    ASSERT(src != nullptr);
    ASSERT(dst != nullptr);

    for (int i = 0; i < arrayLength; i++) {
        // NOLINTNEXTLINE(cppcoreguidelines-pro-bounds-pointer-arithmetic, clang-analyzer-core.NullDereference)
        dst[i] = src[(arrayLength - 1) - i];
    }
    return dstArray;
}

// NOLINTNEXTLINE(cppcoreguidelines-macro-usage)
#define TO_REVERSED_CALL_DECL(Type)                                                    \
    /* CC-OFFNXT(G.PRE.02) name part */                                                \
    extern "C" ark::ets::EtsEscompat##Type##Array *EtsEscompat##Type##ArrayToReversed( \
        ark::ets::EtsEscompat##Type##Array *thisArray)                                 \
    {                                                                                  \
        /* CC-OFFNXT(G.PRE.05) function gen */                                         \
        return EtsEscompatTypedArrayToReversedImpl(thisArray);                         \
    }

TO_REVERSED_CALL_DECL(Int8)
TO_REVERSED_CALL_DECL(Int16)
TO_REVERSED_CALL_DECL(Int32)
TO_REVERSED_CALL_DECL(BigInt64)
TO_REVERSED_CALL_DECL(Float32)
TO_REVERSED_CALL_DECL(Float64)

TO_REVERSED_CALL_DECL(UInt8)
TO_REVERSED_CALL_DECL(UInt8Clamped)
TO_REVERSED_CALL_DECL(UInt16)
TO_REVERSED_CALL_DECL(UInt32)
TO_REVERSED_CALL_DECL(BigUInt64)

#undef TO_REVERSED_CALL_DECL

int32_t NormalizeIndex(int32_t idx, int32_t arrayLength)
{
    if (idx < -arrayLength) {
        return 0;
    }
    if (idx < 0) {
        return arrayLength + idx;
    }
    if (idx > arrayLength) {
        return arrayLength;
    }
    return idx;
}

template <typename T>
T *EtsEscompatTypedArrayCopyWithinImpl(T *thisArray, EtsInt target, EtsInt start, EtsInt end)
{
    auto *data = GetNativeData(thisArray);
    if (UNLIKELY(data == nullptr)) {
        return nullptr;
    }

    auto arrayLength = thisArray->GetLengthInt();
    target = NormalizeIndex(target, arrayLength);
    start = NormalizeIndex(start, arrayLength);
    end = NormalizeIndex(end, arrayLength);

    int32_t count = end - start;
    if (count > (arrayLength - target)) {
        count = arrayLength - target;
    }
    if (count <= 0) {
        return thisArray;
    }

    using ElementType = typename T::ElementType;
    auto *targetAddress = ToVoidPtr(ToUintPtr(data) + thisArray->GetByteOffset() + target * sizeof(ElementType));
    auto *startAddress = ToVoidPtr(ToUintPtr(data) + thisArray->GetByteOffset() + start * sizeof(ElementType));
    [[maybe_unused]] auto error = memmove_s(targetAddress, (arrayLength - start) * sizeof(ElementType), startAddress,
                                            count * sizeof(ElementType));
    ASSERT(error == EOK);
    return thisArray;
}

// NOLINTNEXTLINE(cppcoreguidelines-macro-usage)
#define ETS_ESCOMPAT_COPY_WITHIN(Type)                                                          \
    /* CC-OFFNXT(G.PRE.02) name part */                                                         \
    extern "C" ark::ets::EtsEscompat##Type##Array *EtsEscompat##Type##ArrayCopyWithin(          \
        ark::ets::EtsEscompat##Type##Array *thisArray, EtsInt target, EtsInt start, EtsInt end) \
    {                                                                                           \
        /* CC-OFFNXT(G.PRE.05) function gen */                                                  \
        return EtsEscompatTypedArrayCopyWithinImpl(thisArray, target, start, end);              \
    }  // namespace ark::ets::intrinsics

ETS_ESCOMPAT_COPY_WITHIN(Int8)
ETS_ESCOMPAT_COPY_WITHIN(Int16)
ETS_ESCOMPAT_COPY_WITHIN(Int32)
ETS_ESCOMPAT_COPY_WITHIN(BigInt64)
ETS_ESCOMPAT_COPY_WITHIN(Float32)
ETS_ESCOMPAT_COPY_WITHIN(Float64)
ETS_ESCOMPAT_COPY_WITHIN(UInt8)
ETS_ESCOMPAT_COPY_WITHIN(UInt16)
ETS_ESCOMPAT_COPY_WITHIN(UInt32)
ETS_ESCOMPAT_COPY_WITHIN(BigUInt64)
ETS_ESCOMPAT_COPY_WITHIN(UInt8Clamped)

#undef ETS_ESCOMPAT_COPY_WITHIN

template <typename T>
T *EtsEscompatTypedArraySort(T *thisArray)
{
    using ElementType = typename T::ElementType;

    auto nBytes = static_cast<size_t>(thisArray->GetByteLength());
    ASSERT(nBytes == (static_cast<size_t>(thisArray->GetLengthInt()) * sizeof(ElementType)));
    // If it's an empty or one-element array then nothing to sort.
    if (UNLIKELY(nBytes <= sizeof(ElementType))) {
        return thisArray;
    }

    auto *arrayBuffer = static_cast<EtsEscompatArrayBuffer *>(&*thisArray->GetBuffer());
    if (UNLIKELY(arrayBuffer->WasDetached())) {
        auto coro = EtsCoroutine::GetCurrent();
        [[maybe_unused]] EtsHandleScope scope(coro);
        EtsHandle<EtsObject> handle(coro, thisArray);
        ThrowEtsException(coro, panda_file_items::class_descriptors::TYPE_ERROR, "ArrayBuffer was detached");
        return static_cast<T *>(handle.GetPtr());
    }
    void *dataPtr = arrayBuffer->GetData();
    ASSERT(dataPtr != nullptr);

    // NOLINTNEXTLINE(cppcoreguidelines-pro-bounds-pointer-arithmetic)
    Span<EtsByte> data(static_cast<EtsByte *>(dataPtr) + static_cast<size_t>(thisArray->GetByteOffset()), nBytes);
    std::sort(reinterpret_cast<typename T::ElementType *>(data.begin()),
              reinterpret_cast<typename T::ElementType *>(data.end()));
    return thisArray;
}

extern "C" ark::ets::EtsEscompatInt8Array *EtsEscompatInt8ArraySort(ark::ets::EtsEscompatInt8Array *thisArray)
{
    return EtsEscompatTypedArraySort(thisArray);
}

extern "C" ark::ets::EtsEscompatInt16Array *EtsEscompatInt16ArraySort(ark::ets::EtsEscompatInt16Array *thisArray)
{
    return EtsEscompatTypedArraySort(thisArray);
}

extern "C" ark::ets::EtsEscompatInt32Array *EtsEscompatInt32ArraySort(ark::ets::EtsEscompatInt32Array *thisArray)
{
    return EtsEscompatTypedArraySort(thisArray);
}

extern "C" ark::ets::EtsEscompatBigInt64Array *EtsEscompatBigInt64ArraySort(
    ark::ets::EtsEscompatBigInt64Array *thisArray)
{
    return EtsEscompatTypedArraySort(thisArray);
}

extern "C" ark::ets::EtsEscompatFloat32Array *EtsEscompatFloat32ArraySort(ark::ets::EtsEscompatFloat32Array *thisArray)
{
    return EtsEscompatTypedArraySort(thisArray);
}

extern "C" ark::ets::EtsEscompatFloat64Array *EtsEscompatFloat64ArraySort(ark::ets::EtsEscompatFloat64Array *thisArray)
{
    return EtsEscompatTypedArraySort(thisArray);
}

extern "C" ark::ets::EtsEscompatUInt8ClampedArray *EtsEscompatUInt8ClampedArraySort(
    ark::ets::EtsEscompatUInt8ClampedArray *thisArray)
{
    return EtsEscompatTypedArraySort(thisArray);
}

extern "C" ark::ets::EtsEscompatUInt8Array *EtsEscompatUInt8ArraySort(ark::ets::EtsEscompatUInt8Array *thisArray)
{
    return EtsEscompatTypedArraySort(thisArray);
}

extern "C" ark::ets::EtsEscompatUInt16Array *EtsEscompatUInt16ArraySort(ark::ets::EtsEscompatUInt16Array *thisArray)
{
    return EtsEscompatTypedArraySort(thisArray);
}

extern "C" ark::ets::EtsEscompatUInt32Array *EtsEscompatUInt32ArraySort(ark::ets::EtsEscompatUInt32Array *thisArray)
{
    return EtsEscompatTypedArraySort(thisArray);
}

extern "C" ark::ets::EtsEscompatBigUInt64Array *EtsEscompatBigUInt64ArraySort(
    ark::ets::EtsEscompatBigUInt64Array *thisArray)
{
    return EtsEscompatTypedArraySort(thisArray);
}

#define INVALID_INDEX (-1.0)

template <typename T1, typename T2>
static EtsDouble EtsEscompatArrayIndexOfLong(T1 *thisArray, T2 searchElement, EtsInt fromIndex)
{
    auto *data = GetNativeData(thisArray);
    if (UNLIKELY(data == nullptr)) {
        return INVALID_INDEX;
    }

    using ElementType = typename T1::ElementType;
    auto *array = reinterpret_cast<ElementType *>(ToUintPtr(data) + static_cast<int>(thisArray->GetByteOffset()));
    auto arrayLength = thisArray->GetLengthInt();
    fromIndex = NormalizeIndex(fromIndex, arrayLength);
    auto element = static_cast<ElementType>(searchElement);
    for (int i = fromIndex; i < arrayLength; i++) {
        // NOLINTNEXTLINE(cppcoreguidelines-pro-bounds-pointer-arithmetic)
        if (array[i] == element) {
            return static_cast<double>(i);
        }
    }
    return INVALID_INDEX;
}

template <typename T>
static EtsDouble EtsEscompatArrayIndexOfNumber(T *thisArray, double searchElement, EtsInt fromIndex)
{
    if (std::isnan(searchElement)) {
        return INVALID_INDEX;
    }

    auto *data = GetNativeData(thisArray);
    if (UNLIKELY(data == nullptr)) {
        return INVALID_INDEX;
    }

    using ElementType = typename T::ElementType;
    auto *array = reinterpret_cast<ElementType *>(ToUintPtr(data) + static_cast<int>(thisArray->GetByteOffset()));
    auto arrayLength = thisArray->GetLengthInt();
    fromIndex = NormalizeIndex(fromIndex, arrayLength);
    for (int i = fromIndex; i < arrayLength; i++) {
        // NOLINTNEXTLINE(cppcoreguidelines-pro-bounds-pointer-arithmetic)
        if (static_cast<double>(array[i]) == searchElement) {
            return static_cast<double>(i);
        }
    }
    return INVALID_INDEX;
}

// NOLINTNEXTLINE(cppcoreguidelines-macro-usage)
#define ETS_ESCOMPAT_INDEX_OF_NUMBER(Type)                                                                    \
    /* CC-OFFNXT(G.PRE.02) name part */                                                                       \
    extern "C" EtsDouble EtsEscompat##Type##ArrayIndexOfNumber(ark::ets::EtsEscompat##Type##Array *thisArray, \
                                                               EtsDouble searchElement, EtsInt fromIndex)     \
    {                                                                                                         \
        /* CC-OFFNXT(G.PRE.05) function gen */                                                                \
        return EtsEscompatArrayIndexOfNumber(thisArray, searchElement, fromIndex);                            \
    }  // namespace ark::ets::intrinsics

// NOLINTNEXTLINE(cppcoreguidelines-macro-usage)
#define ETS_ESCOMPAT_INDEX_OF_LONG(Type)                                                                    \
    /* CC-OFFNXT(G.PRE.02) name part */                                                                     \
    extern "C" EtsDouble EtsEscompat##Type##ArrayIndexOfLong(ark::ets::EtsEscompat##Type##Array *thisArray, \
                                                             EtsLong searchElement, EtsInt fromIndex)       \
    {                                                                                                       \
        /* CC-OFFNXT(G.PRE.05) function gen */                                                              \
        return EtsEscompatArrayIndexOfLong(thisArray, searchElement, fromIndex);                            \
    }  // namespace ark::ets::intrinsics

ETS_ESCOMPAT_INDEX_OF_NUMBER(Int8)
ETS_ESCOMPAT_INDEX_OF_NUMBER(Int16)
ETS_ESCOMPAT_INDEX_OF_NUMBER(Int32)
ETS_ESCOMPAT_INDEX_OF_NUMBER(BigInt64)
ETS_ESCOMPAT_INDEX_OF_NUMBER(Float32)
ETS_ESCOMPAT_INDEX_OF_NUMBER(Float64)
ETS_ESCOMPAT_INDEX_OF_NUMBER(UInt8)
ETS_ESCOMPAT_INDEX_OF_NUMBER(UInt16)
ETS_ESCOMPAT_INDEX_OF_NUMBER(UInt32)
ETS_ESCOMPAT_INDEX_OF_NUMBER(BigUInt64)
ETS_ESCOMPAT_INDEX_OF_NUMBER(UInt8Clamped)
ETS_ESCOMPAT_INDEX_OF_LONG(Int8)
ETS_ESCOMPAT_INDEX_OF_LONG(Int16)
ETS_ESCOMPAT_INDEX_OF_LONG(Int32)
ETS_ESCOMPAT_INDEX_OF_LONG(BigInt64)
ETS_ESCOMPAT_INDEX_OF_LONG(Float32)
ETS_ESCOMPAT_INDEX_OF_LONG(Float64)
ETS_ESCOMPAT_INDEX_OF_LONG(UInt8)
ETS_ESCOMPAT_INDEX_OF_LONG(UInt16)
ETS_ESCOMPAT_INDEX_OF_LONG(UInt32)
ETS_ESCOMPAT_INDEX_OF_LONG(BigUInt64)
ETS_ESCOMPAT_INDEX_OF_LONG(UInt8Clamped)

template <typename T1, typename T2>
static EtsDouble EtsEscompatArrayLastIndexOfLong(T1 *thisArray, T2 searchElement, EtsInt fromIndex)
{
    auto *data = GetNativeData(thisArray);
    if (UNLIKELY(data == nullptr)) {
        return INVALID_INDEX;
    }

    int arrayLength = thisArray->GetLengthInt();
    if (arrayLength == 0) {
        return INVALID_INDEX;
    }

    int startIndex = arrayLength + fromIndex;
    if (fromIndex >= 0) {
        startIndex = (arrayLength - 1 < fromIndex) ? arrayLength - 1 : fromIndex;
    }

    using ElementType = typename T1::ElementType;
    auto *array = reinterpret_cast<ElementType *>(ToUintPtr(data) + static_cast<int>(thisArray->GetByteOffset()));
    auto element = static_cast<ElementType>(searchElement);
    for (int i = startIndex; i >= 0; i--) {
        // NOLINTNEXTLINE(cppcoreguidelines-pro-bounds-pointer-arithmetic)
        if (array[i] == element) {
            return static_cast<double>(i);
        }
    }

    return INVALID_INDEX;
}

template <typename T>
static EtsDouble EtsEscompatArrayLastIndexOfNumber(T *thisArray, double searchElement, EtsInt fromIndex)
{
    if (std::isnan(searchElement)) {
        return INVALID_INDEX;
    }

    auto *data = GetNativeData(thisArray);
    if (UNLIKELY(data == nullptr)) {
        return INVALID_INDEX;
    }

    int arrayLength = thisArray->GetLengthInt();
    if (arrayLength == 0) {
        return INVALID_INDEX;
    }

    int startIndex = arrayLength + fromIndex;
    if (fromIndex >= 0) {
        startIndex = (arrayLength - 1 < fromIndex) ? arrayLength - 1 : fromIndex;
    }

    using ElementType = typename T::ElementType;
    auto *array = reinterpret_cast<ElementType *>(ToUintPtr(data) + static_cast<int>(thisArray->GetByteOffset()));
    for (int i = startIndex; i >= 0; i--) {
        // NOLINTNEXTLINE(cppcoreguidelines-pro-bounds-pointer-arithmetic)
        if (static_cast<double>(array[i]) == searchElement) {
            return static_cast<double>(i);
        }
    }

    return INVALID_INDEX;
}

// NOLINTNEXTLINE(cppcoreguidelines-macro-usage)
#define ETS_ESCOMPAT_LAST_INDEX_OF_NUMBER(Type)                                                                   \
    /* CC-OFFNXT(G.PRE.02) name part */                                                                           \
    extern "C" EtsDouble EtsEscompat##Type##ArrayLastIndexOfNumber(ark::ets::EtsEscompat##Type##Array *thisArray, \
                                                                   EtsDouble searchElement, EtsInt fromIndex)     \
    {                                                                                                             \
        /* CC-OFFNXT(G.PRE.05) function gen */                                                                    \
        return EtsEscompatArrayLastIndexOfNumber(thisArray, searchElement, fromIndex);                            \
    }  // namespace ark::ets::intrinsics

// NOLINTNEXTLINE(cppcoreguidelines-macro-usage)
#define ETS_ESCOMPAT_LAST_INDEX_OF_LONG(Type)                                                                   \
    /* CC-OFFNXT(G.PRE.02) name part */                                                                         \
    extern "C" EtsDouble EtsEscompat##Type##ArrayLastIndexOfLong(ark::ets::EtsEscompat##Type##Array *thisArray, \
                                                                 EtsLong searchElement, EtsInt fromIndex)       \
    {                                                                                                           \
        /* CC-OFFNXT(G.PRE.05) function gen */                                                                  \
        return EtsEscompatArrayLastIndexOfLong(thisArray, searchElement, fromIndex);                            \
    }  // namespace ark::ets::intrinsics

ETS_ESCOMPAT_LAST_INDEX_OF_NUMBER(Int8)
ETS_ESCOMPAT_LAST_INDEX_OF_NUMBER(Int16)
ETS_ESCOMPAT_LAST_INDEX_OF_NUMBER(Int32)
ETS_ESCOMPAT_LAST_INDEX_OF_NUMBER(BigInt64)
ETS_ESCOMPAT_LAST_INDEX_OF_NUMBER(Float32)
ETS_ESCOMPAT_LAST_INDEX_OF_NUMBER(Float64)
ETS_ESCOMPAT_LAST_INDEX_OF_NUMBER(UInt8)
ETS_ESCOMPAT_LAST_INDEX_OF_NUMBER(UInt16)
ETS_ESCOMPAT_LAST_INDEX_OF_NUMBER(UInt32)
ETS_ESCOMPAT_LAST_INDEX_OF_NUMBER(BigUInt64)
ETS_ESCOMPAT_LAST_INDEX_OF_NUMBER(UInt8Clamped)
ETS_ESCOMPAT_LAST_INDEX_OF_LONG(Int8)
ETS_ESCOMPAT_LAST_INDEX_OF_LONG(Int16)
ETS_ESCOMPAT_LAST_INDEX_OF_LONG(Int32)
ETS_ESCOMPAT_LAST_INDEX_OF_LONG(BigInt64)
ETS_ESCOMPAT_LAST_INDEX_OF_LONG(Float32)
ETS_ESCOMPAT_LAST_INDEX_OF_LONG(Float64)
ETS_ESCOMPAT_LAST_INDEX_OF_LONG(UInt8)
ETS_ESCOMPAT_LAST_INDEX_OF_LONG(UInt16)
ETS_ESCOMPAT_LAST_INDEX_OF_LONG(UInt32)
ETS_ESCOMPAT_LAST_INDEX_OF_LONG(BigUInt64)
ETS_ESCOMPAT_LAST_INDEX_OF_LONG(UInt8Clamped)

#undef INVALID_INDEX

/* Compute a max size in chars required for not null-terminated string
 * representation of the specified integral or floating point type.
 */
template <typename T>
constexpr size_t MaxChars()
{
    static_assert(std::numeric_limits<T>::radix == 2U);
    if constexpr (std::is_integral_v<T>) {
        auto bits = std::numeric_limits<T>::digits;
        auto digitPerBit = std::log10(std::numeric_limits<T>::radix);
        auto digits = std::ceil(bits * digitPerBit) + static_cast<int>(std::is_signed_v<T>);
        return digits;
    } else {
        static_assert(std::is_floating_point_v<T>);
        // Forced to treat T as double
        auto bits = std::numeric_limits<double>::digits;
        auto digitPerBit = std::log10(std::numeric_limits<double>::radix);
        auto digits = std::ceil(bits * digitPerBit) + static_cast<int>(std::is_signed_v<double>);
        // digits + point + "+e308"
        return digits + 1U + std::char_traits<char>::length("+e308");
    }
}

template <typename T>
size_t NumberToU8Chars(PandaVector<char> &buf, size_t pos, T number)
{
    if constexpr (std::is_integral_v<T>) {
        auto [strEnd, result] = std::to_chars(&buf[pos], &buf[pos + MaxChars<T>()], number);
        ASSERT(result == std::errc());
        return strEnd - &buf[pos];
    } else {
        static_assert(std::is_floating_point_v<T>);
        // Forced to treat T as double
        auto asDouble = static_cast<double>(number);
        return intrinsics::helpers::FpToStringDecimalRadix(asDouble, [&buf, &pos](std::string_view str) {
            ASSERT(str.length() <= MaxChars<T>());
            auto err = memcpy_s(&buf[pos], MaxChars<T>(), str.data(), str.length());
            if (err != EOK) {
                UNREACHABLE();
            }
            return str.length();
        });
    }
}

template <typename T>
size_t NumberToU16Chars(PandaVector<EtsChar> &buf, size_t pos, T number)
{
    if constexpr (std::is_integral_v<T>) {
        auto num = number < 0 ? -static_cast<uint64_t>(number) : static_cast<uint64_t>(number);
        auto nDigits = (CountDigits(num) + static_cast<uint32_t>(number < 0));
        ASSERT(pos + nDigits <= buf.size());
        // NOLINTNEXTLINE(cppcoreguidelines-pro-bounds-pointer-arithmetic)
        utf::UInt64ToUtf16Array(num, buf.data() + pos, nDigits, number < 0);
        return nDigits;
    } else {
        static_assert(std::is_floating_point_v<T>);
        static_assert(std::is_unsigned_v<EtsChar>);
        // Forced to treat T as double
        auto asDouble = static_cast<double>(number);
        return intrinsics::helpers::FpToStringDecimalRadix(asDouble, [&buf, &pos](std::string_view str) {
            ASSERT(str.length() <= MaxChars<T>());
            for (size_t i = 0; i < str.length(); i++) {
                buf[pos + i] = static_cast<EtsChar>(str[i]);
            }
            return str.length();
        });
    }
}

template <typename T>
static ark::ets::EtsString *TypedArrayJoinUtf16(Span<T> &data, ark::ets::EtsString *separator)
{
    ASSERT(!data.empty());
    ASSERT(separator->IsUtf16());

    const size_t sepSize = separator->GetUtf16Length();
    PandaVector<EtsChar> buf(data.Size() * (MaxChars<T>() + sepSize));
    size_t strSize = 0;
    auto n = data.Size() - 1;
    if (sepSize == 1) {
        // NOLINTNEXTLINE(cppcoreguidelines-pro-bounds-pointer-arithmetic)
        auto sep = separator->GetDataUtf16()[0];
        for (auto i = 0U; i < n; i++) {
            strSize += NumberToU16Chars(buf, strSize, static_cast<T>(data[i]));
            buf[strSize] = sep;
            strSize += 1;
        }
    } else {
        for (auto i = 0U; i < n; i++) {
            strSize += NumberToU16Chars(buf, strSize, static_cast<T>(data[i]));
            // NOLINTNEXTLINE(cppcoreguidelines-pro-bounds-pointer-arithmetic)
            separator->CopyDataUtf16(buf.data() + strSize, sepSize);
            strSize += sepSize;
        }
    }
    strSize += NumberToU16Chars(buf, strSize, static_cast<T>(data[n]));
    return EtsString::CreateFromUtf16(reinterpret_cast<EtsChar *>(buf.data()), strSize);
}

template <typename T>
static ark::ets::EtsString *TypedArrayJoinUtf8(Span<T> &data)
{
    ASSERT(!data.empty());
    PandaVector<char> buf(data.Size() * MaxChars<T>());
    size_t strSize = 0;
    auto n = data.Size();
    for (auto i = 0U; i < n; i++) {
        strSize += NumberToU8Chars(buf, strSize, data[i]);
    }
    return EtsString::CreateFromUtf8(buf.data(), strSize);
}

template <typename T>
static ark::ets::EtsString *TypedArrayJoinUtf8(Span<T> &data, ark::ets::EtsString *separator)
{
    ASSERT(!data.empty());
    ASSERT(!separator->IsUtf16() && !separator->IsEmpty());
    const size_t sepSize = separator->GetUtf8Length();
    PandaVector<char> buf(data.Size() * (MaxChars<T>() + sepSize));
    size_t strSize = 0;
    auto n = data.Size() - 1;
    if (sepSize == 1) {
        // NOLINTNEXTLINE(cppcoreguidelines-pro-bounds-pointer-arithmetic)
        auto sep = separator->GetDataUtf8()[0];
        for (auto i = 0U; i < n; i++) {
            strSize += NumberToU8Chars(buf, strSize, data[i]);
            buf[strSize] = sep;
            strSize += 1;
        }
    } else {
        for (auto i = 0U; i < n; i++) {
            strSize += NumberToU8Chars(buf, strSize, data[i]);
            separator->CopyDataMUtf8(&buf[strSize], sepSize, false);
            strSize += sepSize;
        }
    }
    strSize += NumberToU8Chars(buf, strSize, data[n]);
    return EtsString::CreateFromUtf8(buf.data(), strSize);
}

template <typename T>
static ark::ets::EtsString *TypedArrayJoin(T *thisArray, ark::ets::EtsString *separator)
{
    using ElementType = typename T::ElementType;

    auto length = thisArray->GetLengthInt();
    if (UNLIKELY(length <= 0)) {
        return EtsString::CreateNewEmptyString();
    }

    void *dataPtr = GetNativeData(thisArray);
    if (UNLIKELY(dataPtr == nullptr)) {
        return nullptr;
    }

    // NOLINTNEXTLINE(cppcoreguidelines-pro-bounds-pointer-arithmetic)
    auto *tyDataPtr = reinterpret_cast<ElementType *>(static_cast<EtsByte *>(dataPtr) +
                                                      static_cast<size_t>(thisArray->GetByteOffset()));
    Span<ElementType> data(tyDataPtr, length);
    if (separator->IsEmpty()) {
        return TypedArrayJoinUtf8(data);
    }
    if (!separator->IsUtf16()) {
        return TypedArrayJoinUtf8(data, separator);
    }
    return TypedArrayJoinUtf16(data, separator);
}

extern "C" ark::ets::EtsString *EtsEscompatInt8ArrayJoin(ark::ets::EtsEscompatInt8Array *thisArray,
                                                         ark::ets::EtsString *separator)
{
    return TypedArrayJoin(thisArray, separator);
}

extern "C" ark::ets::EtsString *EtsEscompatUint8ArrayJoin(ark::ets::EtsEscompatUInt8Array *thisArray,
                                                          ark::ets::EtsString *separator)
{
    return TypedArrayJoin(thisArray, separator);
}

extern "C" ark::ets::EtsString *EtsEscompatUint8ClampedArrayJoin(ark::ets::EtsEscompatUInt8ClampedArray *thisArray,
                                                                 ark::ets::EtsString *separator)
{
    return TypedArrayJoin(thisArray, separator);
}

extern "C" ark::ets::EtsString *EtsEscompatInt16ArrayJoin(ark::ets::EtsEscompatInt16Array *thisArray,
                                                          ark::ets::EtsString *separator)
{
    return TypedArrayJoin(thisArray, separator);
}

extern "C" ark::ets::EtsString *EtsEscompatUint16ArrayJoin(ark::ets::EtsEscompatUInt16Array *thisArray,
                                                           ark::ets::EtsString *separator)
{
    return TypedArrayJoin(thisArray, separator);
}

extern "C" ark::ets::EtsString *EtsEscompatInt32ArrayJoin(ark::ets::EtsEscompatInt32Array *thisArray,
                                                          ark::ets::EtsString *separator)
{
    return TypedArrayJoin(thisArray, separator);
}

extern "C" ark::ets::EtsString *EtsEscompatUint32ArrayJoin(ark::ets::EtsEscompatUInt32Array *thisArray,
                                                           ark::ets::EtsString *separator)
{
    return TypedArrayJoin(thisArray, separator);
}

extern "C" ark::ets::EtsString *EtsEscompatBigInt64ArrayJoin(ark::ets::EtsEscompatBigInt64Array *thisArray,
                                                             ark::ets::EtsString *separator)
{
    return TypedArrayJoin(thisArray, separator);
}

extern "C" ark::ets::EtsString *EtsEscompatBigUint64ArrayJoin(ark::ets::EtsEscompatBigUInt64Array *thisArray,
                                                              ark::ets::EtsString *separator)
{
    return TypedArrayJoin(thisArray, separator);
}

extern "C" ark::ets::EtsString *EtsEscompatFloat32ArrayJoin(ark::ets::EtsEscompatFloat32Array *thisArray,
                                                            ark::ets::EtsString *separator)
{
    return TypedArrayJoin(thisArray, separator);
}

extern "C" ark::ets::EtsString *EtsEscompatFloat64ArrayJoin(ark::ets::EtsEscompatFloat64Array *thisArray,
                                                            ark::ets::EtsString *separator)
{
    return TypedArrayJoin(thisArray, separator);
}

>>>>>>> 46f0ea7f
}  // namespace ark::ets::intrinsics<|MERGE_RESOLUTION|>--- conflicted
+++ resolved
@@ -19,10 +19,7 @@
 #include "libpandabase/utils/utils.h"
 #include "plugins/ets/runtime/types/ets_typed_arrays.h"
 #include "plugins/ets/runtime/types/ets_typed_unsigned_arrays.h"
-<<<<<<< HEAD
-=======
 #include "plugins/ets/runtime/intrinsics/helpers/ets_intrinsics_helpers.h"
->>>>>>> 46f0ea7f
 #include "intrinsics.h"
 #include "cross_values.h"
 #include "types/ets_object.h"
@@ -76,8 +73,6 @@
         data, pos * sizeof(typename T::ElementType) + static_cast<EtsInt>(thisArray->GetByteOffset()));
 }
 
-<<<<<<< HEAD
-=======
 template <typename T>
 typename T::ElementType EtsEscompatTypedArrayGetUnsafe(T *thisArray, EtsInt pos)
 {
@@ -92,7 +87,6 @@
         data, pos * sizeof(typename T::ElementType) + static_cast<EtsInt>(thisArray->GetByteOffset()));
 }
 
->>>>>>> 46f0ea7f
 extern "C" void EtsEscompatInt8ArraySetInt(ark::ets::EtsEscompatInt8Array *thisArray, EtsInt pos, EtsInt val)
 {
     EtsEscompatTypedArraySet(thisArray, pos, val);
@@ -106,14 +100,11 @@
 extern "C" EtsDouble EtsEscompatInt8ArrayGet(ark::ets::EtsEscompatInt8Array *thisArray, EtsInt pos)
 {
     return EtsEscompatTypedArrayGet(thisArray, pos);
-<<<<<<< HEAD
-=======
 }
 
 extern "C" EtsByte EtsEscompatInt8ArrayGetUnsafe(ark::ets::EtsEscompatInt8Array *thisArray, EtsInt pos)
 {
     return EtsEscompatTypedArrayGetUnsafe(thisArray, pos);
->>>>>>> 46f0ea7f
 }
 
 template <typename T>
@@ -153,8 +144,6 @@
     EtsEscompatTypedArraySetValuesImpl(thisArray, srcArray, static_cast<EtsInt>(pos));
 }
 
-<<<<<<< HEAD
-=======
 template <typename T, typename V>
 static void EtsEscompatTypedArrayFillInternal(T *thisArray, V val, EtsInt begin, EtsInt end)
 {
@@ -176,7 +165,6 @@
     EtsEscompatTypedArrayFillInternal(thisArray, val, begin, end);
 }
 
->>>>>>> 46f0ea7f
 extern "C" void EtsEscompatInt16ArraySetInt(ark::ets::EtsEscompatInt16Array *thisArray, EtsInt pos, EtsInt val)
 {
     EtsEscompatTypedArraySet(thisArray, pos, val);
@@ -192,14 +180,11 @@
     return EtsEscompatTypedArrayGet(thisArray, pos);
 }
 
-<<<<<<< HEAD
-=======
 extern "C" EtsShort EtsEscompatInt16ArrayGetUnsafe(ark::ets::EtsEscompatInt16Array *thisArray, EtsInt pos)
 {
     return EtsEscompatTypedArrayGetUnsafe(thisArray, pos);
 }
 
->>>>>>> 46f0ea7f
 extern "C" void EtsEscompatInt16ArraySetValues(ark::ets::EtsEscompatInt16Array *thisArray,
                                                ark::ets::EtsEscompatInt16Array *srcArray)
 {
@@ -212,15 +197,12 @@
     EtsEscompatTypedArraySetValuesImpl(thisArray, srcArray, static_cast<EtsInt>(pos));
 }
 
-<<<<<<< HEAD
-=======
 extern "C" void EtsEscompatInt16ArrayFillInternal(ark::ets::EtsEscompatInt16Array *thisArray, EtsShort val,
                                                   EtsInt begin, EtsInt end)
 {
     EtsEscompatTypedArrayFillInternal(thisArray, val, begin, end);
 }
 
->>>>>>> 46f0ea7f
 extern "C" void EtsEscompatInt32ArraySetInt(ark::ets::EtsEscompatInt32Array *thisArray, EtsInt pos, EtsInt val)
 {
     EtsEscompatTypedArraySet(thisArray, pos, val);
@@ -231,14 +213,11 @@
     return EtsEscompatTypedArrayGet(thisArray, pos);
 }
 
-<<<<<<< HEAD
-=======
 extern "C" EtsInt EtsEscompatInt32ArrayGetUnsafe(ark::ets::EtsEscompatInt32Array *thisArray, EtsInt pos)
 {
     return EtsEscompatTypedArrayGetUnsafe(thisArray, pos);
 }
 
->>>>>>> 46f0ea7f
 extern "C" void EtsEscompatInt32ArraySetValues(ark::ets::EtsEscompatInt32Array *thisArray,
                                                ark::ets::EtsEscompatInt32Array *srcArray)
 {
@@ -251,15 +230,12 @@
     EtsEscompatTypedArraySetValuesImpl(thisArray, srcArray, static_cast<EtsInt>(pos));
 }
 
-<<<<<<< HEAD
-=======
 extern "C" void EtsEscompatInt32ArrayFillInternal(ark::ets::EtsEscompatInt32Array *thisArray, EtsInt val, EtsInt begin,
                                                   EtsInt end)
 {
     EtsEscompatTypedArrayFillInternal(thisArray, val, begin, end);
 }
 
->>>>>>> 46f0ea7f
 extern "C" void EtsEscompatBigInt64ArraySetLong(ark::ets::EtsEscompatBigInt64Array *thisArray, EtsInt pos, EtsLong val)
 {
     EtsEscompatTypedArraySet(thisArray, pos, val);
@@ -270,14 +246,11 @@
     return EtsEscompatTypedArrayGet(thisArray, pos);
 }
 
-<<<<<<< HEAD
-=======
 extern "C" EtsLong EtsEscompatBigInt64ArrayGetUnsafe(ark::ets::EtsEscompatBigInt64Array *thisArray, EtsInt pos)
 {
     return EtsEscompatTypedArrayGetUnsafe(thisArray, pos);
 }
 
->>>>>>> 46f0ea7f
 extern "C" void EtsEscompatBigInt64ArraySetValues(ark::ets::EtsEscompatBigInt64Array *thisArray,
                                                   ark::ets::EtsEscompatBigInt64Array *srcArray)
 {
@@ -290,15 +263,12 @@
     EtsEscompatTypedArraySetValuesImpl(thisArray, srcArray, static_cast<EtsInt>(pos));
 }
 
-<<<<<<< HEAD
-=======
 extern "C" void EtsEscompatBigInt64ArrayFillInternal(ark::ets::EtsEscompatBigInt64Array *thisArray, EtsLong val,
                                                      EtsInt begin, EtsInt end)
 {
     EtsEscompatTypedArrayFillInternal(thisArray, val, begin, end);
 }
 
->>>>>>> 46f0ea7f
 extern "C" void EtsEscompatFloat32ArraySetFloat(ark::ets::EtsEscompatFloat32Array *thisArray, EtsInt pos, EtsFloat val)
 {
     EtsEscompatTypedArraySet(thisArray, pos, val);
@@ -309,14 +279,11 @@
     return EtsEscompatTypedArrayGet(thisArray, pos);
 }
 
-<<<<<<< HEAD
-=======
 extern "C" EtsFloat EtsEscompatFloat32ArrayGetUnsafe(ark::ets::EtsEscompatFloat32Array *thisArray, EtsInt pos)
 {
     return EtsEscompatTypedArrayGetUnsafe(thisArray, pos);
 }
 
->>>>>>> 46f0ea7f
 extern "C" void EtsEscompatFloat32ArraySetValues(ark::ets::EtsEscompatFloat32Array *thisArray,
                                                  ark::ets::EtsEscompatFloat32Array *srcArray)
 {
@@ -329,8 +296,6 @@
     EtsEscompatTypedArraySetValuesImpl(thisArray, srcArray, static_cast<EtsInt>(pos));
 }
 
-<<<<<<< HEAD
-=======
 extern "C" void EtsEscompatFloat32ArrayFillInternal(ark::ets::EtsEscompatFloat32Array *thisArray, EtsFloat val,
                                                     EtsInt begin, EtsInt end)
 {
@@ -343,7 +308,6 @@
     EtsEscompatTypedArrayFillInternal(thisArray, val, begin, end);
 }
 
->>>>>>> 46f0ea7f
 extern "C" void EtsEscompatFloat64ArraySetDouble(ark::ets::EtsEscompatFloat64Array *thisArray, EtsInt pos,
                                                  EtsDouble val)
 {
@@ -355,14 +319,11 @@
     return EtsEscompatTypedArrayGet(thisArray, pos);
 }
 
-<<<<<<< HEAD
-=======
 extern "C" EtsDouble EtsEscompatFloat64ArrayGetUnsafe(ark::ets::EtsEscompatFloat64Array *thisArray, EtsInt pos)
 {
     return EtsEscompatTypedArrayGetUnsafe(thisArray, pos);
 }
 
->>>>>>> 46f0ea7f
 extern "C" void EtsEscompatFloat64ArraySetValues(ark::ets::EtsEscompatFloat64Array *thisArray,
                                                  ark::ets::EtsEscompatFloat64Array *srcArray)
 {
@@ -375,8 +336,6 @@
     EtsEscompatTypedArraySetValuesImpl(thisArray, srcArray, static_cast<EtsInt>(pos));
 }
 
-<<<<<<< HEAD
-=======
 extern "C" void EtsEscompatFloat64ArrayFillInternal(ark::ets::EtsEscompatFloat64Array *thisArray, EtsDouble val,
                                                     EtsInt begin, EtsInt end)
 {
@@ -389,7 +348,6 @@
     EtsEscompatTypedArrayFillInternal(thisArray, val, begin, end);
 }
 
->>>>>>> 46f0ea7f
 extern "C" void EtsEscompatUInt8ClampedArraySetInt(ark::ets::EtsEscompatUInt8ClampedArray *thisArray, EtsInt pos,
                                                    EtsInt val)
 {
@@ -406,14 +364,11 @@
     return EtsEscompatTypedArrayGet(thisArray, pos);
 }
 
-<<<<<<< HEAD
-=======
 extern "C" EtsInt EtsEscompatUInt8ClampedArrayGetUnsafe(ark::ets::EtsEscompatUInt8ClampedArray *thisArray, EtsInt pos)
 {
     return EtsEscompatTypedArrayGetUnsafe(thisArray, pos);
 }
 
->>>>>>> 46f0ea7f
 extern "C" void EtsEscompatUInt8ClampedArraySetValues(ark::ets::EtsEscompatUInt8ClampedArray *thisArray,
                                                       ark::ets::EtsEscompatUInt8ClampedArray *srcArray)
 {
@@ -427,8 +382,6 @@
     EtsEscompatTypedArraySetValuesImpl(thisArray, srcArray, static_cast<EtsInt>(pos));
 }
 
-<<<<<<< HEAD
-=======
 extern "C" void EtsEscompatUInt8ClampedArrayFillInternal(ark::ets::EtsEscompatUInt8ClampedArray *thisArray, EtsInt val,
                                                          EtsInt begin, EtsInt end)
 {
@@ -436,7 +389,6 @@
     EtsEscompatTypedArrayFillInternal(thisArray, static_cast<ElementType>(val), begin, end);
 }
 
->>>>>>> 46f0ea7f
 extern "C" void EtsEscompatUInt8ArraySetInt(ark::ets::EtsEscompatUInt8Array *thisArray, EtsInt pos, EtsInt val)
 {
     EtsEscompatTypedArraySet(thisArray, pos, val);
@@ -447,14 +399,11 @@
     return EtsEscompatTypedArrayGet(thisArray, pos);
 }
 
-<<<<<<< HEAD
-=======
 extern "C" EtsInt EtsEscompatUInt8ArrayGetUnsafe(ark::ets::EtsEscompatUInt8Array *thisArray, EtsInt pos)
 {
     return EtsEscompatTypedArrayGetUnsafe(thisArray, pos);
 }
 
->>>>>>> 46f0ea7f
 extern "C" void EtsEscompatUInt8ArraySetValues(ark::ets::EtsEscompatUInt8Array *thisArray,
                                                ark::ets::EtsEscompatUInt8Array *srcArray)
 {
@@ -467,8 +416,6 @@
     EtsEscompatTypedArraySetValuesImpl(thisArray, srcArray, static_cast<EtsInt>(pos));
 }
 
-<<<<<<< HEAD
-=======
 extern "C" void EtsEscompatUInt8ArrayFillInternal(ark::ets::EtsEscompatUInt8Array *thisArray, EtsInt val, EtsInt begin,
                                                   EtsInt end)
 {
@@ -476,7 +423,6 @@
     EtsEscompatTypedArrayFillInternal(thisArray, static_cast<ElementType>(val), begin, end);
 }
 
->>>>>>> 46f0ea7f
 extern "C" void EtsEscompatUInt16ArraySetInt(ark::ets::EtsEscompatUInt16Array *thisArray, EtsInt pos, EtsInt val)
 {
     EtsEscompatTypedArraySet(thisArray, pos, val);
@@ -487,14 +433,11 @@
     return EtsEscompatTypedArrayGet(thisArray, pos);
 }
 
-<<<<<<< HEAD
-=======
 extern "C" EtsInt EtsEscompatUInt16ArrayGetUnsafe(ark::ets::EtsEscompatUInt16Array *thisArray, EtsInt pos)
 {
     return EtsEscompatTypedArrayGetUnsafe(thisArray, pos);
 }
 
->>>>>>> 46f0ea7f
 extern "C" void EtsEscompatUInt16ArraySetValues(ark::ets::EtsEscompatUInt16Array *thisArray,
                                                 ark::ets::EtsEscompatUInt16Array *srcArray)
 {
@@ -507,8 +450,6 @@
     EtsEscompatTypedArraySetValuesImpl(thisArray, srcArray, static_cast<EtsInt>(pos));
 }
 
-<<<<<<< HEAD
-=======
 extern "C" void EtsEscompatUInt16ArrayFillInternal(ark::ets::EtsEscompatUInt16Array *thisArray, EtsInt val,
                                                    EtsInt begin, EtsInt end)
 {
@@ -516,7 +457,6 @@
     EtsEscompatTypedArrayFillInternal(thisArray, static_cast<ElementType>(val), begin, end);
 }
 
->>>>>>> 46f0ea7f
 extern "C" void EtsEscompatUInt32ArraySetInt(ark::ets::EtsEscompatUInt32Array *thisArray, EtsInt pos, EtsInt val)
 {
     EtsEscompatTypedArraySet(thisArray, pos, val);
@@ -532,14 +472,11 @@
     return EtsEscompatTypedArrayGet(thisArray, pos);
 }
 
-<<<<<<< HEAD
-=======
 extern "C" EtsLong EtsEscompatUInt32ArrayGetUnsafe(ark::ets::EtsEscompatUInt32Array *thisArray, EtsInt pos)
 {
     return EtsEscompatTypedArrayGetUnsafe(thisArray, pos);
 }
 
->>>>>>> 46f0ea7f
 extern "C" void EtsEscompatUInt32ArraySetValues(ark::ets::EtsEscompatUInt32Array *thisArray,
                                                 ark::ets::EtsEscompatUInt32Array *srcArray)
 {
@@ -552,8 +489,6 @@
     EtsEscompatTypedArraySetValuesImpl(thisArray, srcArray, static_cast<EtsInt>(pos));
 }
 
-<<<<<<< HEAD
-=======
 extern "C" void EtsEscompatUInt32ArrayFillInternal(ark::ets::EtsEscompatUInt32Array *thisArray, EtsLong val,
                                                    EtsInt begin, EtsInt end)
 {
@@ -561,7 +496,6 @@
     EtsEscompatTypedArrayFillInternal(thisArray, static_cast<ElementType>(val), begin, end);
 }
 
->>>>>>> 46f0ea7f
 extern "C" void EtsEscompatBigUInt64ArraySetInt(ark::ets::EtsEscompatBigUInt64Array *thisArray, EtsInt pos, EtsInt val)
 {
     EtsEscompatTypedArraySet(thisArray, pos, val);
@@ -578,14 +512,11 @@
     return EtsEscompatTypedArrayGet(thisArray, pos);
 }
 
-<<<<<<< HEAD
-=======
 extern "C" EtsLong EtsEscompatBigUInt64ArrayGetUnsafe(ark::ets::EtsEscompatBigUInt64Array *thisArray, EtsInt pos)
 {
     return EtsEscompatTypedArrayGetUnsafe(thisArray, pos);
 }
 
->>>>>>> 46f0ea7f
 extern "C" void EtsEscompatBigUInt64ArraySetValues(ark::ets::EtsEscompatBigUInt64Array *thisArray,
                                                    ark::ets::EtsEscompatBigUInt64Array *srcArray)
 {
@@ -598,8 +529,6 @@
 {
     EtsEscompatTypedArraySetValuesImpl(thisArray, srcArray, static_cast<EtsInt>(pos));
 }
-<<<<<<< HEAD
-=======
 
 extern "C" void EtsEscompatBigUInt64ArrayFillInternal(ark::ets::EtsEscompatBigUInt64Array *thisArray, EtsLong val,
                                                       EtsInt begin, EtsInt end)
@@ -1311,5 +1240,4 @@
     return TypedArrayJoin(thisArray, separator);
 }
 
->>>>>>> 46f0ea7f
 }  // namespace ark::ets::intrinsics