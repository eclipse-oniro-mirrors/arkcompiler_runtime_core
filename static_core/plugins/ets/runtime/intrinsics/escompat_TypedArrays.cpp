--- conflicted
+++ resolved
@@ -223,8 +223,6 @@
 
 namespace unbox {
 
-<<<<<<< HEAD
-=======
 constexpr uint64_t LONG_SHIFT = 32U;
 constexpr uint64_t LONG_MASK = (uint64_t {1} << LONG_SHIFT) - uint64_t {1U};
 
@@ -245,7 +243,6 @@
     return static_cast<EtsUlong>(GetLong(bigint));
 }
 
->>>>>>> aad9f664
 template <typename Cond>
 bool CheckCastedClass(Cond cond, const EtsClass *expectedClass, const EtsClass *objectClass)
 {
@@ -353,11 +350,7 @@
 public:
     using Type = typename ArrayType::ElementType;
 
-<<<<<<< HEAD
-    BigInt64ArrayElement() : escompatBigIntClass_(PlatformTypes(EtsCoroutine::GetCurrent())->escompatBigint) {}
-=======
     BigInt64ArrayElement() : stdCoreBigIntClass_(PlatformTypes(EtsCoroutine::GetCurrent())->coreBigint) {}
->>>>>>> aad9f664
 
     std::optional<Type> GetTyped(EtsObject *object) const
     {
@@ -366,35 +359,9 @@
     }
 
 private:
-<<<<<<< HEAD
-    static constexpr uint64_t LONG_SHIFT = 32U;
-    static constexpr uint64_t LONG_MASK = (uint64_t {1} << LONG_SHIFT) - uint64_t {1U};
-
-    [[nodiscard]] static EtsLong GetLong(const EtsBigInt *bigint)
-    {
-        const auto *bytes = bigint->GetBytes();
-        ASSERT(bytes != nullptr);
-        auto buff = EtsLong {0};
-        const auto len = std::min(uint32_t {2U}, static_cast<uint32_t>(bytes->GetLength()));
-        for (uint32_t i = 0; i < len; ++i) {
-            buff += static_cast<EtsLong>((static_cast<uint32_t>(bytes->Get(i)) & LONG_MASK) << i * LONG_SHIFT);
-        }
-        return bigint->GetSign() * buff;
-    }
-
-    [[nodiscard]] static EtsUlong GetULong(const EtsBigInt *bigint)
-    {
-        return static_cast<EtsUlong>(GetLong(bigint));
-    }
-
-    const EtsBigInt *Cast(EtsObject *object) const
-    {
-        if (CheckCastedClass([](const EtsClass *klass) { return klass->IsBigInt(); }, escompatBigIntClass_,
-=======
     const EtsBigInt *Cast(EtsObject *object) const
     {
         if (CheckCastedClass([](const EtsClass *klass) { return klass->IsBigInt(); }, stdCoreBigIntClass_,
->>>>>>> aad9f664
                              object->GetClass())) {
             return EtsBigInt::FromEtsObject(object);
         }
@@ -405,11 +372,7 @@
 
     friend ArrayElement<ArrayType>;
 
-<<<<<<< HEAD
-    const EtsClass *escompatBigIntClass_;
-=======
     const EtsClass *stdCoreBigIntClass_;
->>>>>>> aad9f664
 };
 
 template <>
@@ -438,29 +401,6 @@
 }  // namespace
 
 template <typename T>
-<<<<<<< HEAD
-static void EtsEscompatTypedArraySetValuesFromArrayImpl(T *thisArray, EtsEscompatArray *srcArray)
-{
-    auto *dstData = GetNativeData(thisArray);
-    if (UNLIKELY(dstData == nullptr)) {
-        return;
-    }
-    /**
-     * False-positive static-analyzer report:
-     * GC can happen only on ThrowException in GetNativeData.
-     * But such case meaning data to be nullptr and retun prevents
-     * us from proceeding
-     */
-    // SUPPRESS_CSA_NEXTLINE(alpha.core.WasteObjHeader)
-    auto *srcData = srcArray->GetData();
-    if (UNLIKELY(srcData == nullptr || srcData->GetLength() == 0)) {
-        return;
-    }
-
-    using ElementType = typename T::ElementType;
-    // SUPPRESS_CSA_NEXTLINE(alpha.core.WasteObjHeader)
-    if (UNLIKELY(srcArray->GetActualLength() > static_cast<uint32_t>(thisArray->GetLengthInt()))) {
-=======
 static void EtsEscompatTypedArraySetValuesFromFixedArray(T *thisArray, void *dstData, EtsObjectArray *srcData,
                                                          uint32_t actualLength)
 {
@@ -472,7 +412,6 @@
 
     // SUPPRESS_CSA_NEXTLINE(alpha.core.WasteObjHeader)
     if (UNLIKELY(actualLength > static_cast<uint32_t>(thisArray->GetLengthInt()))) {
->>>>>>> aad9f664
         EtsCoroutine *coro = EtsCoroutine::GetCurrent();
         ThrowEtsException(coro, panda_file_items::class_descriptors::RANGE_ERROR, "offset is out of bounds");
         return;
@@ -482,11 +421,7 @@
     auto offset = static_cast<EtsInt>(thisArray->GetByteOffset());
     const auto arrayElement = unbox::ArrayElement<T>();
     // SUPPRESS_CSA_NEXTLINE(alpha.core.WasteObjHeader)
-<<<<<<< HEAD
-    for (size_t i = 0; i < srcArray->GetActualLength(); ++i) {
-=======
     for (size_t i = 0; i < actualLength; ++i) {
->>>>>>> aad9f664
         const auto val = arrayElement.GetTyped(srcData->Get(i));
         if (!val.has_value()) {
             break;
@@ -496,8 +431,6 @@
     }
 }
 
-<<<<<<< HEAD
-=======
 /// Slow path, because methods of `srcArray` might be overriden
 template <typename T>
 static void EtsEscompatTypedArraySetValuesFromArraySlowPath(T *thisArray, void *dstData, EtsEscompatArray *srcArray,
@@ -571,7 +504,6 @@
     }
 }
 
->>>>>>> aad9f664
 extern "C" void EtsEscompatInt8ArraySetValues(ark::ets::EtsEscompatInt8Array *thisArray,
                                               ark::ets::EtsEscompatInt8Array *srcArray)
 {
@@ -697,7 +629,6 @@
 
 extern "C" void EtsEscompatInt32ArraySetValuesWithOffset(ark::ets::EtsEscompatInt32Array *thisArray,
                                                          ark::ets::EtsEscompatInt32Array *srcArray, EtsInt pos)
-<<<<<<< HEAD
 {
     EtsEscompatTypedArraySetValuesImpl(thisArray, srcArray, pos);
 }
@@ -705,15 +636,6 @@
 extern "C" void EtsEscompatInt32ArraySetValuesFromArray(ark::ets::EtsEscompatInt32Array *thisArray,
                                                         ark::ets::EtsEscompatArray *srcArray)
 {
-=======
-{
-    EtsEscompatTypedArraySetValuesImpl(thisArray, srcArray, pos);
-}
-
-extern "C" void EtsEscompatInt32ArraySetValuesFromArray(ark::ets::EtsEscompatInt32Array *thisArray,
-                                                        ark::ets::EtsEscompatArray *srcArray)
-{
->>>>>>> aad9f664
     EtsEscompatTypedArraySetValuesFromArrayImpl(thisArray, srcArray);
 }
 
@@ -785,7 +707,6 @@
 
 extern "C" void EtsEscompatFloat32ArraySetValuesWithOffset(ark::ets::EtsEscompatFloat32Array *thisArray,
                                                            ark::ets::EtsEscompatFloat32Array *srcArray, EtsInt pos)
-<<<<<<< HEAD
 {
     EtsEscompatTypedArraySetValuesImpl(thisArray, srcArray, pos);
 }
@@ -793,15 +714,6 @@
 extern "C" void EtsEscompatFloat32ArraySetValuesFromArray(ark::ets::EtsEscompatFloat32Array *thisArray,
                                                           ark::ets::EtsEscompatArray *srcArray)
 {
-=======
-{
-    EtsEscompatTypedArraySetValuesImpl(thisArray, srcArray, pos);
-}
-
-extern "C" void EtsEscompatFloat32ArraySetValuesFromArray(ark::ets::EtsEscompatFloat32Array *thisArray,
-                                                          ark::ets::EtsEscompatArray *srcArray)
-{
->>>>>>> aad9f664
     EtsEscompatTypedArraySetValuesFromArrayImpl(thisArray, srcArray);
 }
 
@@ -841,7 +753,6 @@
 
 extern "C" void EtsEscompatFloat64ArraySetValuesWithOffset(ark::ets::EtsEscompatFloat64Array *thisArray,
                                                            ark::ets::EtsEscompatFloat64Array *srcArray, EtsInt pos)
-<<<<<<< HEAD
 {
     EtsEscompatTypedArraySetValuesImpl(thisArray, srcArray, pos);
 }
@@ -849,15 +760,6 @@
 extern "C" void EtsEscompatFloat64ArraySetValuesFromArray(ark::ets::EtsEscompatFloat64Array *thisArray,
                                                           ark::ets::EtsEscompatArray *srcArray)
 {
-=======
-{
-    EtsEscompatTypedArraySetValuesImpl(thisArray, srcArray, pos);
-}
-
-extern "C" void EtsEscompatFloat64ArraySetValuesFromArray(ark::ets::EtsEscompatFloat64Array *thisArray,
-                                                          ark::ets::EtsEscompatArray *srcArray)
-{
->>>>>>> aad9f664
     EtsEscompatTypedArraySetValuesFromArrayImpl(thisArray, srcArray);
 }
 
@@ -949,7 +851,6 @@
 
 extern "C" void EtsEscompatUInt8ArraySetValuesWithOffset(ark::ets::EtsEscompatUInt8Array *thisArray,
                                                          ark::ets::EtsEscompatUInt8Array *srcArray, EtsInt pos)
-<<<<<<< HEAD
 {
     EtsEscompatTypedArraySetValuesImpl(thisArray, srcArray, pos);
 }
@@ -957,15 +858,6 @@
 extern "C" void EtsEscompatUint8ArraySetValuesFromArray(ark::ets::EtsEscompatUInt8Array *thisArray,
                                                         ark::ets::EtsEscompatArray *srcArray)
 {
-=======
-{
-    EtsEscompatTypedArraySetValuesImpl(thisArray, srcArray, pos);
-}
-
-extern "C" void EtsEscompatUint8ArraySetValuesFromArray(ark::ets::EtsEscompatUInt8Array *thisArray,
-                                                        ark::ets::EtsEscompatArray *srcArray)
-{
->>>>>>> aad9f664
     EtsEscompatTypedArraySetValuesFromArrayImpl(thisArray, srcArray);
 }
 
@@ -1005,7 +897,6 @@
 
 extern "C" void EtsEscompatUInt16ArraySetValuesWithOffset(ark::ets::EtsEscompatUInt16Array *thisArray,
                                                           ark::ets::EtsEscompatUInt16Array *srcArray, EtsInt pos)
-<<<<<<< HEAD
 {
     EtsEscompatTypedArraySetValuesImpl(thisArray, srcArray, pos);
 }
@@ -1013,15 +904,6 @@
 extern "C" void EtsEscompatUint16ArraySetValuesFromArray(ark::ets::EtsEscompatUInt16Array *thisArray,
                                                          ark::ets::EtsEscompatArray *srcArray)
 {
-=======
-{
-    EtsEscompatTypedArraySetValuesImpl(thisArray, srcArray, pos);
-}
-
-extern "C" void EtsEscompatUint16ArraySetValuesFromArray(ark::ets::EtsEscompatUInt16Array *thisArray,
-                                                         ark::ets::EtsEscompatArray *srcArray)
-{
->>>>>>> aad9f664
     EtsEscompatTypedArraySetValuesFromArrayImpl(thisArray, srcArray);
 }
 
@@ -1066,7 +948,6 @@
 
 extern "C" void EtsEscompatUInt32ArraySetValuesWithOffset(ark::ets::EtsEscompatUInt32Array *thisArray,
                                                           ark::ets::EtsEscompatUInt32Array *srcArray, EtsInt pos)
-<<<<<<< HEAD
 {
     EtsEscompatTypedArraySetValuesImpl(thisArray, srcArray, pos);
 }
@@ -1074,15 +955,6 @@
 extern "C" void EtsEscompatUint32ArraySetValuesFromArray(ark::ets::EtsEscompatUInt32Array *thisArray,
                                                          ark::ets::EtsEscompatArray *srcArray)
 {
-=======
-{
-    EtsEscompatTypedArraySetValuesImpl(thisArray, srcArray, pos);
-}
-
-extern "C" void EtsEscompatUint32ArraySetValuesFromArray(ark::ets::EtsEscompatUInt32Array *thisArray,
-                                                         ark::ets::EtsEscompatArray *srcArray)
-{
->>>>>>> aad9f664
     EtsEscompatTypedArraySetValuesFromArrayImpl(thisArray, srcArray);
 }
 
@@ -1122,7 +994,6 @@
 
 extern "C" void EtsEscompatBigUInt64ArraySetValuesWithOffset(ark::ets::EtsEscompatBigUInt64Array *thisArray,
                                                              ark::ets::EtsEscompatBigUInt64Array *srcArray, EtsInt pos)
-<<<<<<< HEAD
 {
     EtsEscompatTypedArraySetValuesImpl(thisArray, srcArray, pos);
 }
@@ -1130,15 +1001,6 @@
 extern "C" void EtsEscompatBigUint64ArraySetValuesFromArray(ark::ets::EtsEscompatBigUInt64Array *thisArray,
                                                             ark::ets::EtsEscompatArray *srcArray)
 {
-=======
-{
-    EtsEscompatTypedArraySetValuesImpl(thisArray, srcArray, pos);
-}
-
-extern "C" void EtsEscompatBigUint64ArraySetValuesFromArray(ark::ets::EtsEscompatBigUInt64Array *thisArray,
-                                                            ark::ets::EtsEscompatArray *srcArray)
-{
->>>>>>> aad9f664
     EtsEscompatTypedArraySetValuesFromArrayImpl(thisArray, srcArray);
 }
 
