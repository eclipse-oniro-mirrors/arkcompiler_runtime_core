--- conflicted
+++ resolved
@@ -21,15 +21,10 @@
 #include "plugins/ets/runtime/ets_platform_types.h"
 #include "plugins/ets/runtime/ets_vm.h"
 #include "plugins/ets/runtime/types/ets_atomic_flag.h"
-<<<<<<< HEAD
-#include "plugins/ets/runtime/types/ets_method.h"
-#include "plugins/ets/runtime/types/ets_string.h"
-=======
 #include "plugins/ets/runtime/types/ets_class.h"
 #include "plugins/ets/runtime/types/ets_method.h"
 #include "plugins/ets/runtime/types/ets_string.h"
 #include "plugins/ets/runtime/types/ets_typeapi_type.h"
->>>>>>> a77d6327
 #include "runtime/include/thread_scopes.h"
 
 #include "runtime/include/stack_walker.h"
@@ -217,12 +212,6 @@
     return static_cast<EtsBoolean>(coro->GetWorker()->IsExternalSchedulingEnabled());
 }
 
-extern "C" EtsBoolean StdSystemWorkerHasExternalScheduler()
-{
-    auto *coro = EtsCoroutine::GetCurrent();
-    return static_cast<EtsBoolean>(coro->GetWorker()->IsExternalSchedulingEnabled());
-}
-
 extern "C" void StdSystemScaleWorkersPool(int32_t scaler)
 {
     if (UNLIKELY(scaler == 0)) {
@@ -236,9 +225,6 @@
         return;
     }
     ScopedNativeCodeThread nativeScope(coro);
-<<<<<<< HEAD
-    Coroutine::GetCurrent()->GetManager()->FinalizeWorkers(std::abs(scaler), runtime, vm);
-=======
     auto *coroutine = Coroutine::GetCurrent();
     ASSERT(coroutine != nullptr);
     coroutine->GetManager()->FinalizeWorkers(std::abs(scaler), runtime, vm);
@@ -348,43 +334,6 @@
     ASSERT(method != nullptr);
     auto *coro = EtsCoroutine::GetCurrent();
     method->GetPandaMethod()->Invoke(coro, nullptr);
->>>>>>> a77d6327
-}
-
-extern "C" void StdSystemStopTaskpool()
-{
-    auto *runtime = Runtime::GetCurrent();
-    auto *classLinker = runtime->GetClassLinker();
-    ClassLinkerExtension *cle = classLinker->GetExtension(SourceLanguage::ETS);
-    auto mutf8Name = reinterpret_cast<const uint8_t *>("Lescompat/taskpool;");
-    auto klass = cle->GetClass(mutf8Name);
-    if (klass == nullptr) {
-        return;
-    }
-    auto *method = EtsClass::FromRuntimeClass(klass)->GetStaticMethod("stopAllWorkers", ":V");
-    ASSERT(method != nullptr);
-    auto coro = EtsCoroutine::GetCurrent();
-    method->GetPandaMethod()->Invoke(coro, nullptr);
-}
-
-extern "C" void StdSystemIncreaseTaskpoolWorkersToN(int32_t workersNum)
-{
-    if (UNLIKELY(workersNum == 0)) {
-        return;
-    }
-    auto *runtime = Runtime::GetCurrent();
-    auto *classLinker = runtime->GetClassLinker();
-    ClassLinkerExtension *cle = classLinker->GetExtension(SourceLanguage::ETS);
-    auto mutf8Name = reinterpret_cast<const uint8_t *>("Lescompat/taskpool;");
-    auto klass = cle->GetClass(mutf8Name);
-    if (klass == nullptr) {
-        return;
-    }
-    auto *method = EtsClass::FromRuntimeClass(klass)->GetStaticMethod("increaseWorkersToN", "I:V");
-    ASSERT(method != nullptr);
-    auto coro = EtsCoroutine::GetCurrent();
-    std::array args = {Value(workersNum)};
-    method->GetPandaMethod()->Invoke(coro, args.data());
 }
 
 extern "C" void StdSystemAtomicFlagSet(EtsAtomicFlag *instance, EtsBoolean v)
