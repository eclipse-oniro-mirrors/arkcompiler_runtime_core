--- conflicted
+++ resolved
@@ -17,24 +17,14 @@
 #include <thread>
 #include "libpandabase/os/time.h"
 #include "plugins/ets/runtime/types/ets_primitives.h"
-<<<<<<< HEAD
-=======
 #include "plugins/ets/runtime/types/ets_taskpool.h"
->>>>>>> a77d6327
 #include "runtime/include/runtime.h"
 
 namespace ark::ets::intrinsics::taskpool {
 
-<<<<<<< HEAD
-static std::atomic<EtsLong> g_taskId = 1;
-static std::atomic<EtsLong> g_taskGroupId = 1;
-static std::atomic<EtsLong> g_seqRunnerId = 1;
-static constexpr const char *LAUNCH = "launch";
-=======
 static std::atomic<EtsInt> g_taskId = 1;
 static std::atomic<EtsInt> g_taskGroupId = 1;
 static std::atomic<EtsInt> g_seqRunnerId = 1;
->>>>>>> a77d6327
 
 extern "C" EtsInt GenerateTaskId()
 {
@@ -56,11 +46,7 @@
     const auto &taskpoolMode =
         Runtime::GetOptions().GetTaskpoolMode(plugins::LangToRuntimeType(panda_file::SourceLang::ETS));
 
-<<<<<<< HEAD
-    bool res = (taskpoolMode == LAUNCH);
-=======
     bool res = (taskpoolMode == TASKPOOL_LAUNCH_MODE);
->>>>>>> a77d6327
     return ark::ets::ToEtsBoolean(res);
 }
 
@@ -72,8 +58,6 @@
 #endif /* PANDA_ETS_INTEROP_JS */
     return ark::ets::ToEtsBoolean(res);
 }
-<<<<<<< HEAD
-=======
 
 extern "C" EtsInt GetTaskPoolWorkersLimit()
 {
@@ -81,5 +65,4 @@
     return cpuCount > 1 ? cpuCount - 1 : 1;  // 1: default number
 }
 
->>>>>>> a77d6327
 }  // namespace ark::ets::intrinsics::taskpool