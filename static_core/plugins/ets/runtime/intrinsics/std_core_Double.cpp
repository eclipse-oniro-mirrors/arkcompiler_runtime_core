/**
 * Copyright (c) 2021-2025 Huawei Device Co., Ltd.
 * Licensed under the Apache License, Version 2.0 (the "License");
 * you may not use this file except in compliance with the License.
 * You may obtain a copy of the License at
 *
 * http://www.apache.org/licenses/LICENSE-2.0
 *
 * Unless required by applicable law or agreed to in writing, software
 * distributed under the License is distributed on an "AS IS" BASIS,
 * WITHOUT WARRANTIES OR CONDITIONS OF ANY KIND, either express or implied.
 * See the License for the specific language governing permissions and
 * limitations under the License.
 */

#include <cstdint>
#include <limits>
#include "include/mem/panda_string.h"
#include "intrinsics.h"
#include "plugins/ets/runtime/types/ets_string.h"
#include "plugins/ets/runtime/intrinsics/helpers/ets_intrinsics_helpers.h"
#include "plugins/ets/runtime/intrinsics/helpers/ets_to_string_cache.h"
#include "unicode/locid.h"
#include "unicode/coll.h"
#include "unicode/numberformatter.h"
#include "unicode/unistr.h"
#include "utils/utf.h"
#include "plugins/ets/runtime/intrinsics/helpers/dtoa_helper.h"
#include "plugins/ets/runtime/ets_exceptions.h"

namespace ark::ets::intrinsics {

namespace {

double ParseFloat(EtsString *s, const uint32_t flags)
{
    if (UNLIKELY(s->IsUtf16())) {
        size_t len = utf::Utf16ToUtf8Size(s->GetDataUtf16(), s->GetUtf16Length()) - 1;
        PandaVector<uint8_t> buf(len);
        len = utf::ConvertRegionUtf16ToUtf8(s->GetDataUtf16(), buf.data(), s->GetLength(), len, 0);

        Span<uint8_t> str = Span<uint8_t>(buf.data(), len);
        return helpers::StringToDouble(str.begin(), str.end(), 0, flags);
    }

    Span<uint8_t> str = Span<uint8_t>(s->GetDataMUtf8(), s->GetMUtf8Length() - 1);
    return helpers::StringToDouble(str.begin(), str.end(), 0, flags);
}

}  // namespace

EtsString *StdCoreDoubleToString(double number, int radix)
{
    auto *cache = PandaEtsVM::GetCurrent()->GetDoubleToStringCache();
    if (UNLIKELY(radix != helpers::DECIMAL || cache == nullptr)) {
        return helpers::FpToString(number, radix);
    }
    return cache->GetOrCache(EtsCoroutine::GetCurrent(), number);
}

bool IsNegativeNan(double x)
{
    return std::isnan(x) && std::signbit(x);
}

double StdCoreDoubleParseFloat(EtsString *s)
{
    return ParseFloat(s, helpers::flags::IGNORE_TRAILING);
}

double StdCoreDoubleParseInt(EtsString *s, int32_t radix)
{
    bool isUtf16 = s->IsUtf16();
    size_t startIndex = 0;
    size_t length = s->GetLength();
    const int baseDec = 10;
    const int baseHex = 16;

    Span<uint16_t> utf16Span {};
    Span<uint8_t> mutf8Span {};
    if (isUtf16) {
        utf16Span = {s->GetDataUtf16(), s->GetUtf16Length()};
    } else {
        mutf8Span = {s->GetDataMUtf8(), s->GetMUtf8Length()};
    }

    if (length >= 1) {
        char firstChar = isUtf16 ? utf16Span[0] : mutf8Span[0];
        if (firstChar == '-') {
            startIndex = 1;
        }
    }

    if (radix == -1 || radix == 0) {
        radix = baseDec;
        if (length >= 2U + startIndex) {
            auto first = isUtf16 ? utf16Span[startIndex] : mutf8Span[startIndex];
            auto second = isUtf16 ? utf16Span[startIndex + 1] : mutf8Span[startIndex + 1];
            if (first == '0' && (second == 'x' || second == 'X')) {
                radix = baseHex;
            }
        }
    }

    if (isUtf16) {
        size_t utf16Length = s->GetUtf16Length();
        size_t utf8Size = utf::Utf16ToUtf8Size(s->GetDataUtf16(), utf16Length) - 1;
        PandaVector<uint8_t> buf(utf8Size);
        size_t convertedSize = utf::ConvertRegionUtf16ToUtf8(s->GetDataUtf16(), buf.data(), length, utf8Size, 0);
        Span<uint8_t> str = Span<uint8_t>(buf.data(), convertedSize);
        return std::trunc(helpers::StringToDoubleWithRadix(str.begin(), str.end(), radix));
    }
    Span<uint8_t> str = Span<uint8_t>(s->GetDataMUtf8(), s->GetMUtf8Length() - 1);
    return std::trunc(helpers::StringToDoubleWithRadix(str.begin(), str.end(), radix));
}

EtsString *StdCoreDoubleToExponential(ObjectHeader *obj, double d)
{
    EtsDouble objValue = EtsBoxPrimitive<EtsDouble>::Unbox(EtsObject::FromCoreType(obj));
    // If x is NaN, return the String "NaN".
    if (std::isnan(objValue)) {
        return EtsString::CreateFromMUtf8("NaN");
    }
    // If x < 0, then
    //    a. Let s be "-".
    //    b. Let x = –x.
    // If x = +infinity, then
    //    a. Return the concatenation of the Strings s and "Infinity".
    if (!std::isfinite(objValue)) {
        if (objValue < 0) {
            return EtsString::CreateFromMUtf8("-Infinity");
        }
        return EtsString::CreateFromMUtf8("Infinity");
    }

    // truncate the arg val
    double digit = std::isnan(d) ? 0 : d;
    digit = (digit >= 0) ? std::floor(digit) : std::ceil(digit);
    // Check range
    if (UNLIKELY(digit > helpers::MAX_FRACTION || digit < helpers::MIN_FRACTION)) {
        ThrowEtsException(EtsCoroutine::GetCurrent(), panda_file_items::class_descriptors::ARGUMENT_OUT_OF_RANGE_ERROR,
                          "toExponential argument must be between 0 and 100");
        return nullptr;
    }

    return helpers::DoubleToExponential(objValue, static_cast<int>(digit));
}

EtsString *StdCoreDoubleToExponentialWithNoDigit(ObjectHeader *obj)
{
    EtsDouble objValue = EtsBoxPrimitive<EtsDouble>::Unbox(EtsObject::FromCoreType(obj));
    // If x is NaN, return the String "NaN".
    if (std::isnan(objValue)) {
        return EtsString::CreateFromMUtf8("NaN");
    }
    // If x < 0, then
    //    a. Let s be "-".
    //    b. Let x = –x.
    // If x = +infinity, then
    //    a. Return the concatenation of the Strings s and "Infinity".
    if (!std::isfinite(objValue)) {
        if (objValue < 0) {
            return EtsString::CreateFromMUtf8("-Infinity");
        }
        return EtsString::CreateFromMUtf8("Infinity");
    }

    if (objValue == 0.0) {
        return EtsString::CreateFromMUtf8("0e+0");
    }
    std::string res;
    if (objValue < 0) {
        res += "-";
        objValue = -objValue;
    }

    char tmpbuf[helpers::BUF_SIZE] = {0};
    helpers::DtoaHelper dtoa {tmpbuf};
    dtoa.Dtoa(objValue);
    int n = dtoa.GetPoint();
    int k = dtoa.GetDigits();

    std::string base = tmpbuf;
    base.erase(1, k - 1);
    if (k != 1) {
        base += std::string(".") + std::string(&tmpbuf[1]);
    }
    base += "e" + (n >= 1 ? std::string("+") : "") + std::to_string(n - 1);
    res += base;
    return EtsString::CreateFromMUtf8(res.c_str());
}

EtsString *StdCoreDoubleToPrecision(ObjectHeader *obj, double d)
{
    EtsDouble objValue = EtsBoxPrimitive<EtsDouble>::Unbox(EtsObject::FromCoreType(obj));
    // If x is NaN, return the String "NaN".
    if (std::isnan(objValue)) {
        return EtsString::CreateFromMUtf8("NaN");
    }
    // If x < 0, then
    //    a. Let s be "-".
    //    b. Let x = –x.
    // If x = +infinity, then
    //    a. Return the concatenation of the Strings s and "Infinity".
    if (!std::isfinite(objValue)) {
        if (objValue < 0) {
            return EtsString::CreateFromMUtf8("-Infinity");
        }
        return EtsString::CreateFromMUtf8("Infinity");
    }

    // truncate the arg val
    double digitAbs = std::isnan(d) ? 0 : d;
    digitAbs = std::abs((digitAbs >= 0) ? std::floor(digitAbs) : std::ceil(digitAbs));
    // Check range
    if (UNLIKELY(digitAbs > helpers::MAX_FRACTION || digitAbs < helpers::MIN_FRACTION + 1)) {
        ThrowEtsException(EtsCoroutine::GetCurrent(), panda_file_items::class_descriptors::ARGUMENT_OUT_OF_RANGE_ERROR,
                          "toPrecision argument must be between 1 and 100");
        return nullptr;
    }

    return helpers::DoubleToPrecision(objValue, static_cast<int>(digitAbs));
}

EtsString *StdCoreDoubleToFixed(ObjectHeader *obj, double d)
{
    // truncate the arg val
    double digitAbs = std::isnan(d) ? 0 : d;
    digitAbs = std::abs((digitAbs >= 0) ? std::floor(digitAbs) : std::ceil(digitAbs));
    // Check range
    if (UNLIKELY(digitAbs > helpers::MAX_FRACTION || digitAbs < helpers::MIN_FRACTION)) {
        ThrowEtsException(EtsCoroutine::GetCurrent(), panda_file_items::class_descriptors::RANGE_ERROR,
                          "toFixed argument must be between 0 and 100");
        return nullptr;
    }

    EtsDouble objValue = EtsBoxPrimitive<EtsDouble>::Unbox(EtsObject::FromCoreType(obj));
    // If x is NaN, return the String "NaN".
    if (std::isnan(objValue)) {
        return EtsString::CreateFromMUtf8("NaN");
    }
    // If x < 0, then
    //    a. Let s be "-".
    //    b. Let x = –x.
    // If x = +infinity, then
    //    a. Return the concatenation of the Strings s and "Infinity".
    if (!std::isfinite(objValue)) {
        if (objValue < 0) {
            return EtsString::CreateFromMUtf8("-Infinity");
        }
        return EtsString::CreateFromMUtf8("Infinity");
    }

    if (std::fabs(objValue) >= helpers::SCIENTIFIC_NOTATION_THRESHOLD) {
        return StdCoreDoubleToString(objValue, static_cast<int>(helpers::DECIMAL));
    }
    return helpers::DoubleToFixed(objValue, static_cast<int>(digitAbs));
}

extern "C" EtsBoolean StdCoreDoubleIsNan(double v)
{
    return ToEtsBoolean(v != v);
}

extern "C" EtsBoolean StdCoreDoubleIsFinite(double v)
{
    static const double POSITIVE_INFINITY = 1.0 / 0.0;
    static const double NEGATIVE_INFINITY = -1.0 / 0.0;

    return ToEtsBoolean(v == v && v != POSITIVE_INFINITY && v != NEGATIVE_INFINITY);
}

extern "C" EtsDouble StdCoreDoubleBitCastFromLong(EtsLong i)
{
    return bit_cast<EtsDouble>(i);
}

extern "C" EtsLong StdCoreDoubleBitCastToLong(EtsDouble f)
{
    return bit_cast<EtsLong>(f);
}

static inline bool IsInteger(double v)
{
    return std::isfinite(v) && (std::fabs(v - std::trunc(v)) == 0.0);
}

extern "C" EtsBoolean StdCoreDoubleIsInteger(double v)
{
    return ToEtsBoolean(IsInteger(v));
}

/*
 * In ETS Double.isSafeInteger returns (Double.isInteger(v) && (abs(v) <= Double.MAX_SAFE_INTEGER)).
 * MAX_SAFE_INTEGER is a max integer value that can be used as a double without losing precision.
 */
extern "C" EtsBoolean StdCoreDoubleIsSafeInteger(double v)
{
    return ToEtsBoolean(IsInteger(v) && (std::fabs(v) <= helpers::MaxSafeInteger<double>()));
}

double StdCoreDoubleNumberFromString(EtsString *s)
{
    uint32_t flags = 0;
    flags |= helpers::flags::ALLOW_BINARY;
    flags |= helpers::flags::ALLOW_OCTAL;
    flags |= helpers::flags::ALLOW_HEX;
    flags |= helpers::flags::EMPTY_IS_ZERO;
    flags |= helpers::flags::ERROR_IN_EXPONENT_IS_NAN;
    return ParseFloat(s, flags);
}

EtsShort StdCoreDoubleToShort(EtsDouble val)
{
    // CC-OFFNXT(G.NAM.03) false positive
    int intVal = CastFloatToInt<EtsDouble, EtsInt>(val);
    return static_cast<int16_t>(intVal);
}

EtsByte StdCoreDoubleToByte(EtsDouble val)
{
    // CC-OFFNXT(G.NAM.03) false positive
    int intVal = CastFloatToInt<EtsDouble, EtsInt>(val);
    return static_cast<int8_t>(intVal);
}

EtsInt StdCoreDoubleToInt(EtsDouble val)
{
    return CastFloatToInt<EtsDouble, EtsInt>(val);
}

EtsLong StdCoreDoubleToLong(EtsDouble val)
{
    return CastFloatToInt<EtsDouble, EtsLong>(val);
}

EtsFloat StdCoreDoubleToFloat(EtsDouble val)
{
    return static_cast<float>(val);
}

<<<<<<< HEAD
EtsChar StdCoreDoubleToChar(EtsDouble val)
{
    return CastFloatToInt<EtsDouble, EtsChar>(val);
}

=======
>>>>>>> a77d6327
}  // namespace ark::ets::intrinsics<|MERGE_RESOLUTION|>--- conflicted
+++ resolved
@@ -339,12 +339,4 @@
     return static_cast<float>(val);
 }
 
-<<<<<<< HEAD
-EtsChar StdCoreDoubleToChar(EtsDouble val)
-{
-    return CastFloatToInt<EtsDouble, EtsChar>(val);
-}
-
-=======
->>>>>>> a77d6327
 }  // namespace ark::ets::intrinsics