/**
 * Copyright (c) 2021-2025 Huawei Device Co., Ltd.
 * Licensed under the Apache License, Version 2.0 (the "License");
 * you may not use this file except in compliance with the License.
 * You may obtain a copy of the License at
 *
 * http://www.apache.org/licenses/LICENSE-2.0
 *
 * Unless required by applicable law or agreed to in writing, software
 * distributed under the License is distributed on an "AS IS" BASIS,
 * WITHOUT WARRANTIES OR CONDITIONS OF ANY KIND, either express or implied.
 * See the License for the specific language governing permissions and
 * limitations under the License.
 */

#include "plugins/ets/runtime/ets_vm.h"
#include "runtime/include/thread.h"

namespace ark::ets::intrinsics {

/**
 * The function register FinalizationRegistry instance in ETS VM.
 * @param instance - FinalizationRegistry class instance needed to register for managing by GC.
 */
extern "C" EtsInt StdFinalizationRegistryRegisterInstance(EtsObject *instance)
{
    auto *coro = EtsCoroutine::GetCurrent();
    ASSERT(coro != nullptr);
    coro->GetPandaVM()->GetFinalizationRegistryManager()->RegisterInstance(instance);
<<<<<<< HEAD
    auto launchMode = coro->GetCoroutineManager()->IsMainWorker(coro) ? CoroutineLaunchMode::MAIN_WORKER
                                                                      : CoroutineLaunchMode::DEFAULT;
=======
    auto launchMode =
        coro->GetWorker()->IsMainWorker() ? CoroutineLaunchMode::MAIN_WORKER : CoroutineLaunchMode::DEFAULT;
>>>>>>> a77d6327
    return static_cast<EtsInt>(launchMode);
}

extern "C" void StdFinalizationRegistryFinishCleanup()
{
    auto *coro = EtsCoroutine::GetCurrent();
    ASSERT(coro != nullptr);
    coro->GetPandaVM()->GetFinalizationRegistryManager()->CleanupCoroFinished();
}

}  // namespace ark::ets::intrinsics<|MERGE_RESOLUTION|>--- conflicted
+++ resolved
@@ -27,13 +27,8 @@
     auto *coro = EtsCoroutine::GetCurrent();
     ASSERT(coro != nullptr);
     coro->GetPandaVM()->GetFinalizationRegistryManager()->RegisterInstance(instance);
-<<<<<<< HEAD
-    auto launchMode = coro->GetCoroutineManager()->IsMainWorker(coro) ? CoroutineLaunchMode::MAIN_WORKER
-                                                                      : CoroutineLaunchMode::DEFAULT;
-=======
     auto launchMode =
         coro->GetWorker()->IsMainWorker() ? CoroutineLaunchMode::MAIN_WORKER : CoroutineLaunchMode::DEFAULT;
->>>>>>> a77d6327
     return static_cast<EtsInt>(launchMode);
 }
 
