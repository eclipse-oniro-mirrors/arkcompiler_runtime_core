/**
 * Copyright (c) 2021-2025 Huawei Device Co., Ltd.
 * Licensed under the Apache License, Version 2.0 (the "License");
 * you may not use this file except in compliance with the License.
 * You may obtain a copy of the License at
 *
 * http://www.apache.org/licenses/LICENSE-2.0
 *
 * Unless required by applicable law or agreed to in writing, software
 * distributed under the License is distributed on an "AS IS" BASIS,
 * WITHOUT WARRANTIES OR CONDITIONS OF ANY KIND, either express or implied.
 * See the License for the specific language governing permissions and
 * limitations under the License.
 */

#include "plugins/ets/runtime/ets_vm.h"
#include "plugins/ets/runtime/finalreg/finalization_registry_manager.h"

namespace ark::ets::intrinsics {
extern "C" EtsInt StdFinalizationRegistryGetWorkerId()
{
    auto *coro = EtsCoroutine::GetCurrent();
    ASSERT(coro != nullptr);
<<<<<<< HEAD
    coro->GetPandaVM()->GetFinalizationRegistryManager()->RegisterInstance(instance);
    auto workerDomain =
        coro->GetWorker()->IsMainWorker() ? CoroutineWorkerDomain::MAIN : CoroutineWorkerDomain::GENERAL;
    return static_cast<EtsInt>(workerDomain);
=======
    return static_cast<EtsInt>(coro->GetWorker()->GetId());
}

extern "C" EtsInt StdFinalizationRegistryGetWorkerDomain()
{
    auto *coro = EtsCoroutine::GetCurrent();
    return static_cast<EtsInt>(FinalizationRegistryManager::GetCoroDomain(coro));
>>>>>>> aad9f664
}

extern "C" void StdFinalizationRegistryFinishCleanup()
{
    auto *coro = EtsCoroutine::GetCurrent();
    ASSERT(coro != nullptr);
    coro->GetPandaVM()->GetFinalizationRegistryManager()->CleanupCoroFinished();
}
}  // namespace ark::ets::intrinsics<|MERGE_RESOLUTION|>--- conflicted
+++ resolved
@@ -21,12 +21,6 @@
 {
     auto *coro = EtsCoroutine::GetCurrent();
     ASSERT(coro != nullptr);
-<<<<<<< HEAD
-    coro->GetPandaVM()->GetFinalizationRegistryManager()->RegisterInstance(instance);
-    auto workerDomain =
-        coro->GetWorker()->IsMainWorker() ? CoroutineWorkerDomain::MAIN : CoroutineWorkerDomain::GENERAL;
-    return static_cast<EtsInt>(workerDomain);
-=======
     return static_cast<EtsInt>(coro->GetWorker()->GetId());
 }
 
@@ -34,7 +28,6 @@
 {
     auto *coro = EtsCoroutine::GetCurrent();
     return static_cast<EtsInt>(FinalizationRegistryManager::GetCoroDomain(coro));
->>>>>>> aad9f664
 }
 
 extern "C" void StdFinalizationRegistryFinishCleanup()
