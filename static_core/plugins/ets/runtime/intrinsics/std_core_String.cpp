--- conflicted
+++ resolved
@@ -46,13 +46,6 @@
 constexpr const uint16_t CHAR0XD800 = 0xd800;
 constexpr const uint16_t CHAR0XDC00 = 0xdc00;
 
-<<<<<<< HEAD
-static ObjectHeader *StdCoreStringDataAsArray(EtsString *s, ets_int begin, ets_int end, bool isUtf16)
-{
-    ASSERT(s != nullptr);
-    ets_int length = s->GetLength();
-    if (UNLIKELY(begin > end || begin > length || begin < 0)) {
-=======
 static bool CheckStringIndex(EtsString *s, ets_int begin, ets_int end)
 {
     ASSERT(s != nullptr);
@@ -62,7 +55,6 @@
         return false;
     }
     if (UNLIKELY(begin > length || begin < 0)) {
->>>>>>> a77d6327
         ark::ThrowStringIndexOutOfBoundsException(begin, length);
         return false;
     }
@@ -73,12 +65,6 @@
     return true;
 }
 
-<<<<<<< HEAD
-    auto thread = ManagedThread::GetCurrent();
-    [[maybe_unused]] HandleScope<ObjectHeader *> scope(thread);
-    VMHandle<coretypes::String> sHandle(thread, s->GetCoreType());
-    ASSERT(sHandle.GetPtr() != nullptr);
-=======
 static ObjectHeader *StdCoreStringGetDataAsArray(EtsString *s, ets_int begin, ets_int end, bool isUtf16)
 {
     if (!CheckStringIndex(s, begin, end)) {
@@ -88,7 +74,6 @@
     auto coroutine = EtsCoroutine::GetCurrent();
     [[maybe_unused]] EtsHandleScope scope(coroutine);
     VMHandle<EtsString> sHandle(coroutine, reinterpret_cast<ObjectHeader *>(s));
->>>>>>> a77d6327
     ets_int n = end - begin;
     void *array = nullptr;
     if (isUtf16) {
@@ -129,12 +114,12 @@
 
 ObjectHeader *StdCoreStringGetChars(EtsString *s, ets_int begin, ets_int end)
 {
-    return StdCoreStringDataAsArray(s, begin, end, true);
+    return StdCoreStringGetDataAsArray(s, begin, end, true);
 }
 
 ObjectHeader *StdCoreStringGetBytes(EtsString *s, ets_int begin, ets_int end)
 {
-    return StdCoreStringDataAsArray(s, begin, end, false);
+    return StdCoreStringGetDataAsArray(s, begin, end, false);
 }
 
 static std::pair<int32_t, int32_t> NormalizeSubStringIndexes(int32_t beginIndex, int32_t endIndex, EtsString *str)
@@ -421,11 +406,7 @@
         ThrowEtsException(EtsCoroutine::GetCurrent(), panda_file_items::class_descriptors::RANGE_ERROR, message);
         return nullptr;
     }
-<<<<<<< HEAD
-    return ToLowerCase(thisStr, locale);
-=======
     return ToLowerCase(thisStrHandle.GetPtr(), locale);
->>>>>>> a77d6327
 }
 
 ets_int StdCoreStringIndexOfAfter(EtsString *s, uint16_t ch, ets_int fromIndex)
@@ -586,20 +567,11 @@
     return thisStr->EndsWith(suffix, endIndex);
 }
 
-<<<<<<< HEAD
-EtsString *StdCoreStringFromCharCode(ObjectHeader *array)
-{
-    ASSERT(array != nullptr);
-    auto *charCodes = EtsBoxedDoubleArray::FromEtsObject(EtsObject::FromCoreType(array));
-    ASSERT(charCodes->GetData() != nullptr);
-    return EtsString::CreateNewStringFromCharCode(charCodes->GetData());
-=======
 EtsString *StdCoreStringFromCharCode(EtsEscompatArray *charCodes)
 {
     ASSERT(charCodes != nullptr);
     ASSERT(charCodes->GetData() != nullptr);
     return EtsString::CreateNewStringFromCharCode(charCodes->GetData(), charCodes->GetActualLength());
->>>>>>> a77d6327
 }
 
 EtsString *StdCoreStringFromCharCodeSingle(EtsDouble charCode)
