/*
 * Copyright (c) 2025 Huawei Device Co., Ltd.
 * Licensed under the Apache License, Version 2.0 (the "License");
 * you may not use this file except in compliance with the License.
 * You may obtain a copy of the License at
 *
 * http://www.apache.org/licenses/LICENSE-2.0
 *
 * Unless required by applicable law or agreed to in writing, software
 * distributed under the License is distributed on an "AS IS" BASIS,
 * WITHOUT WARRANTIES OR CONDITIONS OF ANY KIND, either express or implied.
 * See the License for the specific language governing permissions and
 * limitations under the License.
 */

#include "plugins/ets/runtime/ets_coroutine.h"
#include "plugins/ets/runtime/ets_exceptions.h"
#include "runtime/include/runtime.h"
#include "source_lang_enum.h"
#include "types/ets_array.h"
#include "types/ets_class.h"
#include "types/ets_field.h"
#include "types/ets_method.h"
#include "types/ets_type.h"
#include "types/ets_job.h"
#include "types/ets_promise.h"
#include "types/ets_typeapi_create.h"
#include "types/ets_type_comptime_traits.h"
#include "mem/vm_handle.h"

#include <type_traits>

namespace ark::ets::intrinsics {

static EtsMethod *ResolveInvokeMethod(EtsCoroutine *coro, VMHandle<EtsObject> func)
{
    if (func.GetPtr() == nullptr) {
        LanguageContext ctx = Runtime::GetCurrent()->GetLanguageContext(panda_file::SourceLang::ETS);
        ThrowNullPointerException(ctx, coro);
        return nullptr;
    }

    EtsMethod *method = func->GetClass()->GetInstanceMethod(INVOKE_METHOD_NAME, nullptr);
    ASSERT(method != nullptr);

    if (method->IsAbstract()) {
        method = func->GetClass()->ResolveVirtualMethod(method);
        ASSERT(method != nullptr);
    }

    if (UNLIKELY(!method->GetPandaMethod()->Verify())) {
        LanguageContext ctx = Runtime::GetCurrent()->GetLanguageContext(panda_file::SourceLang::ETS);
        ThrowVerificationException(ctx, method->GetPandaMethod()->GetFullName());
        return nullptr;
    }

    return method;
}

static PandaVector<Value> CreateArgsVector(VMHandle<EtsObject> func, EtsMethod *method, VMHandle<EtsArray> arr)
{
    size_t methArgsCount = method->GetNumArgs();
    PandaVector<Value> realArgs {methArgsCount};
    size_t firstRealArg = 0;

    if (!method->IsStatic()) {
        realArgs[0] = Value(func->GetCoreType());
        firstRealArg = 1;
    }

    size_t numArgs = arr->GetLength();
    if (methArgsCount - firstRealArg != numArgs) {
        UNREACHABLE();
    }

    for (size_t i = 0; i < numArgs; i++) {
        auto arg = arr->GetCoreType()->Get<ObjectHeader *>(i);
        auto argType = method->GetArgType(firstRealArg + i);
        if (argType == EtsType::OBJECT) {
            realArgs[firstRealArg + i] = Value(arg);
            continue;
        }
        EtsPrimitiveTypeEnumToComptimeConstant(argType, [&](auto type) -> void {
            using T = EtsTypeEnumToCppType<decltype(type)::value>;
            realArgs[firstRealArg + i] =
                Value(EtsBoxPrimitive<T>::FromCoreType(EtsObject::FromCoreType(arg))->GetValue());
        });
    }

    return realArgs;
}

template <typename CoroResult>
// CC-OFFNXT(huge_method) solid logic
<<<<<<< HEAD
ObjectHeader *Launch(EtsObject *func, EtsArray *arr, bool abortFlag, bool postToMain = false)
=======
ObjectHeader *Launch(EtsObject *func, EtsArray *arr, bool abortFlag,
                     CoroutineWorkerGroup::Id groupId = CoroutineWorkerGroup::ANY_ID, bool postToMain = false)
>>>>>>> a77d6327
{
    static_assert(std::is_same<CoroResult, EtsJob>::value || std::is_same<CoroResult, EtsPromise>::value);

    EtsCoroutine *coro = EtsCoroutine::GetCurrent();
    ASSERT(coro != nullptr);
    if (func == nullptr) {
        LanguageContext ctx = Runtime::GetCurrent()->GetLanguageContext(panda_file::SourceLang::ETS);
        ThrowNullPointerException(ctx, coro);
        return nullptr;
    }
    if (coro->GetCoroutineManager()->IsCoroutineSwitchDisabled()) {
        ThrowEtsException(coro, panda_file_items::class_descriptors::INVALID_COROUTINE_OPERATION_ERROR,
                          "Cannot launch coroutines in the current context!");
        return nullptr;
    }
    if (arr == nullptr) {
        LanguageContext ctx = Runtime::GetCurrent()->GetLanguageContext(panda_file::SourceLang::ETS);
        ThrowNullPointerException(ctx, coro);
        return nullptr;
    }
    [[maybe_unused]] EtsHandleScope scope(coro);
    VMHandle<EtsArray> array(coro, arr->GetCoreType());
    VMHandle<EtsObject> function(coro, func->GetCoreType());
    EtsMethod *method = ResolveInvokeMethod(coro, function);
    if (method == nullptr) {
        return nullptr;
    }

    // create the coro and put it to the ready queue
    CoroResult *coroResult = CoroResult::Create(coro);
    if (UNLIKELY(coroResult == nullptr)) {
        return nullptr;
    }
    EtsHandle<CoroResult> coroResultHandle(coro, coroResult);

    PandaEtsVM *etsVm = coro->GetPandaVM();
    auto *coroManager = coro->GetCoroutineManager();
    auto ref = etsVm->GetGlobalObjectStorage()->Add(coroResultHandle.GetPtr(), mem::Reference::ObjectType::GLOBAL);
    auto evt = Runtime::GetCurrent()->GetInternalAllocator()->New<CompletionEvent>(ref, coroManager);

    // since transferring arguments from frame registers (which are local roots for GC) to a C++ vector
    // introduces the potential risk of pointer invalidation in case GC moves the referenced objects,
    // we would like to do this transfer below all potential GC invocation points
    PandaVector<Value> realArgs = CreateArgsVector(function, method, array);
    auto mode = postToMain ? CoroutineLaunchMode::MAIN_WORKER : CoroutineLaunchMode::DEFAULT;
    bool launchResult = coro->GetCoroutineManager()->Launch(evt, method->GetPandaMethod(), std::move(realArgs), mode,
<<<<<<< HEAD
                                                            EtsCoroutine::LAUNCH, abortFlag);
=======
                                                            EtsCoroutine::LAUNCH, abortFlag, groupId);
>>>>>>> a77d6327
    if (UNLIKELY(!launchResult)) {
        // Launch failed. The exception in the current coro should be already set by Launch(),
        // just return null as the result and clean up the allocated resources.
        ASSERT(coro->HasPendingException());
        Runtime::GetCurrent()->GetInternalAllocator()->Delete(evt);
        return nullptr;
    }

    return coroResultHandle.GetPtr();
}

extern "C" {
EtsJob *PostToMainThread(EtsObject *func, EtsArray *arr, EtsBoolean abortFlag)
{
<<<<<<< HEAD
    return static_cast<EtsJob *>(Launch<EtsJob>(func, arr, abortFlag != 0U, true));
}
}

extern "C" {
EtsJob *EtsLaunchInternalJobNative(EtsObject *func, EtsArray *arr, EtsBoolean abortFlag)
{
    return static_cast<EtsJob *>(Launch<EtsJob>(func, arr, abortFlag != 0U));
}

void EtsLaunchSameWorker(EtsObject *callback)
{
    auto *coro = EtsCoroutine::GetCurrent();
    EtsHandleScope scope(coro);
    VMHandle<EtsObject> hCallback(coro, callback->GetCoreType());
    ASSERT(hCallback.GetPtr() != nullptr);
    PandaVector<Value> args = {Value(hCallback->GetCoreType())};
    auto *method = ResolveInvokeMethod(coro, hCallback);
    auto *coroMan = coro->GetCoroutineManager();
    auto evt = Runtime::GetCurrent()->GetInternalAllocator()->New<CompletionEvent>(nullptr, coroMan);
    [[maybe_unused]] auto launched =
        coroMan->Launch(evt, method->GetPandaMethod(), std::move(args), CoroutineLaunchMode::SAME_WORKER,
                        EtsCoroutine::TIMER_CALLBACK, true);
    ASSERT(launched);
=======
    return static_cast<EtsJob *>(Launch<EtsJob>(func, arr, abortFlag != 0U, CoroutineWorkerGroup::ANY_ID, true));
}

EtsJob *EtsLaunchInternalJobNative(EtsObject *func, EtsArray *arr, EtsBoolean abortFlag, EtsLong groupId)
{
    return static_cast<EtsJob *>(
        Launch<EtsJob>(func, arr, abortFlag != 0U, static_cast<CoroutineWorkerGroup::Id>(groupId)));
>>>>>>> a77d6327
}

void EtsLaunchSameWorker(EtsObject *callback)
{
    auto *coro = EtsCoroutine::GetCurrent();
    EtsHandleScope scope(coro);
    VMHandle<EtsObject> hCallback(coro, callback->GetCoreType());
    ASSERT(hCallback.GetPtr() != nullptr);
    PandaVector<Value> args = {Value(hCallback->GetCoreType())};
    auto *method = ResolveInvokeMethod(coro, hCallback);
    auto *coroMan = coro->GetCoroutineManager();
    auto evt = Runtime::GetCurrent()->GetInternalAllocator()->New<CompletionEvent>(nullptr, coroMan);
    [[maybe_unused]] auto launched =
        coroMan->Launch(evt, method->GetPandaMethod(), std::move(args), CoroutineLaunchMode::SAME_WORKER,
                        EtsCoroutine::TIMER_CALLBACK, true, CoroutineWorkerGroup::ANY_ID);
    ASSERT(launched);
}

EtsLong WorkerGroupGenerateGroupIdImpl(EtsInt domain, EtsInt hint)
{
    auto workerId = static_cast<CoroutineWorker::Id>(hint);
    auto domainId = static_cast<CoroutineWorkerDomain>(domain);

    ASSERT(workerId != CoroutineWorker::INVALID_ID);
    // NOTE(konstanting): we need to support all domains!
    ASSERT(domainId == CoroutineWorkerDomain::EXACT_ID);

    return CoroutineWorkerGroup::GenerateId(domainId, workerId);
}

}  // extern "C"

}  // namespace ark::ets::intrinsics<|MERGE_RESOLUTION|>--- conflicted
+++ resolved
@@ -92,12 +92,8 @@
 
 template <typename CoroResult>
 // CC-OFFNXT(huge_method) solid logic
-<<<<<<< HEAD
-ObjectHeader *Launch(EtsObject *func, EtsArray *arr, bool abortFlag, bool postToMain = false)
-=======
 ObjectHeader *Launch(EtsObject *func, EtsArray *arr, bool abortFlag,
                      CoroutineWorkerGroup::Id groupId = CoroutineWorkerGroup::ANY_ID, bool postToMain = false)
->>>>>>> a77d6327
 {
     static_assert(std::is_same<CoroResult, EtsJob>::value || std::is_same<CoroResult, EtsPromise>::value);
 
@@ -144,11 +140,7 @@
     PandaVector<Value> realArgs = CreateArgsVector(function, method, array);
     auto mode = postToMain ? CoroutineLaunchMode::MAIN_WORKER : CoroutineLaunchMode::DEFAULT;
     bool launchResult = coro->GetCoroutineManager()->Launch(evt, method->GetPandaMethod(), std::move(realArgs), mode,
-<<<<<<< HEAD
-                                                            EtsCoroutine::LAUNCH, abortFlag);
-=======
                                                             EtsCoroutine::LAUNCH, abortFlag, groupId);
->>>>>>> a77d6327
     if (UNLIKELY(!launchResult)) {
         // Launch failed. The exception in the current coro should be already set by Launch(),
         // just return null as the result and clean up the allocated resources.
@@ -163,32 +155,6 @@
 extern "C" {
 EtsJob *PostToMainThread(EtsObject *func, EtsArray *arr, EtsBoolean abortFlag)
 {
-<<<<<<< HEAD
-    return static_cast<EtsJob *>(Launch<EtsJob>(func, arr, abortFlag != 0U, true));
-}
-}
-
-extern "C" {
-EtsJob *EtsLaunchInternalJobNative(EtsObject *func, EtsArray *arr, EtsBoolean abortFlag)
-{
-    return static_cast<EtsJob *>(Launch<EtsJob>(func, arr, abortFlag != 0U));
-}
-
-void EtsLaunchSameWorker(EtsObject *callback)
-{
-    auto *coro = EtsCoroutine::GetCurrent();
-    EtsHandleScope scope(coro);
-    VMHandle<EtsObject> hCallback(coro, callback->GetCoreType());
-    ASSERT(hCallback.GetPtr() != nullptr);
-    PandaVector<Value> args = {Value(hCallback->GetCoreType())};
-    auto *method = ResolveInvokeMethod(coro, hCallback);
-    auto *coroMan = coro->GetCoroutineManager();
-    auto evt = Runtime::GetCurrent()->GetInternalAllocator()->New<CompletionEvent>(nullptr, coroMan);
-    [[maybe_unused]] auto launched =
-        coroMan->Launch(evt, method->GetPandaMethod(), std::move(args), CoroutineLaunchMode::SAME_WORKER,
-                        EtsCoroutine::TIMER_CALLBACK, true);
-    ASSERT(launched);
-=======
     return static_cast<EtsJob *>(Launch<EtsJob>(func, arr, abortFlag != 0U, CoroutineWorkerGroup::ANY_ID, true));
 }
 
@@ -196,7 +162,6 @@
 {
     return static_cast<EtsJob *>(
         Launch<EtsJob>(func, arr, abortFlag != 0U, static_cast<CoroutineWorkerGroup::Id>(groupId)));
->>>>>>> a77d6327
 }
 
 void EtsLaunchSameWorker(EtsObject *callback)
