--- conflicted
+++ resolved
@@ -72,11 +72,7 @@
     };
     static_assert(sizeof(Data) == sizeof(ObjectPointerType) * 2U);
     // NOTE(ipetrov): hack for 128 bit ObjectHeader
-<<<<<<< HEAD
-#if !defined(ARK_HYBRID)
-=======
 #if !defined(ARK_HYBRID) && defined(PANDA_32_BIT_MANAGED_POINTER) && defined(PANDA_TARGET_64)
->>>>>>> a77d6327
     static_assert(std::atomic<Data>::is_always_lock_free);
 #endif
 
@@ -271,11 +267,7 @@
     EtsCoroutine *coro, T number, EtsToStringCacheElement<T> *elem, uint64_t cachedAsInt)
 {
     // NOTE(ipetrov): hack for 128 bit ObjectHeader
-<<<<<<< HEAD
-#if defined(PANDA_TARGET_64) && !defined(PANDA_USE_32_BIT_POINTER)
-=======
 #if !defined(PANDA_32_BIT_MANAGED_POINTER)
->>>>>>> a77d6327
     UNUSED_VAR(coro);
     UNUSED_VAR(elem);
     UNUSED_VAR(cachedAsInt);
@@ -310,11 +302,7 @@
 std::pair<EtsString *, ToStringResult> EtsToStringCache<T, Derived, Hash>::GetOrCacheImpl(EtsCoroutine *coro, T number)
 {
     // NOTE(ipetrov): hack for 128 bit ObjectHeader
-<<<<<<< HEAD
-#if defined(PANDA_TARGET_64) && !defined(PANDA_USE_32_BIT_POINTER)
-=======
 #if !defined(PANDA_32_BIT_MANAGED_POINTER)
->>>>>>> a77d6327
     UNUSED_VAR(coro);
     return {ToString(number), ToStringResult::STORE_NEW};
 #else
