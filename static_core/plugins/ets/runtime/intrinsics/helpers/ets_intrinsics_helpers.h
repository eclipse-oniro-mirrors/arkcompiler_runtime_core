/**
 * Copyright (c) 2021-2025 Huawei Device Co., Ltd.
 * Licensed under the Apache License, Version 2.0 (the "License");
 * you may not use this file except in compliance with the License.
 * You may obtain a copy of the License at
 *
 *     http://www.apache.org/licenses/LICENSE-2.0
 *
 * Unless required by applicable law or agreed to in writing, software
 * distributed under the License is distributed on an "AS IS" BASIS,
 * WITHOUT WARRANTIES OR CONDITIONS OF ANY KIND, either express or implied.
 * See the License for the specific language governing permissions and
 * limitations under the License.
 */

#ifndef PANDA_PLUGINS_ETS_RUNTIME_INTRINSICS_HELPERS_
#define PANDA_PLUGINS_ETS_RUNTIME_INTRINSICS_HELPERS_

#include <charconv>
#include <cmath>
#include <cstdint>
#include <type_traits>
<<<<<<< HEAD
#include "ets_class_linker_extension.h"
#include "plugins/ets/runtime/ets_utils.h"
#include "libpandabase/utils/bit_helpers.h"
#include "libpandabase/utils/utils.h"
#include "intrinsics.h"
=======

#include "ets_coroutine.h"
#include "libarkbase/utils/bit_helpers.h"
>>>>>>> aad9f664
#include "plugins/ets/runtime/types/ets_string.h"
#include "plugins/ets/runtime/ets_exceptions.h"
#include "plugins/ets/runtime/ets_panda_file_items.h"

namespace ark::ets::intrinsics::helpers {

inline constexpr double MIN_RADIX = 2;
inline constexpr double MAX_RADIX = 36;
inline constexpr double MIN_FRACTION = 0;
inline constexpr double MAX_FRACTION = 100;

inline constexpr uint32_t MAX_PRECISION = 16;
inline constexpr uint8_t BINARY = 2;
inline constexpr uint8_t OCTAL = 8;
inline constexpr uint8_t DECIMAL = 10;
inline constexpr uint8_t HEXADECIMAL = 16;
inline constexpr double HALF = 0.5;
inline constexpr double EPSILON = std::numeric_limits<double>::epsilon();
inline constexpr double MAX_SAFE_INTEGER = 9007199254740991;
inline constexpr double MAX_VALUE = std::numeric_limits<double>::max();
inline constexpr double MIN_VALUE = std::numeric_limits<double>::min();
inline constexpr double POSITIVE_INFINITY = coretypes::TaggedValue::VALUE_INFINITY;
inline constexpr double NAN_VALUE = coretypes::TaggedValue::VALUE_NAN;
inline constexpr double SCIENTIFIC_NOTATION_THRESHOLD = 1e21;

inline constexpr int DOUBLE_MAX_PRECISION = 17;
inline constexpr int FLOAT_MAX_PRECISION = 9;

// NOLINTNEXTLINE(modernize-avoid-c-arrays)
inline constexpr uint16_t SPACE_OR_LINE_TERMINAL[] = {
    0x0009, 0x000A, 0x000B, 0x000C, 0x000D, 0x0020, 0x00A0, 0x1680, 0x2000, 0x2001, 0x2002, 0x2003, 0x2004,
    0x2005, 0x2006, 0x2007, 0x2008, 0x2009, 0x200A, 0x2028, 0x2029, 0x202F, 0x205F, 0x3000, 0xFEFF,
};

// NOLINTNEXTLINE(modernize-avoid-c-arrays)
inline constexpr char CHARS[] = "0123456789abcdefghijklmnopqrstuvwxyz";
inline constexpr uint64_t MAX_MANTISSA = 0x1ULL << 52U;
inline constexpr size_t BUF_SIZE = 128;
inline constexpr size_t TEN = 10;

enum class Sign { NONE, NEG, POS };

union DoubleValUnion {
    double fval;
    uint64_t uval;
    struct {
        uint64_t significand : coretypes::DOUBLE_SIGNIFICAND_SIZE;
        uint16_t exponent : coretypes::DOUBLE_EXPONENT_SIZE;
        int sign : 1;
    } bits __attribute__((packed));
} __attribute__((may_alias, packed));

template <typename T>
constexpr T MaxSafeInteger()
{
    static_assert(std::is_same_v<T, float> || std::is_same_v<T, double>);
    if (std::is_same_v<T, float>) {
        return static_cast<float>((UINT32_C(1) << static_cast<uint32_t>(std::numeric_limits<float>::digits)) - 1);
    }
    return static_cast<double>((UINT64_C(1) << static_cast<uint32_t>(std::numeric_limits<double>::digits)) - 1);
}

inline double SignedZero(Sign sign)
{
    return sign == Sign::NEG ? -0.0 : 0.0;
}

inline uint8_t ToDigit(uint8_t c)
{
    if (c >= '0' && c <= '9') {
        return c - '0';
    }
    if (c >= 'A' && c <= 'Z') {
        return c - 'A' + DECIMAL;
    }
    if (c >= 'a' && c <= 'z') {
        return c - 'a' + DECIMAL;
    }
    return '$';
}

// CC-OFFNXT(G.FUD.06) perf critical
inline double PowHelper(uint64_t number, int exponent, uint8_t radix)
{
    const double log2Radix {std::log2(radix)};

    double expRem = log2Radix * exponent;

    // Check for overflow before casting to int
    if (expRem > static_cast<double>(INT32_MAX)) {
        return POSITIVE_INFINITY;
    }

    int expI = static_cast<int>(expRem);
    expRem = expRem - expI;

    // NOLINTNEXTLINE(readability-magic-numbers)
    DoubleValUnion u = {static_cast<double>(number) * std::pow(2.0, expRem)};

    // NOLINTNEXTLINE(cppcoreguidelines-pro-type-union-access)
    expI = u.bits.exponent + expI;
    if (((expI & ~coretypes::DOUBLE_EXPONENT_MAX) != 0) || expI == 0) {  // NOLINT(hicpp-signed-bitwise)
        if (expI > 0) {
            return std::numeric_limits<double>::infinity();
        }
        if (expI <= -static_cast<int>(coretypes::DOUBLE_SIGNIFICAND_SIZE)) {
            return 0;
        }
        // NOLINTNEXTLINE(cppcoreguidelines-pro-type-union-access)
        u.bits.exponent = 0;
        // NOLINTNEXTLINE(hicpp-signed-bitwise, cppcoreguidelines-pro-type-union-access)
        u.bits.significand = (u.bits.significand | coretypes::DOUBLE_HIDDEN_BIT) >> (1 - expI);
    } else {
        // NOLINTNEXTLINE(cppcoreguidelines-pro-type-union-access)
        u.bits.exponent = expI;
    }

    // NOLINTNEXTLINE(cppcoreguidelines-pro-type-union-access)
    return u.fval;
}

// CC-OFFNXT(G.FUD.06) perf critical
inline bool IsNonspace(uint16_t c)
{
    int i;
    int len = sizeof(SPACE_OR_LINE_TERMINAL) / sizeof(SPACE_OR_LINE_TERMINAL[0]);
    for (i = 0; i < len; i++) {
        if (c == SPACE_OR_LINE_TERMINAL[i]) {
            return false;
        }
        if (c < SPACE_OR_LINE_TERMINAL[i]) {
            return true;
        }
    }
    return true;
}

// CC-OFFNXT(G.FUD.06) perf critical
inline bool GotoNonspace(uint8_t **ptr, const uint8_t *end)
{
    while (*ptr < end) {
        uint16_t c = **ptr;
        size_t size = 1;
        if (c > INT8_MAX) {
            size = 0;
            uint16_t utf8Bit = INT8_MAX + 1;  // equal 0b1000'0000
            while (utf8Bit > 0 && (c & utf8Bit) == utf8Bit) {
                ++size;
                utf8Bit >>= 1UL;
            }
            if (utf::ConvertRegionUtf8ToUtf16(*ptr, &c, end - *ptr, 1, 0) <= 0) {
                return true;
            }
        }
        if (IsNonspace(c)) {
            return true;
        }
        *ptr += size;  // NOLINT(cppcoreguidelines-pro-bounds-pointer-arithmetic)
    }
    return false;
}

inline bool IsEmptyString(const uint8_t *start, const uint8_t *end)
{
    auto p = const_cast<uint8_t *>(start);
    return !GotoNonspace(&p, end);
}

// CC-OFFNXT(G.FUD.06) perf critical
inline double Strtod(const char *str, int exponent, uint8_t radix)
{
    ASSERT(str != nullptr);
    ASSERT(radix >= MIN_RADIX && radix <= MAX_RADIX);
    auto p = const_cast<char *>(str);
    Sign sign = Sign::NONE;
    uint64_t number = 0;
    uint64_t numberMax = (UINT64_MAX - (radix - 1)) / radix;
    double result = 0.0;
    if (*p == '-') {
        sign = Sign::NEG;
        ++p;
    }
    while (*p == '0') {
        ++p;
    }
    while (*p != '\0') {
        uint8_t digit = ToDigit(static_cast<uint8_t>(*p));
        if (digit >= radix) {
            break;
        }
        if (number < numberMax) {
            number = number * radix + digit;
        } else {
            ++exponent;
        }
        ++p;
    }
    if (exponent < 0) {
        result = number / std::pow(radix, -exponent);
    } else {
        result = number * std::pow(radix, exponent);
    }
    if (!std::isfinite(result) || (result == 0 && number != 0)) {
        result = PowHelper(number, exponent, radix);
    }
    return sign == Sign::NEG ? -result : result;
}

[[maybe_unused]] inline char Carry(char current, int radix)
{
    int digit = static_cast<int>((current > '9') ? (current - 'a' + DECIMAL) : (current - '0'));
    digit = (digit == (radix - 1)) ? 0 : digit + 1;
    return CHARS[digit];
}

template <typename FpType, std::enable_if_t<std::is_floating_point_v<FpType>, bool> = true>
FpType TruncateFp(FpType number)
{
    // -0 to +0
    if (number == 0.0) {
        return 0;
    }
    return (number >= 0) ? std::floor(number) : std::ceil(number);
}

template <typename FpType, std::enable_if_t<std::is_floating_point_v<FpType>, bool> = true>
PandaString DecimalsToString(FpType *numberInteger, FpType fraction, int radix, FpType delta)
{
    PandaString result;
    while (fraction >= delta) {
        fraction *= radix;
        delta *= radix;
        int64_t integer = std::floor(fraction);
        fraction -= integer;
        result += CHARS[integer];
        if (fraction > HALF && fraction + delta > 1) {
            size_t fractionEnd = result.size() - 1;
            result[fractionEnd] = Carry(*result.rbegin(), radix);
            for (; fractionEnd > 0 && result[fractionEnd] == '0'; fractionEnd--) {
                result[fractionEnd - 1] = Carry(result[fractionEnd - 1], radix);
            }
            if (fractionEnd == 0) {
                (*numberInteger)++;
            }
            break;
        }
    }
    // delete 0 in the end
    size_t found = result.find_last_not_of('0');
    if (found != PandaString::npos) {
        result.erase(found + 1);
    }

    return result;
}

template <typename FpType, std::enable_if_t<std::is_floating_point_v<FpType>, bool> = true>
PandaString IntegerToString(FpType number, int radix)
{
    ASSERT(radix >= MIN_RADIX && radix <= MAX_RADIX);
    ASSERT(number == std::round(number));
    PandaString result;
    while (TruncateFp(number / radix) > static_cast<FpType>(MAX_MANTISSA)) {
        number /= radix;
        TruncateFp(number);
        result = PandaString("0").append(result);
    }
    do {
        auto remainder = static_cast<uint8_t>(std::fmod(number, radix));
        result = CHARS[remainder] + result;
        number = TruncateFp((number - remainder) / radix);
    } while (number > 0);
    return result;
}

template <typename FpType, std::enable_if_t<std::is_floating_point_v<FpType>, bool> = true>
FpType StrToFp(char *str, char **strEnd)
{
    if constexpr (std::is_same_v<FpType, double>) {
        return std::strtod(str, strEnd);
    } else {
        return std::strtof(str, strEnd);
    }
}

double StringToDouble(const uint8_t *start, const uint8_t *end, uint8_t radix, uint32_t flags);
double StringToDoubleWithRadix(const uint8_t *start, const uint8_t *end, int radix);
EtsString *DoubleToExponential(double number, int digit);
EtsString *DoubleToFixed(double number, int digit);
EtsString *DoubleToPrecision(double number, int digit);

template <typename FpType, std::enable_if_t<std::is_floating_point_v<FpType>, bool> = true>
inline const char *FpNonFiniteToString(FpType number)
{
    ASSERT(std::isnan(number) || !std::isfinite(number));
    if (std::isnan(number)) {
        return "NaN";
    }
    return std::signbit(number) ? "-Infinity" : "Infinity";
}

template <typename FpType>
char *SmallFpToString(FpType number, bool negative, char *buffer);

template <typename FpType>
Span<char> FpToStringDecimalRadixMainCase(FpType number, bool negative, Span<char> buffer);

// NOLINTBEGIN(cppcoreguidelines-pro-bounds-pointer-arithmetic)
template <typename FpType, std::enable_if_t<std::is_floating_point_v<FpType>, bool> = true, typename Cb>
auto FpToStringDecimalRadix(FpType number, Cb cb)
{
    static constexpr FpType MIN_BOUND = 0.1;

    // NOLINTNEXTLINE(cppcoreguidelines-pro-type-member-init)
    std::array<char, BUF_SIZE + 2U> buffer;

    if (INT_MIN < number && number < static_cast<FpType>(INT_MAX)) {
        if (auto intVal = static_cast<int32_t>(number); number == static_cast<double>(intVal)) {
            auto bufferEnd = std::to_chars(buffer.begin(), buffer.end(), intVal).ptr;
            return cb({buffer.begin(), static_cast<size_t>(bufferEnd - buffer.begin())});
        }
    }

    // isfinite checks if the number is normal, subnormal or zero, but not infinite or NaN.
    if (!std::isfinite(number)) {
        auto *str = FpNonFiniteToString(number);
        return cb(str);
    }

    bool negative = false;
    if (number < 0) {
        negative = true;
        number = -number;
    }
    if (!std::is_same_v<FpType, double> && MIN_BOUND <= number && number < 1) {
        // Fast path. In this case, n==0, just need to calculate k and s.
        auto bufferEnd = SmallFpToString(number, negative, buffer.begin());
        return cb({buffer.begin(), static_cast<size_t>(bufferEnd - buffer.begin())});
    }

    auto newBuffer = FpToStringDecimalRadixMainCase(number, negative, Span(buffer));
    return cb({newBuffer.begin(), newBuffer.size()});
}
// NOLINTEND(cppcoreguidelines-pro-bounds-pointer-arithmetic)

template <typename FpType, std::enable_if_t<std::is_floating_point_v<FpType>, bool> = true>
inline float FpDelta(FpType number)
{
    using UnsignedIntType = ark::helpers::TypeHelperT<sizeof(FpType) * CHAR_BIT, false>;
    auto value = bit_cast<FpType>(bit_cast<UnsignedIntType>(number) + 1U);
    float delta = static_cast<FpType>(HALF) * (bit_cast<FpType>(value) - number);
    return delta == 0 ? number : delta;
}

template <typename FpType, std::enable_if_t<std::is_floating_point_v<FpType>, bool> = true>
EtsString *FpToString(FpType number, int radix)
{
    EVENT_ETS_CACHE("Slowpath: create string from number without cache");
    // check radix range
    if (UNLIKELY(radix > helpers::MAX_RADIX || radix < helpers::MIN_RADIX)) {
        constexpr size_t MAX_BUF_SIZE = 128;
        std::array<char, MAX_BUF_SIZE> buf {};
        // NOLINTNEXTLINE(cppcoreguidelines-pro-type-vararg)
        snprintf_s(buf.data(), buf.size(), buf.size() - 1, "radix must be %.f to %.f", helpers::MIN_RADIX,
                   helpers::MAX_RADIX);
        ThrowEtsException(EtsCoroutine::GetCurrent(), panda_file_items::class_descriptors::ARGUMENT_OUT_OF_RANGE_ERROR,
                          buf.data());
        return nullptr;
    }

    if (radix == helpers::DECIMAL) {
        return helpers::FpToStringDecimalRadix(
            number, [](std::string_view str) { return EtsString::CreateFromAscii(str.data(), str.length()); });
    }

    // isfinite checks if the number is normal, subnormal or zero, but not infinite or NaN.
    if (!std::isfinite(number)) {
        return EtsString::CreateFromMUtf8(FpNonFiniteToString(number));
    }

    PandaString result;
    if (number < 0.0) {
        result += "-";
        number = -number;
    }

    float delta = FpDelta(number);
    FpType integral;
    FpType fractional = std::modf(number, &integral);
    if (fractional != 0 && fractional >= delta) {
        PandaString fraction(DecimalsToString<FpType>(&integral, fractional, radix, delta));
        result += IntegerToString(integral, radix) + "." + fraction;
    } else {
        result += IntegerToString(integral, radix);
    }

    return EtsString::CreateFromMUtf8(result.c_str());
}

<<<<<<< HEAD
bool CheckReceiverType(EtsCoroutine *coro, EtsObject *arg, EtsClass *paramClass, Value *argValue);
EtsObject *InvokeAndResolveReturnValue(EtsMethod *method, EtsCoroutine *coro, Value *args);
EtsMethod *ValidateAndResolveInstanceMethod(EtsCoroutine *coro, EtsObject *thisObj, EtsMethod *method);

template <typename T>
bool CheckAndUnpackBoxedType(EtsClassLinkerExtension *linkExt, EtsObject *arg, EtsClass *paramClass, Value *argValue,
                             ClassRoot primitiveRoot)
{
    if (paramClass != EtsClass::FromRuntimeClass(linkExt->GetClassRoot(primitiveRoot))) {
        return false;
    }
    *argValue = Value(EtsBoxPrimitive<T>::Unbox(arg));
    return true;
}
=======
bool SameValueZero(EtsCoroutine *coro, EtsObject *a, EtsObject *b);
>>>>>>> aad9f664

}  // namespace ark::ets::intrinsics::helpers

namespace ark::ets::intrinsics::helpers::flags {

inline constexpr uint32_t NO_FLAGS = 0U;
inline constexpr uint32_t ALLOW_BINARY = 1U << 0U;
inline constexpr uint32_t ALLOW_OCTAL = 1U << 1U;
inline constexpr uint32_t ALLOW_HEX = 1U << 2U;
inline constexpr uint32_t IGNORE_TRAILING = 1U << 3U;
inline constexpr uint32_t EMPTY_IS_ZERO = 1U << 4U;
inline constexpr uint32_t ERROR_IN_EXPONENT_IS_NAN = 1U << 5U;

}  // namespace ark::ets::intrinsics::helpers::flags

#endif  // PANDA_PLUGINS_ETS_RUNTIME_INTRINSICS_HELPERS_<|MERGE_RESOLUTION|>--- conflicted
+++ resolved
@@ -20,17 +20,9 @@
 #include <cmath>
 #include <cstdint>
 #include <type_traits>
-<<<<<<< HEAD
-#include "ets_class_linker_extension.h"
-#include "plugins/ets/runtime/ets_utils.h"
-#include "libpandabase/utils/bit_helpers.h"
-#include "libpandabase/utils/utils.h"
-#include "intrinsics.h"
-=======
 
 #include "ets_coroutine.h"
 #include "libarkbase/utils/bit_helpers.h"
->>>>>>> aad9f664
 #include "plugins/ets/runtime/types/ets_string.h"
 #include "plugins/ets/runtime/ets_exceptions.h"
 #include "plugins/ets/runtime/ets_panda_file_items.h"
@@ -430,24 +422,7 @@
     return EtsString::CreateFromMUtf8(result.c_str());
 }
 
-<<<<<<< HEAD
-bool CheckReceiverType(EtsCoroutine *coro, EtsObject *arg, EtsClass *paramClass, Value *argValue);
-EtsObject *InvokeAndResolveReturnValue(EtsMethod *method, EtsCoroutine *coro, Value *args);
-EtsMethod *ValidateAndResolveInstanceMethod(EtsCoroutine *coro, EtsObject *thisObj, EtsMethod *method);
-
-template <typename T>
-bool CheckAndUnpackBoxedType(EtsClassLinkerExtension *linkExt, EtsObject *arg, EtsClass *paramClass, Value *argValue,
-                             ClassRoot primitiveRoot)
-{
-    if (paramClass != EtsClass::FromRuntimeClass(linkExt->GetClassRoot(primitiveRoot))) {
-        return false;
-    }
-    *argValue = Value(EtsBoxPrimitive<T>::Unbox(arg));
-    return true;
-}
-=======
 bool SameValueZero(EtsCoroutine *coro, EtsObject *a, EtsObject *b);
->>>>>>> aad9f664
 
 }  // namespace ark::ets::intrinsics::helpers
 
