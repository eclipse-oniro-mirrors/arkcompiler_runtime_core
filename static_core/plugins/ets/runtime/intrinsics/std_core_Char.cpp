/**
 * Copyright (c) 2021-2025 Huawei Device Co., Ltd.
 * Licensed under the Apache License, Version 2.0 (the "License");
 * you may not use this file except in compliance with the License.
 * You may obtain a copy of the License at
 *
 * http://www.apache.org/licenses/LICENSE-2.0
 *
 * Unless required by applicable law or agreed to in writing, software
 * distributed under the License is distributed on an "AS IS" BASIS,
 * WITHOUT WARRANTIES OR CONDITIONS OF ANY KIND, either express or implied.
 * See the License for the specific language governing permissions and
 * limitations under the License.
 */

#include "intrinsics.h"
#include "helpers/ets_intrinsics_helpers.h"
#include "types/ets_primitives.h"

namespace ark::ets::intrinsics {

const char LOWER_TO_UPPER_OFFSET = 'a' - 'A';

extern "C" EtsBoolean StdCoreCharIsUpperCase(EtsChar value)
{
    return ToEtsBoolean(value >= 'A' && value <= 'Z');
}
extern "C" EtsChar StdCoreCharToUpperCase(EtsChar value)
{
    return (value >= 'a' && value <= 'z') ? value - LOWER_TO_UPPER_OFFSET : value;
}
extern "C" EtsBoolean StdCoreCharIsLowerCase(EtsChar value)
{
    return ToEtsBoolean(value >= 'a' && value <= 'z');
}
extern "C" EtsChar StdCoreCharToLowerCase(EtsChar value)
{
    return (value >= 'A' && value <= 'Z') ? value + LOWER_TO_UPPER_OFFSET : value;
}
extern "C" EtsBoolean StdCoreCharIsWhiteSpace(EtsChar value)
{
    return ToEtsBoolean(utf::IsWhiteSpaceChar(value));
}

EtsByte StdCoreCharToByte(EtsChar val)
{
    return static_cast<int8_t>(val);
}

EtsShort StdCoreCharToShort(EtsChar val)
{
    return static_cast<int16_t>(val);
}

EtsInt StdCoreCharToInt(EtsChar val)
{
    return static_cast<int32_t>(val);
}

EtsLong StdCoreCharToLong(EtsChar val)
{
    return static_cast<int64_t>(val);
}

EtsFloat StdCoreCharToFloat(EtsChar val)
{
    return static_cast<float>(val);
}

EtsDouble StdCoreCharToDouble(EtsChar val)
{
    return static_cast<double>(val);
}

<<<<<<< HEAD
=======
EtsString *StdCoreCharToString(EtsChar val)
{
    return EtsString::CreateNewStringFromCharCode(StdCoreCharToDouble(val));
}

>>>>>>> a77d6327
}  // namespace ark::ets::intrinsics<|MERGE_RESOLUTION|>--- conflicted
+++ resolved
@@ -72,12 +72,9 @@
     return static_cast<double>(val);
 }
 
-<<<<<<< HEAD
-=======
 EtsString *StdCoreCharToString(EtsChar val)
 {
     return EtsString::CreateNewStringFromCharCode(StdCoreCharToDouble(val));
 }
 
->>>>>>> a77d6327
 }  // namespace ark::ets::intrinsics