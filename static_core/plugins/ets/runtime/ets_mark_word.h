/**
 * Copyright (c) 2024-2025 Huawei Device Co., Ltd.
 * Licensed under the Apache License, Version 2.0 (the "License");
 * you may not use this file except in compliance with the License.
 * You may obtain a copy of the License at
 *
 * http://www.apache.org/licenses/LICENSE-2.0
 *
 * Unless required by applicable law or agreed to in writing, software
 * distributed under the License is distributed on an "AS IS" BASIS,
 * WITHOUT WARRANTIES OR CONDITIONS OF ANY KIND, either express or implied.
 * See the License for the specific language governing permissions and
 * limitations under the License.
 */

#ifndef PLUGINS_ETS_RUNTIME_ETS_MARK_WORD_H
#define PLUGINS_ETS_RUNTIME_ETS_MARK_WORD_H

#include <cstdint>

#include "libpandabase/macros.h"
#include "runtime/mark_word.h"
#include "plugins/ets/runtime/ets_object_state_info.h"

namespace ark::ets {

class EtsObject;

// 64 bits ets object header for high-end devices: (32 bits pointer)
// |--------------------------------------------------------------------------------------|--------------------|
// |                                   Object Header (64 bits)                            |        State       |
// |--------------------------------------------------------------------------------------|--------------------|
// |                 Mark Word (32 bits)                 |      Class Word (32 bits)      |                    |
// |--------------------------------------------------------------------------------------|--------------------|
// | state:00 | RB:1 | GC:1 |         nothing:28         |     OOP to metadata object     |       Unlock       |
// |----------|---------------------------------------------------------------------------|--------------------|
// | state:01 | RB:1 | GC:1 |           Info:28          |     OOP to metadata object     |      Use Info      |
// |----------|---------------------------------------------------------------------------|--------------------|
// | state:10 | RB:1 | GC:1 | I:1 |        Hash:27       |     OOP to metadata object     |     EtsHashed      |
// |----------|---------------------------------------------------------------------------|--------------------|
// | state:10 | RB:1 | GC:1 | I:1 |    InteropIndex:27   |     OOP to metadata object     |   HasInteropIndex  |
// |--------------------------------------------------------------------------------------|--------------------|
// | state:11 |           Forwarding address:30          |     OOP to metadata object     |         GC         |
// |--------------------------------------------------------------------------------------|--------------------|
//
// It is similar to mark word object header except Hash and InteropIndex states.
// `I` - bit that indicate usage of InteropIndex, 1 - HashInteropIndex, 0 - EtsHashed
//
class EtsMarkWord : private MarkWord {
public:
    // EtsMarkWord implement specific logic of HASH usage
    // Big enum
    enum EtsMarkWordRepresentation : MarkWordSize {
        INTEROP_INDEX_FLAG_SIZE = 1UL,
        INTEROP_INDEX_SIZE = HASH_SIZE - INTEROP_INDEX_FLAG_SIZE,
        HASH_SIZE = HASH_SIZE - INTEROP_INDEX_FLAG_SIZE,

        HASH_STATE_ETS_HASH = 0,
        HASH_STATE_INTEROP_INDEX = 1,

        HASH_STATE_SHIFT = HASH_SIZE,

        INTEROP_INDEX_FLAG_SHIFT = HASH_SIZE,
        INTEROP_INDEX_FLAG_MASK = (1UL << INTEROP_INDEX_FLAG_SIZE) - 1UL,

        // Interop index state masks and shifts
        INTEROP_INDEX_SHIFT = 0U,
<<<<<<< HEAD
        INTEROP_INDEX_MASK = (1UL << INTEROP_INDEX_SIZE) - 1UL,
=======
        INTEROP_INDEX_MASK = (static_cast<MarkWordSize>(1UL) << INTEROP_INDEX_SIZE) - 1UL,
>>>>>>> a77d6327
        INTEROP_INDEX_MASK_IN_PLACE = INTEROP_INDEX_MASK << INTEROP_INDEX_SHIFT,

        // Ets Hash state
        HASH_SHIFT = 0U,
<<<<<<< HEAD
        HASH_MASK = (1UL << HASH_SIZE) - 1UL,
=======
        HASH_MASK = (static_cast<MarkWordSize>(1UL) << HASH_SIZE) - 1UL,
>>>>>>> a77d6327
        HASH_MASK_IN_PLACE = HASH_MASK << HASH_SHIFT,

        INFO_TABLE_POINTER_SHIFT = MONITOR_POINTER_SHIFT,
        INFO_TABLE_POINTER_MASK = MONITOR_POINTER_MASK,
        INFO_TABLE_POINTER_MASK_IN_PLACE = MONITOR_POINTER_MASK_IN_PLACE,
        INFO_TABLE_POINTER_MAX_COUNT = MONITOR_POINTER_MAX_COUNT,
    };

    enum EtsObjectState {
        STATE_UNLOCKED = MarkWord::STATE_UNLOCKED,
        UNUSED_STATE_STATE_LIGHT_LOCKED = MarkWord::STATE_LIGHT_LOCKED,
        STATE_USE_INFO = MarkWord::STATE_HEAVY_LOCKED,
        STATE_HASHED = MarkWord::STATE_HASHED,
        STATE_GC = MarkWord::STATE_GC,
        STATE_HAS_INTEROP_INDEX = STATE_GC + 1,
    };

    // MarkWord specific methods
    // Value of Mark Word
    MarkWordSize GetValue() const
    {
        return MarkWord::GetValue();
    }

    // For GC bit
    bool IsMarkedForGC() const
    {
        return MarkWord::IsMarkedForGC();
    };

    EtsMarkWord SetMarkedForGC()
    {
        return EtsMarkWord(MarkWord::SetMarkedForGC());
    };

    EtsMarkWord SetUnMarkedForGC()
    {
        return EtsMarkWord(MarkWord::SetUnMarkedForGC());
    }

    // For read barrier bit
    bool IsReadBarrierSet() const
    {
        return MarkWord::IsReadBarrierSet();
    }

    EtsMarkWord SetReadBarrier()
    {
        return EtsMarkWord(MarkWord::SetReadBarrier());
    }

    EtsMarkWord ClearReadBarrier()
    {
        return EtsMarkWord(MarkWord::ClearReadBarrier());
    }

    // For Info state state
    EtsObjectStateInfo::Id GetInfoId() const
    {
        return static_cast<EtsObjectStateInfo::Id>(MarkWord::GetMonitorId());
    }

    EtsObjectState GetState() const
    {
        auto state = MarkWord::GetState();
        if (state == MarkWord::STATE_HASHED) {
            return GetStateBasedOnMarkHash();
        }
        return static_cast<EtsObjectState>(state);
    }

    EtsMarkWord DecodeFromHash(uint32_t hash)
    {
        return EtsMarkWord::FromMarkWord(MarkWord::DecodeFromHashWide(((hash & HASH_MASK) << HASH_SHIFT) |
                                                                      (HASH_STATE_ETS_HASH << HASH_STATE_SHIFT)));
    }

    EtsMarkWord DecodeFromInteropIndex(uint32_t index)
    {
        return EtsMarkWord::FromMarkWord(MarkWord::DecodeFromHashWide(
            ((index & INTEROP_INDEX_MASK) << INTEROP_INDEX_SHIFT) | (HASH_STATE_INTEROP_INDEX << HASH_STATE_SHIFT)));
    }

    EtsMarkWord DecodeFromInfo(EtsObjectStateInfo::Id id)
    {
        return EtsMarkWord(MarkWord::DecodeFromMonitor(static_cast<Monitor::MonitorId>(id)));
    }

    EtsMarkWord DecodeFromUnlocked()
    {
        return EtsMarkWord(MarkWord::DecodeFromUnlocked());
    }

    uint32_t GetHash() const
    {
        return (GetValue() >> HASH_SHIFT) & HASH_MASK;
    }

    uint32_t GetInteropIndex() const
    {
        return (GetValue() >> INTEROP_INDEX_SHIFT) & INTEROP_INDEX_MASK;
    }

private:
    EtsObjectState GetStateBasedOnMarkHash() const
    {
        auto flag = (GetValue() >> INTEROP_INDEX_FLAG_SHIFT) & INTEROP_INDEX_FLAG_MASK;
        return (flag != 0) ? STATE_HAS_INTEROP_INDEX : STATE_HASHED;
    }

    // Methods for MarkWord usage
    static EtsMarkWord FromMarkWord(MarkWord word)
    {
        return *(const_cast<EtsMarkWord *>(reinterpret_cast<const EtsMarkWord *>(&word)));
    }

    MarkWord ToMark() const
    {
        return *(const_cast<MarkWord *>(reinterpret_cast<const MarkWord *>(this)));
    }

    explicit EtsMarkWord(const MarkWord &value) : MarkWord(value) {}

    friend EtsObject;
};

static_assert(sizeof(EtsMarkWord) == sizeof(MarkWord));

}  // namespace ark::ets

#endif  // PLUGINS_ETS_RUNTIME_ETS_MARK_WORD_H<|MERGE_RESOLUTION|>--- conflicted
+++ resolved
@@ -65,20 +65,12 @@
 
         // Interop index state masks and shifts
         INTEROP_INDEX_SHIFT = 0U,
-<<<<<<< HEAD
-        INTEROP_INDEX_MASK = (1UL << INTEROP_INDEX_SIZE) - 1UL,
-=======
         INTEROP_INDEX_MASK = (static_cast<MarkWordSize>(1UL) << INTEROP_INDEX_SIZE) - 1UL,
->>>>>>> a77d6327
         INTEROP_INDEX_MASK_IN_PLACE = INTEROP_INDEX_MASK << INTEROP_INDEX_SHIFT,
 
         // Ets Hash state
         HASH_SHIFT = 0U,
-<<<<<<< HEAD
-        HASH_MASK = (1UL << HASH_SIZE) - 1UL,
-=======
         HASH_MASK = (static_cast<MarkWordSize>(1UL) << HASH_SIZE) - 1UL,
->>>>>>> a77d6327
         HASH_MASK_IN_PLACE = HASH_MASK << HASH_SHIFT,
 
         INFO_TABLE_POINTER_SHIFT = MONITOR_POINTER_SHIFT,
