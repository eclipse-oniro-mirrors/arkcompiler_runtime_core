--- conflicted
+++ resolved
@@ -139,11 +139,7 @@
         u_setDataDirectory(icuPath.c_str());
     }
 
-<<<<<<< HEAD
-    vm->coroutineManager_->Initialize(runtime, vm);
-=======
     vm->coroutineManager_->InitializeScheduler(runtime, vm);
->>>>>>> aad9f664
 
     g_pandaEtsVM = vm;
     return vm;
@@ -629,36 +625,7 @@
     return true;
 }
 
-<<<<<<< HEAD
-static void PrintExceptionInfo(EtsCoroutine *coro, EtsHandle<EtsObject> exception, PandaStringStream &ss)
-{
-    ASSERT(exception.GetPtr() != nullptr);
-    auto cls = exception->GetClass();
-
-    PandaVector<uint8_t> strBuf;
-    auto const performCall = [coro, &exception, &strBuf](EtsMethod *method) -> std::optional<std::string_view> {
-        ASSERT(method != nullptr);
-        std::array<Value, 1> args = {Value(exception->GetCoreType())};
-        EtsObject *callRes = EtsObject::FromCoreType(
-            EtsMethod::ToRuntimeMethod(method)->Invoke(coro, args.data()).GetAs<ObjectHeader *>());
-        if (coro->HasPendingException() || callRes == EtsObject::FromCoreType(coro->GetNullValue())) {
-            return std::nullopt;
-        }
-        return EtsString::FromEtsObject(callRes)->ConvertToStringView(&strBuf);
-    };
-
-    ss << std::endl
-       << performCall(cls->GetInstanceMethod("toString", ":Lstd/core/String;")).value_or("invoke toString failed");
-    if (PlatformTypes(coro)->escompatError->IsAssignableFrom(cls)) {
-        ss << std::endl
-           << performCall(cls->GetInstanceMethod("<get>stack", ":Lstd/core/String;")).value_or("exception dump failed");
-    }
-}
-
-[[noreturn]] void PandaEtsVM::HandleUncaughtException()
-=======
 void PandaEtsVM::HandleUncaughtException()
->>>>>>> aad9f664
 {
     auto coro = EtsCoroutine::GetCurrent();
     ASSERT(coro != nullptr);
@@ -825,10 +792,6 @@
     GetUnhandledObjectManager()->UpdateObjects(gcRootUpdater);
 }
 
-<<<<<<< HEAD
-void PandaEtsVM::RegisterFinalizerForObject(EtsCoroutine *coro, const EtsHandle<EtsObject> &object,
-                                            void (*finalizer)(void *), void *finalizerArg)
-=======
 void PandaEtsVM::SweepVmRefs(const GCObjectVisitor &gcObjectVisitor)
 {
     PandaVM::SweepVmRefs(gcObjectVisitor);
@@ -837,7 +800,6 @@
 
 EtsFinalizableWeakRef *PandaEtsVM::RegisterFinalizerForObject(EtsCoroutine *coro, const EtsHandle<EtsObject> &object,
                                                               void (*finalizer)(void *), void *finalizerArg)
->>>>>>> aad9f664
 {
     ASSERT_MANAGED_CODE();
     auto *weakRef = EtsFinalizableWeakRef::Create(coro);
