--- conflicted
+++ resolved
@@ -67,10 +67,7 @@
 #include "plugins/ets/runtime/mem/root_provider.h"
 #include "plugins/ets/runtime/ets_object_state_table.h"
 #include "plugins/ets/runtime/finalreg/finalization_registry_manager.h"
-<<<<<<< HEAD
-=======
 #include "plugins/ets/runtime/unhandled_manager/unhandled_object_manager.h"
->>>>>>> a77d6327
 
 namespace ark::ets {
 class DoubleToStringCache;
@@ -406,31 +403,11 @@
         objStateTable_->DeflateInfo();
     }
 
-<<<<<<< HEAD
-    /// @brief Adds failed job to an internal storage
-    void AddUnhandledFailedJob(EtsJob *job);
-
-    /// @brief Removes failed job from internal storage
-    void RemoveUnhandledFailedJob(EtsJob *job);
-
-    /// @brief Invokes managed method to apply custom handler on stored failed jobs
-    void ListUnhandledFailedJobs();
-
-    /// @brief Adds rejected promise to an internal storage
-    void AddUnhandledRejectedPromise(EtsPromise *promise);
-
-    /// @brief Removes rejected promise from internal storage
-    void RemoveUnhandledRejectedPromise(EtsPromise *promise);
-
-    /// @brief Invokes managed method to apply custom handler on stored rejected promises
-    void ListUnhandledRejectedPromises();
-=======
     uint64_t GetFullGCLongTimeCount() const
     {
         ASSERT(fullGCLongTimeListener_);
         return fullGCLongTimeListener_->GetFullGCLongTimeCount();
     }
->>>>>>> a77d6327
 
     PANDA_PUBLIC_API void AddRootProvider(mem::RootProvider *provider);
     PANDA_PUBLIC_API void RemoveRootProvider(mem::RootProvider *provider);
@@ -465,9 +442,6 @@
     }
 
     explicit PandaEtsVM(Runtime *runtime, const RuntimeOptions &options, mem::MemoryManager *mm);
-
-    void AddUnhandledObjectImpl(PandaUnorderedSet<EtsObject *> &unhandledObjects, EtsObject *object);
-    void RemoveUnhandledObjectImpl(PandaUnorderedSet<EtsObject *> &unhandledObjects, EtsObject *object);
 
     Runtime *runtime_ {nullptr};
     mem::MemoryManager *mm_ {nullptr};
@@ -498,14 +472,8 @@
     DoubleToStringCache *doubleToStringCache_ {nullptr};
     FloatToStringCache *floatToStringCache_ {nullptr};
     LongToStringCache *longToStringCache_ {nullptr};
-<<<<<<< HEAD
-    os::memory::Mutex unhandledMutex_;
-    PandaUnorderedSet<EtsObject *> unhandledFailedJobs_;
-    PandaUnorderedSet<EtsObject *> unhandledRejectedPromises_;
-=======
     UnhandledObjectManager *unhandledObjectManager_ {nullptr};
     FullGCLongTimeListener *fullGCLongTimeListener_ {nullptr};
->>>>>>> a77d6327
 
     PandaUniquePtr<EtsObjectStateTable> objStateTable_ {nullptr};
     RunEventLoopFunction runEventLoop_ = nullptr;
