/**
 * Copyright (c) 2025 Huawei Device Co., Ltd.
 * Licensed under the Apache License, Version 2.0 (the "License");
 * you may not use this file except in compliance with the License.
 * You may obtain a copy of the License at
 *
 * http://www.apache.org/licenses/LICENSE-2.0
 *
 * Unless required by applicable law or agreed to in writing, software
 * distributed under the License is distributed on an "AS IS" BASIS,
 * WITHOUT WARRANTIES OR CONDITIONS OF ANY KIND, either express or implied.
 * See the License for the specific language governing permissions and
 * limitations under the License.
 */

#include "assembler/assembly-type.h"
#include "plugins/ets/runtime/ani/ani_mangle.h"
#include "plugins/ets/runtime/ets_panda_file_items.h"
#include "plugins/ets/runtime/types/ets_method_signature.h"
#include "plugins/ets/runtime/types/ets_type.h"

namespace ark::ets::ani {

static size_t ParseArrayBody(const std::string_view data, PandaString &str);

/*static*/
std::optional<PandaString> Mangle::ConvertDescriptor(const std::string_view descriptor, bool allowArray)
{
<<<<<<< HEAD
    if (descriptor.empty() || descriptor.back() == ';' || descriptor.find('/') != std::string::npos) {
        // The 'descriptor' does not have a new format, so no conversion is required.
        if (!descriptor.empty()) {
            LOG(ERROR, ANI) << "Use new mangling rules for descriptor \"" << descriptor << "\"";
        }
        return PandaString(descriptor);
=======
    if (descriptor.empty() || descriptor.back() == ';') {
        // The 'descriptor' has incorrect format, report error to user
        LOG(WARNING, ANI) << "Incorrect mangling: " << descriptor;
        return std::nullopt;
>>>>>>> aad9f664
    }

    PandaString str;
    if (allowArray) {
        // NOLINTNEXTLINE(readability-magic-numbers)
        if (descriptor.size() >= 3U && descriptor[0] == 'A' && descriptor[1] == '{') {
            auto bodySize = ParseArrayBody(descriptor.substr(1), str);
            if (bodySize == std::string_view::npos) {
                // The 'descriptor' has wrong format, so can't be convert
                LOG(WARNING, ANI) << "Incorrect mangling: " << descriptor;
                return std::nullopt;
            }
            return str;
        }
    }

    str.reserve(descriptor.size() + 2U);
    str.push_back('L');
    for (size_t pos = 0; pos < descriptor.size(); ++pos) {
        if (descriptor[pos] == '/') {
            // The new format 'descriptor' can't contain '/'
            LOG(WARNING, ANI) << "Incorrect mangling: " << descriptor;
            return std::nullopt;
        }
        str.push_back(descriptor[pos] == '.' ? '/' : descriptor[pos]);
    }
    str.push_back(';');

    return str;
}

static constexpr size_t MIN_BODY_SIZE = sizeof('{') + 1 + sizeof('}');

static size_t ParseType(char type, const std::string_view data, PandaString &str);

static size_t ParseUnionBody(const std::string_view data, PandaString &str)
{
    if (data.size() < MIN_BODY_SIZE || data[0] != '{') {
        return std::string_view::npos;
    }
    PandaString unionStr;
    unionStr.append("{U");

    std::string_view previousConstituentTypes;
    size_t size = 1;
    while (size < data.size() && data[size] != '}') {
        std::string_view substr = data.substr(size);
        size_t sz = ParseType(data[size], substr, unionStr);
        if (sz == std::string_view::npos) {
            // The 'descriptor' does not have a new format, so no conversion is required.
            return std::string_view::npos;
        }
        std::string_view parsedType = substr.substr(0, sz);
        // NOTE(dslynko, #26223): move constituent types order check into VerifyANI
        if (previousConstituentTypes > parsedType) {
            // Constituent types must be ordered in alphabetical order with respect to ANI encodings.
            return std::string_view::npos;
        }
        size += sz;
    }
    if (size >= data.size() || data[size] != '}') {
        // Union descriptor must end with '}'.
        return std::string_view::npos;
    }
    unionStr.push_back('}');

    str.append(pandasm::Type::CanonicalizeDescriptor(unionStr));
    return size + sizeof('}');
}

static size_t ParseArrayBody(const std::string_view data, PandaString &str)
{
    if (data.size() < MIN_BODY_SIZE || data[0] != '{') {
        return std::string_view::npos;
    }
    str.push_back('[');

    char type = data[1];
    const std::string_view typeData = data.substr(1);
    size_t size = ParseType(type, typeData, str);
    if (size == std::string_view::npos || size >= typeData.size() || typeData[size] != '}') {
        return std::string_view::npos;
    }
    return sizeof('{') + size + sizeof('}');
}

static size_t ParseBody(char type, const std::string_view data, PandaString &str)
{
    ASSERT(type != 'A');
    ASSERT(type != 'X');

    if (data.size() < MIN_BODY_SIZE || data[0] != '{') {
        return std::string_view::npos;
    }
    auto end = data.find('}', 1);
    if (end != std::string_view::npos) {
        str.push_back('L');
        for (size_t pos = 1; pos < end; ++pos) {
            if (data[pos] == '/' || data[pos] == ':') {
                // The new format 'descriptor' can't contain '/'
                return std::string_view::npos;
            }
            str.push_back(data[pos] == '.' ? '/' : data[pos]);
        }
        if (type == 'P') {
            // e.g. "La/b/c/X;" -> "La/b/c/%%partial-X;"
            size_t lastPos = str.find_last_of('/') + 1;
            str.replace(lastPos, str.length(), "%%partial-" + str.substr(lastPos));
        }
        str.push_back(';');
        return end + 1;
    }
    return std::string_view::npos;
}

static size_t ParseType(char type, const std::string_view data, PandaString &str)
{
    size_t bodySize = std::string_view::npos;
    // clang-format off
    switch (type) {
<<<<<<< HEAD
        case 'z': ss << 'Z'; return 1;
        case 'c': ss << 'C'; return 1;
        case 'b': ss << 'B'; return 1;
        case 's': ss << 'S'; return 1;
        case 'i': ss << 'I'; return 1;
        case 'l': ss << 'J'; return 1;
        case 'f': ss << 'F'; return 1;
        case 'd': ss << 'D'; return 1;
        case 'Y': ss << "Lstd/core/Object;"; return 1;
        case 'N': ss << "Lstd/core/Object;"; return 1;
        case 'U': ss << panda_file_items::class_descriptors::OBJECT; return 1;
        case 'A': bodySize = ParseArrayBody(data.substr(1), ss); break;
        case 'X': bodySize = ParseUnionBody(data.substr(1), ss); break;
=======
        case 'z': str.push_back('Z'); return 1;
        case 'c': str.push_back('C'); return 1;
        case 'b': str.push_back('B'); return 1;
        case 's': str.push_back('S'); return 1;
        case 'i': str.push_back('I'); return 1;
        case 'l': str.push_back('J'); return 1;
        case 'f': str.push_back('F'); return 1;
        case 'd': str.push_back('D'); return 1;
        case 'Y': str.append("Lstd/core/Object;"); return 1;
        case 'N': str.append("Lstd/core/Object;"); return 1;
        case 'U': str.append(panda_file_items::class_descriptors::OBJECT); return 1;
        case 'A': bodySize = ParseArrayBody(data.substr(1), str); break;
        case 'X': bodySize = ParseUnionBody(data.substr(1), str); break;
>>>>>>> aad9f664
        case 'C':
        case 'E':
        case 'P': bodySize = ParseBody(type, data.substr(1), str); break;
        default:
            // The 'descriptor' does not have a new format, so no conversion is required.
            return std::string_view::npos;
    }
    // clang-format on

    if (bodySize == std::string_view::npos) {
        return std::string_view::npos;
    }
    return 1 + bodySize;
}

/*static*/
std::optional<PandaString> Mangle::ConvertSignature(const std::string_view descriptor)
{
    PandaString str;
    str.reserve(descriptor.size() * 2U);
    int nr = -1;
    int k = -1;
    for (size_t i = 0; i < descriptor.size(); ++i) {
        char type = descriptor[i];
        if (type == ':') {
            str.push_back(':');
            nr = 0;
            k = 1;
            continue;
        }
        size_t sz = ParseType(type, descriptor.substr(i), str);
        if (sz == std::string_view::npos) {
            // The 'descriptor' does not have a new format, so no conversion is required.
            LOG(WARNING, ANI) << "Incorrect mangling: " << descriptor;
            return std::nullopt;
        }
        i += sz - 1;
        nr += k;
    }
    if (k == -1) {
        // The 'descriptor' does not have a ':' symbol
        LOG(WARNING, ANI) << "Incorrect mangling: " << descriptor;
        return std::nullopt;
    }
    if (nr == 0) {
        str.push_back('V');
    }
    return str;
}

static EtsType GetTypeByFirstChar(char c)
{
    switch (c) {
        case 'Y':
        case 'N':
        case 'U':
        case 'A':
        case 'X':
        case 'C':
        case 'E':
        case 'P':
            return EtsType::OBJECT;
        case 'z':
            return EtsType::BOOLEAN;
        case 'b':
            return EtsType::BYTE;
        case 'c':
            return EtsType::CHAR;
        case 's':
            return EtsType::SHORT;
        case 'i':
            return EtsType::INT;
        case 'l':
            return EtsType::LONG;
        case 'f':
            return EtsType::FLOAT;
        case 'd':
            return EtsType::DOUBLE;
        default:
            return EtsType::UNKNOWN;
    }
}

static size_t ProcessObjectParameter(PandaSmallVector<PandaString> &paramTypes, const std::string_view signature,
                                     size_t i)
{
    PandaString str;
    str.reserve(signature.size() - i);
    size_t typeSize = ParseType(signature[i], signature.substr(i), str);
    if (typeSize == PandaString::npos) {
        return typeSize;
    }
    paramTypes.push_back(str);
    return typeSize + i;
}

static size_t ProcessParameter(Method::Proto &proto, PandaSmallVector<PandaString> &paramTypes,
                               const std::string_view signature, size_t i)
{
    EtsType paramType = GetTypeByFirstChar(signature[i]);
    // Check that type is valid
    if (paramType == EtsType::UNKNOWN) {
        return std::string_view::npos;
    }
    proto.GetShorty().push_back(ets::ConvertEtsTypeToPandaType(paramType));

    if (paramType != EtsType::OBJECT) {
        return i + 1;
    }

    return ProcessObjectParameter(paramTypes, signature, i);
}

static size_t ParseReturnValue(Method::Proto &proto, PandaSmallVector<PandaString> &paramTypes,
                               const std::string_view signature)
{
    size_t dots = signature.rfind(':');
    // Return if ':' wasn't founded
    if (dots == std::string_view::npos) {
        return dots;
    }

    if (dots == signature.size() - 1) {
        proto.GetShorty().push_back(ets::ConvertEtsTypeToPandaType(EtsType::VOID));
        return dots;
    }
    // Process return type after ':'
    auto nextPos = ProcessParameter(proto, paramTypes, signature, dots + 1);
    if (nextPos == std::string_view::npos || nextPos != signature.size()) {
        return std::string_view::npos;
    }

    return dots;
}

void Mangle::ConvertSignatureToProto(std::optional<EtsMethodSignature> &methodSignature,
                                     const std::string_view signature)
{
    Method::Proto proto;
    PandaSmallVector<PandaString> paramTypes;

    size_t dots = ParseReturnValue(proto, paramTypes, signature);
    if (dots == std::string_view::npos) {
        return;
    }

    // Process parameters before ':'
    for (size_t i = 0; i < dots;) {
        i = ProcessParameter(proto, paramTypes, signature, i);
        if (i == std::string_view::npos) {
            return;
        }
    }
    methodSignature.emplace(std::move(proto), std::move(paramTypes));
}

}  // namespace ark::ets::ani<|MERGE_RESOLUTION|>--- conflicted
+++ resolved
@@ -26,19 +26,10 @@
 /*static*/
 std::optional<PandaString> Mangle::ConvertDescriptor(const std::string_view descriptor, bool allowArray)
 {
-<<<<<<< HEAD
-    if (descriptor.empty() || descriptor.back() == ';' || descriptor.find('/') != std::string::npos) {
-        // The 'descriptor' does not have a new format, so no conversion is required.
-        if (!descriptor.empty()) {
-            LOG(ERROR, ANI) << "Use new mangling rules for descriptor \"" << descriptor << "\"";
-        }
-        return PandaString(descriptor);
-=======
     if (descriptor.empty() || descriptor.back() == ';') {
         // The 'descriptor' has incorrect format, report error to user
         LOG(WARNING, ANI) << "Incorrect mangling: " << descriptor;
         return std::nullopt;
->>>>>>> aad9f664
     }
 
     PandaString str;
@@ -159,21 +150,6 @@
     size_t bodySize = std::string_view::npos;
     // clang-format off
     switch (type) {
-<<<<<<< HEAD
-        case 'z': ss << 'Z'; return 1;
-        case 'c': ss << 'C'; return 1;
-        case 'b': ss << 'B'; return 1;
-        case 's': ss << 'S'; return 1;
-        case 'i': ss << 'I'; return 1;
-        case 'l': ss << 'J'; return 1;
-        case 'f': ss << 'F'; return 1;
-        case 'd': ss << 'D'; return 1;
-        case 'Y': ss << "Lstd/core/Object;"; return 1;
-        case 'N': ss << "Lstd/core/Object;"; return 1;
-        case 'U': ss << panda_file_items::class_descriptors::OBJECT; return 1;
-        case 'A': bodySize = ParseArrayBody(data.substr(1), ss); break;
-        case 'X': bodySize = ParseUnionBody(data.substr(1), ss); break;
-=======
         case 'z': str.push_back('Z'); return 1;
         case 'c': str.push_back('C'); return 1;
         case 'b': str.push_back('B'); return 1;
@@ -187,7 +163,6 @@
         case 'U': str.append(panda_file_items::class_descriptors::OBJECT); return 1;
         case 'A': bodySize = ParseArrayBody(data.substr(1), str); break;
         case 'X': bodySize = ParseUnionBody(data.substr(1), str); break;
->>>>>>> aad9f664
         case 'C':
         case 'E':
         case 'P': bodySize = ParseBody(type, data.substr(1), str); break;
