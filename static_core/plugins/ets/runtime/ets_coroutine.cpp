--- conflicted
+++ resolved
@@ -197,15 +197,6 @@
         intrinsics::EtsPromiseReject(hpromise.GetPtr(), EtsObject::FromCoreType(exc), ToEtsBoolean(false));
         return;
     }
-<<<<<<< HEAD
-    if (retObject != nullptr && retObject->IsInstanceOf(PlatformTypes(this)->corePromise)) {
-        retObject = GetValueFromPromiseSync(EtsPromise::FromEtsObject(retObject));
-        if (retObject == nullptr) {
-            LOG(INFO, COROUTINES) << "Coroutine " << GetName() << " completion by a promise retval went wrong";
-        }
-    }
-=======
->>>>>>> 46f0ea7f
     intrinsics::EtsPromiseResolve(hpromise.GetPtr(), retObject, ToEtsBoolean(false));
 }
 
