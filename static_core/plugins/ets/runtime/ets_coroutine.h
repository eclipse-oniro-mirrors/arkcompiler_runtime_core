/**
 * Copyright (c) 2022-2025 Huawei Device Co., Ltd.
 * Licensed under the Apache License, Version 2.0 (the "License");
 * you may not use this file except in compliance with the License.
 * You may obtain a copy of the License at
 *
 * http://www.apache.org/licenses/LICENSE-2.0
 *
 * Unless required by applicable law or agreed to in writing, software
 * distributed under the License is distributed on an "AS IS" BASIS,
 * WITHOUT WARRANTIES OR CONDITIONS OF ANY KIND, either express or implied.
 * See the License for the specific language governing permissions and
 * limitations under the License.
 */
#ifndef PANDA_PLUGINS_ETS_RUNTIME_ETS_COROUTINE_H
#define PANDA_PLUGINS_ETS_RUNTIME_ETS_COROUTINE_H

#include "runtime/coroutines/coroutine_context.h"
#include "plugins/ets/runtime/ets_napi_env.h"
#include "plugins/ets/runtime/external_iface_table.h"
#include "runtime/coroutines/coroutine.h"
#include "runtime/coroutines/coroutine_manager.h"
#include "runtime/coroutines/local_storage.h"
#include "runtime/include/panda_vm.h"

namespace ark::ets {
class PandaEtsVM;

/// @brief The eTS coroutine. It is aware of the native interface and reference storage existance.
class EtsCoroutine : public Coroutine {
public:
    NO_COPY_SEMANTIC(EtsCoroutine);
    NO_MOVE_SEMANTIC(EtsCoroutine);

    enum class DataIdx { ETS_PLATFORM_TYPES_PTR, INTEROP_CTX_PTR, LAST_ID };
    using LocalStorage = StaticLocalStorage<DataIdx>;

    /**
     * @brief EtsCoroutine factory: the preferrable way to create a coroutine. See CoroutineManager::CoroutineFactory
     * for details.
     *
     * Since C++ requires function type to exactly match the formal parameter type, we have to make this factory a
     * template. The sole purpose for this is to be able to return both Coroutine* and EtsCoroutine*
     */
    template <class T>
    static T *Create(Runtime *runtime, PandaVM *vm, PandaString name, CoroutineContext *context,
                     std::optional<EntrypointInfo> &&epInfo = std::nullopt, Type type = Type::MUTATOR,
                     CoroutinePriority priority = CoroutinePriority::MEDIUM_PRIORITY)
    {
        mem::InternalAllocatorPtr allocator = runtime->GetInternalAllocator();
        auto co = allocator->New<EtsCoroutine>(os::thread::GetCurrentThreadId(), allocator, vm, std::move(name),
                                               context, std::move(epInfo), type, priority);
        ASSERT(co != nullptr);
        co->Initialize();
        return co;
    }

    ~EtsCoroutine() override
    {
        auto allocator = GetVM()->GetHeapManager()->GetInternalAllocator();
        allocator->Delete(etsNapiEnv_);
    }

    static EtsCoroutine *CastFromThread(Thread *thread)
    {
        ASSERT(thread != nullptr);
        return static_cast<EtsCoroutine *>(thread);
    }

    static EtsCoroutine *GetCurrent()
    {
        Coroutine *co = Coroutine::GetCurrent();
        if ((co != nullptr) && co->GetThreadLang() == ark::panda_file::SourceLang::ETS) {
            return CastFromThread(co);
        }
        return nullptr;
    }

    ExternalIfaceTable *GetExternalIfaceTable();

    void SetPromiseClass(void *promiseClass)
    {
        promiseClassPtr_ = promiseClass;
    }

    void SetJobClass(void *jobClass)
    {
        jobClassPtr_ = jobClass;
    }

    static constexpr uint32_t GetTlsPromiseClassPointerOffset()
    {
        return MEMBER_OFFSET(EtsCoroutine, promiseClassPtr_);
    }

    // Returns a unique object representing "null" reference
    ALWAYS_INLINE ObjectHeader *GetNullValue() const
    {
        return nullValue_;
    }

    // For mainthread initializer
    void SetupNullValue(ObjectHeader *obj)
    {
        nullValue_ = obj;
    }

    static constexpr uint32_t GetTlsNullValueOffset()
    {
        return MEMBER_OFFSET(EtsCoroutine, nullValue_);
    }

    static constexpr uint32_t GetTlsNapiEnvOffset()
    {
        return MEMBER_OFFSET(EtsCoroutine, etsNapiEnv_);
    }

    static constexpr uint32_t GetLocalStorageOffset()
    {
        return MEMBER_OFFSET(EtsCoroutine, localStorage_);
    }

    PANDA_PUBLIC_API PandaEtsVM *GetPandaVM() const;
    PANDA_PUBLIC_API CoroutineManager *GetCoroutineManager() const;

    PandaEtsNapiEnv *GetEtsNapiEnv() const
    {
        return etsNapiEnv_;
    }

    void Initialize() override;
    void CleanUp() override;
    void RequestCompletion(Value returnValue) override;
    void FreeInternalMemory() override;

    void ListUnhandledEventsOnProgramExit() override;

    LocalStorage &GetLocalStorage()
    {
        return localStorage_;
    }

    // event handlers
    void OnHostWorkerChanged() override;
    void OnContextSwitchedTo() override;

    /// @brief print stack and exit the program
    [[noreturn]] void HandleUncaughtException() override;

    static constexpr CoroutinePriority ASYNC_CALL = CoroutinePriority::HIGH_PRIORITY;
    static constexpr CoroutinePriority PROMISE_CALLBACK = CoroutinePriority::HIGH_PRIORITY;
    static constexpr CoroutinePriority TIMER_CALLBACK = CoroutinePriority::MEDIUM_PRIORITY;
    static constexpr CoroutinePriority LAUNCH = CoroutinePriority::MEDIUM_PRIORITY;

    /// @brief print stack and exit the program
    [[noreturn]] void HandleUncaughtException() override;

    static constexpr CoroutinePriority ASYNC_CALL = CoroutinePriority::HIGH_PRIORITY;
    static constexpr CoroutinePriority PROMISE_CALLBACK = CoroutinePriority::HIGH_PRIORITY;
    static constexpr CoroutinePriority TIMER_CALLBACK = CoroutinePriority::MEDIUM_PRIORITY;
    static constexpr CoroutinePriority LAUNCH = CoroutinePriority::MEDIUM_PRIORITY;

protected:
    // we would like everyone to use the factory to create a EtsCoroutine
    explicit EtsCoroutine(ThreadId id, mem::InternalAllocatorPtr allocator, PandaVM *vm, PandaString name,
                          CoroutineContext *context, std::optional<EntrypointInfo> &&epInfo, Type type,
                          CoroutinePriority priority);

private:
    panda_file::Type GetReturnType();
    EtsObject *GetReturnValueAsObject(panda_file::Type returnType, Value returnValue);
    EtsObject *GetValueFromPromiseSync(EtsPromise *promise);

    void RequestPromiseCompletion(mem::Reference *promiseRef, Value returnValue);
    void RequestJobCompletion(mem::Reference *jobRef, Value returnValue);

<<<<<<< HEAD
    void ListUnhandledJobs();
    void ListUnhandledPromises();
=======
    void ProcessUnhandledPromiseRejections();
>>>>>>> a77d6327

    PandaEtsNapiEnv *etsNapiEnv_ {nullptr};
    void *promiseClassPtr_ {nullptr};
    void *jobClassPtr_ {nullptr};

    ObjectHeader *nullValue_ {};

    static ExternalIfaceTable emptyExternalIfaceTable_;

    LocalStorage localStorage_;

    static_assert(std::is_pointer_v<decltype(etsNapiEnv_)>,
                  "we load a raw pointer in compiled code, please don't change the type!");

    // Allocator calls our protected ctor
    friend class mem::Allocator;
};
}  // namespace ark::ets

#endif  // PANDA_PLUGINS_ETS_RUNTIME_ETS_COROUTINE_H<|MERGE_RESOLUTION|>--- conflicted
+++ resolved
@@ -152,14 +152,6 @@
     static constexpr CoroutinePriority TIMER_CALLBACK = CoroutinePriority::MEDIUM_PRIORITY;
     static constexpr CoroutinePriority LAUNCH = CoroutinePriority::MEDIUM_PRIORITY;
 
-    /// @brief print stack and exit the program
-    [[noreturn]] void HandleUncaughtException() override;
-
-    static constexpr CoroutinePriority ASYNC_CALL = CoroutinePriority::HIGH_PRIORITY;
-    static constexpr CoroutinePriority PROMISE_CALLBACK = CoroutinePriority::HIGH_PRIORITY;
-    static constexpr CoroutinePriority TIMER_CALLBACK = CoroutinePriority::MEDIUM_PRIORITY;
-    static constexpr CoroutinePriority LAUNCH = CoroutinePriority::MEDIUM_PRIORITY;
-
 protected:
     // we would like everyone to use the factory to create a EtsCoroutine
     explicit EtsCoroutine(ThreadId id, mem::InternalAllocatorPtr allocator, PandaVM *vm, PandaString name,
@@ -174,12 +166,7 @@
     void RequestPromiseCompletion(mem::Reference *promiseRef, Value returnValue);
     void RequestJobCompletion(mem::Reference *jobRef, Value returnValue);
 
-<<<<<<< HEAD
-    void ListUnhandledJobs();
-    void ListUnhandledPromises();
-=======
     void ProcessUnhandledPromiseRejections();
->>>>>>> a77d6327
 
     PandaEtsNapiEnv *etsNapiEnv_ {nullptr};
     void *promiseClassPtr_ {nullptr};
