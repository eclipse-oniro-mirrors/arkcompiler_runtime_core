/**
 * Copyright (c) 2022-2025 Huawei Device Co., Ltd.
 * Licensed under the Apache License, Version 2.0 (the "License");
 * you may not use this file except in compliance with the License.
 * You may obtain a copy of the License at
 *
 * http://www.apache.org/licenses/LICENSE-2.0
 *
 * Unless required by applicable law or agreed to in writing, software
 * distributed under the License is distributed on an "AS IS" BASIS,
 * WITHOUT WARRANTIES OR CONDITIONS OF ANY KIND, either express or implied.
 * See the License for the specific language governing permissions and
 * limitations under the License.
 */
#ifndef PANDA_PLUGINS_ETS_RUNTIME_ETS_COROUTINE_H
#define PANDA_PLUGINS_ETS_RUNTIME_ETS_COROUTINE_H

#include "runtime/coroutines/coroutine_context.h"
#include "plugins/ets/runtime/ets_napi_env.h"
#include "plugins/ets/runtime/external_iface_table.h"
#include "runtime/coroutines/coroutine.h"
#include "runtime/coroutines/coroutine_manager.h"
#include "runtime/coroutines/local_storage.h"
#include "runtime/include/panda_vm.h"

namespace ark::ets {
class PandaEtsVM;

/// @brief The eTS coroutine. It is aware of the native interface and reference storage existance.
class EtsCoroutine : public Coroutine {
public:
    NO_COPY_SEMANTIC(EtsCoroutine);
    NO_MOVE_SEMANTIC(EtsCoroutine);

    enum class DataIdx { ETS_PLATFORM_TYPES_PTR, INTEROP_CTX_PTR, INTEROP_CALL_STACK_PTR, LAST_ID };
    using LocalStorage = StaticLocalStorage<DataIdx>;

    /**
     * @brief EtsCoroutine factory: the preferrable way to create a coroutine. See CoroutineManager::CoroutineFactory
     * for details.
     *
     * Since C++ requires function type to exactly match the formal parameter type, we have to make this factory a
     * template. The sole purpose for this is to be able to return both Coroutine* and EtsCoroutine*
     */
    template <class T>
    static T *Create(Runtime *runtime, PandaVM *vm, PandaString name, CoroutineContext *context,
                     std::optional<EntrypointInfo> &&epInfo = std::nullopt, Type type = Type::MUTATOR,
                     CoroutinePriority priority = CoroutinePriority::MEDIUM_PRIORITY)
    {
        mem::InternalAllocatorPtr allocator = runtime->GetInternalAllocator();
        auto co = allocator->New<EtsCoroutine>(os::thread::GetCurrentThreadId(), allocator, vm, std::move(name),
                                               context, std::move(epInfo), type, priority);
        ASSERT(co != nullptr);
        co->Initialize();
        return co;
    }

    ~EtsCoroutine() override
    {
        auto allocator = GetVM()->GetHeapManager()->GetInternalAllocator();
        allocator->Delete(etsNapiEnv_);
    }

    static EtsCoroutine *CastFromThread(Thread *thread)
    {
        ASSERT(thread != nullptr);
        return static_cast<EtsCoroutine *>(thread);
    }

    static EtsCoroutine *GetCurrent()
    {
        Coroutine *co = Coroutine::GetCurrent();
        if ((co != nullptr) && co->GetThreadLang() == ark::panda_file::SourceLang::ETS) {
            return CastFromThread(co);
        }
        return nullptr;
    }

    ExternalIfaceTable *GetExternalIfaceTable();

    void SetPromiseClass(void *promiseClass)
    {
        promiseClassPtr_ = promiseClass;
    }

    void SetJobClass(void *jobClass)
    {
        jobClassPtr_ = jobClass;
    }

    static constexpr uint32_t GetTlsPromiseClassPointerOffset()
    {
        return MEMBER_OFFSET(EtsCoroutine, promiseClassPtr_);
    }

    // Returns a unique object representing "null" reference
    ALWAYS_INLINE ObjectHeader *GetNullValue() const
    {
        return nullValue_;
    }

    // For mainthread initializer
    void SetupNullValue(ObjectHeader *obj)
    {
        nullValue_ = obj;
    }

    static constexpr uint32_t GetTlsNullValueOffset()
    {
        return MEMBER_OFFSET(EtsCoroutine, nullValue_);
    }

    static constexpr uint32_t GetTlsNapiEnvOffset()
    {
        return MEMBER_OFFSET(EtsCoroutine, etsNapiEnv_);
    }

    static constexpr uint32_t GetLocalStorageOffset()
    {
        return MEMBER_OFFSET(EtsCoroutine, localStorage_);
    }

    PANDA_PUBLIC_API PandaEtsVM *GetPandaVM() const;
    PANDA_PUBLIC_API CoroutineManager *GetCoroutineManager() const;

    PandaEtsNapiEnv *GetEtsNapiEnv() const
    {
        return etsNapiEnv_;
    }

    void Initialize() override;
    void CleanUp() override;
    void RequestCompletion(Value returnValue) override;
    void FreeInternalMemory() override;
    void UpdateCachedObjects() override;
    void ListUnhandledEventsOnProgramExit() override;

    /// @brief traverse current unhandled failed jobs with custom handler
    void ProcessUnhandledFailedJobs();

    LocalStorage &GetLocalStorage()
    {
        return localStorage_;
    }

    const LocalStorage &GetLocalStorage() const
    {
        return localStorage_;
    }

    // event handlers
    void OnHostWorkerChanged() override;
    void OnContextSwitchedTo() override;

    /// @brief print stack and exit the program
    void HandleUncaughtException() override;

    /// The method returns true if there are interop JS code frames in the coroutine call stack
    bool IsContextSwitchRisky() const override;

    void PrintCallStack() const override;

    static constexpr CoroutinePriority ASYNC_CALL = CoroutinePriority::HIGH_PRIORITY;
    static constexpr CoroutinePriority PROMISE_CALLBACK = CoroutinePriority::HIGH_PRIORITY;
    static constexpr CoroutinePriority TIMER_CALLBACK = CoroutinePriority::MEDIUM_PRIORITY;
    static constexpr CoroutinePriority LAUNCH = CoroutinePriority::MEDIUM_PRIORITY;

protected:
    // we would like everyone to use the factory to create a EtsCoroutine
    explicit EtsCoroutine(ThreadId id, mem::InternalAllocatorPtr allocator, PandaVM *vm, PandaString name,
                          CoroutineContext *context, std::optional<EntrypointInfo> &&epInfo, Type type,
                          CoroutinePriority priority);

private:
    panda_file::Type GetReturnType();
    EtsObject *GetReturnValueAsObject(panda_file::Type returnType, Value returnValue);
    EtsObject *GetValueFromPromiseSync(EtsPromise *promise);

    void RequestPromiseCompletion(mem::Reference *promiseRef, Value returnValue);
    void RequestJobCompletion(mem::Reference *jobRef, Value returnValue);

<<<<<<< HEAD
    void ProcessUnhandledFailedJobs();
=======
>>>>>>> aad9f664
    void ProcessUnhandledRejectedPromises(bool listAllObjects);

    PandaEtsNapiEnv *etsNapiEnv_ {nullptr};
    void *promiseClassPtr_ {nullptr};
    void *jobClassPtr_ {nullptr};

    ObjectHeader *nullValue_ {};

    static ExternalIfaceTable emptyExternalIfaceTable_;

    LocalStorage localStorage_;

    static_assert(std::is_pointer_v<decltype(etsNapiEnv_)>,
                  "we load a raw pointer in compiled code, please don't change the type!");

    // Allocator calls our protected ctor
    friend class mem::Allocator;
};
}  // namespace ark::ets

#endif  // PANDA_PLUGINS_ETS_RUNTIME_ETS_COROUTINE_H<|MERGE_RESOLUTION|>--- conflicted
+++ resolved
@@ -179,10 +179,6 @@
     void RequestPromiseCompletion(mem::Reference *promiseRef, Value returnValue);
     void RequestJobCompletion(mem::Reference *jobRef, Value returnValue);
 
-<<<<<<< HEAD
-    void ProcessUnhandledFailedJobs();
-=======
->>>>>>> aad9f664
     void ProcessUnhandledRejectedPromises(bool listAllObjects);
 
     PandaEtsNapiEnv *etsNapiEnv_ {nullptr};
