/**
 * Copyright (c) 2021-2025 Huawei Device Co., Ltd.
 * Licensed under the Apache License, Version 2.0 (the "License");
 * you may not use this file except in compliance with the License.
 * You may obtain a copy of the License at
 *
 * http://www.apache.org/licenses/LICENSE-2.0
 *
 * Unless required by applicable law or agreed to in writing, software
 * distributed under the License is distributed on an "AS IS" BASIS,
 * WITHOUT WARRANTIES OR CONDITIONS OF ANY KIND, either express or implied.
 * See the License for the specific language governing permissions and
 * limitations under the License.
 */

#include <string>

#include "ani.h"
#include "ets_runtime_interface.h"
#include "plugins/ets/runtime/ets_stubs-inl.h"
#include "plugins/ets/runtime/ets_class_linker_extension.h"
#include "types/ets_method.h"

namespace ark::ets {
compiler::RuntimeInterface::ClassPtr EtsRuntimeInterface::GetClass(MethodPtr method, IdType id) const
{
    if (id == RuntimeInterface::MEM_PROMISE_CLASS_ID) {
        return PlatformTypes()->corePromise->GetRuntimeClass();
    }
    return PandaRuntimeInterface::GetClass(method, id);
}

compiler::RuntimeInterface::FieldPtr EtsRuntimeInterface::ResolveLookUpField(FieldPtr rawField, ClassPtr klass)
{
    ASSERT(rawField != nullptr);
    ASSERT(klass != nullptr);
    Class *current = ClassCast(klass);
    Field *raw = FieldCast(rawField);
    while (current != nullptr) {
        Field *field = LookupFieldByName(raw->GetName(), current);
        if (LIKELY(field != nullptr)) {
            return field;
        }
        current = current->GetBase();
    }
    return nullptr;
}

template <panda_file::Type::TypeId FIELD_TYPE>
compiler::RuntimeInterface::MethodPtr EtsRuntimeInterface::GetLookUpCall(FieldPtr rawField, ClassPtr klass,
                                                                         bool isSetter)
{
    Field *raw = FieldCast(rawField);
    Method *method = nullptr;
    Class *current = ClassCast(klass);
    while (current != nullptr) {
        if (isSetter) {
            method = LookupSetterByName<FIELD_TYPE>(raw->GetName(), current);
        } else {
            method = LookupGetterByName<FIELD_TYPE>(raw->GetName(), current);
        }
        if (LIKELY(method != nullptr)) {
            return method;
        }
        current = current->GetBase();
    }
    return method;
}

compiler::RuntimeInterface::MethodPtr EtsRuntimeInterface::ResolveLookUpCall(FieldPtr rawField, ClassPtr klass,
                                                                             bool isSetter)
{
    ASSERT(rawField != nullptr);
    ASSERT(klass != nullptr);
    switch (FieldCast(rawField)->GetTypeId()) {
        case panda_file::Type::TypeId::U1:
            return GetLookUpCall<panda_file::Type::TypeId::U1>(rawField, klass, isSetter);
        case panda_file::Type::TypeId::U8:
            return GetLookUpCall<panda_file::Type::TypeId::U8>(rawField, klass, isSetter);
        case panda_file::Type::TypeId::I8:
            return GetLookUpCall<panda_file::Type::TypeId::I8>(rawField, klass, isSetter);
        case panda_file::Type::TypeId::I16:
            return GetLookUpCall<panda_file::Type::TypeId::I16>(rawField, klass, isSetter);
        case panda_file::Type::TypeId::U16:
            return GetLookUpCall<panda_file::Type::TypeId::U16>(rawField, klass, isSetter);
        case panda_file::Type::TypeId::I32:
            return GetLookUpCall<panda_file::Type::TypeId::I32>(rawField, klass, isSetter);
        case panda_file::Type::TypeId::U32:
            return GetLookUpCall<panda_file::Type::TypeId::U32>(rawField, klass, isSetter);
        case panda_file::Type::TypeId::I64:
            return GetLookUpCall<panda_file::Type::TypeId::I64>(rawField, klass, isSetter);
        case panda_file::Type::TypeId::U64:
            return GetLookUpCall<panda_file::Type::TypeId::U64>(rawField, klass, isSetter);
        case panda_file::Type::TypeId::F32:
            return GetLookUpCall<panda_file::Type::TypeId::F32>(rawField, klass, isSetter);
        case panda_file::Type::TypeId::F64:
            return GetLookUpCall<panda_file::Type::TypeId::F64>(rawField, klass, isSetter);
        case panda_file::Type::TypeId::REFERENCE:
            return GetLookUpCall<panda_file::Type::TypeId::REFERENCE>(rawField, klass, isSetter);
        default: {
            UNREACHABLE();
            break;
        }
    }
    return nullptr;
}

uint64_t EtsRuntimeInterface::GetUniqueObject() const
{
    return ToUintPtr(PandaEtsVM::GetCurrent()->GetNullValue());
}

compiler::RuntimeInterface::InteropCallKind EtsRuntimeInterface::GetInteropCallKind(MethodPtr methodPtr) const
{
    auto className = GetClassNameFromMethod(methodPtr);
    auto classNameSuffix = className.substr(className.find_last_of('.') + 1);
    if (classNameSuffix == "$jsnew") {
        return InteropCallKind::NEW_INSTANCE;
    }
    if (classNameSuffix != "$jscall") {
        return InteropCallKind::UNKNOWN;
    }

    auto method = MethodCast(methodPtr);

    ASSERT(method->GetArgType(0).IsReference());  // arg0 is always a reference
    if (method->GetArgType(1).IsReference()) {
        auto pf = method->GetPandaFile();
        panda_file::ProtoDataAccessor pda(*pf, panda_file::MethodDataAccessor::GetProtoId(*pf, method->GetFileId()));
        ClassLinker *classLinker = Runtime::GetCurrent()->GetClassLinker();
        auto linkerCtx = method->GetClass()->GetLoadContext();
        uint32_t const argReftypeShift = method->GetReturnType().IsReference() ? 1 : 0;
        ScopedMutatorLock lock;
        auto cls = classLinker->GetClass(*pf, pda.GetReferenceType(1 + argReftypeShift), linkerCtx);
        ASSERT(cls != nullptr);
        if (!cls->IsStringClass()) {
            return InteropCallKind::CALL_BY_VALUE;
        }
    } else {
        // arg1 and arg2 are start position and length of qualified name
        ASSERT(method->GetArgType(1).GetId() == panda_file::Type::TypeId::I32);
        ASSERT(method->GetArgType(2U).GetId() == panda_file::Type::TypeId::I32);
    }
    return InteropCallKind::CALL;
}

char *EtsRuntimeInterface::GetFuncPropName(MethodPtr methodPtr, uint32_t strId) const
{
    auto method = MethodCast(methodPtr);
    auto pf = method->GetPandaFile();
    auto str = reinterpret_cast<const char *>(pf->GetStringData(ark::panda_file::File::EntityId(strId)).data);
    // NOLINTNEXTLINE(cppcoreguidelines-pro-bounds-pointer-arithmetic)
    return const_cast<char *>(std::strrchr(str, '.') + 1);
}

uint64_t EtsRuntimeInterface::GetFuncPropNameOffset(MethodPtr methodPtr, uint32_t strId) const
{
    auto pf = MethodCast(methodPtr)->GetPandaFile();
    auto str = GetFuncPropName(methodPtr, strId);
    return reinterpret_cast<uint64_t>(str) - reinterpret_cast<uint64_t>(pf->GetBase());
}

bool EtsRuntimeInterface::IsMethodStringConcat(MethodPtr method) const
{
    return GetMethodFullName(method, false) == "std.core.String::concat" &&
           MethodCast(method)->GetProto().GetSignature() == "([Lstd/core/String;)Lstd/core/String;";
}

bool EtsRuntimeInterface::IsMethodStringBuilderConstructorWithStringArg(MethodPtr method) const
{
    return MethodCast(method)->IsConstructor() && GetClassNameFromMethod(method) == "std.core.StringBuilder" &&
           MethodCast(method)->GetProto().GetSignature() == "(Lstd/core/String;)V";
}

bool EtsRuntimeInterface::IsMethodStringBuilderConstructorWithCharArrayArg(MethodPtr method) const
{
    return MethodCast(method)->IsConstructor() && GetClassNameFromMethod(method) == "std.core.StringBuilder" &&
           MethodCast(method)->GetProto().GetSignature() == "([C)V";
}

bool EtsRuntimeInterface::IsMethodStringBuilderDefaultConstructor(MethodPtr method) const
{
    return MethodCast(method)->IsConstructor() && GetClassNameFromMethod(method) == "std.core.StringBuilder" &&
           MethodCast(method)->GetProto().GetSignature() == "()V";
}

bool EtsRuntimeInterface::IsMethodStringBuilderToString(MethodPtr method) const
{
    return GetMethodFullName(method, false) == "std.core.StringBuilder::toString" &&
           MethodCast(method)->GetProto().GetSignature() == "()Lstd/core/String;";
}

bool EtsRuntimeInterface::IsMethodStringBuilderAppend(MethodPtr method) const
{
    return GetMethodFullName(method, false) == "std.core.StringBuilder::append";
}

bool EtsRuntimeInterface::IsMethodEscompatMapCtor(MethodPtr method) const
{
    return MethodCast(method)->IsConstructor() && IsClassEscompatMap(MethodCast(method)->GetClass());
}

bool EtsRuntimeInterface::IsMethodInModuleScope(MethodPtr method) const
{
    return static_cast<EtsMethod *>(method)->GetClass()->IsModule();
}

bool EtsRuntimeInterface::IsClassStringBuilder(ClassPtr klass) const
{
    return ClassCast(klass)->GetName() == "std.core.StringBuilder";
}

<<<<<<< HEAD
bool EtsRuntimeInterface::IsClassEscompatArray(ClassPtr klass) const
{
    return ClassCast(klass)->GetName() == "escompat.Array";
=======
bool EtsRuntimeInterface::IsClassEscompatMap(ClassPtr klass) const
{
    return EtsClass::FromRuntimeClass(ClassCast(klass)) == PlatformTypes(PandaEtsVM::GetCurrent())->escompatMap;
}

bool EtsRuntimeInterface::IsClassEscompatArray(ClassPtr klass) const
{
    return EtsClass::FromRuntimeClass(ClassCast(klass)) == PlatformTypes(PandaEtsVM::GetCurrent())->escompatArray;
}

bool EtsRuntimeInterface::IsClassEscompatInt8Array(ClassPtr klass) const
{
    return EtsClass::FromRuntimeClass(ClassCast(klass)) == PlatformTypes(PandaEtsVM::GetCurrent())->escompatInt8Array;
}

bool EtsRuntimeInterface::IsClassEscompatUint8Array(ClassPtr klass) const
{
    return EtsClass::FromRuntimeClass(ClassCast(klass)) == PlatformTypes(PandaEtsVM::GetCurrent())->escompatUint8Array;
}

bool EtsRuntimeInterface::IsClassEscompatUint8ClampedArray(ClassPtr klass) const
{
    return EtsClass::FromRuntimeClass(ClassCast(klass)) ==
           PlatformTypes(PandaEtsVM::GetCurrent())->escompatUint8ClampedArray;
}

bool EtsRuntimeInterface::IsClassEscompatInt16Array(ClassPtr klass) const
{
    return EtsClass::FromRuntimeClass(ClassCast(klass)) == PlatformTypes(PandaEtsVM::GetCurrent())->escompatInt16Array;
}

bool EtsRuntimeInterface::IsClassEscompatUint16Array(ClassPtr klass) const
{
    return EtsClass::FromRuntimeClass(ClassCast(klass)) == PlatformTypes(PandaEtsVM::GetCurrent())->escompatUint16Array;
}

bool EtsRuntimeInterface::IsClassEscompatInt32Array(ClassPtr klass) const
{
    return EtsClass::FromRuntimeClass(ClassCast(klass)) == PlatformTypes(PandaEtsVM::GetCurrent())->escompatInt32Array;
}

bool EtsRuntimeInterface::IsClassEscompatUint32Array(ClassPtr klass) const
{
    return EtsClass::FromRuntimeClass(ClassCast(klass)) == PlatformTypes(PandaEtsVM::GetCurrent())->escompatUint32Array;
}

bool EtsRuntimeInterface::IsClassEscompatFloat32Array(ClassPtr klass) const
{
    return EtsClass::FromRuntimeClass(ClassCast(klass)) ==
           PlatformTypes(PandaEtsVM::GetCurrent())->escompatFloat32Array;
}

bool EtsRuntimeInterface::IsClassEscompatFloat64Array(ClassPtr klass) const
{
    return EtsClass::FromRuntimeClass(ClassCast(klass)) ==
           PlatformTypes(PandaEtsVM::GetCurrent())->escompatFloat64Array;
}

bool EtsRuntimeInterface::IsClassEscompatBigInt64Array(ClassPtr klass) const
{
    return EtsClass::FromRuntimeClass(ClassCast(klass)) ==
           PlatformTypes(PandaEtsVM::GetCurrent())->escompatBigInt64Array;
}

bool EtsRuntimeInterface::IsClassEscompatBigUint64Array(ClassPtr klass) const
{
    return EtsClass::FromRuntimeClass(ClassCast(klass)) ==
           PlatformTypes(PandaEtsVM::GetCurrent())->escompatBigUint64Array;
}

bool EtsRuntimeInterface::IsClassEscompatTypedArray(ClassPtr klass) const
{
    return IsClassEscompatInt8Array(klass) || IsClassEscompatUint8Array(klass) ||
           IsClassEscompatUint8ClampedArray(klass) || IsClassEscompatInt16Array(klass) ||
           IsClassEscompatUint16Array(klass) || IsClassEscompatInt32Array(klass) ||
           IsClassEscompatUint32Array((klass)) || IsClassEscompatFloat32Array(klass) ||
           IsClassEscompatFloat64Array(klass) || IsClassEscompatBigInt64Array(klass) ||
           IsClassEscompatBigUint64Array(klass);
}

bool EtsRuntimeInterface::IsMethodTypedArrayCtor(MethodPtr method) const
{
    return MethodCast(method)->IsConstructor() && IsClassEscompatTypedArray(MethodCast(method)->GetClass());
}

bool EtsRuntimeInterface::IsFieldTypedArrayLengthInt(FieldPtr field) const
{
    return IsClassEscompatTypedArray(FieldCast(field)->GetClass()) && GetFieldName(field) == "lengthInt";
>>>>>>> a77d6327
}

uint32_t EtsRuntimeInterface::GetClassOffsetObjectsArray(MethodPtr method) const
{
    auto pf = MethodCast(method)->GetPandaFile();
    return pf->GetClassId(utf::CStringAsMutf8("[Lstd/core/Object;")).GetOffset();
}

uint32_t EtsRuntimeInterface::GetClassOffsetObject(MethodPtr method) const
{
    auto pf = MethodCast(method)->GetPandaFile();
    return pf->GetClassId(utf::CStringAsMutf8("std.core.Object")).GetOffset();
}

EtsRuntimeInterface::ClassPtr EtsRuntimeInterface::GetStringBuilderClass() const
{
    return PlatformTypes()->coreStringBuilder->GetRuntimeClass();
}

EtsRuntimeInterface::ClassPtr EtsRuntimeInterface::GetEscompatArrayClass() const
{
    return PlatformTypes(PandaEtsVM::GetCurrent())->escompatArray->GetRuntimeClass();
}

EtsRuntimeInterface::FieldPtr EtsRuntimeInterface::GetEscompatTypedArrayBuffer(ClassPtr klass) const
{
    return ClassCast(klass)->GetInstanceFieldByName(utf::CStringAsMutf8("buffer"));
}

EtsRuntimeInterface::FieldPtr EtsRuntimeInterface::GetEscompatTypedArrayByteOffset(ClassPtr klass) const
{
    return ClassCast(klass)->GetInstanceFieldByName(utf::CStringAsMutf8("byteOffset"));
}

EtsRuntimeInterface::FieldPtr EtsRuntimeInterface::GetEscompatUnsignedTypedArrayByteOffsetInt(ClassPtr klass) const
{
    return ClassCast(klass)->GetInstanceFieldByName(utf::CStringAsMutf8("byteOffsetInt"));
}

EtsRuntimeInterface::FieldPtr EtsRuntimeInterface::GetEscompatTypedArrayLengthInt(ClassPtr klass) const
{
    return ClassCast(klass)->GetInstanceFieldByName(utf::CStringAsMutf8("lengthInt"));
}

EtsRuntimeInterface::ClassPtr EtsRuntimeInterface::GetEscompatArrayBufferClass() const
{
    return PlatformTypes(PandaEtsVM::GetCurrent())->escompatArrayBuffer->GetRuntimeClass();
}

EtsRuntimeInterface::FieldPtr EtsRuntimeInterface::GetEscompatArrayBufferDataAddress(ClassPtr klass) const
{
    return ClassCast(klass)->GetInstanceFieldByName(utf::CStringAsMutf8("dataAddress"));
}

EtsRuntimeInterface::ClassPtr EtsRuntimeInterface::GetEscompatArrayClass() const
{
    return PlatformTypes(PandaEtsVM::GetCurrent())->escompatArray->GetRuntimeClass();
}

EtsRuntimeInterface::MethodPtr EtsRuntimeInterface::GetStringBuilderDefaultConstructor() const
{
    for (auto ctor : PlatformTypes()->coreStringBuilder->GetConstructors()) {
        if (IsMethodStringBuilderDefaultConstructor(ctor)) {
            return ctor;
        }
    }

    UNREACHABLE();
}

uint32_t EtsRuntimeInterface::GetMethodId(MethodPtr method) const
{
    ASSERT(method != nullptr);
    return static_cast<EtsMethod *>(method)->GetMethodId();
}

bool EtsRuntimeInterface::IsFieldBooleanFalse([[maybe_unused]] FieldPtr field) const
{
    return IsClassBoxedBoolean((FieldCast(field)->GetClass())) && GetFieldName(field) == "FALSE";
}

bool EtsRuntimeInterface::IsFieldBooleanTrue([[maybe_unused]] FieldPtr field) const
{
    return IsClassBoxedBoolean((FieldCast(field)->GetClass())) && GetFieldName(field) == "TRUE";
}

bool EtsRuntimeInterface::IsFieldBooleanValue([[maybe_unused]] FieldPtr field) const
{
    return IsClassBoxedBoolean((FieldCast(field)->GetClass())) && GetFieldName(field) == "value";
}

EtsRuntimeInterface::FieldPtr EtsRuntimeInterface::GetFieldStringBuilderBuffer(ClassPtr klass) const
{
    ASSERT(IsClassStringBuilder(klass));
    return ClassCast(klass)->GetInstanceFieldByName(utf::CStringAsMutf8("buf"));
}

EtsRuntimeInterface::FieldPtr EtsRuntimeInterface::GetFieldStringBuilderIndex(ClassPtr klass) const
{
    ASSERT(IsClassStringBuilder(klass));
    return ClassCast(klass)->GetInstanceFieldByName(utf::CStringAsMutf8("index"));
}

EtsRuntimeInterface::FieldPtr EtsRuntimeInterface::GetFieldStringBuilderLength(ClassPtr klass) const
{
    ASSERT(IsClassStringBuilder(klass));
    return ClassCast(klass)->GetInstanceFieldByName(utf::CStringAsMutf8("length"));
}

EtsRuntimeInterface::FieldPtr EtsRuntimeInterface::GetFieldStringBuilderCompress(ClassPtr klass) const
{
    ASSERT(IsClassStringBuilder(klass));
    return ClassCast(klass)->GetInstanceFieldByName(utf::CStringAsMutf8("compress"));
}

EtsRuntimeInterface::FieldPtr EtsRuntimeInterface::GetEscompatArrayActualLength(ClassPtr klass) const
{
    ASSERT(IsClassEscompatArray(klass));
    return ClassCast(klass)->GetInstanceFieldByName(utf::CStringAsMutf8("actualLength"));
}

EtsRuntimeInterface::FieldPtr EtsRuntimeInterface::GetEscompatArrayBuffer(ClassPtr klass) const
{
    ASSERT(IsClassEscompatArray(klass));
    return ClassCast(klass)->GetInstanceFieldByName(utf::CStringAsMutf8("buffer"));
}

bool EtsRuntimeInterface::IsFieldStringBuilderBuffer(FieldPtr field) const
{
    return IsClassStringBuilder(FieldCast(field)->GetClass()) && GetFieldName(field) == "buf";
}

bool EtsRuntimeInterface::IsFieldStringBuilderIndex(FieldPtr field) const
{
    return IsClassStringBuilder(FieldCast(field)->GetClass()) && GetFieldName(field) == "index";
}

bool EtsRuntimeInterface::IsFieldArrayActualLength(FieldPtr field) const
{
    return IsClassEscompatArray(FieldCast(field)->GetClass()) && GetFieldName(field) == "actualLength";
}

bool EtsRuntimeInterface::IsFieldArrayBuffer(FieldPtr field) const
{
    return IsClassEscompatArray(FieldCast(field)->GetClass()) && GetFieldName(field) == "buffer";
}

bool EtsRuntimeInterface::IsFieldArray(ArrayField kind, FieldPtr field) const
{
    if (!HasFieldMetadata(field)) {
        return false;
    }
    switch (kind) {
        case ArrayField::ACTUAL_LENGTH:
            return IsFieldArrayActualLength(field);
        case ArrayField::BUFFER:
            return IsFieldArrayBuffer(field);
        default:
            return false;
    }
}

bool EtsRuntimeInterface::IsIntrinsicStringBuilderToString(IntrinsicId id) const
{
    return id == RuntimeInterface::IntrinsicId::INTRINSIC_STD_CORE_SB_TO_STRING;
}

bool EtsRuntimeInterface::IsIntrinsicStringBuilderAppendString(IntrinsicId id) const
{
    switch (id) {
        case IntrinsicId::INTRINSIC_STD_CORE_SB_APPEND_STRING:
            return true;
        case IntrinsicId::INTRINSIC_STD_CORE_SB_APPEND_STRING2:
            return true;
        case IntrinsicId::INTRINSIC_STD_CORE_SB_APPEND_STRING3:
            return true;
        case IntrinsicId::INTRINSIC_STD_CORE_SB_APPEND_STRING4:
            return true;
        default:
            return false;
    }
}

bool EtsRuntimeInterface::IsIntrinsicStringBuilderAppend(IntrinsicId id) const
{
    switch (id) {
        case IntrinsicId::INTRINSIC_STD_CORE_SB_APPEND_FLOAT:
            return true;
        case IntrinsicId::INTRINSIC_STD_CORE_SB_APPEND_DOUBLE:
            return true;
        case IntrinsicId::INTRINSIC_STD_CORE_SB_APPEND_LONG:
            return true;
        case IntrinsicId::INTRINSIC_STD_CORE_SB_APPEND_INT:
            return true;
        case IntrinsicId::INTRINSIC_STD_CORE_SB_APPEND_BYTE:
            return true;
        case IntrinsicId::INTRINSIC_STD_CORE_SB_APPEND_SHORT:
            return true;
        case IntrinsicId::INTRINSIC_STD_CORE_SB_APPEND_CHAR:
            return true;
        case IntrinsicId::INTRINSIC_STD_CORE_SB_APPEND_BOOL:
            return true;
        case IntrinsicId::INTRINSIC_STD_CORE_SB_APPEND_STRING:
            return true;
        case IntrinsicId::INTRINSIC_STD_CORE_SB_APPEND_STRING2:
            return true;
        case IntrinsicId::INTRINSIC_STD_CORE_SB_APPEND_STRING3:
            return true;
        case IntrinsicId::INTRINSIC_STD_CORE_SB_APPEND_STRING4:
            return true;
        default:
            return false;
    }
}

bool EtsRuntimeInterface::IsIntrinsicStringConcat(IntrinsicId id) const
{
    switch (id) {
        case IntrinsicId::INTRINSIC_STD_CORE_STRING_CONCAT2:
            return true;
        case IntrinsicId::INTRINSIC_STD_CORE_STRING_CONCAT3:
            return true;
        case IntrinsicId::INTRINSIC_STD_CORE_STRING_CONCAT4:
            return true;
        default:
            return false;
    }
}

EtsRuntimeInterface::IntrinsicId EtsRuntimeInterface::ConvertTypeToStringBuilderAppendIntrinsicId(
    compiler::DataType::Type type) const
{
    switch (type) {
        case compiler::DataType::BOOL:
            return IntrinsicId::INTRINSIC_STD_CORE_SB_APPEND_BOOL;
        case compiler::DataType::INT8:
            return IntrinsicId::INTRINSIC_STD_CORE_SB_APPEND_CHAR;
        case compiler::DataType::UINT8:
            return IntrinsicId::INTRINSIC_STD_CORE_SB_APPEND_BYTE;
        case compiler::DataType::INT16:
            return IntrinsicId::INTRINSIC_STD_CORE_SB_APPEND_SHORT;
        case compiler::DataType::INT32:
            return IntrinsicId::INTRINSIC_STD_CORE_SB_APPEND_INT;
        case compiler::DataType::INT64:
            return IntrinsicId::INTRINSIC_STD_CORE_SB_APPEND_LONG;
        case compiler::DataType::FLOAT64:
            return IntrinsicId::INTRINSIC_STD_CORE_SB_APPEND_DOUBLE;
        case compiler::DataType::FLOAT32:
            return IntrinsicId::INTRINSIC_STD_CORE_SB_APPEND_FLOAT;
        case compiler::DataType::REFERENCE:
            return IntrinsicId::INTRINSIC_STD_CORE_SB_APPEND_STRING;
        default:
            UNREACHABLE();
    }
    return IntrinsicId::INVALID;
}

EtsRuntimeInterface::IntrinsicId EtsRuntimeInterface::GetStringConcatStringsIntrinsicId(size_t numArgs) const
{
    // NOLINTBEGIN(readability-magic-numbers)
    switch (numArgs) {
        case 2U:
            return IntrinsicId::INTRINSIC_STD_CORE_STRING_CONCAT2;
        case 3U:
            return IntrinsicId::INTRINSIC_STD_CORE_STRING_CONCAT3;
        case 4U:
            return IntrinsicId::INTRINSIC_STD_CORE_STRING_CONCAT4;
        default:
            UNREACHABLE();
    }
    // NOLINTEND(readability-magic-numbers)
}

EtsRuntimeInterface::IntrinsicId EtsRuntimeInterface::GetStringIsCompressedIntrinsicId() const
{
    return IntrinsicId::INTRINSIC_STD_CORE_STRING_IS_COMPRESSED;
}

EtsRuntimeInterface::IntrinsicId EtsRuntimeInterface::GetStringBuilderAppendStringsIntrinsicId(size_t numArgs) const
{
    // NOLINTBEGIN(readability-magic-numbers)
    switch (numArgs) {
        case 1U:
            return IntrinsicId::INTRINSIC_STD_CORE_SB_APPEND_STRING;
        case 2U:
            return IntrinsicId::INTRINSIC_STD_CORE_SB_APPEND_STRING2;
        case 3U:
            return IntrinsicId::INTRINSIC_STD_CORE_SB_APPEND_STRING3;
        case 4U:
            return IntrinsicId::INTRINSIC_STD_CORE_SB_APPEND_STRING4;
        default:
            UNREACHABLE();
    }
    // NOLINTEND(readability-magic-numbers)
}

EtsRuntimeInterface::IntrinsicId EtsRuntimeInterface::GetStringBuilderToStringIntrinsicId() const
{
    return IntrinsicId::INTRINSIC_STD_CORE_SB_TO_STRING;
}

bool EtsRuntimeInterface::IsClassValueTyped(ClassPtr klass) const
{
    return EtsClass::FromRuntimeClass(ClassCast(klass))->IsValueTyped();
}

void *EtsRuntimeInterface::GetDoubleToStringCache() const
{
    return ark::ets::PandaEtsVM::GetCurrent()->GetDoubleToStringCache();
}

bool EtsRuntimeInterface::IsStringCachesUsed() const
{
    return Runtime::GetCurrent()->GetOptions().IsUseStringCaches();
}

bool EtsRuntimeInterface::IsNativeMethodOptimizationEnabled() const
{
    return true;
}

uint64_t EtsRuntimeInterface::GetDeprecatedNativeApiMask() const
{
    return ACC_DEPRECATED_NATIVE_API;
}

uint32_t EtsRuntimeInterface::GetRuntimeClassOffset(Arch arch) const
{
    return ark::cross_values::GetEtsClassRuntimeClassOffset(arch);
}

bool EtsRuntimeInterface::IsBoxedClass(ClassPtr klass) const
{
    return EtsClass::FromRuntimeClass(ClassCast(klass))->IsBoxed();
}

bool EtsRuntimeInterface::IsClassBoxedBoolean(ClassPtr klass) const
{
    return PlatformTypes(PandaEtsVM::GetCurrent())->coreBoolean->GetRuntimeClass() == klass;
}

size_t EtsRuntimeInterface::GetTlsNativeApiOffset(Arch arch) const
{
    return ark::cross_values::GetEtsCoroutineAniEnvOffset(arch);
}

}  // namespace ark::ets<|MERGE_RESOLUTION|>--- conflicted
+++ resolved
@@ -210,11 +210,6 @@
     return ClassCast(klass)->GetName() == "std.core.StringBuilder";
 }
 
-<<<<<<< HEAD
-bool EtsRuntimeInterface::IsClassEscompatArray(ClassPtr klass) const
-{
-    return ClassCast(klass)->GetName() == "escompat.Array";
-=======
 bool EtsRuntimeInterface::IsClassEscompatMap(ClassPtr klass) const
 {
     return EtsClass::FromRuntimeClass(ClassCast(klass)) == PlatformTypes(PandaEtsVM::GetCurrent())->escompatMap;
@@ -303,7 +298,6 @@
 bool EtsRuntimeInterface::IsFieldTypedArrayLengthInt(FieldPtr field) const
 {
     return IsClassEscompatTypedArray(FieldCast(field)->GetClass()) && GetFieldName(field) == "lengthInt";
->>>>>>> a77d6327
 }
 
 uint32_t EtsRuntimeInterface::GetClassOffsetObjectsArray(MethodPtr method) const
@@ -356,11 +350,6 @@
 EtsRuntimeInterface::FieldPtr EtsRuntimeInterface::GetEscompatArrayBufferDataAddress(ClassPtr klass) const
 {
     return ClassCast(klass)->GetInstanceFieldByName(utf::CStringAsMutf8("dataAddress"));
-}
-
-EtsRuntimeInterface::ClassPtr EtsRuntimeInterface::GetEscompatArrayClass() const
-{
-    return PlatformTypes(PandaEtsVM::GetCurrent())->escompatArray->GetRuntimeClass();
 }
 
 EtsRuntimeInterface::MethodPtr EtsRuntimeInterface::GetStringBuilderDefaultConstructor() const
@@ -439,31 +428,6 @@
 bool EtsRuntimeInterface::IsFieldStringBuilderIndex(FieldPtr field) const
 {
     return IsClassStringBuilder(FieldCast(field)->GetClass()) && GetFieldName(field) == "index";
-}
-
-bool EtsRuntimeInterface::IsFieldArrayActualLength(FieldPtr field) const
-{
-    return IsClassEscompatArray(FieldCast(field)->GetClass()) && GetFieldName(field) == "actualLength";
-}
-
-bool EtsRuntimeInterface::IsFieldArrayBuffer(FieldPtr field) const
-{
-    return IsClassEscompatArray(FieldCast(field)->GetClass()) && GetFieldName(field) == "buffer";
-}
-
-bool EtsRuntimeInterface::IsFieldArray(ArrayField kind, FieldPtr field) const
-{
-    if (!HasFieldMetadata(field)) {
-        return false;
-    }
-    switch (kind) {
-        case ArrayField::ACTUAL_LENGTH:
-            return IsFieldArrayActualLength(field);
-        case ArrayField::BUFFER:
-            return IsFieldArrayBuffer(field);
-        default:
-            return false;
-    }
 }
 
 bool EtsRuntimeInterface::IsIntrinsicStringBuilderToString(IntrinsicId id) const
