/*
 * Copyright (c) 2025 Huawei Device Co., Ltd.
 * Licensed under the Apache License, Version 2.0 (the "License");
 * you may not use this file except in compliance with the License.
 * You may obtain a copy of the License at
 *
 *     http://www.apache.org/licenses/LICENSE-2.0
 *
 * Unless required by applicable law or agreed to in writing, software
 * distributed under the License is distributed on an "AS IS" BASIS,
 * WITHOUT WARRANTIES OR CONDITIONS OF ANY KIND, either express or implied.
 * See the License for the specific language governing permissions and
 * limitations under the License.
 */

#include "runtime/mem/object_helpers.h"
#include "runtime/mem/object-references-iterator-inl.h"
#include "plugins/ets/runtime/hybrid/mem/static_object_operator.h"

#if defined(ARK_HYBRID)
#include "plugins/ets/runtime/ets_vm.h"
#include "plugins/ets/runtime/hybrid/mem/external-gc.h"
#include "plugins/ets/runtime/interop_js/xgc/xgc.h"
#include "plugins/ets/runtime/mem/ets_reference_processor.h"
#endif

namespace ark::mem {

StaticObjectOperator StaticObjectOperator::instance_;

#ifdef PANDA_JS_ETS_HYBRID_MODE
class SkipReferentHandler {
public:
    explicit SkipReferentHandler(const common::RefFieldVisitor &visitor, ObjectPointerType *weakReferentPointer)
        : visitor_(visitor), weakReferentPointer_(weakReferentPointer)
    {
    }

    ~SkipReferentHandler() = default;

    bool ProcessObjectPointer(ObjectPointerType *p)
    {
        if (p == weakReferentPointer_) {
            // skip referent
            return true;
        }
        if (*p != 0) {
            visitor_(reinterpret_cast<common::RefField<> &>(*reinterpret_cast<common::BaseObject **>(p)));
        }
        return true;
    }

private:
    const common::RefFieldVisitor &visitor_;
    const ObjectPointerType *weakReferentPointer_ {nullptr};
};
#endif

class Handler {
public:
    explicit Handler(const common::RefFieldVisitor &visitor) : visitor_(visitor) {}

    ~Handler() = default;

    bool ProcessObjectPointer(ObjectPointerType *p)
    {
        if (*p != 0) {
            visitor_(reinterpret_cast<common::RefField<> &>(*reinterpret_cast<common::BaseObject **>(p)));
        }
        return true;
    }

private:
    const common::RefFieldVisitor &visitor_;
};

void StaticObjectOperator::Initialize(ark::ets::PandaEtsVM *vm)
{
#if defined(ARK_HYBRID)
    instance_.vm_ = vm;
    common::BaseObject::RegisterStatic(&instance_);

    common::RegisterStaticRootsProcessFunc();
#endif
}

// A temporary impl only in interop
void StaticObjectOperator::ForEachRefFieldSkipReferent(const common::BaseObject *object,
                                                       const common::RefFieldVisitor &visitor) const
{
#ifdef PANDA_JS_ETS_HYBRID_MODE
    auto *objHeader = reinterpret_cast<ObjectHeader *>(const_cast<common::BaseObject *>(object));
    auto *baseCls = objHeader->template ClassAddr<BaseClass>();
    auto *process = static_cast<ark::mem::ets::EtsReferenceProcessor *>(vm_->GetReferenceProcessor());
    ObjectPointerType *referentPointer = nullptr;
    if (process->IsReference(baseCls)) {
        process->HandleReference(objHeader, referentPointer);
    }
    SkipReferentHandler handler(visitor, referentPointer);
    ObjectIterator<LANG_TYPE_STATIC>::template Iterate<false>(objHeader->ClassAddr<Class>(), objHeader, &handler);
#else
    // Only support in interop
    std::abort();
#endif
}

void StaticObjectOperator::ForEachRefField(const common::BaseObject *object,
                                           const common::RefFieldVisitor &visitor) const
{
    Handler handler(visitor);
    auto *objHeader = reinterpret_cast<ObjectHeader *>(const_cast<common::BaseObject *>(object));
    ObjectIterator<LANG_TYPE_STATIC>::template Iterate<false>(objHeader->ClassAddr<Class>(), objHeader, &handler);
}

<<<<<<< HEAD
void StaticObjectOperator::IterateXRef(const common::BaseObject *object, const common::RefFieldVisitor &visitor) const
{
#ifdef PANDA_JS_ETS_HYBRID_MODE
    auto *obj = reinterpret_cast<ObjectHeader *>(const_cast<common::BaseObject *>(object));
    auto *etsObj = ark::ets::EtsObject::FromCoreType(obj);
    if (!etsObj->HasInteropIndex()) {
        return;
    }
    ark::ets::interop::js::XGC::GetInstance()->IterateEtsObjectXRef(etsObj, visitor);
#else
    // Only support in interop
    std::abort();
#endif  // PANDA_JS_ETS_HYBRID_MODE
}

common::BaseObject *StaticObjectOperator::GetForwardingPointer(const common::BaseObject *object) const
=======
size_t StaticObjectOperator::ForEachRefFieldAndGetSize(const panda::BaseObject *object,
                                                       const panda::RefFieldVisitor &visitor) const
{
    size_t size = GetSize(object);
    ForEachRefField(object, visitor);
    return size;
}

panda::BaseObject *StaticObjectOperator::GetForwardingPointer(const panda::BaseObject *object) const
>>>>>>> 3cc213b8
{
    // Overwrite class by forwarding address. Read barrier must be called before reading class.
    uint64_t fwdAddr = *reinterpret_cast<const uint64_t *>(object);
    return reinterpret_cast<common::BaseObject *>(fwdAddr & ObjectHeader::GetClassMask());
}

void StaticObjectOperator::SetForwardingPointerAfterExclusive(common::BaseObject *object, common::BaseObject *fwdPtr)
{
    auto &word = *reinterpret_cast<uint64_t *>(object);
    uint64_t flags = word & (~ObjectHeader::GetClassMask());
    word = flags | (reinterpret_cast<uint64_t>(fwdPtr) & ObjectHeader::GetClassMask());
}

}  // namespace ark::mem<|MERGE_RESOLUTION|>--- conflicted
+++ resolved
@@ -112,7 +112,6 @@
     ObjectIterator<LANG_TYPE_STATIC>::template Iterate<false>(objHeader->ClassAddr<Class>(), objHeader, &handler);
 }
 
-<<<<<<< HEAD
 void StaticObjectOperator::IterateXRef(const common::BaseObject *object, const common::RefFieldVisitor &visitor) const
 {
 #ifdef PANDA_JS_ETS_HYBRID_MODE
@@ -128,8 +127,6 @@
 #endif  // PANDA_JS_ETS_HYBRID_MODE
 }
 
-common::BaseObject *StaticObjectOperator::GetForwardingPointer(const common::BaseObject *object) const
-=======
 size_t StaticObjectOperator::ForEachRefFieldAndGetSize(const panda::BaseObject *object,
                                                        const panda::RefFieldVisitor &visitor) const
 {
@@ -138,8 +135,7 @@
     return size;
 }
 
-panda::BaseObject *StaticObjectOperator::GetForwardingPointer(const panda::BaseObject *object) const
->>>>>>> 3cc213b8
+common::BaseObject *StaticObjectOperator::GetForwardingPointer(const common::BaseObject *object) const
 {
     // Overwrite class by forwarding address. Read barrier must be called before reading class.
     uint64_t fwdAddr = *reinterpret_cast<const uint64_t *>(object);
