/**
 * Copyright (c) 2021-2025 Huawei Device Co., Ltd.
 * Licensed under the Apache License, Version 2.0 (the "License");
 * you may not use this file except in compliance with the License.
 * You may obtain a copy of the License at
 *
 * http://www.apache.org/licenses/LICENSE-2.0
 *
 * Unless required by applicable law or agreed to in writing, software
 * distributed under the License is distributed on an "AS IS" BASIS,
 * WITHOUT WARRANTIES OR CONDITIONS OF ANY KIND, either express or implied.
 * See the License for the specific language governing permissions and
 * limitations under the License.
 */

#include "plugins/ets/runtime/ets_utils.h"
#include "plugins/ets/runtime/types/ets_box_primitive-inl.h"
#include "plugins/ets/runtime/types/ets_class.h"
#include "plugins/ets/runtime/types/ets_field.h"
#include "plugins/ets/runtime/types/ets_method.h"

namespace ark::ets {

bool IsEtsGlobalClassName(const std::string &descriptor)
{
    ASSERT(descriptor.length() >= 2U);  // L...;
    ASSERT('L' == descriptor[0]);
    ASSERT(';' == descriptor[descriptor.size() - 1]);

    constexpr size_t ETSGLOBAL_SEMICOLON_LENGTH = sizeof(ETSGLOBAL_CLASS_NAME);

    const auto etsGlobalSubstringPos = descriptor.rfind(ETSGLOBAL_CLASS_NAME);
    if (etsGlobalSubstringPos == std::string::npos) {
        return false;
    }
    const bool etsGlobalClass = (1 == etsGlobalSubstringPos) && descriptor.length() == 1 + ETSGLOBAL_SEMICOLON_LENGTH;
    const bool endsWithETSGLOBAL = descriptor.length() - ETSGLOBAL_SEMICOLON_LENGTH == etsGlobalSubstringPos;
    const bool etsGlobalClassInPackage = endsWithETSGLOBAL && '/' == descriptor[etsGlobalSubstringPos - 1];

    return etsGlobalClass || etsGlobalClassInPackage;
}

EtsObject *GetBoxedValue(EtsCoroutine *coro, Value value, EtsType type)
{
    switch (type) {
        case EtsType::BOOLEAN:
            return EtsBoxPrimitive<EtsBoolean>::Create(coro, value.GetAs<EtsBoolean>());
        case EtsType::BYTE:
            return EtsBoxPrimitive<EtsByte>::Create(coro, value.GetAs<EtsByte>());
        case EtsType::CHAR:
            return EtsBoxPrimitive<EtsChar>::Create(coro, value.GetAs<EtsChar>());
        case EtsType::SHORT:
            return EtsBoxPrimitive<EtsShort>::Create(coro, value.GetAs<EtsShort>());
        case EtsType::INT:
            return EtsBoxPrimitive<EtsInt>::Create(coro, value.GetAs<EtsInt>());
        case EtsType::LONG:
            return EtsBoxPrimitive<EtsLong>::Create(coro, value.GetAs<EtsLong>());
        case EtsType::FLOAT:
            return EtsBoxPrimitive<EtsFloat>::Create(coro, value.GetAs<EtsFloat>());
        case EtsType::DOUBLE:
            return EtsBoxPrimitive<EtsDouble>::Create(coro, value.GetAs<EtsDouble>());
        default:
            UNREACHABLE();
    }
}

Value GetUnboxedValue(EtsCoroutine *coro, EtsObject *obj)
{
    auto *cls = obj->GetClass();
    auto ptypes = PlatformTypes(coro);
    if (cls == ptypes->coreBoolean) {
        return Value((reinterpret_cast<EtsBoxPrimitive<EtsBoolean> *>(obj))->GetValue());
    }
    if (cls == ptypes->coreDouble) {
        return Value((reinterpret_cast<EtsBoxPrimitive<EtsDouble> *>(obj))->GetValue());
    }
    if (cls == ptypes->coreInt) {
        return Value((reinterpret_cast<EtsBoxPrimitive<EtsInt> *>(obj))->GetValue());
    }
    if (cls == ptypes->coreByte) {
        return Value((reinterpret_cast<EtsBoxPrimitive<EtsByte> *>(obj))->GetValue());
    }
    if (cls == ptypes->coreShort) {
        return Value((reinterpret_cast<EtsBoxPrimitive<EtsShort> *>(obj))->GetValue());
    }
    if (cls == ptypes->coreLong) {
        return Value((reinterpret_cast<EtsBoxPrimitive<EtsLong> *>(obj))->GetValue());
    }
    if (cls == ptypes->coreFloat) {
        return Value((reinterpret_cast<EtsBoxPrimitive<EtsFloat> *>(obj))->GetValue());
    }
    if (cls == ptypes->coreChar) {
        return Value((reinterpret_cast<EtsBoxPrimitive<EtsChar> *>(obj))->GetValue());
    }
    return Value(reinterpret_cast<ObjectHeader *>(obj));
}

void LambdaUtils::InvokeVoid(EtsCoroutine *coro, EtsObject *lambda)
{
    ASSERT(lambda != nullptr);
    EtsMethod *invoke = lambda->GetClass()->GetInstanceMethod(INVOKE_METHOD_NAME, nullptr);
    if (invoke == nullptr) {
        LOG(FATAL, RUNTIME) << "No method '$_invoke' found";
        return;
    }
    Value arg(lambda->GetCoreType());
    invoke->GetPandaMethod()->InvokeVoid(coro, &arg);
}

EtsString *ManglingUtils::GetDisplayNameStringFromField(EtsField *field)
{
    auto fieldNameData = field->GetCoreType()->GetName();
    auto fieldNameLength = fieldNameData.utf16Length;
    std::string_view fieldName(utf::Mutf8AsCString(fieldNameData.data), fieldNameLength);
    if (fieldName.rfind(PROPERTY, 0) == 0) {
        ASSERT(fieldNameLength >= PROPERTY_PREFIX_LENGTH);
        return EtsString::Resolve(
            fieldNameData.data + PROPERTY_PREFIX_LENGTH,  // NOLINT(cppcoreguidelines-pro-bounds-pointer-arithmetic)
            fieldNameLength - PROPERTY_PREFIX_LENGTH);
    }
    return EtsString::Resolve(fieldNameData.data, fieldNameData.utf16Length);
}

EtsField *ManglingUtils::GetFieldIDByDisplayName(EtsClass *klass, const PandaString &name, const char *sig)
{
    auto u8name = utf::CStringAsMutf8(name.c_str());
    auto *field = EtsField::FromRuntimeField(klass->GetRuntimeClass()->GetInstanceFieldByName(u8name));
    if (field == nullptr && !klass->GetRuntimeClass()->GetInterfaces().empty()) {
        auto mangledName = PandaString(PROPERTY) + name;
        u8name = utf::CStringAsMutf8(mangledName.c_str());
        field = EtsField::FromRuntimeField(klass->GetRuntimeClass()->GetInstanceFieldByName(u8name));
    }

    if (sig != nullptr && field != nullptr) {
        auto fieldTypeDescriptor = reinterpret_cast<const uint8_t *>(field->GetTypeDescriptor());
        if (utf::CompareMUtf8ToMUtf8(fieldTypeDescriptor, reinterpret_cast<const uint8_t *>(sig)) != 0) {
            return nullptr;
        }
    }

    return field;
}

<<<<<<< HEAD
=======
EtsObject *GetPropertyValue(EtsCoroutine *coro, const EtsObject *etsObj, EtsField *field)
{
    EtsType type = field->GetEtsType();
    switch (type) {
        case EtsType::BOOLEAN: {
            auto etsVal = etsObj->GetFieldPrimitive<EtsBoolean>(field);
            return reinterpret_cast<EtsObject *>(GetBoxedValue(coro, ark::Value(etsVal), field->GetEtsType()));
        }
        case EtsType::BYTE: {
            auto etsVal = etsObj->GetFieldPrimitive<EtsByte>(field);
            return reinterpret_cast<EtsObject *>(GetBoxedValue(coro, ark::Value(etsVal), field->GetEtsType()));
        }
        case EtsType::CHAR: {
            auto etsVal = etsObj->GetFieldPrimitive<EtsChar>(field);
            return reinterpret_cast<EtsObject *>(GetBoxedValue(coro, ark::Value(etsVal), field->GetEtsType()));
        }
        case EtsType::SHORT: {
            auto etsVal = etsObj->GetFieldPrimitive<EtsShort>(field);
            return reinterpret_cast<EtsObject *>(GetBoxedValue(coro, ark::Value(etsVal), field->GetEtsType()));
        }
        case EtsType::INT: {
            auto etsVal = etsObj->GetFieldPrimitive<EtsInt>(field);
            return reinterpret_cast<EtsObject *>(GetBoxedValue(coro, ark::Value(etsVal), field->GetEtsType()));
        }
        case EtsType::LONG: {
            auto etsVal = etsObj->GetFieldPrimitive<EtsLong>(field);
            return reinterpret_cast<EtsObject *>(GetBoxedValue(coro, ark::Value(etsVal), field->GetEtsType()));
        }
        case EtsType::FLOAT: {
            auto etsVal = etsObj->GetFieldPrimitive<EtsFloat>(field);
            return reinterpret_cast<EtsObject *>(GetBoxedValue(coro, ark::Value(etsVal), field->GetEtsType()));
        }
        case EtsType::DOUBLE: {
            auto etsVal = etsObj->GetFieldPrimitive<EtsDouble>(field);
            return reinterpret_cast<EtsObject *>(GetBoxedValue(coro, ark::Value(etsVal), field->GetEtsType()));
        }
        case EtsType::OBJECT: {
            return reinterpret_cast<EtsObject *>(etsObj->GetFieldObject(field));
        }
        default:
            return nullptr;
    }
}

bool SetPropertyValue(EtsCoroutine *coro, EtsObject *etsObj, EtsField *field, EtsObject *valToSet)
{
    ark::Value etsVal = GetUnboxedValue(coro, valToSet);
    EtsType type = field->GetEtsType();
    switch (type) {
        case EtsType::BOOLEAN:
            etsObj->SetFieldPrimitive(field, etsVal.GetAs<EtsBoolean>());
            break;
        case EtsType::BYTE:
            etsObj->SetFieldPrimitive(field, etsVal.GetAs<EtsByte>());
            break;
        case EtsType::CHAR:
            etsObj->SetFieldPrimitive(field, etsVal.GetAs<EtsChar>());
            break;
        case EtsType::SHORT:
            etsObj->SetFieldPrimitive(field, etsVal.GetAs<EtsShort>());
            break;
        case EtsType::INT:
            etsObj->SetFieldPrimitive(field, etsVal.GetAs<EtsInt>());
            break;
        case EtsType::LONG:
            etsObj->SetFieldPrimitive(field, etsVal.GetAs<EtsLong>());
            break;
        case EtsType::FLOAT:
            etsObj->SetFieldPrimitive(field, etsVal.GetAs<EtsFloat>());
            break;
        case EtsType::DOUBLE:
            etsObj->SetFieldPrimitive(field, etsVal.GetAs<EtsDouble>());
            break;
        case EtsType::OBJECT:
            etsObj->SetFieldObject(field, reinterpret_cast<EtsObject *>(valToSet));
            break;
        default:
            return false;
    }

    return true;
}
>>>>>>> a77d6327
static void ExtractClassDescriptorsFromArray(const panda_file::File *pfile, const panda_file::ArrayValue &classesArray,
                                             std::vector<std::string> &outDescriptors)
{
    const uint32_t valCount = classesArray.GetCount();
    outDescriptors.resize(valCount);
    for (uint32_t j = 0; j < valCount; j++) {
        auto entityId = classesArray.Get<panda_file::File::EntityId>(j);
        panda_file::ClassDataAccessor classData(*pfile, entityId);
        outDescriptors[j] = utf::Mutf8AsCString(classData.GetDescriptor());
    }
}

// NOLINT(clang-analyzer-core) // false positive: this is a function, not a global var
bool GetExportedClassDescriptorsFromModule(ark::ets::EtsClass *etsGlobalClass, std::vector<std::string> &outDescriptors)
{
    ASSERT(etsGlobalClass != nullptr);

    const auto *runtimeClass = etsGlobalClass->GetRuntimeClass();
    const panda_file::File *pfile = runtimeClass->GetPandaFile();
    panda_file::ClassDataAccessor cda(*pfile, runtimeClass->GetFileId());

    bool found = false;
    cda.EnumerateAnnotation(panda_file_items::class_descriptors::ANNOTATION_MODULE.data(),
                            [&outDescriptors, &found, pfile](panda_file::AnnotationDataAccessor &annotationAccessor) {
                                const uint32_t count = annotationAccessor.GetCount();
                                for (uint32_t i = 0; i < count; i++) {
                                    auto elem = annotationAccessor.GetElement(i);
                                    std::string nameStr =
                                        utf::Mutf8AsCString(pfile->GetStringData(elem.GetNameId()).data);
                                    if (nameStr == panda_file_items::class_descriptors::ANNOTATION_MODULE_EXPORTED) {
                                        auto classesArray = elem.GetArrayValue();
                                        ExtractClassDescriptorsFromArray(pfile, classesArray, outDescriptors);
                                        found = true;
                                        break;
                                    }
                                }
                                return true;
                            });

    return found;
}

}  // namespace ark::ets<|MERGE_RESOLUTION|>--- conflicted
+++ resolved
@@ -141,8 +141,6 @@
     return field;
 }
 
-<<<<<<< HEAD
-=======
 EtsObject *GetPropertyValue(EtsCoroutine *coro, const EtsObject *etsObj, EtsField *field)
 {
     EtsType type = field->GetEtsType();
@@ -225,7 +223,6 @@
 
     return true;
 }
->>>>>>> a77d6327
 static void ExtractClassDescriptorsFromArray(const panda_file::File *pfile, const panda_file::ArrayValue &classesArray,
                                              std::vector<std::string> &outDescriptors)
 {
