--- conflicted
+++ resolved
@@ -125,12 +125,6 @@
     }
     size_t i = 0;
     for (auto hobj : handles) {
-<<<<<<< HEAD
-        auto *objAndReason = EtsEscompatArray::Create(2U);
-        ASSERT(objAndReason != nullptr);
-        objAndReason->SetRef(0, T::FromEtsObject(hobj.GetPtr())->GetValue(coro));
-        objAndReason->SetRef(1, hobj.GetPtr());
-=======
         auto *objAndReason = EtsEscompatArray::Create(coro, 2U);
         if (UNLIKELY(objAndReason == nullptr)) {
             ASSERT(coro->HasPendingException());
@@ -138,7 +132,6 @@
         }
         objAndReason->EscompatArraySetUnsafe(0, T::FromEtsObject(hobj.GetPtr())->GetValue(coro));
         objAndReason->EscompatArraySetUnsafe(1, hobj.GetPtr());
->>>>>>> aad9f664
 
         arrayH->EscompatArraySetUnsafe(i, objAndReason);
         ++i;
@@ -188,13 +181,10 @@
 
     auto handles = TransformToVectorOfHandles(coro, objects);
     auto hEtsArray = CreateEtsObjectArrayFromHandles<T>(coro, handles);
-<<<<<<< HEAD
-=======
     if (UNLIKELY(hEtsArray.GetPtr() == nullptr)) {
         ASSERT(coro->HasPendingException());
         return;
     }
->>>>>>> aad9f664
     ListObjectsFromEtsArray<T>(etsClassLinker, coro, hEtsArray);
 }
 
@@ -294,8 +284,6 @@
         return !it->second.empty();
     }
     return false;
-<<<<<<< HEAD
-=======
 }
 
 static void InvokeErrorHandlerImpl(EtsClassLinker *etsClassLinker, EtsCoroutine *coro, EtsHandle<EtsObject> &exception)
@@ -323,7 +311,6 @@
     ASSERT_MANAGED_CODE();
 
     InvokeErrorHandlerImpl(vm_->GetClassLinker(), coro, exception);
->>>>>>> aad9f664
 }
 
 }  // namespace ark::ets