/**
 * Copyright (c) 2021-2025 Huawei Device Co., Ltd.
 * Licensed under the Apache License, Version 2.0 (the "License");
 * you may not use this file except in compliance with the License.
 * You may obtain a copy of the License at
 *
 * http://www.apache.org/licenses/LICENSE-2.0
 *
 * Unless required by applicable law or agreed to in writing, software
 * distributed under the License is distributed on an "AS IS" BASIS,
 * WITHOUT WARRANTIES OR CONDITIONS OF ANY KIND, either express or implied.
 * See the License for the specific language governing permissions and
 * limitations under the License.
 */

#ifndef PANDA_PLUGINS_ETS_RUNTIME_FFI_CLASSES_ETS_CLASS_H_
#define PANDA_PLUGINS_ETS_RUNTIME_FFI_CLASSES_ETS_CLASS_H_

#include <atomic>
#include <cstdint>
#include "include/mem/panda_containers.h"
#include "include/mem/panda_string.h"
#include "include/object_header.h"
#include "include/runtime.h"
#include "libarkbase/mem/object_pointer.h"
#include "runtime/class_linker_context.h"
#include "runtime/include/class-inl.h"
#include "runtime/include/thread.h"
#include "runtime/include/class_linker.h"
#include "plugins/ets/runtime/types/ets_field.h"
#include "plugins/ets/runtime/types/ets_type.h"
#include "plugins/ets/runtime/ets_panda_file_items.h"
#include "plugins/ets/runtime/types/ets_method_signature.h"
#include "libarkbase/utils/utf.h"

namespace ark::ets {

enum class AccessLevel { PUBLIC, PROTECTED, DEFAULT, PRIVATE };

class EtsMethod;
class EtsObject;
class EtsString;
class EtsArray;
class EtsPromise;
class EtsJob;
class EtsErrorOptions;
class EtsTypeAPIField;
class EtsTypeAPIMethod;
class EtsTypeAPIParameter;
class EtsReflectMethod;
class EtsReflectField;
<<<<<<< HEAD
=======
class EtsRuntimeLinker;
>>>>>>> aad9f664

enum class EtsType;

class OverloadKey {
public:
    OverloadKey(PandaString n, bool s) : name_(std::move(n)), isStatic_(s) {}

    const PandaString &GetName() const noexcept
    {
        return name_;
    }
    bool IsStatic() const noexcept
    {
        return isStatic_;
    }

    bool operator==(const OverloadKey &o) const noexcept
    {
        return isStatic_ == o.isStatic_ && name_ == o.name_;
    }

private:
    PandaString name_;
    bool isStatic_;
};

class OverloadKeyHash {
public:
    size_t operator()(const OverloadKey &key) const noexcept
    {
        return std::hash<PandaString> {}(key.GetName()) + static_cast<size_t>(key.IsStatic());
    }
};

namespace test {
class EtsClassTest;
}  // namespace test

class EtsClass {
public:
    // We shouldn't init header_ here - because it has been memset(0) in object allocation,
    // otherwise it may cause data race while visiting object's class concurrently in gc.
    void InitClass(const uint8_t *descriptor, uint32_t vtableSize, uint32_t imtSize, uint32_t klassSize)
    {
        new (&klass_) ark::Class(descriptor, panda_file::SourceLang::ETS, vtableSize, imtSize, klassSize);
    }

    const char *GetDescriptor() const
    {
        return utf::Mutf8AsCString(GetRuntimeClass()->GetDescriptor());
    }

    PANDA_PUBLIC_API EtsClass *GetBase();

    uint32_t GetFieldsNumber();

    uint32_t GetOwnFieldsNumber();  // Without inherited fields

    uint32_t GetStaticFieldsNumber()
    {
        return GetRuntimeClass()->GetStaticFields().size();
    }

    uint32_t GetInstanceFieldsNumber()
    {
        return GetRuntimeClass()->GetInstanceFields().size();
    }

    uint32_t GetFieldIndexByName(const char *name);

    PANDA_PUBLIC_API PandaVector<EtsField *> GetFields();

    EtsField *GetFieldByIndex(uint32_t i);

    EtsField *GetFieldIDByOffset(uint32_t fieldOffset);
    PANDA_PUBLIC_API EtsField *GetFieldIDByName(const char *name, const char *sig = nullptr);

    EtsField *GetOwnFieldByIndex(uint32_t i);
    EtsField *GetDeclaredFieldIDByName(const char *name);

    PANDA_PUBLIC_API EtsField *GetStaticFieldIDByName(const char *name, const char *sig = nullptr);
    EtsField *GetStaticFieldIDByOffset(uint32_t fieldOffset);

    PANDA_PUBLIC_API EtsMethod *GetDirectMethod(const char *name);
    PANDA_PUBLIC_API EtsMethod *GetDirectMethod(const uint8_t *name, const char *signature);
    PANDA_PUBLIC_API EtsMethod *GetDirectMethod(const char *name, const char *signature);

    PANDA_PUBLIC_API EtsMethod *GetDirectMethod(bool isStatic, const char *name, const char *signature) const;
    PANDA_PUBLIC_API EtsMethod *GetDirectMethod(bool isStatic, const char *name,
                                                const EtsMethodSignature &methodSignature) const;
    PANDA_PUBLIC_API EtsMethod *GetDirectMethod(bool isStatic, const char *name, bool *outIsUnique) const;

    PANDA_PUBLIC_API EtsMethod *GetStaticMethod(const char *name, const char *signature) const
    {
        if (signature == nullptr) {
            return GetMethodInternal<FindFilter::STATIC>(name);
        }
        return GetMethodInternal<FindFilter::STATIC>(name, signature);
    }

    PANDA_PUBLIC_API EtsMethod *GetStaticMethod(const char *name,
                                                std::optional<EtsMethodSignature> &methodSignature) const
    {
        if (!methodSignature.has_value()) {
            return GetMethodInternal<FindFilter::STATIC>(name);
        }
        return GetMethodInternal<FindFilter::STATIC>(name, methodSignature.value());
    }

    PANDA_PUBLIC_API EtsMethod *GetInstanceMethod(const char *name, const char *signature) const
    {
        if (signature == nullptr) {
            return GetMethodInternal<FindFilter::INSTANCE>(name);
        }
        return GetMethodInternal<FindFilter::INSTANCE>(name, signature);
    }

    PANDA_PUBLIC_API EtsMethod *GetInstanceMethod(const char *name,
                                                  std::optional<EtsMethodSignature> &methodSignature) const
    {
        if (!methodSignature.has_value()) {
            return GetMethodInternal<FindFilter::INSTANCE>(name);
        }
        return GetMethodInternal<FindFilter::INSTANCE>(name, methodSignature.value());
    }

    PANDA_PUBLIC_API PandaVector<EtsMethod *> GetStaticMethodOverload(const char *name, const char *signature)
    {
        return GetMethodOverloadInternal<FindFilter::STATIC, false>(name, signature);
    }

    PANDA_PUBLIC_API PandaVector<EtsMethod *> GetStaticMethodOverload(
        const char *name, std::optional<EtsMethodSignature> &methodSignature)
    {
        return GetMethodOverloadInternal<FindFilter::STATIC, false>(name, methodSignature);
    }

    PANDA_PUBLIC_API PandaVector<EtsMethod *> GetInstanceMethodOverload(const char *name, const char *signature)
    {
        return GetMethodOverloadInternal<FindFilter::INSTANCE, false>(name, signature);
    }

    PANDA_PUBLIC_API PandaVector<EtsMethod *> GetInstanceMethodOverload(
        const char *name, std::optional<EtsMethodSignature> &methodSignature)
    {
        return GetMethodOverloadInternal<FindFilter::INSTANCE, false>(name, methodSignature);
    }

    PANDA_PUBLIC_API PandaVector<EtsMethod *> GetDirectMethodOverload(const char *name, const char *signature)
    {
        return GetMethodOverloadInternal<FindFilter::ALL, true>(name, signature);
    }

    PANDA_PUBLIC_API PandaVector<EtsMethod *> GetDirectMethodOverload(
        const char *name, std::optional<EtsMethodSignature> &methodSignature)
    {
        return GetMethodOverloadInternal<FindFilter::ALL, true>(name, methodSignature);
    }

    PANDA_PUBLIC_API EtsMethod *GetDirectMethod(const PandaString &name, const PandaString &signature)
    {
        return GetDirectMethod(name.c_str(), signature.c_str());
    }

    PANDA_PUBLIC_API EtsMethod *GetDirectMethod(const char *name, const Method::Proto &proto) const;

    EtsMethod *GetMethodByIndex(uint32_t i);

    uint32_t GetMethodsNum();

    PandaVector<EtsMethod *> GetMethods();

    PANDA_PUBLIC_API PandaVector<EtsMethod *> GetConstructors();

    template <class T>
    T GetStaticFieldPrimitive(EtsField *field)
    {
        return GetRuntimeClass()->GetFieldPrimitive<T>(*field->GetRuntimeField());
    }

    template <class T>
    T GetStaticFieldPrimitive(int32_t fieldOffset, bool isVolatile)
    {
        if (isVolatile) {
            return GetRuntimeClass()->GetFieldPrimitive<T, true>(fieldOffset);
        }
        return GetRuntimeClass()->GetFieldPrimitive<T, false>(fieldOffset);
    }

    template <class T>
    void SetStaticFieldPrimitive(EtsField *field, T value)
    {
        GetRuntimeClass()->SetFieldPrimitive<T>(*field->GetRuntimeField(), value);
    }

    template <class T>
    void SetStaticFieldPrimitive(int32_t fieldOffset, bool isVolatile, T value)
    {
        if (isVolatile) {
            GetRuntimeClass()->SetFieldPrimitive<T, true>(fieldOffset, value);
        }
        GetRuntimeClass()->SetFieldPrimitive<T, false>(fieldOffset, value);
    }

    PANDA_PUBLIC_API EtsObject *GetStaticFieldObject(EtsField *field);
    EtsObject *GetStaticFieldObject(int32_t fieldOffset, bool isVolatile);

    void SetStaticFieldObject(EtsField *field, EtsObject *value);
    void SetStaticFieldObject(int32_t fieldOffset, bool isVolatile, EtsObject *value);

    EtsObject *CreateInstance();

    bool IsEtsObject()
    {
        return GetRuntimeClass()->IsObjectClass();
    }

    bool IsPrimitive() const
    {
        return GetRuntimeClass()->IsPrimitive();
    }

    bool IsVoid() const
    {
        return GetRuntimeClass()->IsVoid();
    }

    bool IsAbstract()
    {
        return GetRuntimeClass()->IsAbstract();
    }

    bool IsPublic() const
    {
        return GetRuntimeClass()->IsPublic();
    }

    bool IsFinal() const
    {
        return GetRuntimeClass()->IsFinal();
    }

    bool IsExtensible() const
    {
        return GetRuntimeClass()->IsExtensible();
    }

    bool IsAnnotation() const
    {
        return GetRuntimeClass()->IsAnnotation();
    }

    bool IsEnum() const
    {
        return GetRuntimeClass()->IsEnum();
    }

    bool IsStringClass() const
    {
        return GetRuntimeClass()->IsStringClass();
    }

    bool IsClassClass() const
    {
        return GetRuntimeClass()->IsClassClass();
    }

    bool IsArrayClass() const
    {
        return GetRuntimeClass()->IsArrayClass();
    }

    bool IsUnionClass() const
    {
        return GetRuntimeClass()->IsUnionClass();
    }

    bool IsInterface() const
    {
        return GetRuntimeClass()->IsInterface();
    }

    bool IsClass() const
    {
        return GetRuntimeClass()->IsClass();
    }

    static bool IsInSamePackage(std::string_view className1, std::string_view className2);

    bool IsInSamePackage(EtsClass *that);

    uint32_t GetComponentSize() const
    {
        return GetRuntimeClass()->GetComponentSize();
    }

    panda_file::Type GetType() const
    {
        return GetRuntimeClass()->GetType();
    }

    bool IsSubClass(EtsClass *cls)
    {
        return GetRuntimeClass()->IsSubClassOf(cls->GetRuntimeClass());
    }

    bool IsAssignableFrom(EtsClass *clazz) const
    {
        return GetRuntimeClass()->IsAssignableFrom(clazz->GetRuntimeClass());
    }

    bool IsGenerated() const
    {
        return IsArrayClass() || IsPrimitive();
    }

    bool CanAccess(EtsClass *that)
    {
        return that->IsPublic() || IsInSamePackage(that);
    }

    EtsMethod *ResolveVirtualMethod(const EtsMethod *method) const;

    EtsClass *ResolvePublicClass();

    PANDA_PUBLIC_API EtsClass *ResolveStringClass();

    template <class Callback>
    void EnumerateDirectMethods(const Callback &callback) const
    {
        for (auto &method : GetRuntimeClass()->GetMethods()) {
            bool finished = callback(reinterpret_cast<EtsMethod *>(&method));
            if (finished) {
                break;
            }
        }
    }

    template <class Callback>
    void EnumerateVtable(Callback cb)
    {
        auto vtable = GetRuntimeClass()->GetVTable();
        for (auto *method : vtable) {
            bool res = cb(method);
            if (res) {
                break;
            }
        }
    }

    template <class Callback>
    void EnumerateDirectInterfaces(const Callback &callback) const
    {
        for (Class *runtimeInterface : GetRuntimeClass()->GetInterfaces()) {
            EtsClass *interface = EtsClass::FromRuntimeClass(runtimeInterface);
            bool finished = callback(interface);
            if (finished) {
                break;
            }
        }
    }

    void GetInterfaces(PandaUnorderedSet<EtsClass *> &ifaces, EtsClass *iface);

    template <class Callback>
    void EnumerateInterfaces(const Callback &callback)
    {
        PandaUnorderedSet<EtsClass *> ifaces;
        GetInterfaces(ifaces, this);
        for (auto iface : ifaces) {
            bool finished = callback(iface);
            if (finished) {
                break;
            }
        }
    }

    template <class Callback>
    void EnumerateConstituentClasses(const Callback &callback)
    {
        for (Class *runtimeClasses : GetRuntimeClass()->GetConstituentTypes()) {
            EtsClass *klass = EtsClass::FromRuntimeClass(runtimeClasses);
            bool finished = callback(klass);
            if (finished) {
                break;
            }
        }
    }

    template <class Callback>
    void EnumerateBaseClasses(const Callback &callback)
    {
        PandaVector<EtsClass *> inherChain;
        auto curClass = this;
        while (curClass != nullptr) {
            inherChain.push_back(curClass);
            curClass = curClass->GetBase();
        }
        for (auto i = inherChain.rbegin(); i != inherChain.rend(); i++) {
            bool finished = callback(*i);
            if (finished) {
                break;
            }
        }
    }

    ClassLinkerContext *GetLoadContext() const
    {
        return GetRuntimeClass()->GetLoadContext();
    }

    Class *GetRuntimeClass()
    {
        return &klass_;
    }

    const Class *GetRuntimeClass() const
    {
        return &klass_;
    }

    EtsLong GetTypeMetaData() const
    {
        return typeMetaData_;
    }

    void SetTypeMetaData(EtsLong metaData)
    {
        typeMetaData_ = metaData;
    }

    EtsObject *AsObject()
    {
        return reinterpret_cast<EtsObject *>(this);
    }

    const EtsObject *AsObject() const
    {
        return reinterpret_cast<const EtsObject *>(this);
    }

    bool IsInitialized() const
    {
        return GetRuntimeClass()->IsInitialized();
    }

    EtsType GetEtsType()
    {
        return ConvertPandaTypeToEtsType(GetRuntimeClass()->GetType());
    }

    static size_t GetSize(uint32_t klassSize)
    {
        return GetRuntimeClassOffset() + klassSize;
    }

    static constexpr size_t GetRuntimeClassOffset()
    {
        return MEMBER_OFFSET(EtsClass, klass_);
    }

    static constexpr size_t GetTypeMetaDataOffset()
    {
        return MEMBER_OFFSET(EtsClass, typeMetaData_);
    }

    static constexpr size_t GetOverloadMapOffset()
    {
        return MEMBER_OFFSET(EtsClass, overloadMap_);
    }

    static constexpr size_t GetHeaderOffset()
    {
        return MEMBER_OFFSET(EtsClass, header_);
    }

    static EtsClass *FromRuntimeClass(const Class *cls)
    {
        ASSERT(cls != nullptr);
        return reinterpret_cast<EtsClass *>(reinterpret_cast<uintptr_t>(cls) - GetRuntimeClassOffset());
    }

    static EtsClass *FromClassObject(ObjectHeader *obj)
    {
        ASSERT(obj->ClassAddr<Class>()->IsClassClass());
        return reinterpret_cast<EtsClass *>(obj);
    }

    static EtsClass *FromEtsClassObject(EtsObject *obj)
    {
        return FromClassObject(reinterpret_cast<ObjectHeader *>(obj));
    }

    void Initialize(EtsClass *superClass, uint16_t accessFlags, bool isPrimitiveType,
                    ClassLinkerErrorHandler *errorHandler);

    void RemoveOverloadMap();

    void SetComponentType(EtsClass *componentType);

    EtsClass *GetComponentType() const;

    void SetName(EtsString *name);

    bool CompareAndSetName(EtsString *oldName, EtsString *newName);

    EtsString *GetName();
    static EtsString *CreateEtsClassName([[maybe_unused]] const char *descriptor);

    void SetSuperClass(EtsClass *superClass)
    {
        auto obj = reinterpret_cast<ObjectHeader *>(superClass);
        GetObjectHeader()->SetFieldObject(GetSuperClassOffset(), obj);
    }

    EtsClass *GetSuperClass() const
    {
        return reinterpret_cast<EtsClass *>(GetObjectHeader()->GetFieldObject(GetSuperClassOffset()));
    }

    void SetFlags(uint32_t flags)
    {
        GetObjectHeader()->SetFieldPrimitive(GetFlagsOffset(), flags);
    }

    uint32_t GetFlags() const
    {
        return GetObjectHeader()->GetFieldPrimitive<uint32_t>(GetFlagsOffset());
    }

    enum class BoxedType { BOOLEAN, BYTE, CHAR, SHORT, INT, LONG, FLOAT, DOUBLE };

    void SetWeakReference();
    void SetFinalizeReference();
    void SetValueTyped();
    void SetNullValue();
    void SetBoxedKind(BoxedType boxedKind);
    void SetFunction();
    void SetEtsEnum();
    void SetBigInt();

    [[nodiscard]] bool IsWeakReference() const
    {
        return (flags_ & IS_WEAK_REFERENCE) != 0;
    }

    [[nodiscard]] bool IsFinalizerReference() const
    {
        return (flags_ & IS_FINALIZE_REFERENCE) != 0;
    }

    /// True if class inherited from Reference, false otherwise
    [[nodiscard]] bool IsReference() const
    {
        return (flags_ & IS_REFERENCE) != 0;
    }

    [[nodiscard]] bool IsValueTyped() const
    {
        return (GetFlags() & IS_VALUE_TYPED) != 0;
    }

    [[nodiscard]] bool IsNullValue() const
    {
        return (GetFlags() & IS_NULLVALUE) != 0;
    }

    [[nodiscard]] bool IsBoxed() const
    {
        return (GetFlags() & IS_BOXED) != 0;
    }

    [[nodiscard]] BoxedType GetBoxedType() const
    {
        return static_cast<BoxedType>(BoxedTypeField::Get(GetFlags()));
    }

    [[nodiscard]] bool IsBoxedDouble() const
    {
        return GetBoxedType() == BoxedType::DOUBLE;
    }

    [[nodiscard]] bool IsBoxedInt() const
    {
        return GetBoxedType() == BoxedType::INT;
    }

    [[nodiscard]] bool IsFunction() const
    {
        return (GetFlags() & IS_FUNCTION) != 0;
    }

    [[nodiscard]] bool IsFunctionReference() const
    {
        return (GetFlags() & IS_FUNCTION_REFERENCE) != 0;
    }

    [[nodiscard]] bool IsEtsEnum() const
    {
        return (GetFlags() & IS_ETS_ENUM) != 0;
    }

    [[nodiscard]] bool IsBigInt() const
    {
        return (GetFlags() & IS_BIGINT) != 0;
    }

    [[nodiscard]] bool IsModule() const
    {
        return (GetFlags() & IS_MODULE) != 0;
    }

    EtsClass() = delete;
    ~EtsClass() = delete;
    NO_COPY_SEMANTIC(EtsClass);
    NO_MOVE_SEMANTIC(EtsClass);

    static constexpr size_t GetNameOffset()
    {
        return MEMBER_OFFSET(EtsClass, name_);
    }

    static constexpr size_t GetSuperClassOffset()
    {
        return MEMBER_OFFSET(EtsClass, superClass_);
    }

    static constexpr size_t GetFlagsOffset()
    {
        return MEMBER_OFFSET(EtsClass, flags_);
    }

    static constexpr size_t GCRefFieldsOffset()
    {
        return GetHeaderOffset() + sizeof(header_);
    }

    static constexpr size_t GCRefFieldsNum()
    {
        return (GetFlagsOffset() - GCRefFieldsOffset()) / sizeof(ObjectPointerType);
    }

private:
    enum class FindFilter { STATIC, INSTANCE, ALL };

    PandaUnorderedMap<OverloadKey, PandaVector<EtsMethod *>, OverloadKeyHash> *GetOverloadMap()
    {
        return reinterpret_cast<PandaUnorderedMap<OverloadKey, PandaVector<EtsMethod *>, OverloadKeyHash> *>(
            overloadMap_);
    }

    void SetOverloadMap(EtsLong overloadMap)
    {
        overloadMap_ = overloadMap;
    }

    bool FunctionalOverloadAnnotationCallBack(const panda_file::File *pfile, panda_file::AnnotationDataAccessor *ada,
                                              ClassLinkerErrorHandler *errorHandler);

    void VerifyOverloadMap(ClassLinkerErrorHandler *errorHandler, bool isOverloadCbOk);

    PandaVector<EtsMethod *> ProcessOverloadAnnotation(const panda_file::File *pfile,
                                                       panda_file::ArrayValue &overloadArray);
    bool CheckBaseClassOverload(const OverloadKey &overloadKey, PandaVector<EtsMethod *> &overloadDeclRecords);

    template <FindFilter FILTER>
    EtsMethod *GetMethodInternal(const char *name) const
    {
        const auto *coreName = utf::CStringAsMutf8(name);

        Method *coreMethod = nullptr;
        auto *runtimeClass = GetRuntimeClass();
        if (IsInterface()) {
            if constexpr (FILTER == FindFilter::STATIC) {
                coreMethod = runtimeClass->GetStaticInterfaceMethod(coreName);
            } else {
                static_assert(FILTER == FindFilter::INSTANCE);
                coreMethod = runtimeClass->GetVirtualInterfaceMethod(coreName);
            }
        } else {
            if constexpr (FILTER == FindFilter::STATIC) {
                coreMethod = runtimeClass->GetStaticClassMethod(coreName);
            } else {
                static_assert(FILTER == FindFilter::INSTANCE);
                coreMethod = runtimeClass->GetVirtualClassMethod(coreName);
            }
        }
        return reinterpret_cast<EtsMethod *>(coreMethod);
    }

    template <FindFilter FILTER>
    EtsMethod *GetMethodInternal(const char *name, const char *signature) const
    {
        EtsMethodSignature methodSignature(signature);
        if (!methodSignature.IsValid()) {
            LOG(ERROR, ETS_NAPI) << "Wrong method signature:" << signature;
            return nullptr;
        }

        return this->GetMethodInternal<FILTER>(name, methodSignature);
    }

    template <FindFilter FILTER>
    EtsMethod *GetMethodInternal(const char *name, const EtsMethodSignature &methodSignature) const
    {
        const auto *coreName = utf::CStringAsMutf8(name);

        Method *coreMethod = nullptr;
        auto *runtimeClass = GetRuntimeClass();
        if (IsInterface()) {
            if constexpr (FILTER == FindFilter::STATIC) {
                coreMethod = runtimeClass->GetStaticInterfaceMethod(coreName, methodSignature.GetProto());
            } else {
                static_assert(FILTER == FindFilter::INSTANCE);
                coreMethod = runtimeClass->GetVirtualInterfaceMethod(coreName, methodSignature.GetProto());
            }
        } else {
            if constexpr (FILTER == FindFilter::STATIC) {
                coreMethod = runtimeClass->GetStaticClassMethod(coreName, methodSignature.GetProto());
            } else {
                static_assert(FILTER == FindFilter::INSTANCE);
                coreMethod = runtimeClass->GetVirtualClassMethod(coreName, methodSignature.GetProto());
            }
        }
        return reinterpret_cast<EtsMethod *>(coreMethod);
    }

    bool FindMethodFromOverloadMap(OverloadKey &overloadKey, PandaVector<EtsMethod *> &dstEtsMethod,
                                   std::optional<EtsMethodSignature> &methodSignature);

    template <FindFilter FILTER, bool IS_DIRECT>
    PandaVector<EtsMethod *> GetMethodOverloadInternal(const char *name, const char *signature)
    {
        std::optional<EtsMethodSignature> methodSignature;
        if (signature) {
            methodSignature.emplace(signature);
        }
        return GetMethodOverloadInternal<FILTER, IS_DIRECT>(name, methodSignature);
    }

    template <FindFilter FILTER, bool IS_DIRECT>
    PandaVector<EtsMethod *> GetMethodOverloadInternal(const char *name,
                                                       std::optional<EtsMethodSignature> &methodSignature)
    {
        PandaVector<EtsMethod *> etsMethods;
        auto overloadName = PandaString(name);
        auto staticOverloadKey = OverloadKey(overloadName, true);
        auto instanceOverloadKey = OverloadKey(overloadName, false);

        for (auto curClass = this; curClass != nullptr; curClass = curClass->GetBase()) {
            if constexpr (FILTER == FindFilter::ALL || FILTER == FindFilter::STATIC) {
                if (curClass->FindMethodFromOverloadMap(staticOverloadKey, etsMethods, methodSignature)) {
                    return etsMethods;
                }
            }
            if constexpr (FILTER == FindFilter::ALL || FILTER == FindFilter::INSTANCE) {
                if (curClass->FindMethodFromOverloadMap(instanceOverloadKey, etsMethods, methodSignature)) {
                    return etsMethods;
                }
            }
            if constexpr (IS_DIRECT) {
                break;
            }
        }
        return etsMethods;
    }

    void SetLinker(ObjectHeader *linker);

    ObjectHeader *GetObjectHeader()
    {
        return &header_;
    }

    const ObjectHeader *GetObjectHeader() const
    {
        return &header_;
    }

    constexpr static uint32_t ETS_ACC_PRIMITIVE = 1U << 16U;
    /// Class is a WeakReference or successor of this class
    constexpr static uint32_t IS_WEAK_REFERENCE = 1U << 17U;
    /// Class is a FinalizerReference or successor of this class
    constexpr static uint32_t IS_FINALIZE_REFERENCE = 1U << 18U;
    constexpr static uint32_t IS_REFERENCE = IS_WEAK_REFERENCE | IS_FINALIZE_REFERENCE;

public:
    // Class is a value-semantic type
    constexpr static uint32_t IS_VALUE_TYPED = 1U << 19U;

    // Class is an internal "nullvalue" class
    constexpr static uint32_t IS_NULLVALUE = 1U << 20U;
    // Class is a boxed type
    constexpr static uint32_t IS_BOXED = 1U << 21U;
    // Class is Function
    constexpr static uint32_t IS_FUNCTION = 1U << 22U;
    // Class is BigInt
    constexpr static uint32_t IS_BIGINT = 1U << 23U;
    // Class is Module
    constexpr static uint32_t IS_MODULE = 1U << 24U;
    // Class is enum
    constexpr static uint32_t IS_ETS_ENUM = 1U << 25U;
    // Class is Function Reference
    constexpr static uint32_t IS_FUNCTION_REFERENCE = 1U << 26U;
    // To get information about boxed type.
    constexpr static uint32_t BOXED_TYPE_FIELD_START = 27;
    constexpr static uint32_t BOXED_TYPE_FIELD_SIZE = 3;

private:
    using BoxedTypeField = BitField<uint32_t, BOXED_TYPE_FIELD_START, BOXED_TYPE_FIELD_SIZE>;
    ark::ObjectHeader header_;  // EtsObject

    // ets.Class fields BEGIN
    FIELD_UNUSED ObjectPointer<EtsString> name_;       // String
    FIELD_UNUSED ObjectPointer<EtsClass> superClass_;  // Class<? super T>
    FIELD_UNUSED ObjectPointer<EtsRuntimeLinker> linker_;
    FIELD_UNUSED uint32_t flags_;
    FIELD_UNUSED EtsLong typeMetaData_;
    FIELD_UNUSED EtsLong overloadMap_;
    // NOTE(zhushihao8, #20712) remove this field after removal of `GetMethodsNum`
    std::atomic_uint32_t methodsNum_ {0};
    // ets.Class fields END

    ark::Class klass_;

    friend class test::EtsClassTest;
};

// Object header field must be first
static_assert(EtsClass::GetHeaderOffset() == 0);

// Klass field has variable size so it must be last
static_assert(EtsClass::GetRuntimeClassOffset() + sizeof(ark::Class) == sizeof(EtsClass));

}  // namespace ark::ets

#endif  // PANDA_PLUGINS_ETS_RUNTIME_FFI_CLASSES_ETS_CLASS_H_<|MERGE_RESOLUTION|>--- conflicted
+++ resolved
@@ -49,10 +49,7 @@
 class EtsTypeAPIParameter;
 class EtsReflectMethod;
 class EtsReflectField;
-<<<<<<< HEAD
-=======
 class EtsRuntimeLinker;
->>>>>>> aad9f664
 
 enum class EtsType;
 
