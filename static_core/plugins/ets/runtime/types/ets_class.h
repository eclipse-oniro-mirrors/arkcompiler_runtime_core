--- conflicted
+++ resolved
@@ -483,14 +483,11 @@
         return (GetFlags() & IS_FUNCTION) != 0;
     }
 
-<<<<<<< HEAD
-=======
     [[nodiscard]] bool IsFunctionReference() const
     {
         return (GetFlags() & IS_FUNCTION_REFERENCE) != 0;
     }
 
->>>>>>> 46f0ea7f
     [[nodiscard]] bool IsEtsEnum() const
     {
         return (GetFlags() & IS_ETS_ENUM) != 0;
@@ -626,11 +623,8 @@
     constexpr static uint32_t IS_MODULE = 1U << 24U;
     // Class is enum
     constexpr static uint32_t IS_ETS_ENUM = 1U << 25U;
-<<<<<<< HEAD
-=======
     // Class is Function Reference
     constexpr static uint32_t IS_FUNCTION_REFERENCE = 1U << 26U;
->>>>>>> 46f0ea7f
 
     ark::ObjectHeader header_;  // EtsObject
 
