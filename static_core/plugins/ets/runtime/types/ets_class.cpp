/**
 * Copyright (c) 2021-2025 Huawei Device Co., Ltd.
 * Licensed under the Apache License, Version 2.0 (the "License");
 * you may not use this file except in compliance with the License.
 * You may obtain a copy of the License at
 *
 * http://www.apache.org/licenses/LICENSE-2.0
 *
 * Unless required by applicable law or agreed to in writing, software
 * distributed under the License is distributed on an "AS IS" BASIS,
 * WITHOUT WARRANTIES OR CONDITIONS OF ANY KIND, either express or implied.
 * See the License for the specific language governing permissions and
 * limitations under the License.
 */

#include "ets_panda_file_items.h"
#include "include/language_context.h"
#include "include/mem/panda_containers.h"
<<<<<<< HEAD
#include "libpandabase/utils/utf.h"
#include "macros.h"
=======
#include "libarkbase/utils/utf.h"
#include "libarkbase/macros.h"
#include "plugins/ets/runtime/ets_class_linker_context.h"
>>>>>>> aad9f664
#include "plugins/ets/runtime/ets_class_linker_extension.h"
#include "plugins/ets/runtime/ets_exceptions.h"
#include "plugins/ets/runtime/ets_utils.h"
#include "plugins/ets/runtime/types/ets_array.h"
#include "plugins/ets/runtime/types/ets_object.h"
#include "plugins/ets/runtime/types/ets_field.h"
#include "plugins/ets/runtime/types/ets_method.h"
#include "plugins/ets/runtime/types/ets_method_signature.h"
#include "plugins/ets/runtime/types/ets_string.h"
#include "plugins/ets/runtime/types/ets_value.h"
#include "plugins/ets/runtime/types/ets_class.h"
#include "runtime/include/runtime.h"
#include "runtime/mem/local_object_handle.h"

namespace ark::ets {

static bool MatchesValueClassStorage(const ark::panda_file::Type &prim, const ark::Class *owner)
{
    auto *pt = ark::ets::PlatformTypes();
    auto eq = [owner](ark::ets::EtsClass *c) -> bool { return c != nullptr && owner == c->GetRuntimeClass(); };

    switch (prim.GetId()) {
        case ark::panda_file::Type::TypeId::I32:
            return eq(pt->coreInt);
        case ark::panda_file::Type::TypeId::I64:
            return eq(pt->coreLong);
        case ark::panda_file::Type::TypeId::F64:
            return eq(pt->coreDouble);
        case ark::panda_file::Type::TypeId::F32:
            return eq(pt->coreFloat);
        case ark::panda_file::Type::TypeId::I8:
            return eq(pt->coreByte);
        case ark::panda_file::Type::TypeId::I16:
            return eq(pt->coreShort);
        case ark::panda_file::Type::TypeId::U16:
            return eq(pt->coreChar);
        case ark::panda_file::Type::TypeId::U1:
            return eq(pt->coreBoolean);
        default:
            return false;
    }
}

static bool VerifyLambdaClass(EtsClass *etsClass, Method *method, ClassLinkerErrorHandler *errorHandler)
{
    ASSERT(etsClass != nullptr);
    ASSERT(method != nullptr);
    auto fields = etsClass->GetFields();
    if (method->IsStatic()) {
        return fields.empty();
    }
    if (fields.size() != 1) {
        LOG(ERROR, CLASS_LINKER) << "Invalid LambdaClass: Expected at most 1 field, but got " << fields.size();
        return false;
    }
    auto *rf = etsClass->GetFieldByIndex(0)->GetRuntimeField();
    auto ftype = rf->GetType();
    auto *owner = method->GetClass();

    if (ftype.IsPrimitive()) {
        if (!MatchesValueClassStorage(ftype, owner)) {
            LOG(ERROR, CLASS_LINKER) << "FR: primitive $this does not match value-class storage";
            return false;
        }
        return true;
    }
    auto klass = rf->ResolveTypeClass(errorHandler);
    if (klass == nullptr) {
        return false;
    }
    return owner->IsAssignableFrom(klass);
}

static void ReportInvalidLambdaClass(const uint8_t *descriptor, [[maybe_unused]] ClassLinkerErrorHandler *errorHandler)
{
    if (errorHandler != nullptr) {
        PandaStringStream ss;
        ss << "Found invalid lambda class " << descriptor;
        errorHandler->OnError(ClassLinker::Error::INVALID_LAMBDA_CLASS, ss.str());
    }
}

static void FunctionalReferenceAnnotationCallBack(EtsClass *etsClass, const panda_file::File *pfile,
                                                  panda_file::AnnotationDataAccessor *ada,
                                                  ClassLinkerErrorHandler *errorHandler)
{
    // methodOffset is passed by FE
    auto implMethod = ada->GetElement(0).GetScalarValue().Get<panda_file::File::EntityId>();
    auto methodOffset = implMethod.GetOffset();
    auto *linker = PandaEtsVM::GetCurrent()->GetClassLinker();
    auto *method = linker->GetMethod(*pfile, panda_file::File::EntityId(methodOffset), etsClass->GetLoadContext());

    etsClass->SetTypeMetaData(reinterpret_cast<EtsLong>(method));
    if (!VerifyLambdaClass(etsClass, method, errorHandler)) {
        auto descriptor = utf::CStringAsMutf8(etsClass->GetDescriptor());
        ReportInvalidLambdaClass(descriptor, errorHandler);
    }
}

static void ReportInvalidClassOverload(const uint8_t *descriptor, ClassLinkerErrorHandler *errorHandler)
{
    if (errorHandler != nullptr) {
        PandaStringStream ss;
        ss << "Found invalid class overload " << descriptor;
        errorHandler->OnError(ClassLinker::Error::INVALID_CLASS_OVERLOAD, ss.str());
    }
}

PandaVector<EtsMethod *> EtsClass::ProcessOverloadAnnotation(const panda_file::File *pfile,
                                                             panda_file::ArrayValue &overloadArray)
{
    PandaVector<EtsMethod *> overloadDeclRecords;
    const uint32_t methodCount = overloadArray.GetCount();
    auto link = Runtime::GetCurrent()->GetClassLinker();

    overloadDeclRecords.reserve(methodCount);

    for (uint32_t i = 0; i < methodCount; i++) {
        auto implMethod = overloadArray.Get<panda_file::File::EntityId>(i);
        auto methodId = panda_file::File::EntityId(implMethod.GetOffset());
        panda_file::MethodDataAccessor methodDataAccessor(*pfile, methodId);
        auto method = EtsMethod::FromRuntimeMethod(link->GetMethod(GetRuntimeClass(), methodDataAccessor, nullptr));
        if (method == nullptr) {
            overloadDeclRecords.clear();
            break;
        }
        overloadDeclRecords.emplace_back(method);
    }

    return overloadDeclRecords;
}

bool EtsClass::FunctionalOverloadAnnotationCallBack(const panda_file::File *pfile,
                                                    panda_file::AnnotationDataAccessor *ada,
                                                    ClassLinkerErrorHandler *errorHandler)
{
    const uint32_t annotationCount = ada->GetCount();
    if (annotationCount == 0) {
        ReportInvalidClassOverload(utf::CStringAsMutf8(GetDescriptor()), errorHandler);
        return false;
    }
    ASSERT(Runtime::GetCurrent() != nullptr && Runtime::GetCurrent()->GetClassLinker() != nullptr);
    auto allocator = Runtime::GetCurrent()->GetClassLinker()->GetAllocator();
    auto overloadMap = allocator->New<PandaUnorderedMap<OverloadKey, PandaVector<EtsMethod *>, OverloadKeyHash>>();
    SetOverloadMap(reinterpret_cast<EtsLong>(overloadMap));
    overloadMap->reserve(annotationCount);

    for (uint32_t i = 0; i < annotationCount; i++) {
        auto elem = ada->GetElement(i);
        auto nameData = pfile->GetStringData(elem.GetNameId());
        auto overloadName = PandaString(utf::Mutf8AsCString(nameData.data));
        auto overloadArray = elem.GetArrayValue();
        if (overloadArray.GetCount() == 0) {
            ReportInvalidClassOverload(utf::CStringAsMutf8(GetDescriptor()), errorHandler);
            return false;
        }
        auto overloadDeclRecords = ProcessOverloadAnnotation(pfile, overloadArray);
        if (overloadDeclRecords.empty()) {
            ReportInvalidClassOverload(utf::CStringAsMutf8(GetDescriptor()), errorHandler);
            return false;
        }
        auto firstMethod = overloadDeclRecords.front();
        auto overloadKey = OverloadKey(overloadName, firstMethod->IsStatic());
        if (overloadMap->find(overloadKey) != overloadMap->end()) {
            ReportInvalidClassOverload(utf::CStringAsMutf8(GetDescriptor()), errorHandler);
            return false;
        }
        overloadMap->emplace(std::move(overloadKey), std::move(overloadDeclRecords));
    }

    return true;
}

static bool CheckOverloadMethod(EtsClass *etsClass, PandaVector<EtsMethod *> &etsMethods)
{
    bool isValid = true;
    auto firstEtsMethod = etsMethods.front();
    for (auto etsMethod : etsMethods) {
        if (!etsClass->IsInterface() && etsMethod->IsAbstract()) {
            isValid = false;
            break;
        }
        if (etsMethod->IsStatic() != firstEtsMethod->IsStatic()) {
            isValid = false;
            break;
        }
        if (!etsMethod->GetClass()->IsAssignableFrom(etsClass)) {
            isValid = false;
            break;
        }
        if (etsMethod->IsPrivate() && etsMethod->GetClass() != etsClass) {
            isValid = false;
            break;
        }
    }
    return isValid;
}

bool EtsClass::CheckBaseClassOverload(const OverloadKey &overloadKey, PandaVector<EtsMethod *> &overloadDeclRecords)
{
    for (auto curClass = this->GetBase(); curClass != nullptr; curClass = curClass->GetBase()) {
        auto overloadMapPtr = GetOverloadMap();
        if (overloadMapPtr == nullptr) {
            continue;
        }
        auto &mapRef = *overloadMapPtr;
        auto item = mapRef.find(overloadKey);
        if (item == mapRef.end()) {
            continue;
        }
        for (auto etsMethod : item->second) {
            auto it = std::find(overloadDeclRecords.begin(), overloadDeclRecords.end(), etsMethod);
            // Subclass overload needs to include parent class overload
            if (it == overloadDeclRecords.end()) {
                return false;
            }
        }
    }
    return true;
}

void EtsClass::VerifyOverloadMap(ClassLinkerErrorHandler *errorHandler, bool isOverloadCbOk)
{
    auto overloadMapPtr = GetOverloadMap();
    if (!isOverloadCbOk || overloadMapPtr == nullptr) {
        return;
    }

    auto it = overloadMapPtr->begin();
    while (it != overloadMapPtr->end()) {
        if (!CheckOverloadMethod(this, it->second) || !CheckBaseClassOverload(it->first, it->second)) {
            it = overloadMapPtr->erase(it);
            ReportInvalidClassOverload(utf::CStringAsMutf8(GetDescriptor()), errorHandler);
            return;
        }
        ++it;
    }
}

bool EtsClass::FindMethodFromOverloadMap(OverloadKey &overloadKey, PandaVector<EtsMethod *> &dstEtsMethod,
                                         std::optional<EtsMethodSignature> &methodSignature)
{
    bool findMethod = false;
    auto overloadMapPtr = GetOverloadMap();
    if (overloadMapPtr == nullptr) {
        return false;
    }
    auto &mapRef = *overloadMapPtr;
    auto item = mapRef.find(overloadKey);
    if (item == mapRef.end()) {
        return false;
    }
    auto &srcMethodList = item->second;
    ASSERT(!srcMethodList.empty());
    for (auto etsMethod : srcMethodList) {
        auto method = EtsMethod::ToRuntimeMethod(etsMethod);
        if (methodSignature) {
            if (methodSignature->IsValid() && methodSignature->GetProto() == method->GetProto()) {
                dstEtsMethod.push_back(etsMethod);
                return true;
            }
        } else {
            dstEtsMethod.push_back(etsMethod);
            findMethod = true;
        }
    }
    return findMethod;
}

uint32_t EtsClass::GetFieldsNumber()
{
    uint32_t fnumber = 0;
    EnumerateBaseClasses([&](EtsClass *c) {
        fnumber += c->GetRuntimeClass()->GetFields().Size();
        return false;
    });
    return fnumber;
}

// Without inherited fields
uint32_t EtsClass::GetOwnFieldsNumber()
{
    return GetRuntimeClass()->GetFields().Size();
}

PandaVector<EtsField *> EtsClass::GetFields()
{
    auto etsFields = PandaVector<EtsField *>(Runtime::GetCurrent()->GetInternalAllocator()->Adapter());
    EnumerateBaseClasses([&](EtsClass *c) {
        auto fields = c->GetRuntimeClass()->GetFields();
        auto fnum = fields.Size();
        for (uint32_t i = 0; i < fnum; i++) {
            etsFields.push_back(EtsField::FromRuntimeField(&fields[i]));
        }
        return false;
    });
    return etsFields;
}

EtsField *EtsClass::GetFieldByIndex(uint32_t i)
{
    EtsField *res = nullptr;
    EnumerateBaseClasses([&](EtsClass *c) {
        auto fields = c->GetRuntimeClass()->GetFields();
        auto fnum = fields.Size();
        if (i >= fnum) {
            i -= fnum;
            return false;
        }
        res = EtsField::FromRuntimeField(&fields[i]);
        return true;
    });
    return res;
}

EtsField *EtsClass::GetOwnFieldByIndex(uint32_t i)
{
    return EtsField::FromRuntimeField(&GetRuntimeClass()->GetFields()[i]);
}

EtsMethod *EtsClass::GetDirectMethod(const char *name, const char *signature)
{
    auto coreName = reinterpret_cast<const uint8_t *>(name);
    return GetDirectMethod(coreName, signature);
}

EtsMethod *EtsClass::GetDirectMethod(const char *name)
{
    const uint8_t *mutf8Name = utf::CStringAsMutf8(name);
    Method *rtMethod = GetRuntimeClass()->GetDirectMethod(mutf8Name);
    return EtsMethod::FromRuntimeMethod(rtMethod);
}

EtsMethod *EtsClass::GetDirectMethod(const uint8_t *name, const char *signature)
{
    EtsMethodSignature methodSignature(signature);
    if (!methodSignature.IsValid()) {
        LOG(ERROR, RUNTIME) << "Wrong method signature: " << signature;
        return nullptr;
    }

    auto coreMethod = GetRuntimeClass()->GetDirectMethod(name, methodSignature.GetProto());
    return reinterpret_cast<EtsMethod *>(coreMethod);
}

EtsMethod *EtsClass::GetDirectMethod(const char *name, const Method::Proto &proto) const
{
    Method *method = klass_.GetDirectMethod(utf::CStringAsMutf8(name), proto);
    return EtsMethod::FromRuntimeMethod(method);
}

EtsMethod *EtsClass::GetDirectMethod(bool isStatic, const char *name, const char *signature) const
{
    EtsMethodSignature methodSignature(signature);
    if (!methodSignature.IsValid()) {
        LOG(ERROR, ANI) << "Wrong method signature: " << signature;
        return nullptr;
    }
    return GetDirectMethod(isStatic, name, methodSignature);
}

EtsMethod *EtsClass::GetDirectMethod(bool isStatic, const char *name, const EtsMethodSignature &methodSignature) const
{
    const Class *rtClass = GetRuntimeClass();
    Span<Method> methods = isStatic ? rtClass->GetStaticMethods() : rtClass->GetVirtualMethods();

    const uint8_t *mutf8Name = utf::CStringAsMutf8(name);
    const MethodNameComp comp;
    panda_file::File::StringData key = {static_cast<uint32_t>(ark::utf::MUtf8ToUtf16Size(mutf8Name)), mutf8Name};
    auto it = std::lower_bound(methods.begin(), methods.end(), key, comp);

    const Method::Proto &proto = methodSignature.GetProto();
    while (it != methods.end()) {
        auto &m = *it;
        if (!comp.equal(m, key)) {
            break;
        }
        if (m.GetProto() == proto) {
            return EtsMethod::FromRuntimeMethod(it);
        }
        ++it;
    }
    return nullptr;
}

EtsMethod *EtsClass::GetDirectMethod(bool isStatic, const char *name, bool *outIsUnique) const
{
    ASSERT(outIsUnique != nullptr);
    *outIsUnique = true;

    const Class *rtClass = GetRuntimeClass();
    Span<Method> methods = isStatic ? rtClass->GetStaticMethods() : rtClass->GetVirtualMethods();
    const uint8_t *mutf8Name = utf::CStringAsMutf8(name);
    const MethodNameComp comp;
    panda_file::File::StringData key = {static_cast<uint32_t>(ark::utf::MUtf8ToUtf16Size(mutf8Name)), mutf8Name};
    auto it = std::lower_bound(methods.begin(), methods.end(), key, comp);
    if (it == methods.cend() || !comp.equal(*it, key)) {
        return nullptr;
    }
    auto next = std::next(it);
    // Check that class has more than one method with that name.
    if (next != methods.cend() && comp.equal(*next, key)) {
        *outIsUnique = false;
    }
    return EtsMethod::FromRuntimeMethod(it);
}

uint32_t EtsClass::GetMethodsNum()
{
    // Atomic with relaxed order reason: get the latest value
    uint32_t currentNum = methodsNum_.load(std::memory_order_relaxed);
    if (currentNum == 0) {
        uint32_t newNum = GetMethods().size();
        methodsNum_.compare_exchange_strong(currentNum, newNum);
        return newNum;
    }
    return currentNum;
}

EtsMethod *EtsClass::GetMethodByIndex(uint32_t ind)
{
    EtsMethod *res = nullptr;
    auto methods = GetMethods();
    ASSERT(ind < methods.size());
    res = methods[ind];
    return res;
}

// NOTE(kirill-mitkin): Cache in EtsClass field later
PandaVector<EtsMethod *> EtsClass::GetMethods()
{
    PandaUnorderedMap<PandaString, EtsMethod *> uniqueMethods;

    auto addDirectMethods = [&](const EtsClass *c) {
        auto directMethods = c->GetRuntimeClass()->GetMethods();
        for (auto &method : directMethods) {
            PandaString methodFullName = utf::Mutf8AsCString(method.GetName().data);
            methodFullName += method.GetProto().GetSignature();
            if (uniqueMethods.find(methodFullName) == uniqueMethods.end()) {
                uniqueMethods[methodFullName] = EtsMethod::FromRuntimeMethod(&method);
            }
        }
    };

    auto addDirectMethodsForBaseClass = [&uniqueMethods](EtsClass *c) {
        auto directMethods = c->GetRuntimeClass()->GetMethods();
        auto fnum = directMethods.Size();
        for (uint32_t i = 0; i < fnum; i++) {
            Method *method = &directMethods[i];
            // Skip constructors
            if (method->IsConstructor()) {
                continue;
            }

            PandaString methodFullName = utf::Mutf8AsCString((method->GetName().data));
            methodFullName += method->GetProto().GetSignature();

            uniqueMethods[methodFullName] = EtsMethod::FromRuntimeMethod(method);
        }
    };

    if (IsInterface()) {
        addDirectMethods(this);
        EnumerateInterfaces([&](const EtsClass *c) {
            addDirectMethods(c);
            return false;
        });
    } else {
        EnumerateBaseClasses([&](EtsClass *c) {
            addDirectMethodsForBaseClass(c);
            return false;
        });
    }
    auto etsMethods = PandaVector<EtsMethod *>();
    for (auto &iter : uniqueMethods) {
        etsMethods.push_back(iter.second);
    }
    return etsMethods;
}

PandaVector<EtsMethod *> EtsClass::GetConstructors()
{
    auto constructors = PandaVector<EtsMethod *>();
    auto methods = GetRuntimeClass()->GetMethods();
    // NOTE(kirill-mitkin): cache in ets_class field
    for (auto &method : methods) {
        // Skip constructors
        if (method.IsInstanceConstructor()) {
            constructors.emplace_back(EtsMethod::FromRuntimeMethod(&method));
        }
    }
    return constructors;
}

EtsMethod *EtsClass::ResolveVirtualMethod(const EtsMethod *method) const
{
    return reinterpret_cast<EtsMethod *>(GetRuntimeClass()->ResolveVirtualMethod(method->GetPandaMethod()));
}

EtsString *EtsClass::CreateEtsClassName([[maybe_unused]] const char *descriptor)
{
    ASSERT_HAVE_ACCESS_TO_MANAGED_OBJECTS();

    if (*descriptor == 'L') {
        std::string_view tmpName(descriptor);
        tmpName.remove_prefix(1);
        tmpName.remove_suffix(1);
        PandaString etsName(tmpName);
        std::replace(etsName.begin(), etsName.end(), '/', '.');
        return EtsString::CreateFromMUtf8(etsName.data(), etsName.length());
    }

    ark::ets::RuntimeDescriptorParser nameParser(descriptor);
    return EtsString::CreateFromMUtf8(nameParser.Resolve().c_str());
}

EtsString *EtsClass::GetName()
{
    ASSERT_HAVE_ACCESS_TO_MANAGED_OBJECTS();

    EtsString *name = nullptr;

    name = reinterpret_cast<EtsString *>(GetObjectHeader()->GetFieldObject(GetNameOffset()));
    if (name != nullptr) {
        return name;
    }

    name = CreateEtsClassName(GetDescriptor());
    if (name == nullptr) {
        ASSERT(EtsCoroutine::GetCurrent()->HasPendingException());
        return nullptr;
    }
    return name;
}

bool EtsClass::IsInSamePackage(std::string_view className1, std::string_view className2)
{
    size_t i = 0;
    size_t minLength = std::min(className1.size(), className2.size());
    while (i < minLength && className1[i] == className2[i]) {
        ++i;
    }
    return className1.find('/', i) == std::string::npos && className2.find('/', i) == std::string::npos;
}

bool EtsClass::IsInSamePackage(EtsClass *that)
{
    if (this == that) {
        return true;
    }

    EtsClass *klass1 = this;
    EtsClass *klass2 = that;
    while (klass1->IsArrayClass()) {
        klass1 = klass1->GetComponentType();
    }
    while (klass2->IsArrayClass()) {
        klass2 = klass2->GetComponentType();
    }
    if (klass1 == klass2) {
        return true;
    }

    // Compare the package part of the descriptor string.
    return IsInSamePackage(klass1->GetDescriptor(), klass2->GetDescriptor());
}

void EtsClass::SetWeakReference()
{
    flags_ = flags_ | IS_WEAK_REFERENCE;
    ASSERT(IsWeakReference() && IsReference());
}
void EtsClass::SetFinalizeReference()
{
    flags_ = flags_ | IS_FINALIZE_REFERENCE;
    ASSERT(IsFinalizerReference() && IsReference());
}

void EtsClass::SetValueTyped()
{
    flags_ = flags_ | IS_VALUE_TYPED;
    ASSERT(IsValueTyped());
}
void EtsClass::SetNullValue()
{
    flags_ = flags_ | IS_NULLVALUE;
    ASSERT(IsNullValue());
}
void EtsClass::SetBoxedKind(BoxedType boxedKind)
{
    flags_ = flags_ | IS_BOXED;
    ASSERT(IsBoxed());
    SetValueTyped();
    auto kind = helpers::ToUnderlying(boxedKind);
    BoxedTypeField::Set(kind, &flags_);
}
void EtsClass::SetFunction()
{
    flags_ = flags_ | IS_FUNCTION;
    ASSERT(IsFunction());
}
void EtsClass::SetEtsEnum()
{
    flags_ = flags_ | IS_ETS_ENUM;
    ASSERT(IsEtsEnum());
}
void EtsClass::SetBigInt()
{
    flags_ = flags_ | IS_BIGINT;
    ASSERT(IsBigInt());
}

static bool HasFunctionTypeInSuperClasses(EtsClass *cls)
{
    if (EtsClass *base = cls->GetBase(); base != nullptr) {
        if (UNLIKELY(base->IsFunction())) {
            return true;
        }
    }
    for (Class *iface : cls->GetRuntimeClass()->GetInterfaces()) {
        if (UNLIKELY(EtsClass::FromRuntimeClass(iface)->IsFunction())) {
            return true;
        }
    }
    return false;
}

// CC-OFFNXT(huge_method[C++], G.FUN.01-CPP, G.FUD.05) solid logic
void EtsClass::Initialize(EtsClass *superClass, uint16_t accessFlags, bool isPrimitiveType,
                          ClassLinkerErrorHandler *errorHandler)
{
    ASSERT_HAVE_ACCESS_TO_MANAGED_OBJECTS();
    SetName(nullptr);
    // Class of interface extends Object, but we should not expose this information to user.
    IsInterface() ? SetSuperClass(nullptr) : SetSuperClass(superClass);
<<<<<<< HEAD
=======

    // Save reference to defining RuntimeLinker in order to prevent its collection
    auto *ctx = GetLoadContext();
    ASSERT(ctx != nullptr);
    SetLinker(ctx->IsBootContext() ? nullptr
                                   : EtsClassLinkerContext::FromCoreType(ctx)->GetRuntimeLinker()->GetCoreType());
>>>>>>> aad9f664

    uint32_t flags = accessFlags;
    if (isPrimitiveType) {
        flags |= ETS_ACC_PRIMITIVE;
    }
    if (superClass != nullptr) {
        static constexpr uint32_t COPIED_MASK = IS_WEAK_REFERENCE | IS_FINALIZE_REFERENCE;
        flags |= superClass->GetFlags() & COPIED_MASK;
        ASSERT(!superClass->IsValueTyped() || superClass->IsEtsEnum());
    }
    if (UNLIKELY(HasFunctionTypeInSuperClasses(this))) {
        flags |= IS_FUNCTION;
    }
    if (UNLIKELY(GetBase() != nullptr && GetBase()->IsEtsEnum())) {
        flags |= (IS_ETS_ENUM | IS_VALUE_TYPED);
    }
    if (UNLIKELY(GetRuntimeClass()->IsXRefClass())) {
        flags |= IS_VALUE_TYPED;
    }

    auto *runtimeClass = GetRuntimeClass();
    auto *pfile = runtimeClass->GetPandaFile();
    bool isOverloadCbOk = false;
    if (pfile != nullptr) {
        panda_file::ClassDataAccessor cda(*pfile, runtimeClass->GetFileId());
        cda.EnumerateAnnotations(
            [this, &pfile, &flags, &errorHandler, &isOverloadCbOk](panda_file::File::EntityId annotationId) {
                panda_file::AnnotationDataAccessor ada(*pfile, annotationId);
                auto *annotationName = pfile->GetStringData(ada.GetClassId()).data;
                auto *annotationModuleName = panda_file_items::class_descriptors::ANNOTATION_MODULE.data();
                auto *annotationFunctionalReferenceName =
                    panda_file_items::class_descriptors::ANNOTATION_FUNCTIONAL_REFERENCE.data();
                auto annotationFunctionalOverloadName =
                    panda_file_items::class_descriptors::ANNOTATION_FUNCTIONAL_OVERLOAD.data();
                if (utf::IsEqual(utf::CStringAsMutf8(annotationModuleName), annotationName)) {
                    flags |= IS_MODULE;
                } else if (utf::IsEqual(utf::CStringAsMutf8(annotationFunctionalReferenceName), annotationName)) {
                    flags |= (IS_FUNCTION_REFERENCE | IS_VALUE_TYPED);
                    FunctionalReferenceAnnotationCallBack(this, pfile, &ada, errorHandler);
                } else if (utf::IsEqual(utf::CStringAsMutf8(annotationFunctionalOverloadName), annotationName)) {
                    isOverloadCbOk = FunctionalOverloadAnnotationCallBack(pfile, &ada, errorHandler);
                }
            });
    }
    SetFlags(flags);
    VerifyOverloadMap(errorHandler, isOverloadCbOk);
}

void EtsClass::RemoveOverloadMap()
{
    ASSERT(Runtime::GetCurrent() != nullptr && Runtime::GetCurrent()->GetClassLinker() != nullptr);
    auto allocator = Runtime::GetCurrent()->GetClassLinker()->GetAllocator();
    auto overloadMapPtr = GetOverloadMap();
    if (overloadMapPtr != nullptr) {
        allocator->Delete(overloadMapPtr);
        overloadMapPtr = nullptr;
        SetOverloadMap(reinterpret_cast<EtsLong>(overloadMapPtr));
    }
}

void EtsClass::SetComponentType(EtsClass *componentType)
{
    if (componentType == nullptr) {
        GetRuntimeClass()->SetComponentType(nullptr);
        return;
    }
    GetRuntimeClass()->SetComponentType(componentType->GetRuntimeClass());
}

EtsClass *EtsClass::GetComponentType() const
{
    ark::Class *componentType = GetRuntimeClass()->GetComponentType();
    if (componentType == nullptr) {
        return nullptr;
    }
    return FromRuntimeClass(componentType);
}

void EtsClass::SetLinker(ObjectHeader *linker)
{
    GetObjectHeader()->SetFieldObject(MEMBER_OFFSET(EtsClass, linker_), linker);
}

void EtsClass::SetName(EtsString *name)
{
    GetObjectHeader()->SetFieldObject(GetNameOffset(), reinterpret_cast<ObjectHeader *>(name));
}

bool EtsClass::CompareAndSetName(EtsString *oldName, EtsString *newName)
{
    return GetObjectHeader()->CompareAndSetFieldObject(GetNameOffset(), reinterpret_cast<ObjectHeader *>(oldName),
                                                       reinterpret_cast<ObjectHeader *>(newName),
                                                       std::memory_order::memory_order_seq_cst, true);
}

EtsField *EtsClass::GetFieldIDByName(const char *name, const char *sig)
{
    ASSERT(name != nullptr);
    auto u8name = reinterpret_cast<const uint8_t *>(name);
    auto *field = reinterpret_cast<EtsField *>(GetRuntimeClass()->GetInstanceFieldByName(u8name));
    if (sig != nullptr && field != nullptr) {
        if (strcmp(field->GetTypeDescriptor(), sig) != 0) {
            return nullptr;
        }
    }

    return field;
}

uint32_t EtsClass::GetFieldIndexByName(const char *name)
{
    auto u8name = reinterpret_cast<const uint8_t *>(name);
    auto fields = GetFields();
    panda_file::File::StringData sd = {static_cast<uint32_t>(ark::utf::MUtf8ToUtf16Size(u8name)), u8name};
    for (uint32_t i = 0; i < GetFieldsNumber(); i++) {
        if (fields[i]->GetCoreType()->GetName() == sd) {
            return i;
        }
    }
    return -1;
}

EtsField *EtsClass::GetStaticFieldIDByName(const char *name, const char *sig)
{
    auto u8name = reinterpret_cast<const uint8_t *>(name);
    auto *field = reinterpret_cast<EtsField *>(GetRuntimeClass()->GetStaticFieldByName(u8name));

    if (sig != nullptr && field != nullptr) {
        if (strcmp(field->GetTypeDescriptor(), sig) != 0) {
            return nullptr;
        }
    }

    return field;
}

EtsField *EtsClass::GetDeclaredFieldIDByName(const char *name)
{
    ASSERT(name != nullptr);
    return reinterpret_cast<EtsField *>(GetRuntimeClass()->FindDeclaredField([name](const ark::Field &field) -> bool {
        auto *efield = EtsField::FromRuntimeField(&field);
        ASSERT(efield != nullptr);
        return ::strcmp(efield->GetName(), name) == 0;
    }));
}

EtsField *EtsClass::GetFieldIDByOffset(uint32_t fieldOffset)
{
    auto pred = [fieldOffset](const ark::Field &f) { return f.GetOffset() == fieldOffset; };
    return reinterpret_cast<EtsField *>(GetRuntimeClass()->FindInstanceField(pred));
}

EtsField *EtsClass::GetStaticFieldIDByOffset(uint32_t fieldOffset)
{
    auto pred = [fieldOffset](const ark::Field &f) { return f.GetOffset() == fieldOffset; };
    return reinterpret_cast<EtsField *>(GetRuntimeClass()->FindStaticField(pred));
}

EtsClass *EtsClass::GetBase()
{
    auto *base = GetRuntimeClass()->GetBase();
    if (base == nullptr) {
        return nullptr;
    }
    return FromRuntimeClass(base);
}

void EtsClass::GetInterfaces(PandaUnorderedSet<EtsClass *> &ifaces, EtsClass *iface)
{
    ifaces.insert(iface);
    EnumerateDirectInterfaces([&](EtsClass *runtimeInterface) {
        if (ifaces.find(runtimeInterface) == ifaces.end()) {
            runtimeInterface->GetInterfaces(ifaces, runtimeInterface);
        }
        return false;
    });
}

EtsObject *EtsClass::GetStaticFieldObject(EtsField *field)
{
    return reinterpret_cast<EtsObject *>(GetRuntimeClass()->GetFieldObject(*field->GetRuntimeField()));
}

EtsObject *EtsClass::GetStaticFieldObject(int32_t fieldOffset, bool isVolatile)
{
    if (isVolatile) {
        return reinterpret_cast<EtsObject *>(GetRuntimeClass()->GetFieldObject<true>(fieldOffset));
    }
    return reinterpret_cast<EtsObject *>(GetRuntimeClass()->GetFieldObject<false>(fieldOffset));
}

void EtsClass::SetStaticFieldObject(EtsField *field, EtsObject *value)
{
    GetRuntimeClass()->SetFieldObject(*field->GetRuntimeField(), reinterpret_cast<ObjectHeader *>(value));
}

void EtsClass::SetStaticFieldObject(int32_t fieldOffset, bool isVolatile, EtsObject *value)
{
    if (isVolatile) {
        GetRuntimeClass()->SetFieldObject<true>(fieldOffset, reinterpret_cast<ObjectHeader *>(value));
    }
    GetRuntimeClass()->SetFieldObject<false>(fieldOffset, reinterpret_cast<ObjectHeader *>(value));
}

EtsObject *EtsClass::CreateInstance()
{
    auto coro = EtsCoroutine::GetCurrent();
    const auto throwCreateInstanceErr = [coro, this](std::string_view msg) {
        ets::ThrowEtsException(coro, panda_file_items::class_descriptors::ERROR,
                               PandaString(msg) + " " + GetDescriptor());
    };

    if (UNLIKELY(!GetRuntimeClass()->IsInstantiable() || IsArrayClass())) {
        throwCreateInstanceErr("Cannot instantiate");
        return nullptr;
    }

    if (IsStringClass()) {
        auto emptyString = EtsString::CreateNewEmptyString();
        ASSERT(emptyString != nullptr);
        return emptyString->AsObject();
    }

    EtsMethod *ctor = GetDirectMethod(panda_file_items::CTOR.data(), ":V");
    if (UNLIKELY(ctor == nullptr) || !ctor->IsPublic()) {
        throwCreateInstanceErr("No default public constructor in");
        return nullptr;
    }

    EtsClassLinker *linker = coro->GetPandaVM()->GetClassLinker();
    if (UNLIKELY(!IsInitialized() && !linker->InitializeClass(coro, this))) {
        return nullptr;
    }
    EtsObject *obj = EtsObject::Create(this);
    if (UNLIKELY(obj == nullptr)) {
        return nullptr;
    }

    LocalObjectHandle objHandle(coro, obj);
    std::array<Value, 1> args {Value(obj->GetCoreType())};
    ctor->GetPandaMethod()->Invoke(coro, args.data());
    if (UNLIKELY(coro->HasPendingException())) {
        return nullptr;
    }
    return objHandle.GetPtr();
}

EtsClass *EtsClass::ResolveStringClass()
{
    ASSERT(IsStringClass());
    auto *coreClass = GetRuntimeClass();
    if (coreClass->IsLineStringClass() || coreClass->IsSlicedStringClass() || coreClass->IsTreeStringClass()) {
        EtsCoroutine *coroutine = EtsCoroutine::GetCurrent();
        ASSERT(coroutine != nullptr);
        const EtsPlatformTypes *ptypes = PlatformTypes(coroutine);
        return ptypes->coreString;
    }
    return this;
}

<<<<<<< HEAD
static EtsClass *ResolvePrimitivePublicClass(panda_file::Type type)
{
    EtsCoroutine *coroutine = EtsCoroutine::GetCurrent();
    ASSERT(coroutine != nullptr);
    const EtsPlatformTypes *ptypes = PlatformTypes(coroutine);
    switch (type.GetId()) {
        case panda_file::Type::TypeId::U1:
            return ptypes->coreBoolean;
        case panda_file::Type::TypeId::I8:
            return ptypes->coreByte;
        case panda_file::Type::TypeId::I16:
            return ptypes->coreShort;
        case panda_file::Type::TypeId::U16:
            return ptypes->coreChar;
        case panda_file::Type::TypeId::I32:
            return ptypes->coreInt;
        case panda_file::Type::TypeId::I64:
            return ptypes->coreLong;
        case panda_file::Type::TypeId::F32:
            return ptypes->coreFloat;
        case panda_file::Type::TypeId::F64:
            return ptypes->coreDouble;
        case panda_file::Type::TypeId::VOID:
            return coroutine->GetPandaVM()->GetClassLinker()->GetClassRoot(EtsClassRoot::VOID);
        default:
            LOG(FATAL, RUNTIME) << "ResolveArgType: not a valid ets type for " << type;
            return nullptr;
    };
}

EtsClass *EtsClass::ResolvePublicClass()
{
    if (!IsStringClass() && !IsPrimitive()) {
        return this;
    }
    if (IsStringClass()) {
        return ResolveStringClass();
    }

    // NOLINTNEXTLINE(cppcoreguidelines-pro-bounds-pointer-arithmetic)
    auto type = panda_file::Type::GetTypeIdBySignature(GetDescriptor()[0]);
    return ResolvePrimitivePublicClass(type);
=======
EtsClass *EtsClass::ResolvePublicClass()
{
    if (IsStringClass()) {
        return ResolveStringClass();
    }
    return this;
>>>>>>> aad9f664
}

}  // namespace ark::ets<|MERGE_RESOLUTION|>--- conflicted
+++ resolved
@@ -16,14 +16,9 @@
 #include "ets_panda_file_items.h"
 #include "include/language_context.h"
 #include "include/mem/panda_containers.h"
-<<<<<<< HEAD
-#include "libpandabase/utils/utf.h"
-#include "macros.h"
-=======
 #include "libarkbase/utils/utf.h"
 #include "libarkbase/macros.h"
 #include "plugins/ets/runtime/ets_class_linker_context.h"
->>>>>>> aad9f664
 #include "plugins/ets/runtime/ets_class_linker_extension.h"
 #include "plugins/ets/runtime/ets_exceptions.h"
 #include "plugins/ets/runtime/ets_utils.h"
@@ -659,15 +654,12 @@
     SetName(nullptr);
     // Class of interface extends Object, but we should not expose this information to user.
     IsInterface() ? SetSuperClass(nullptr) : SetSuperClass(superClass);
-<<<<<<< HEAD
-=======
 
     // Save reference to defining RuntimeLinker in order to prevent its collection
     auto *ctx = GetLoadContext();
     ASSERT(ctx != nullptr);
     SetLinker(ctx->IsBootContext() ? nullptr
                                    : EtsClassLinkerContext::FromCoreType(ctx)->GetRuntimeLinker()->GetCoreType());
->>>>>>> aad9f664
 
     uint32_t flags = accessFlags;
     if (isPrimitiveType) {
@@ -928,57 +920,12 @@
     return this;
 }
 
-<<<<<<< HEAD
-static EtsClass *ResolvePrimitivePublicClass(panda_file::Type type)
-{
-    EtsCoroutine *coroutine = EtsCoroutine::GetCurrent();
-    ASSERT(coroutine != nullptr);
-    const EtsPlatformTypes *ptypes = PlatformTypes(coroutine);
-    switch (type.GetId()) {
-        case panda_file::Type::TypeId::U1:
-            return ptypes->coreBoolean;
-        case panda_file::Type::TypeId::I8:
-            return ptypes->coreByte;
-        case panda_file::Type::TypeId::I16:
-            return ptypes->coreShort;
-        case panda_file::Type::TypeId::U16:
-            return ptypes->coreChar;
-        case panda_file::Type::TypeId::I32:
-            return ptypes->coreInt;
-        case panda_file::Type::TypeId::I64:
-            return ptypes->coreLong;
-        case panda_file::Type::TypeId::F32:
-            return ptypes->coreFloat;
-        case panda_file::Type::TypeId::F64:
-            return ptypes->coreDouble;
-        case panda_file::Type::TypeId::VOID:
-            return coroutine->GetPandaVM()->GetClassLinker()->GetClassRoot(EtsClassRoot::VOID);
-        default:
-            LOG(FATAL, RUNTIME) << "ResolveArgType: not a valid ets type for " << type;
-            return nullptr;
-    };
-}
-
 EtsClass *EtsClass::ResolvePublicClass()
 {
-    if (!IsStringClass() && !IsPrimitive()) {
-        return this;
-    }
     if (IsStringClass()) {
         return ResolveStringClass();
     }
-
-    // NOLINTNEXTLINE(cppcoreguidelines-pro-bounds-pointer-arithmetic)
-    auto type = panda_file::Type::GetTypeIdBySignature(GetDescriptor()[0]);
-    return ResolvePrimitivePublicClass(type);
-=======
-EtsClass *EtsClass::ResolvePublicClass()
-{
-    if (IsStringClass()) {
-        return ResolveStringClass();
-    }
     return this;
->>>>>>> aad9f664
 }
 
 }  // namespace ark::ets