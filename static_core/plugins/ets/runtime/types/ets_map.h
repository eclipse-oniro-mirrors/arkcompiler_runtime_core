--- conflicted
+++ resolved
@@ -138,20 +138,6 @@
         return ObjectAccessor::GetPrimitive<EtsInt>(this, GetNumEntriesOffset());
     }
 
-<<<<<<< HEAD
-    void SetBuckets(EtsCoroutine *coro, EtsEscompatArray *buckets)
-    {
-        ASSERT(buckets != nullptr);
-        ObjectAccessor::SetObject(coro, this, GetBucketsOffset(), buckets->GetCoreType());
-    }
-
-    static EtsBoolean Has(EtsEscompatMap *map, EtsObject *key);
-    static EtsObject *Get(EtsEscompatMap *map, EtsObject *key);
-    static EtsBoolean Delete(EtsEscompatMap *map, EtsObject *key);
-    static uint32_t GetHashCode(EtsObject *&key);
-
-=======
->>>>>>> aad9f664
 private:
     ObjectPointer<EtsObjectArray> data_;
     ObjectPointer<EtsIntArray> buckets_;
