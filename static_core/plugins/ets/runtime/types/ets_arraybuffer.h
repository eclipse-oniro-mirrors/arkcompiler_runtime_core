--- conflicted
+++ resolved
@@ -203,8 +203,6 @@
         return MEMBER_OFFSET(EtsEscompatArrayBuffer, isResizable_);
     }
 
-<<<<<<< HEAD
-=======
     /// Initializes ArrayBuffer with its own array.
     void Initialize(EtsCoroutine *coro, size_t length, EtsByteArray *array)
     {
@@ -217,7 +215,6 @@
         isResizable_ = ToEtsBoolean(false);
     }
 
->>>>>>> a77d6327
     template <typename T>
     T GetElement(uint32_t index, uint32_t offset);
     template <typename T>
@@ -345,11 +342,7 @@
 
 private:
     // ClassLinker reorders fileds based on them size. Object pointer size can be different for different configs
-<<<<<<< HEAD
-#if defined(PANDA_TARGET_64) && !defined(PANDA_USE_32_BIT_POINTER)
-=======
 #if !defined(PANDA_32_BIT_MANAGED_POINTER)
->>>>>>> a77d6327
     // Managed array used in this `ArrayBuffer`, null if buffer is external
     ObjectPointer<EtsByteArray> managedData_;
     // Contains pointer to either managed non-movable data or external data.
