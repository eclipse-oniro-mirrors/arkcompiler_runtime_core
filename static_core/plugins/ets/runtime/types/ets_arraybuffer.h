/**
 * Copyright (c) 2023-2025 Huawei Device Co., Ltd.
 * Licensed under the Apache License, Version 2.0 (the "License");
 * you may not use this file except in compliance with the License.
 * You may obtain a copy of the License at
 *
 * http://www.apache.org/licenses/LICENSE-2.0
 *
 * Unless required by applicable law or agreed to in writing, software
 * distributed under the License is distributed on an "AS IS" BASIS,
 * WITHOUT WARRANTIES OR CONDITIONS OF ANY KIND, either express or implied.
 * See the License for the specific language governing permissions and
 * limitations under the License.
 */

#ifndef PANDA_PLUGINS_ETS_RUNTIME_TYPES_ETS_ARRAYBUFFER_H
#define PANDA_PLUGINS_ETS_RUNTIME_TYPES_ETS_ARRAYBUFFER_H

#include "include/mem/allocator.h"
#include "include/object_accessor.h"
#include "plugins/ets/runtime/types/ets_object.h"
#include "plugins/ets/runtime/types/ets_array.h"
#include "plugins/ets/runtime/types/ets_primitives.h"
#include "plugins/ets/runtime/ets_coroutine.h"
#include "plugins/ets/runtime/ets_exceptions.h"
#include "plugins/ets/runtime/ets_platform_types.h"
#include "runtime/include/thread_scopes.h"

#include <cstdint>

namespace ark::ets {

namespace test {
class EtsArrayBufferTest;
class EtsEscompatArrayBufferMembers;
}  // namespace test

class EtsEscompatArrayBuffer : public EtsObject {
public:
    EtsEscompatArrayBuffer() = delete;
    ~EtsEscompatArrayBuffer() = delete;

    NO_COPY_SEMANTIC(EtsEscompatArrayBuffer);
    NO_MOVE_SEMANTIC(EtsEscompatArrayBuffer);

    static EtsEscompatArrayBuffer *FromEtsObject(EtsObject *arrayBuffer)
    {
        return reinterpret_cast<EtsEscompatArrayBuffer *>(arrayBuffer);
    }

    static constexpr size_t GetClassSize()
    {
        return sizeof(EtsEscompatArrayBuffer);
    }

    /**
     * Creates a byte array in non-movable space.
     * @param length of created array.
     * NOTE: non-movable creation ensures that native code can obtain raw pointer to buffer.
     */
    ALWAYS_INLINE static ObjectHeader *AllocateNonMovableArray(EtsInt length)
    {
        return EtsByteArray::Create(length, SpaceType::SPACE_TYPE_NON_MOVABLE_OBJECT)->GetCoreType();
    }

    ALWAYS_INLINE static EtsLong GetAddress(const EtsByteArray *array)
    {
        return reinterpret_cast<EtsLong>(array->GetData<void>());
    }

    /// Creates ArrayBuffer with managed buffer.
    static EtsEscompatArrayBuffer *Create(EtsCoroutine *coro, size_t length, void **resultData)
    {
        ASSERT_MANAGED_CODE();
        ASSERT(!coro->HasPendingException());

        [[maybe_unused]] EtsHandleScope scope(coro);
        auto *cls = PlatformTypes(coro)->escompatArrayBuffer;
        EtsHandle<EtsEscompatArrayBuffer> handle(coro, EtsEscompatArrayBuffer::FromEtsObject(EtsObject::Create(cls)));
        if (UNLIKELY(handle.GetPtr() == nullptr)) {
            ASSERT(coro->HasPendingException());
            return nullptr;
        }

        handle->InitializeByDefault(coro, length);
        *resultData = handle->GetData();
        return handle.GetPtr();
    }

    /// Creates ArrayBuffer with user-provided buffer and finalization function.
    static EtsEscompatArrayBuffer *Create(EtsCoroutine *coro, void *externalData, size_t length,
                                          EtsFinalize finalizerFunction, void *finalizerHint)
    {
        ASSERT_MANAGED_CODE();
        ASSERT(!coro->HasPendingException());

        [[maybe_unused]] EtsHandleScope scope(coro);
        auto *cls = PlatformTypes(coro)->escompatArrayBuffer;
        EtsHandle<EtsEscompatArrayBuffer> handle(coro, EtsEscompatArrayBuffer::FromEtsObject(EtsObject::Create(cls)));
        if (UNLIKELY(handle.GetPtr() == nullptr)) {
            ASSERT(coro->HasPendingException());
            return nullptr;
        }

        handle->InitBufferByExternalData(coro, handle, externalData, finalizerFunction, finalizerHint, length);
        return handle.GetPtr();
    }

    EtsObject *AsObject()
    {
        return this;
    }

    EtsInt GetByteLength() const
    {
        return byteLength_;
    }

    /// @brief Returns non-null data for a non-detached buffer
    void *GetData() const
    {
        ASSERT(!WasDetached());
        return reinterpret_cast<void *>(nativeData_);
    }

    void Detach()
    {
        ASSERT(IsDetachable());
        byteLength_ = 0;
        // Do not free memory, as the address was already passed into finalizer.
        // Memory will be freed after GC execution with object destruction
        nativeData_ = 0;
        ASSERT(WasDetached());
    }

    /// NOTE: behavior of this method must repeat implementation of `detached` property in ArkTS `ArrayBuffer`
    bool WasDetached() const
    {
        return nativeData_ == 0;
    }

    bool IsExternal() const
    {
        return ObjectAccessor::GetObject(this, GetManagedDataOffset()) == nullptr;
    }

    bool IsDetachable() const
    {
        return !WasDetached() && IsExternal();
    }

    EtsByte At(EtsInt pos) const
    {
        if (!DoBoundaryCheck(pos)) {
            return 0;
        }
        // NOLINTNEXTLINE(cppcoreguidelines-pro-bounds-pointer-arithmetic)
        return reinterpret_cast<int8_t *>(GetData())[pos];
    }

    void Set(EtsInt pos, EtsByte val)
    {
        if (!DoBoundaryCheck(pos)) {
            return;
        }
        // NOLINTNEXTLINE(cppcoreguidelines-pro-bounds-pointer-arithmetic)
        reinterpret_cast<int8_t *>(GetData())[pos] = val;
    }

    void SetValues(EtsEscompatArrayBuffer *other, EtsInt begin)
    {
        ASSERT(!WasDetached());
        ASSERT(other != nullptr);
        ASSERT(!other->WasDetached());
        ASSERT(begin >= 0);
        auto thisByteLength = GetByteLength();
        ASSERT(begin + thisByteLength <= other->GetByteLength());

        // NOLINTNEXTLINE(cppcoreguidelines-pro-bounds-pointer-arithmetic)
        auto *srcData = reinterpret_cast<int8_t *>(other->GetData()) + begin;
        auto *dstData = GetData();
        // NOLINTNEXTLINE(cppcoreguidelines-pro-bounds-pointer-arithmetic)
        [[maybe_unused]] errno_t res = memcpy_s(dstData, thisByteLength, srcData, thisByteLength);
        ASSERT(res == 0);
    }

    static constexpr size_t GetByteLengthOffset()
    {
        return MEMBER_OFFSET(EtsEscompatArrayBuffer, byteLength_);
    }

    static constexpr size_t GetNativeDataOffset()
    {
        return MEMBER_OFFSET(EtsEscompatArrayBuffer, nativeData_);
    }

    static constexpr size_t GetManagedDataOffset()
    {
        return MEMBER_OFFSET(EtsEscompatArrayBuffer, managedData_);
    }

    static constexpr size_t GetIsResizableOffset()
    {
        return MEMBER_OFFSET(EtsEscompatArrayBuffer, isResizable_);
    }

    template <typename T>
    T GetElement(uint32_t index, uint32_t offset);
    template <typename T>
    void SetElement(uint32_t index, uint32_t offset, T element);
    template <typename T>
    T GetVolatileElement(uint32_t index, uint32_t offset);
    template <typename T>
    void SetVolatileElement(uint32_t index, uint32_t offset, T element);
    template <typename T>
    std::pair<bool, T> CompareAndExchangeElement(uint32_t index, uint32_t offset, T oldElement, T newElement,
                                                 bool strong);
    template <typename T>
    T ExchangeElement(uint32_t index, uint32_t offset, T element);
    template <typename T>
    T GetAndAdd(uint32_t index, uint32_t offset, T element);
    template <typename T>
    T GetAndSub(uint32_t index, uint32_t offset, T element);
    template <typename T>
    T GetAndBitwiseOr(uint32_t index, uint32_t offset, T element);
    template <typename T>
    T GetAndBitwiseAnd(uint32_t index, uint32_t offset, T element);
    template <typename T>
    T GetAndBitwiseXor(uint32_t index, uint32_t offset, T element);

private:
    struct FinalizationInfo final {
        // NOLINTBEGIN(misc-non-private-member-variables-in-classes)
        void *data;
        EtsFinalize function;
        void *hint;
        // NOLINTEND(misc-non-private-member-variables-in-classes)

        explicit FinalizationInfo(void *d, EtsFinalize f, void *h) : data(d), function(f), hint(h) {}
    };

private:
    /**
     * Creates `FinalizableWeakRef` for created ArrayBuffer.
     * @param coro in which the ArrayBuffer is created.
     * @param arrayBufferHandle handle for the created object.
     * @param finalizerFunction user-provided function to call upon finalization.
     * @param finalizerHint an additional argument for the finalizer.
     * NOTE: method must be called under `EtsHandleScope`.
     */
    static void RegisterFinalizationInfo(EtsCoroutine *coro, const EtsHandle<EtsEscompatArrayBuffer> &arrayBufferHandle,
                                         EtsFinalize finalizerFunction, void *finalizerHint)
    {
        if (finalizerFunction == nullptr) {
            return;
        }

        auto *allocator = static_cast<mem::Allocator *>(Runtime::GetCurrent()->GetInternalAllocator());
        auto *pandaVm = coro->GetPandaVM();

        auto *finalizationInfo =
            allocator->New<FinalizationInfo>(arrayBufferHandle.GetPtr()->GetData(), finalizerFunction, finalizerHint);
        EtsHandle<EtsObject> handle(arrayBufferHandle);
        pandaVm->RegisterFinalizerForObject(coro, handle, DoFinalization, finalizationInfo);

        ScopedNativeCodeThread s(coro);
        pandaVm->GetGC()->RegisterNativeAllocation(sizeof(FinalizationInfo));
    }

    static void DoFinalization(void *arg)
    {
        ASSERT(arg != nullptr);
        auto *info = reinterpret_cast<FinalizationInfo *>(arg);

        ASSERT(info->function != nullptr);
        auto *allocator = static_cast<mem::Allocator *>(Runtime::GetCurrent()->GetInternalAllocator());

        info->function(info->data, info->hint);

        auto *vm = Runtime::GetCurrent()->GetPandaVM();
        vm->GetGC()->RegisterNativeFree(sizeof(FinalizationInfo));

        allocator->Free(info);
    }

    /**
     * Initializes ArrayBuffer.
     * NOTE: behavior of this method must repeat initialization from managed constructor.
     */
    void InitializeByDefault(EtsCoroutine *coro, size_t length)
    {
        ObjectAccessor::SetObject(coro, this, GetManagedDataOffset(), AllocateNonMovableArray(length));
        byteLength_ = length;
        nativeData_ =
            GetAddress(EtsByteArray::FromCoreType(ObjectAccessor::GetObject(coro, this, GetManagedDataOffset())));
        ASSERT(nativeData_ != 0);
        isResizable_ = ToEtsBoolean(false);
    }

    /// Initializes ArrayBuffer with externally provided buffer.
    void InitBufferByExternalData(EtsCoroutine *coro, const EtsHandle<EtsEscompatArrayBuffer> &arrayBufferHandle,
                                  void *data, EtsFinalize finalizerFunction, void *finalizerHint, size_t length)
    {
        ObjectAccessor::SetObject(coro, this, GetManagedDataOffset(), nullptr);
        byteLength_ = length;
        nativeData_ = reinterpret_cast<EtsLong>(data);
        ASSERT(nativeData_ != 0);
        isResizable_ = ToEtsBoolean(false);

        RegisterFinalizationInfo(coro, arrayBufferHandle, finalizerFunction, finalizerHint);
    }

    /**
     * @brief Checks position is inside array, throws ets exception if not.
     * NOTE: behavior of this method must repeat initialization from managed `doBoundaryCheck`.
     */
<<<<<<< HEAD
    bool DoBoundaryCheck(EtsInt pos)
=======
    bool DoBoundaryCheck(EtsInt pos) const
>>>>>>> 46f0ea7f
    {
        if (pos < 0 || pos >= byteLength_) {
            PandaString message = "ArrayBuffer position ";
            message.append(std::to_string(pos)).append(" is out of bounds");
            ThrowEtsException(EtsCoroutine::GetCurrent(),
                              panda_file_items::class_descriptors::INDEX_OUT_OF_BOUNDS_ERROR, message.c_str());
            return false;
        }
        return true;
    }

private:
    // ClassLinker reorders fileds based on them size. Object pointer size can be different for different configs
#if defined(PANDA_TARGET_64) && !defined(PANDA_USE_32_BIT_POINTER)
    // Managed array used in this `ArrayBuffer`, null if buffer is external
    ObjectPointer<EtsByteArray> managedData_;
    // Contains pointer to either managed non-movable data or external data.
    // Null if `ArrayBuffer` was detached, non-null otherwise
    EtsLong nativeData_;
    EtsInt byteLength_;
    EtsBoolean isResizable_;
#else
    // Managed array used in this `ArrayBuffer`, null if buffer is external
    ObjectPointer<EtsByteArray> managedData_;
    EtsInt byteLength_;
    // Contains pointer to either managed non-movable data or external data.
    // Null if `ArrayBuffer` was detached, non-null otherwise
    EtsLong nativeData_;
    EtsBoolean isResizable_;
#endif

    friend class test::EtsArrayBufferTest;
    friend class test::EtsEscompatArrayBufferMembers;
};

}  // namespace ark::ets

#endif  // PANDA_PLUGINS_ETS_RUNTIME_TYPES_ETS_ARRAYBUFFER_H<|MERGE_RESOLUTION|>--- conflicted
+++ resolved
@@ -314,11 +314,7 @@
      * @brief Checks position is inside array, throws ets exception if not.
      * NOTE: behavior of this method must repeat initialization from managed `doBoundaryCheck`.
      */
-<<<<<<< HEAD
-    bool DoBoundaryCheck(EtsInt pos)
-=======
     bool DoBoundaryCheck(EtsInt pos) const
->>>>>>> 46f0ea7f
     {
         if (pos < 0 || pos >= byteLength_) {
             PandaString message = "ArrayBuffer position ";
