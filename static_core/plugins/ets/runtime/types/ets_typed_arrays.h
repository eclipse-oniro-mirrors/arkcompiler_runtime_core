/**
 * Copyright (c) 2025 Huawei Device Co., Ltd.
 * Licensed under the Apache License, Version 2.0 (the "License");
 * you may not use this file except in compliance with the License.
 * You may obtain a copy of the License at
 *
 * http://www.apache.org/licenses/LICENSE-2.0
 *
 * Unless required by applicable law or agreed to in writing, software
 * distributed under the License is distributed on an "AS IS" BASIS,
 * WITHOUT WARRANTIES OR CONDITIONS OF ANY KIND, either express or implied.
 * See the License for the specific language governing permissions and
 * limitations under the License.
 */

#ifndef PANDA_PLUGINS_ETS_RUNTIME_TYPES_ETS_TYPED_ARRAYS_H
#define PANDA_PLUGINS_ETS_RUNTIME_TYPES_ETS_TYPED_ARRAYS_H

#include "plugins/ets/runtime/types/ets_object.h"
#include "plugins/ets/runtime/types/ets_string.h"

namespace ark::ets {

namespace test {
class EtsEscompatTypedArrayBaseTest;
}  // namespace test

class EtsEscompatTypedArrayBase : public EtsObject {
public:
    EtsEscompatTypedArrayBase() = delete;
    ~EtsEscompatTypedArrayBase() = delete;

    NO_COPY_SEMANTIC(EtsEscompatTypedArrayBase);
    NO_MOVE_SEMANTIC(EtsEscompatTypedArrayBase);

    static constexpr size_t GetClassSize()
    {
        return sizeof(EtsEscompatTypedArrayBase);
    }

    static constexpr size_t GetBufferOffset()
    {
        return MEMBER_OFFSET(EtsEscompatTypedArrayBase, buffer_);
    }

    static constexpr size_t GetBytesPerElementOffset()
    {
        return MEMBER_OFFSET(EtsEscompatTypedArrayBase, bytesPerElement_);
    }

    static constexpr size_t GetByteOffsetOffset()
    {
        return MEMBER_OFFSET(EtsEscompatTypedArrayBase, byteOffset_);
    }

    static constexpr size_t GetByteLengthOffset()
    {
        return MEMBER_OFFSET(EtsEscompatTypedArrayBase, byteLength_);
    }

    static constexpr size_t GetNameOffset()
    {
        return MEMBER_OFFSET(EtsEscompatTypedArrayBase, name_);
    }

    static constexpr size_t GetLengthIntOffset()
    {
        return MEMBER_OFFSET(EtsEscompatTypedArrayBase, lengthInt_);
    }

    ObjectPointer<EtsObject> GetBuffer() const
    {
        return EtsObject::FromCoreType(ObjectAccessor::GetObject(this, GetBufferOffset()));
    }

    void SetBuffer(ObjectPointer<EtsObject> buffer)
    {
        buffer_ = buffer;
    }

    EtsInt GetByteOffset() const
    {
        return byteOffset_;
    }

    void SetByteOffset(EtsInt offset)
    {
        byteOffset_ = offset;
    }

    EtsInt GetByteLength() const
    {
        return byteLength_;
    }

    void SetByteLength(EtsInt byteLength)
    {
        byteLength_ = byteLength;
    }

    EtsInt GetBytesPerElement() const
    {
        return bytesPerElement_;
    }

    EtsInt GetLengthInt() const
    {
        return lengthInt_;
    }

    void SetLengthInt(EtsInt length)
    {
        lengthInt_ = length;
    }

    ObjectPointer<EtsString> GetName() const
    {
        return EtsString::FromEtsObject(EtsObject::FromCoreType(ObjectAccessor::GetObject(this, GetNameOffset())));
    }

private:
#if !defined(PANDA_32_BIT_MANAGED_POINTER)
<<<<<<< HEAD
=======
    ObjectPointer<EtsObject> buffer_;
    ObjectPointer<EtsString> name_;
    EtsInt bytesPerElement_;
    EtsInt byteOffset_;
    EtsInt byteLength_;
    EtsInt lengthInt_;
#else
>>>>>>> aad9f664
    ObjectPointer<EtsObject> buffer_;
    ObjectPointer<EtsString> name_;
    EtsInt bytesPerElement_;
    EtsInt byteOffset_;
    EtsInt byteLength_;
    EtsInt lengthInt_;
<<<<<<< HEAD
#else
    ObjectPointer<EtsObject> buffer_;
    ObjectPointer<EtsString> name_;
    EtsInt bytesPerElement_;
    EtsInt lengthInt_;
=======
>>>>>>> aad9f664
    EtsInt byteOffset_;
    EtsInt byteLength_;
#endif

    friend class test::EtsEscompatTypedArrayBaseTest;
};

template <typename T>
class EtsEscompatTypedArray : public EtsEscompatTypedArrayBase {
public:
    using ElementType = T;
};

class EtsEscompatInt8Array : public EtsEscompatTypedArray<EtsByte> {};
class EtsEscompatInt16Array : public EtsEscompatTypedArray<EtsShort> {};
class EtsEscompatInt32Array : public EtsEscompatTypedArray<EtsInt> {};
class EtsEscompatBigInt64Array : public EtsEscompatTypedArray<EtsLong> {};
class EtsEscompatFloat32Array : public EtsEscompatTypedArray<EtsFloat> {};
class EtsEscompatFloat64Array : public EtsEscompatTypedArray<EtsDouble> {};

}  // namespace ark::ets

#endif  // PANDA_PLUGINS_ETS_RUNTIME_TYPES_ETS_TYPED_ARRAYS_H<|MERGE_RESOLUTION|>--- conflicted
+++ resolved
@@ -120,8 +120,6 @@
 
 private:
 #if !defined(PANDA_32_BIT_MANAGED_POINTER)
-<<<<<<< HEAD
-=======
     ObjectPointer<EtsObject> buffer_;
     ObjectPointer<EtsString> name_;
     EtsInt bytesPerElement_;
@@ -129,21 +127,10 @@
     EtsInt byteLength_;
     EtsInt lengthInt_;
 #else
->>>>>>> aad9f664
-    ObjectPointer<EtsObject> buffer_;
-    ObjectPointer<EtsString> name_;
-    EtsInt bytesPerElement_;
-    EtsInt byteOffset_;
-    EtsInt byteLength_;
-    EtsInt lengthInt_;
-<<<<<<< HEAD
-#else
     ObjectPointer<EtsObject> buffer_;
     ObjectPointer<EtsString> name_;
     EtsInt bytesPerElement_;
     EtsInt lengthInt_;
-=======
->>>>>>> aad9f664
     EtsInt byteOffset_;
     EtsInt byteLength_;
 #endif
