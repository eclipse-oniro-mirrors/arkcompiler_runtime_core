/**
 * Copyright (c) 2023-2025 Huawei Device Co., Ltd.
 * Licensed under the Apache License, Version 2.0 (the "License");
 * you may not use this file except in compliance with the License.
 * You may obtain a copy of the License at
 *
 * http://www.apache.org/licenses/LICENSE-2.0
 *
 * Unless required by applicable law or agreed to in writing, software
 * distributed under the License is distributed on an "AS IS" BASIS,
 * WITHOUT WARRANTIES OR CONDITIONS OF ANY KIND, either express or implied.
 * See the License for the specific language governing permissions and
 * limitations under the License.
 */

#include "runtime/coroutines/coroutine_manager.h"
#include "runtime/coroutines/coroutine_events.h"
#include "plugins/ets/runtime/types/ets_promise.h"
#include "plugins/ets/runtime/ets_coroutine.h"
#include "plugins/ets/runtime/ets_platform_types.h"
#include "plugins/ets/runtime/ets_vm.h"
#include "plugins/ets/runtime/types/ets_method.h"

namespace ark::ets {

/*static*/
EtsPromise *EtsPromise::Create(EtsCoroutine *coro)
{
    [[maybe_unused]] EtsHandleScope scope(coro);
    auto *klass = PlatformTypes(coro)->corePromise;
    auto hPromise = EtsHandle<EtsPromise>(coro, EtsPromise::FromEtsObject(EtsObject::Create(coro, klass)));
    ASSERT(hPromise.GetPtr() != nullptr);
    auto *mutex = EtsMutex::Create(coro);
    hPromise->SetMutex(coro, mutex);
    auto *event = EtsEvent::Create(coro);
    hPromise->SetEvent(coro, event);
    return hPromise.GetPtr();
}

void EtsPromise::OnPromiseCompletion(EtsCoroutine *coro)
{
    auto *cbQueue = GetCallbackQueue(coro);
    auto *launchModeQueue = GetLaunchModeQueue(coro);
    auto queueSize = GetQueueSize();
    ASSERT(queueSize == 0 || cbQueue != nullptr);
    ASSERT(queueSize == 0 || launchModeQueue != nullptr);

    if (Runtime::GetOptions().IsListUnhandledOnExitPromises(plugins::LangToRuntimeType(panda_file::SourceLang::ETS)) &&
        state_ == STATE_REJECTED && queueSize == 0) {
<<<<<<< HEAD
        coro->GetPandaVM()->AddUnhandledRejectedPromise(this);
=======
        coro->GetPandaVM()->GetUnhandledObjectManager()->AddRejectedPromise(this, coro);
>>>>>>> a77d6327
    }

    // Unblock awaitee coros
    GetEvent(coro)->Fire();

    for (int idx = 0; idx < queueSize; ++idx) {
        auto *thenCallback = cbQueue->Get(idx);
        auto launchMode = static_cast<CoroutineLaunchMode>(launchModeQueue->Get(idx));
        EtsPromise::LaunchCallback(coro, thenCallback, launchMode);
    }
    ClearQueues(coro);
}

/* static */
void EtsPromise::LaunchCallback(EtsCoroutine *coro, EtsObject *callback, CoroutineLaunchMode launchMode)
{
    // Launch callback in its own coroutine
    auto *coroManager = coro->GetCoroutineManager();
    auto *event = Runtime::GetCurrent()->GetInternalAllocator()->New<CompletionEvent>(nullptr, coroManager);

    EtsMethod *etsmethod = callback->GetClass()->GetInstanceMethod(INVOKE_METHOD_NAME, nullptr);
    auto *method = EtsMethod::ToRuntimeMethod(etsmethod);
    ASSERT(method != nullptr);
    auto args = PandaVector<Value> {Value(callback->GetCoreType())};
    [[maybe_unused]] bool launchResult =
<<<<<<< HEAD
        coroManager->Launch(event, method, std::move(args), launchMode, EtsCoroutine::PROMISE_CALLBACK, false);
=======
        coroManager->Launch(event, method, std::move(args), launchMode, EtsCoroutine::PROMISE_CALLBACK, false,
                            CoroutineWorkerGroup::ANY_ID);
>>>>>>> a77d6327
    ASSERT(launchResult);
}

}  // namespace ark::ets<|MERGE_RESOLUTION|>--- conflicted
+++ resolved
@@ -47,11 +47,7 @@
 
     if (Runtime::GetOptions().IsListUnhandledOnExitPromises(plugins::LangToRuntimeType(panda_file::SourceLang::ETS)) &&
         state_ == STATE_REJECTED && queueSize == 0) {
-<<<<<<< HEAD
-        coro->GetPandaVM()->AddUnhandledRejectedPromise(this);
-=======
         coro->GetPandaVM()->GetUnhandledObjectManager()->AddRejectedPromise(this, coro);
->>>>>>> a77d6327
     }
 
     // Unblock awaitee coros
@@ -77,12 +73,8 @@
     ASSERT(method != nullptr);
     auto args = PandaVector<Value> {Value(callback->GetCoreType())};
     [[maybe_unused]] bool launchResult =
-<<<<<<< HEAD
-        coroManager->Launch(event, method, std::move(args), launchMode, EtsCoroutine::PROMISE_CALLBACK, false);
-=======
         coroManager->Launch(event, method, std::move(args), launchMode, EtsCoroutine::PROMISE_CALLBACK, false,
                             CoroutineWorkerGroup::ANY_ID);
->>>>>>> a77d6327
     ASSERT(launchResult);
 }
 
