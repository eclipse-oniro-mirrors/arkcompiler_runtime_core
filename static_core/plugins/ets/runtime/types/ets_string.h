--- conflicted
+++ resolved
@@ -40,13 +40,6 @@
     static EtsString *CreateFromAscii(const char *str, uint32_t length);
 
     static EtsString *CreateFromUtf16(const uint16_t *utf16, EtsInt length);
-<<<<<<< HEAD
-
-    using CharCodeArray = EtsObjectArray;
-
-    static EtsString *CreateNewStringFromCharCode(CharCodeArray *charCodes, size_t actualLength);
-=======
->>>>>>> aad9f664
 
     static EtsString *CreateNewStringFromCharCode(EtsDouble charCode);
 
