/**
 * Copyright (c) 2021-2025 Huawei Device Co., Ltd.
 * Licensed under the Apache License, Version 2.0 (the "License");
 * you may not use this file except in compliance with the License.
 * You may obtain a copy of the License at
 *
 * http://www.apache.org/licenses/LICENSE-2.0
 *
 * Unless required by applicable law or agreed to in writing, software
 * distributed under the License is distributed on an "AS IS" BASIS,
 * WITHOUT WARRANTIES OR CONDITIONS OF ANY KIND, either express or implied.
 * See the License for the specific language governing permissions and
 * limitations under the License.
 */

#include "plugins/ets/runtime/napi/ets_napi_helpers.h"

#include "libpandafile/shorty_iterator.h"
#include "macros.h"
#include "plugins/ets/runtime/ets_coroutine.h"
#include "plugins/ets/runtime/mem/ets_reference.h"
#include "plugins/ets/runtime/napi/ets_napi.h"
#include "plugins/ets/runtime/types/ets_method.h"
#include "plugins/ets/runtime/types/ets_object.h"
#include "plugins/ets/runtime/types/ets_promise.h"
#include "plugins/ets/runtime/ets_handle_scope.h"
#include "plugins/ets/runtime/ets_handle.h"
#include "plugins/ets/runtime/ets_exceptions.h"
#include "plugins/ets/runtime/ets_class_linker_extension.h"
#include "runtime/arch/helpers.h"
#include "runtime/include/managed_thread.h"
#include "runtime/include/method.h"
#include "runtime/include/runtime.h"
#include "runtime/include/runtime_notification.h"

#include <cstdint>

namespace ark::ets::napi {
namespace {
using Type = panda_file::Type;
using TypeId = panda_file::Type::TypeId;

using ExtArchTraits = arch::ExtArchTraits<RUNTIME_ARCH>;
using ArgReader = arch::ArgReader<RUNTIME_ARCH>;
using ArgCounter = arch::ArgCounter<RUNTIME_ARCH>;

class ArgWriter : public arch::ArgWriter<RUNTIME_ARCH> {
public:
    ArgWriter(Span<uint8_t> gprArgs, Span<uint8_t> fprArgs, uint8_t *stackArgs)
        : arch::ArgWriter<RUNTIME_ARCH>(gprArgs, fprArgs, stackArgs)
    {
    }
    ~ArgWriter() = default;

    template <class T>
    ALWAYS_INLINE typename std::enable_if_t<std::is_same<T, ObjectHeader **>::value, void> Write(T v)
    {
        arch::ArgWriter<RUNTIME_ARCH>::Write<EtsReference *>(
            EtsReferenceStorage::NewEtsStackRef(reinterpret_cast<EtsObject **>(v)));
    }

    template <class T>
    ALWAYS_INLINE typename std::enable_if_t<!std::is_same<T, ObjectHeader **>::value, void> Write(T v)
    {
        // Check T is not some kind of pointer to ObjectHeader
        static_assert(!std::is_same_v<ObjectHeader, std::remove_cv_t<typename helpers::RemoveAllPointers<T>::type>>);
        arch::ArgWriter<RUNTIME_ARCH>::Write(v);
    }

    NO_COPY_SEMANTIC(ArgWriter);
    NO_MOVE_SEMANTIC(ArgWriter);
};
}  // namespace

extern "C" void EtsNapiEntryPoint();

const void *GetEtsNapiEntryPoint()
{
    return reinterpret_cast<const void *>(EtsNapiEntryPoint);
}

extern "C" void EtsNapiCriticalNativeEntryPoint();

const void *GetEtsNapiCriticalEntryPoint()
{
    return reinterpret_cast<const void *>(EtsNapiCriticalNativeEntryPoint);
}

extern "C" uint32_t EtsNapiCalcStackArgsSpaceSize(Method *method, bool isCritical)
{
    ASSERT(method != nullptr);

    ArgCounter counter;
    if (!isCritical) {
        counter.Count<EtsEnv *>();        // EtsEnv arg
        counter.Count<ObjectHeader *>();  // class or this arg
    }

    panda_file::ShortyIterator it(method->GetShorty());
    ++it;  // Skip the return type
    panda_file::ShortyIterator end;
    while (it != end) {
        Type type = *it++;
        switch (type.GetId()) {
            case TypeId::U1:
                counter.Count<bool>();
                break;
            case TypeId::I8:
            case TypeId::U8:
                counter.Count<uint8_t>();
                break;
            case TypeId::I16:
            case TypeId::U16:
                counter.Count<uint16_t>();
                break;
            case TypeId::I32:
            case TypeId::U32:
                counter.Count<uint32_t>();
                break;
            case TypeId::F32:
                counter.Count<float>();
                break;
            case TypeId::F64:
                counter.Count<double>();
                break;
            case TypeId::I64:
            case TypeId::U64:
                counter.Count<uint64_t>();
                break;
            case TypeId::REFERENCE:
                counter.Count<ObjectHeader *>();
                break;
            default:
                UNREACHABLE();
                break;
        }
    }

    return counter.GetStackSpaceSize();
}

// Disable warning because the function uses ARCH_COPY_METHOD_ARGS macro.
// The macro uses computed goto
#if defined(__clang__)
#pragma clang diagnostic push
#pragma clang diagnostic ignored "-Wgnu-label-as-value"
#elif defined(__GNUC__)
#pragma GCC diagnostic push
#pragma GCC diagnostic ignored "-Wpedantic"
#endif

// input stack structure             output stack structure
// +-------+ <- out_args             +-------+
// |  ...  |                         | x0-x7 |
// +-------+ <- in_reg_args          +-------+
// | x0-x7 |                         | d0-d7 |
// +-------+                         +-------+
// | d0-d7 |                         | stack |
// +-------+                         | arg 0 |
// |  ...  |                         +-------+
// +-------+ <- in_stack_args        |  ...  |
// | stack |                         +-------+
// | arg 0 |                         | stack |
// +-------+                         | arg N |
// |  ...  |                         +-------+
extern "C" void EtsNapiBeginCritical(Method *method, uint8_t *inRegsArgs, uint8_t *inStackArgs, uint8_t *outArgs,
                                     ManagedThread *thread)
{
    ASSERT(method->IsStatic());
    ASSERT(thread == ManagedThread::GetCurrent());

    Span<uint8_t> inGprArgs(inRegsArgs, ExtArchTraits::GP_ARG_NUM_BYTES);
    Span<uint8_t> inFprArgs(inGprArgs.end(), ExtArchTraits::FP_ARG_NUM_BYTES);
    ArgReader argReader(inGprArgs, inFprArgs, inStackArgs);

    Span<uint8_t> outGprArgs(outArgs, ExtArchTraits::GP_ARG_NUM_BYTES);
    Span<uint8_t> outFprArgs(outGprArgs.end(), ExtArchTraits::FP_ARG_NUM_BYTES);
    auto outStackArgs = outFprArgs.end();
    ArgWriter argWriter(outGprArgs, outFprArgs, outStackArgs);

    argReader.Read<Method *>();  // Skip method

    if (UNLIKELY(method->GetNativePointer() == nullptr)) {
        auto coroutine = EtsCoroutine::CastFromThread(thread);
        coroutine->GetPandaVM()->ResolveNativeMethod(method);
    }

    ARCH_COPY_METHOD_ARGS(method, argReader, argWriter);

    Runtime::GetCurrent()->GetNotificationManager()->MethodEntryEvent(thread, method);
}

//              Input stack              =======>             Output stack
// 0xFFFF
//       |                        |                    |                        |
//       |       Prev frame       |                    |       Prev frame       |
//       |          ...           |                    |          ...           |
//       +------------------------+                    +------------------------+
//       |          ...           |                    |          ...           |
//       |       stack args       |                    |       stack args       | <--------+
//       |          ...           |                    |          ...           |          |
//       +---+---+----------------+ <- inStackArgs --> +----------------+---+---+          |
//       |   |   |       LR       |                    |       LR       |   |   |          |
//       |   |   |       FP       |                    |       FP       |   |   |          |
//       |   |   |     Method *   |                    |     Method *   |   |   |          |
//       |   | c |      FLAGS     |                    |      FLAGS     | c |   |          |
//       |   | f +----------------+                    +----------------+ f |   |          |
//       |   | r |       ...      |                    |       ...      | r |   |          |
//       |   | a |     locals     |                    |     locals     | a |   |          |
//       |   | m |       ...      |                    |       ...      | m |   |          |
//       |   | e +----------------+                    +----------------+ e |   |          |
//       | N |   |       ...      |                    |       ...      |   | N |          |
//       | A |   |  callee saved  |                    |  callee saved  |   | A |          |
//       | P |   |       ...      |                    |       ...      |   | P |          |
//       | I +---+----------------+                    +----------------+---+ I |          |
//       |   |        ...         |                    |        ...         |   |          |
//       |   |     float args     |                    |     float args     |   |          |
//       | f |        ...         |                    |        ...         | f |          |
//       | r +--------------------+                    +--------------------+ r |          |
//       | a |        ...         |                    |        ...         | a |          |
//       | m |    general args    |                    |    general args    | m | <----+   |
//       | e |        ...         |                    |        ...         | e |      |   |
//       |   |    arg0|Method*    |                    |arg0|class/null(opt)|   |      |   |
//       |   +--------------------+ <-- inRegsArgs --> +--------------------+   |      |   |     References
//       |   |                    |                    |        ...         |   |      |   | to ObjectHeader *s
//       |   |                    |                    |  NAPI float args   |   |      |   |    on the stack
//       |   |                    |                    |     (on regs)      |   |      |   |
//       |   |                    |                    |        ...         |   |      |   |
//       |   |                    |                    +--------------------+   |      |   |
//       |   |                    |                    |        ...         |   |      |   |
//       |   |     space for      |                    | NAPI general args  |   | -----+   |
//       |   |     NAPI args      |                    |     (on regs)      |   |          |
//       |   |                    |                    |        ...         |   |          |
//       |   |                    |                    +--------------------+   |          |
//       |   |                    |                    |        ...         |   |          |
//       |   |                    |                    |     NAPI args      |   | ---------+
//       |   |                    |                    |     (on stack)     |   |
//       |   |                    |                    |        ...         |   |
//       +---+--------------------+ <- outStackArgs -> +--------------------+---+
//       |                        |                    |                        |
// 0x0000
static uint8_t *PrepareArgsOnStack(Method *method, uint8_t *inRegsArgs, uint8_t *inStackArgs, uint8_t *outStackArgs,
                                   PandaEnv *pandaEnv)
{
    // NOLINTNEXTLINE(cppcoreguidelines-pro-bounds-pointer-arithmetic)
    auto outRegsArgs = inRegsArgs - ExtArchTraits ::FP_ARG_NUM_BYTES - ExtArchTraits ::GP_ARG_NUM_BYTES;

    ASSERT(outStackArgs <= outRegsArgs);
    ASSERT(outRegsArgs < inRegsArgs);
    ASSERT(inRegsArgs < inStackArgs);

    Span<uint8_t> inGprArgs(inRegsArgs, ExtArchTraits::GP_ARG_NUM_BYTES);
    Span<uint8_t> inFprArgs(inGprArgs.end(), ExtArchTraits::FP_ARG_NUM_BYTES);
    ArgReader argReader(inGprArgs, inFprArgs, inStackArgs);

    Span<uint8_t> outGprArgs(outRegsArgs, ExtArchTraits::GP_ARG_NUM_BYTES);
    Span<uint8_t> outFprArgs(outGprArgs.end(), ExtArchTraits::FP_ARG_NUM_BYTES);
    ArgWriter argWriter(outGprArgs, outFprArgs, outStackArgs);

    argReader.Read<Method *>();  // Skip method

    EtsMethod *etsMethod = EtsMethod::FromRuntimeMethod(method);
    EtsReference *classOrThisRef = nullptr;
    if (method->IsStatic()) {
        if (etsMethod->IsFunction()) {
            // NOTE:
            //  Replace the method pointer (Method *) with a pointer to the nullptr
            //  to avoid GC crash during traversal of method arguments.
            auto classPtr = reinterpret_cast<EtsObject **>(inRegsArgs);
            *classPtr = nullptr;
        } else {
            // Handle class object
            auto classObj = EtsClass::FromRuntimeClass(method->GetClass())->AsObject();
            ASSERT(classObj != nullptr);

            // Replace the method pointer (Method *) with a pointer to the class object
            auto classPtr = reinterpret_cast<EtsObject **>(inRegsArgs);
            *classPtr = classObj;

            classOrThisRef = EtsReferenceStorage::NewEtsStackRef(classPtr);
        }
    } else {
        ASSERT(method->GetNumArgs() != 0);
        ASSERT(!method->GetArgType(0).IsPrimitive());
        ASSERT(!etsMethod->IsFunction());

        // Handle this arg
        auto thisPtr = const_cast<EtsObject **>(argReader.ReadPtr<EtsObject *>());
        classOrThisRef = EtsReferenceStorage::NewEtsStackRef(thisPtr);
    }

    if (UNLIKELY(method->GetNativePointer() == nullptr)) {
        // NOTE: Mark method that it has deprecated native API. Delete this code when #22435 is resolved.
        method->SetAccessFlags(method->GetAccessFlags() | ACC_DEPRECATED_NATIVE_API);
    }

    // Prepare eTS NAPI args
    if (UNLIKELY(etsMethod->IsDeprecatedNativeAPI())) {
        argWriter.Write(static_cast<EtsEnv *>(pandaEnv));
    } else {
        argWriter.Write(static_cast<ani_env *>(pandaEnv));
    }
    if (!etsMethod->IsFunction()) {
        argWriter.Write(classOrThisRef);
    }
    ARCH_COPY_METHOD_ARGS(method, argReader, argWriter);
    // Completed the preparation of eTS NAPI arguments on the stack

    return outRegsArgs;
}

extern "C" uint8_t *EtsNapiBegin(Method *method, uint8_t *inRegsArgs, uint8_t *inStackArgs, uint8_t *outStackArgs,
                                 ManagedThread *thread)
{
    ASSERT(!method->IsSynchronized());
    ASSERT(thread == ManagedThread::GetCurrent());

    EtsCoroutine *coroutine = EtsCoroutine::CastFromThread(thread);
    PandaEnv *pandaEnv = coroutine->GetEtsNapiEnv();

    uint8_t *outRegsArgs = PrepareArgsOnStack(method, inRegsArgs, inStackArgs, outStackArgs, pandaEnv);

    // ATTENTION!!!
    // Don't move the following code above, because only from this point on,
    // the stack of the current frame is correct, so we can safely walk it
    // (e.g. stop at a safepoint and walk the stack args of NAPI frame)

    if (UNLIKELY(method->GetNativePointer() == nullptr)) {
        // NOTE: Delete this code and add throw an error when #22435 is resolved.
        coroutine->GetPandaVM()->ResolveNativeMethod(method);
    }

    Runtime::GetCurrent()->GetNotificationManager()->MethodEntryEvent(thread, method);

    constexpr uint32_t MAX_LOCAL_REF = 4096;
    if (UNLIKELY(!pandaEnv->GetEtsReferenceStorage()->PushLocalEtsFrame(MAX_LOCAL_REF))) {
        LOG(FATAL, RUNTIME) << "eTS NAPI push local frame failed";
    }

    EtsMethod *etsMethod = EtsMethod::FromRuntimeMethod(method);
    if (!etsMethod->IsFastNative()) {
        thread->NativeCodeBegin();
    }

    return outRegsArgs;
}

#if defined(__clang__)
#pragma clang diagnostic pop
#elif defined(__GNUC__)
#pragma GCC diagnostic pop
#endif

extern "C" void EtsNapiEnd(Method *method, ManagedThread *thread, bool isFastNative)
{
    ASSERT(method != nullptr);
    ASSERT(!method->IsSynchronized());
    ASSERT(thread == ManagedThread::GetCurrent());

    if (!isFastNative) {
        thread->NativeCodeEnd();
    }

    Runtime::GetCurrent()->GetNotificationManager()->MethodExitEvent(thread, method);

    auto coroutine = EtsCoroutine::CastFromThread(thread);
    auto storage = coroutine->GetEtsNapiEnv()->GetEtsReferenceStorage();
    storage->PopLocalEtsFrame(nullptr);
}

extern "C" EtsObject *EtsNapiObjEnd(Method *method, EtsReference *etsRef, ManagedThread *thread, bool isFastNative)
{
    ASSERT(method != nullptr);
    ASSERT(!method->IsSynchronized());
    ASSERT(thread == ManagedThread::GetCurrent());

    // End native scope first to get into managed scope for object manipulation
    if (!isFastNative) {
        thread->NativeCodeEnd();
    }

    Runtime::GetCurrent()->GetNotificationManager()->MethodExitEvent(thread, method);

    EtsObject *ret = nullptr;

    auto coroutine = EtsCoroutine::CastFromThread(thread);
    auto storage = coroutine->GetEtsNapiEnv()->GetEtsReferenceStorage();
    if (etsRef != nullptr) {
        ret = storage->GetEtsObject(etsRef);
    }

    storage->PopLocalEtsFrame(nullptr);

    return ret;
}

extern "C" bool IsEtsMethodFastNative(Method *method)
{
    return EtsMethod::FromRuntimeMethod(method)->IsFastNative();
}

// Disable warning because the function uses ARCH_COPY_METHOD_ARGS macro.
// The macro uses computed goto
#if defined(__clang__)
#pragma clang diagnostic push
#pragma clang diagnostic ignored "-Wgnu-label-as-value"
#elif defined(__GNUC__)
#pragma GCC diagnostic push
#pragma GCC diagnostic ignored "-Wpedantic"
#endif
extern "C" ObjectPointerType EtsAsyncCall(Method *method, EtsCoroutine *currentCoro, uint8_t *regArgs,
                                          uint8_t *stackArgs)
{
    PandaEtsVM *vm = currentCoro->GetPandaVM();
    auto *coroManager = currentCoro->GetCoroutineManager();
    EtsClassLinker *etsClassLinker = vm->GetClassLinker();
    Method *impl = etsClassLinker->GetAsyncImplMethod(method, currentCoro);
    if (impl == nullptr) {
        ASSERT(currentCoro->HasPendingException());
        // Exception is thrown by GetAsyncImplMethod
        return 0;
    }
    ASSERT(!currentCoro->HasPendingException());
    if (coroManager->IsCoroutineSwitchDisabled()) {
        ThrowEtsException(currentCoro, panda_file_items::class_descriptors::INVALID_COROUTINE_OPERATION_ERROR,
                          "Cannot call async in the current context!");
        return 0;
    }

    PandaVector<Value> args;
    args.reserve(method->GetNumArgs());
    Span<uint8_t> gprArgs(regArgs, ExtArchTraits::GP_ARG_NUM_BYTES);
    Span<uint8_t> fprArgs(gprArgs.end(), ExtArchTraits::FP_ARG_NUM_BYTES);
    ArgReader argReader(gprArgs, fprArgs, stackArgs);
    argReader.Read<Method *>();  // Skip method
    if (method->IsStatic()) {
        // Replace the method pointer (Method *) by the pointer to the object class
        // to satisfy stack walker
        auto classObj = EtsClass::FromRuntimeClass(method->GetClass())->AsObject();
        ASSERT(classObj != nullptr);
        auto classPtr = reinterpret_cast<EtsObject **>(regArgs);
        *classPtr = classObj;
    } else {
        // Handle this arg
        ASSERT(method->GetNumArgs() != 0);
        ASSERT(!method->GetArgType(0).IsPrimitive());
        args.push_back(Value(*const_cast<ObjectHeader **>(argReader.ReadPtr<ObjectHeader *>())));
    }

    arch::ValueWriter writer(&args);
    ARCH_COPY_METHOD_ARGS(method, argReader, writer);

    // Create object after arg fix ^^^.
    // Arg fix is needed for StackWalker. So if GC gets triggered in EtsPromise::Create
    // it StackWalker correctly finds all vregs.
    EtsPromise *promise = EtsPromise::Create(currentCoro);
    if (UNLIKELY(promise == nullptr)) {
        ThrowOutOfMemoryError(currentCoro, "Cannot allocate Promise");
        return 0;
    }
    auto promiseRef = vm->GetGlobalObjectStorage()->Add(promise, mem::Reference::ObjectType::GLOBAL);
    auto evt = Runtime::GetCurrent()->GetInternalAllocator()->New<CompletionEvent>(promiseRef, coroManager);

    [[maybe_unused]] EtsHandleScope scope(currentCoro);
    EtsHandle<EtsPromise> promiseHandle(currentCoro, promise);
<<<<<<< HEAD
    bool launchResult = coroManager->LaunchImmediately(evt, impl, std::move(args), CoroutineLaunchMode::SAME_WORKER);
=======
    bool launchResult = coroManager->LaunchImmediately(evt, impl, std::move(args), CoroutineLaunchMode::SAME_WORKER,
                                                       EtsCoroutine::ASYNC_CALL, false);
>>>>>>> 46f0ea7f
    if (UNLIKELY(!launchResult)) {
        ASSERT(currentCoro->HasPendingException());
        // OOM is thrown by Launch
        Runtime::GetCurrent()->GetInternalAllocator()->Delete(evt);
        return 0;
    }
    return ToObjPtr(promiseHandle.GetPtr());
}
#if defined(__clang__)
#pragma clang diagnostic pop
#elif defined(__GNUC__)
#pragma GCC diagnostic pop
#endif
}  // namespace ark::ets::napi<|MERGE_RESOLUTION|>--- conflicted
+++ resolved
@@ -463,12 +463,8 @@
 
     [[maybe_unused]] EtsHandleScope scope(currentCoro);
     EtsHandle<EtsPromise> promiseHandle(currentCoro, promise);
-<<<<<<< HEAD
-    bool launchResult = coroManager->LaunchImmediately(evt, impl, std::move(args), CoroutineLaunchMode::SAME_WORKER);
-=======
     bool launchResult = coroManager->LaunchImmediately(evt, impl, std::move(args), CoroutineLaunchMode::SAME_WORKER,
                                                        EtsCoroutine::ASYNC_CALL, false);
->>>>>>> 46f0ea7f
     if (UNLIKELY(!launchResult)) {
         ASSERT(currentCoro->HasPendingException());
         // OOM is thrown by Launch
