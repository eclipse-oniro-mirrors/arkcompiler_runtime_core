--- conflicted
+++ resolved
@@ -214,8 +214,6 @@
     llvm_codegen_func: EmitDoubleToStringDecimal
     need_param_locations: true
 
-<<<<<<< HEAD
-=======
   - name: CompilerEtsNullcheck
     space: ets
     compiler_only: true
@@ -228,7 +226,6 @@
     clear_flags: [ ]
     peephole_func: PeepholeNullcheck
 
->>>>>>> a77d6327
   - name: CompilerEtsStringFromCharCodeSingle
     space: ets
     compiler_only: true
