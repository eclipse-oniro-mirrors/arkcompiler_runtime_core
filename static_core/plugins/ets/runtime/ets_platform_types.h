--- conflicted
+++ resolved
@@ -52,96 +52,6 @@
 
     std::array<EtsClass *, CORE_FUNCTION_ARITY_THRESHOLD> coreFunctions {};
     std::array<EtsClass *, CORE_FUNCTION_ARITY_THRESHOLD> coreFunctionRs {};
-<<<<<<< HEAD
-    EtsClass *coreTuple {};
-    EtsClass *coreTupleN {};
-
-    /* Runtime linkage classes */
-    EtsClass *coreRuntimeLinker {};
-    EtsClass *coreBootRuntimeLinker {};
-    EtsClass *coreAbcRuntimeLinker {};
-    EtsClass *coreMemoryRuntimeLinker {};
-    EtsClass *coreAbcFile {};
-
-    /* Error handling */
-    EtsClass *coreOutOfMemoryError {};
-    EtsClass *coreException {};
-    EtsClass *coreStackTraceElement {};
-
-    /* StringBuilder */
-    EtsClass *coreStringBuilder {};
-
-    /* Concurrency classes */
-    EtsClass *corePromise {};
-    EtsClass *coreJob {};
-    EtsMethod *corePromiseSubscribeOnAnotherPromise {};
-    EtsClass *corePromiseRef {};
-    EtsClass *coreWaitersList {};
-    EtsClass *coreMutex {};
-    EtsClass *coreEvent {};
-    EtsClass *coreCondVar {};
-    EtsClass *coreQueueSpinlock {};
-    EtsClass *coreRWLock {};
-
-    /* Finalization */
-    EtsClass *coreFinalizableWeakRef {};
-    EtsClass *coreFinalizationRegistry {};
-    EtsMethod *coreFinalizationRegistryExecCleanup {};
-
-    /* Containers */
-    EtsClass *escompatArray {};
-    EtsMethod *escompatArrayPush {};
-    EtsMethod *escompatArrayPop {};
-    EtsClass *escompatArrayBuffer {};
-    EtsClass *escompatInt8Array {};
-    EtsClass *escompatUint8Array {};
-    EtsClass *escompatUint8ClampedArray {};
-    EtsClass *escompatInt16Array {};
-    EtsClass *escompatUint16Array {};
-    EtsClass *escompatInt32Array {};
-    EtsClass *escompatUint32Array {};
-    EtsClass *escompatFloat32Array {};
-    EtsClass *escompatFloat64Array {};
-    EtsClass *escompatBigInt64Array {};
-    EtsClass *escompatBigUint64Array {};
-    EtsClass *containersArrayAsListInt {};
-    EtsClass *escompatRecord {};
-    EtsMethod *escompatRecordGetter {};
-    EtsMethod *escompatRecordSetter {};
-
-    /* InteropJS */
-    EtsClass *interopJSValue {};
-
-    /* TypeAPI */
-    EtsClass *coreField {};
-    EtsClass *coreMethod {};
-    EtsClass *coreParameter {};
-    EtsClass *coreClassType {};
-
-    EtsClass *reflectInstanceField {};
-    EtsClass *reflectInstanceMethod {};
-    EtsClass *reflectStaticField {};
-    EtsClass *reflectStaticMethod {};
-    EtsClass *reflectConstructor {};
-
-    /* Proxy */
-    EtsClass *coreReflectProxy {};
-    EtsMethod *coreReflectProxyConstructor {};
-    EtsMethod *coreReflectProxyInvoke {};
-    EtsMethod *coreReflectProxyInvokeSet {};
-    EtsMethod *coreReflectProxyInvokeGet {};
-
-    /* escompat.Process */
-    EtsClass *escompatProcess {};
-    EtsMethod *escompatProcessListUnhandledJobs {};
-    EtsMethod *escompatProcessListUnhandledPromises {};
-
-    EtsClass *escompatRegExpExecArray {};
-    EtsClass *escompatJsonReplacer {};
-    EtsClass *escompatErrorOptions {};
-    EtsClass *escompatErrorOptionsImpl {};
-=======
->>>>>>> aad9f664
 
     struct Entry {
         size_t slotIndex {};
