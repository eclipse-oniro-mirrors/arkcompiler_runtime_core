/**
 * Copyright (c) 2023-2025 Huawei Device Co., Ltd.
 * Licensed under the Apache License, Version 2.0 (the "License");
 * you may not use this file except in compliance with the License.
 * You may obtain a copy of the License at
 *
 * http://www.apache.org/licenses/LICENSE-2.0
 *
 * Unless required by applicable law or agreed to in writing, software
 * distributed under the License is distributed on an "AS IS" BASIS,
 * WITHOUT WARRANTIES OR CONDITIONS OF ANY KIND, either express or implied.
 * See the License for the specific language governing permissions and
 * limitations under the License.
 */

#include "plugins/ets/runtime/interop_js/interop_context.h"
#include "plugins/ets/runtime/interop_js/interop_context_api.h"

#include "plugins/ets/runtime/ets_exceptions.h"
#include "plugins/ets/runtime/ets_class_linker_extension.h"
#include "plugins/ets/runtime/ets_vm.h"
#include "plugins/ets/runtime/interop_js/js_convert.h"
#include "plugins/ets/runtime/interop_js/interop_common.h"
#include "plugins/ets/runtime/interop_js/code_scopes.h"
#include "plugins/ets/runtime/interop_js/sts_vm_interface_impl.h"
#include "plugins/ets/runtime/types/ets_abc_runtime_linker.h"
#include "plugins/ets/runtime/types/ets_method.h"
#include "runtime/include/runtime.h"
#include "runtime/mem/local_object_handle.h"

#include "plugins/ets/runtime/interop_js/event_loop_module.h"
#include "plugins/ets/runtime/interop_js/timer_module.h"
#include "plugins/ets/runtime/interop_js/xgc/xgc.h"
#include "plugins/ets/runtime/interop_js/handshake.h"
#include "plugins/ets/runtime/interop_js/napi_impl/napi_impl.h"
#include "plugins/ets/runtime/interop_js/timer_helper/interop_timer_helper.h"

#if defined(PANDA_TARGET_OHOS) || defined(PANDA_JS_ETS_HYBRID_MODE)
// NOLINTBEGIN(readability-identifier-naming, readability-redundant-declaration)
// CC-OFFNXT(G.FMT.10-CPP) project code style
napi_status __attribute__((weak)) napi_create_runtime(napi_env env, napi_env *resultEnv);
napi_status __attribute__((weak)) napi_throw_jsvalue(napi_env env, napi_value error);
napi_status __attribute__((weak)) napi_setup_hybrid_environment(napi_env env);
// NOLINTEND(readability-identifier-naming, readability-redundant-declaration)
#endif

// NOTE(konstanting, #23205): this function is not listed in the ENUMERATE_NAPI macro, but now runtime needs it.
// I will find a cleaner solution later, but for now let it stay like this, to make aot and verifier happy.
#if (!defined(PANDA_TARGET_OHOS) && !defined(PANDA_JS_ETS_HYBRID_MODE)) || \
    defined(PANDA_JS_ETS_HYBRID_MODE_NEED_WEAK_SYMBOLS)
extern "C" napi_status __attribute__((weak))  // CC-OFF(G.FMT.10) project code style
napi_add_env_cleanup_hook([[maybe_unused]] napi_env env, [[maybe_unused]] void (*fun)(void *arg),
                          [[maybe_unused]] void *arg)
{
    // NOTE: Empty stub. In CI currently used OHOS 4.0.8, but `napi_add_env_cleanup_hook`
    // is public since 4.1.0. Remove this method after CI upgrade.
    INTEROP_LOG(ERROR) << "napi_add_env_cleanup_hook is implemented in OHOS since 4.1.0, please update" << std::endl;
    return napi_ok;
}
#endif

namespace ark::ets::interop::js {

namespace descriptors = panda_file_items::class_descriptors;

// NOLINTNEXTLINE(modernize-avoid-c-arrays)
static constexpr std::string_view const FUNCTION_INTERFACE_DESCRIPTORS[] = {
    descriptors::FUNCTION0,   descriptors::FUNCTION1,   descriptors::FUNCTION2,   descriptors::FUNCTION3,
    descriptors::FUNCTION4,   descriptors::FUNCTION5,   descriptors::FUNCTION6,   descriptors::FUNCTION7,
    descriptors::FUNCTION8,   descriptors::FUNCTION9,   descriptors::FUNCTION10,  descriptors::FUNCTION11,
    descriptors::FUNCTION12,  descriptors::FUNCTION13,  descriptors::FUNCTION14,  descriptors::FUNCTION15,
    descriptors::FUNCTION16,  descriptors::FUNCTIONN,   descriptors::FUNCTIONR0,  descriptors::FUNCTIONR1,
    descriptors::FUNCTIONR2,  descriptors::FUNCTIONR3,  descriptors::FUNCTIONR4,  descriptors::FUNCTIONR5,
    descriptors::FUNCTIONR6,  descriptors::FUNCTIONR7,  descriptors::FUNCTIONR8,  descriptors::FUNCTIONR9,
    descriptors::FUNCTIONR10, descriptors::FUNCTIONR11, descriptors::FUNCTIONR12, descriptors::FUNCTIONR13,
    descriptors::FUNCTIONR14, descriptors::FUNCTIONR15, descriptors::FUNCTIONR16,
};

static Class *CacheClass(EtsClassLinker *etsClassLinker, std::string_view descriptor)
{
    ASSERT(etsClassLinker != nullptr);
    ASSERT(etsClassLinker->GetClass(descriptor.data()));
    auto klass = etsClassLinker->GetClass(descriptor.data())->GetRuntimeClass();
    ASSERT(klass != nullptr);
    return klass;
}

#if defined(PANDA_TARGET_OHOS)
static void AppStateCallback(int state, int64_t timeStamp)
{
    auto appState = AppState(static_cast<AppState::State>(state), timeStamp);
    auto *etsVm = static_cast<PandaEtsVM *>(Runtime::GetCurrent()->GetPandaVM());
    AppStateManager::GetCurrent()->UpdateAppState(appState);
    etsVm->GetGC()->SetFastGCFlag(appState.GetState() == AppState::State::SENSITIVE_START);
    switch (static_cast<AppState::State>(state)) {
        case AppState::State::SENSITIVE_START:
            etsVm->GetGC()->PostponeGCStart();
            break;
        case AppState::State::SENSITIVE_END:
            [[fallthrough]];
        case AppState::State::COLD_START_FINISHED:
            etsVm->GetGC()->PostponeGCEnd();
            break;
        default:
            break;
    }
}
#endif  // PANDA_TARGET_OHOS

static bool RegisterAppStateCallback([[maybe_unused]] napi_env env)
{
#if defined(PANDA_TARGET_OHOS)
    auto status = napi_register_appstate_callback(env, AppStateCallback);
    return status == napi_ok;
#else
    return true;
#endif
}

static bool RegisterTimerModule()
{
    ani_vm *vm = nullptr;
    ani_size count = 0;
    // NOTE(konstanting, #23205): port to ANI ASAP
    [[maybe_unused]] auto status = ANI_GetCreatedVMs(&vm, 1, &count);
    ASSERT(status == ANI_OK);

    if (count != 1) {
        INTEROP_LOG(ERROR) << "RegisterTimerModule: No VM found";
        return false;
    }

    ani_env *aniEnv = nullptr;
    status = vm->GetEnv(ANI_VERSION_1, &aniEnv);
    ASSERT(status == ANI_OK);
    return TimerModule::Init(aniEnv);
}

static void RegisterEventLoopModule(EtsCoroutine *coro)
{
    ASSERT(coro != nullptr);
    ASSERT(coro == coro->GetPandaVM()->GetCoroutineManager()->GetMainThread());
    coro->GetPandaVM()->CreateCallbackPosterFactory<EventLoopCallbackPosterFactoryImpl>();
    coro->GetPandaVM()->SetRunEventLoopFunction(
        [](EventLoopRunMode mode) { EventLoop::RunEventLoop(static_cast<EventLoopRunMode>(mode)); });
    coro->GetPandaVM()->SetWalkEventLoopFunction(
        [](WalkEventLoopCallback &cb, void *args) { EventLoop::WalkEventLoop(cb, args); });
}

std::atomic_uint32_t ConstStringStorage::qnameBufferSize_ {0U};

void ConstStringStorage::LoadDynamicCallClass(Class *klass)
{
    if (klass == lastLoadedClass_) {
        return;
    }
    lastLoadedClass_ = klass;
    auto fields = klass->GetStaticFields();
    ASSERT(fields.Size() == 1);
    auto startFrom = klass->GetFieldPrimitive<uint32_t>(fields[0]);
    napi_value jsArr;
    auto *env = Ctx()->GetJSEnv();
    if (jsStringBufferRef_ == nullptr) {
        jsArr = InitBuffer(GetStringBufferSize());
    } else {
        jsArr = GetReferenceValue(env, jsStringBufferRef_);
        if (startFrom >= stringBuffer_.size()) {
            stringBuffer_.resize(GetStringBufferSize());
        } else if (stringBuffer_[startFrom] != nullptr) {
            return;
        }
    }

    auto *pf = klass->GetPandaFile();
    panda_file::ClassDataAccessor cda(*pf, klass->GetFileId());
    [[maybe_unused]] auto annotationFound = cda.EnumerateAnnotation(
        "Lets/annotation/DynamicCall;", [this, pf, startFrom, jsArr, env](panda_file::AnnotationDataAccessor &ada) {
            for (uint32_t i = 0; i < ada.GetCount(); i++) {
                auto adae = ada.GetElement(i);
                auto *elemName = pf->GetStringData(adae.GetNameId()).data;
                if (!utf::IsEqual(utf::CStringAsMutf8("value"), elemName)) {
                    continue;
                }
                auto arr = adae.GetArrayValue();
                auto count = arr.GetCount();
                for (uint32_t j = 0, bufferIndex = startFrom; j < count; j++, bufferIndex++) {
                    panda_file::File::EntityId stringId(arr.Get<uint32_t>(j));
                    auto data = pf->GetStringData(stringId);
                    napi_value jsStr;
                    NAPI_CHECK_FATAL(
                        napi_create_string_utf8(env, utf::Mutf8AsCString(data.data), data.utf16Length, &jsStr));
                    ASSERT(stringBuffer_[bufferIndex] == nullptr);
                    napi_set_element(env, jsArr, bufferIndex, jsStr);
                    stringBuffer_[bufferIndex] = jsStr;
                }
                return true;
            }
            UNREACHABLE();
        });
    ASSERT(annotationFound.has_value());
}

napi_value ConstStringStorage::GetConstantPool()
{
    return GetReferenceValue(Ctx()->GetJSEnv(), jsStringBufferRef_);
}

napi_value ConstStringStorage::InitBuffer(size_t length)
{
    napi_value jsArr;
    NAPI_CHECK_FATAL(napi_create_array_with_length(Ctx()->GetJSEnv(), length, &jsArr));
    NAPI_CHECK_FATAL(napi_create_reference(Ctx()->GetJSEnv(), jsArr, 1, &jsStringBufferRef_));
    stringBuffer_.resize(GetStringBufferSize());
    return jsArr;
}

CommonJSObjectCache::CommonJSObjectCache(InteropCtx *ctx) : ctx_(ctx)
{
    InitializeCache();
<<<<<<< HEAD
=======
    InitializeRecordProto();
>>>>>>> a77d6327
}

CommonJSObjectCache::~CommonJSObjectCache()
{
<<<<<<< HEAD
    if (proxyRef_ != nullptr) {
        napi_env env = ctx_->GetJSEnv();
        napi_delete_reference(env, proxyRef_);
    }
=======
    napi_env env = ctx_->GetJSEnv();
    if (proxyRef_ != nullptr) {
        napi_delete_reference(env, proxyRef_);
    }
    if (recordProtoRef_ != nullptr) {
        napi_delete_reference(env, recordProtoRef_);
    }
>>>>>>> a77d6327
}

napi_value CommonJSObjectCache::GetProxy() const
{
    if (proxyRef_ == nullptr) {
        const_cast<CommonJSObjectCache *>(this)->InitializeCache();
    }
    return GetReferenceValue(ctx_->GetJSEnv(), proxyRef_);
}

<<<<<<< HEAD
=======
napi_value CommonJSObjectCache::GetRecordProto() const
{
    if (recordProtoRef_ == nullptr) {
        const_cast<CommonJSObjectCache *>(this)->InitializeRecordProto();
    }
    return GetReferenceValue(ctx_->GetJSEnv(), recordProtoRef_);
}

void CommonJSObjectCache::InitializeRecordProto()
{
    napi_env env = ctx_->GetJSEnv();

    napi_value protoObj;
    NAPI_CHECK_FATAL(napi_create_object(env, &protoObj));
    napi_value trueValue = GetBooleanValue(env, true);
    NAPI_CHECK_FATAL(napi_set_named_property(env, protoObj, IS_STATIC_PROXY.data(), trueValue));
    NAPI_CHECK_FATAL(napi_create_reference(env, protoObj, 1, &recordProtoRef_));
}

>>>>>>> a77d6327
void CommonJSObjectCache::InitializeCache()
{
    napi_env env = ctx_->GetJSEnv();

    napi_value global;
    NAPI_CHECK_FATAL(napi_get_global(env, &global));

    napi_value proxy;
    NAPI_CHECK_FATAL(napi_get_named_property(env, global, "Proxy", &proxy));
    NAPI_CHECK_FATAL(napi_create_reference(env, proxy, 1, &proxyRef_));
}

InteropCtx *ConstStringStorage::Ctx()
{
    ASSERT(ctx_ != nullptr);
    return ctx_;
}

std::shared_ptr<InteropCtx::SharedEtsVmState> InteropCtx::SharedEtsVmState::GetInstance(PandaEtsVM *vm)
{
    os::memory::LockHolder lock(mutex_);
    if (instance_ == nullptr) {
        instance_ = MakePandaShared<SharedEtsVmState>(vm);
    }
    return instance_;
}

// should be called when we would like to check if there are no more InteropCtx instances left
void InteropCtx::SharedEtsVmState::TryReleaseInstance()
{
    os::memory::LockHolder lock(mutex_);
    if (instance_.unique()) {
        // assuming that if the main InteropCtx is destroyed, then the VM shuts down
        instance_ = nullptr;
    }
}

js_proxy::JSProxy *InteropCtx::SharedEtsVmState::GetJsProxyInstance(EtsClass *cls) const
{
    os::memory::LockHolder lock(mutex_);
    auto item = jsProxies_.find(cls);
    if (item != jsProxies_.end()) {
        return item->second.get();
    }
    return nullptr;
}

void InteropCtx::SharedEtsVmState::SetJsProxyInstance(EtsClass *cls, js_proxy::JSProxy *proxy)
{
    os::memory::LockHolder lock(mutex_);
    jsProxies_.insert_or_assign(cls, PandaUniquePtr<js_proxy::JSProxy>(proxy));
}

js_proxy::JSProxy *InteropCtx::SharedEtsVmState::GetInterfaceProxyInstance(std::string &interfaceName) const
{
    os::memory::LockHolder lock(mutex_);
    auto item = interfaceProxies_.find(interfaceName);
    if (item != interfaceProxies_.end()) {
        return item->second.get();
    }
    return nullptr;
}

void InteropCtx::SharedEtsVmState::SetInterfaceProxyInstance(std::string &interfaceName, js_proxy::JSProxy *proxy)
{
    os::memory::LockHolder lock(mutex_);
    interfaceProxies_.insert_or_assign(interfaceName, PandaUniquePtr<js_proxy::JSProxy>(proxy));
}

InteropCtx::SharedEtsVmState::SharedEtsVmState(PandaEtsVM *vm)
{
    EtsClassLinker *etsClassLinker = vm->GetClassLinker();
    pandaEtsVm = vm;
    if (linkerCtx_ == nullptr) {
        linkerCtx_ = etsClassLinker->GetEtsClassLinkerExtension()->GetBootContext();
    }
    CacheClasses(etsClassLinker);
    etsProxyRefStorage = ets_proxy::SharedReferenceStorage::Create(pandaEtsVm);
    ASSERT(etsProxyRefStorage.get() != nullptr);

    EtsClass *promiseInteropClass =
        EtsClass::FromRuntimeClass(CacheClass(etsClassLinker, "Lstd/interop/js/PromiseInterop;"));
    ASSERT(promiseInteropClass != nullptr);
    promiseInteropConnectMethod =
        promiseInteropClass->GetStaticMethod("connectPromise", "Lstd/core/Promise;J:V")->GetPandaMethod();
    ASSERT(promiseInteropConnectMethod != nullptr);

    // xgc-related things
    stsVMInterface = MakePandaUnique<STSVMInterfaceImpl>();
    [[maybe_unused]] bool xgcCreated =
        XGC::Create(vm, etsProxyRefStorage.get(), static_cast<STSVMInterfaceImpl *>(stsVMInterface.get()));
    ASSERT(xgcCreated);

    // the event loop framework is per-EtsVM. Further on, it uses local InteropCtx instances
    // to access the JSVM-specific data
    RegisterEventLoopModule(EtsCoroutine::GetCurrent());
}

InteropCtx::SharedEtsVmState::~SharedEtsVmState()
{
    // will happen in the runtime destruction flow
    XGC::Destroy();
}

void InteropCtx::SharedEtsVmState::CacheClasses(EtsClassLinker *etsClassLinker)
{
    jsRuntimeClass = CacheClass(etsClassLinker, descriptors::JS_RUNTIME);
    jsValueClass = CacheClass(etsClassLinker, descriptors::JS_VALUE);
    esErrorClass = CacheClass(etsClassLinker, descriptors::ES_ERROR);
    objectClass = CacheClass(etsClassLinker, descriptors::OBJECT);
    stringClass = CacheClass(etsClassLinker, descriptors::STRING);
    bigintClass = CacheClass(etsClassLinker, descriptors::BIG_INT);
    nullValueClass = CacheClass(etsClassLinker, descriptors::NULL_VALUE);
    promiseClass = CacheClass(etsClassLinker, descriptors::PROMISE);
    errorClass = CacheClass(etsClassLinker, descriptors::ERROR);
    exceptionClass = CacheClass(etsClassLinker, descriptors::EXCEPTION);
    typeClass = CacheClass(etsClassLinker, descriptors::TYPE);

    boxIntClass = CacheClass(etsClassLinker, descriptors::BOX_INT);
    boxLongClass = CacheClass(etsClassLinker, descriptors::BOX_LONG);

    arrayClass = CacheClass(etsClassLinker, descriptors::ARRAY);

    arrayAsListIntClass = CacheClass(etsClassLinker, descriptors::ARRAY_AS_LIST_INT);

    for (auto descr : FUNCTION_INTERFACE_DESCRIPTORS) {
        functionalInterfaces.insert(CacheClass(etsClassLinker, descr));
    }
}

// NOLINTBEGIN(fuchsia-statically-constructed-objects)
std::shared_ptr<InteropCtx::SharedEtsVmState> InteropCtx::SharedEtsVmState::instance_ {nullptr};
os::memory::Mutex InteropCtx::SharedEtsVmState::mutex_;
ClassLinkerContext *InteropCtx::SharedEtsVmState::linkerCtx_ {nullptr};
ark::mem::Reference *InteropCtx::SharedEtsVmState::refToDefaultLinker_ {nullptr};
// NOLINTEND(fuchsia-statically-constructed-objects)

void InteropCtx::InitExternalInterfaces()
{
    interfaceTable_.SetJobQueue(MakePandaUnique<JsJobQueue>());
    // should be called in the deoptimization and exception handlers
    interfaceTable_.SetClearInteropHandleScopesFunction(
        [this](Frame *frame) { this->DestroyLocalScopeForTopFrame(frame); });
#if defined(PANDA_TARGET_OHOS) || defined(PANDA_JS_ETS_HYBRID_MODE)
    interfaceTable_.SetCreateJSRuntimeFunction([env = GetJSEnv()]() -> ExternalIfaceTable::JSEnv {
        napi_env resultJsEnv = nullptr;
        [[maybe_unused]] auto status = napi_create_runtime(env, &resultJsEnv);
        ASSERT(status == napi_ok);
        napi_value global = nullptr;
        napi_get_global(resultJsEnv, &global);
        ark::ets::interop::js::helper::Init(resultJsEnv, global);
        return resultJsEnv;
    });
#endif
    interfaceTable_.SetCreateInteropCtxFunction([](Coroutine *coro, ExternalIfaceTable::JSEnv jsEnv) {
        auto env = static_cast<napi_env>(jsEnv);
        auto *etsCoro = static_cast<EtsCoroutine *>(coro);
        InteropCtx::Init(etsCoro, env);
        // It's a hack and we should use INTEROP_CODE_SCOPE to allocate records.
        // Will be fixed in near future.
        InteropCtx::Current()->CallStack().AllocRecord(etsCoro->GetCurrentFrame(), nullptr);
#if defined(PANDA_TARGET_OHOS) && defined(PANDA_ETS_INTEROP_JS)
        // Here need to init interop in the given JSVM instance.
        TryInitInteropInJsEnv(jsEnv);
#endif
    });
}

InteropCtx::InteropCtx(EtsCoroutine *coro, napi_env env)
    : sharedEtsVmState_(SharedEtsVmState::GetInstance(coro->GetPandaVM())),
      jsEnv_(env),
      constStringStorage_(this),
      commonJSObjectCache_(this),
      stackInfoManager_(this, coro)
{
    stackInfoManager_.InitStackInfoIfNeeded();
    ecmaVMIterfaceAdaptor_ = MakePandaUnique<XGCVmAdaptor>(env, nullptr);
    // the per-EtsVM part has to be initialized first
    RegisterBuiltinJSRefConvertors(this);

    InitExternalInterfaces();
    InitJsValueFinalizationRegistry(coro);
}

InteropCtx::~InteropCtx()
{
    Refstor()->Remove(jsvalueFregistryRef_);
}

void InteropCtx::InitJsValueFinalizationRegistry(EtsCoroutine *coro)
{
    auto *method = EtsClass::FromRuntimeClass(sharedEtsVmState_->jsRuntimeClass)
                       ->GetStaticMethod("createFinalizationRegistry", ":Lstd/core/FinalizationRegistry;");
    ASSERT(method != nullptr);
    Value res;
    if (coro->IsManagedCode()) {
        res = method->GetPandaMethod()->Invoke(coro, nullptr);
    } else {
        ScopedManagedCodeThread threadScope {coro};
        res = method->GetPandaMethod()->Invoke(coro, nullptr);
    }
    ASSERT(!coro->HasPendingException());
    auto queue = EtsObject::FromCoreType(res.GetAs<ObjectHeader *>());
    ASSERT(queue != nullptr);
    jsvalueFregistryRef_ = Refstor()->Add(queue->GetCoreType(), mem::Reference::ObjectType::GLOBAL);
    ASSERT(jsvalueFregistryRef_ != nullptr);
    jsvalueFregistryRegister_ =
        queue->GetClass()
            ->GetInstanceMethod("register", "Lstd/core/Object;Lstd/core/Object;Lstd/core/Object;:V")
            ->GetPandaMethod();
    ASSERT(jsvalueFregistryRegister_ != nullptr);
}

EtsObject *InteropCtx::CreateETSCoreESError(EtsCoroutine *coro, EtsObject *etsObject)
{
    [[maybe_unused]] HandleScope<ObjectHeader *> scope(coro);
    VMHandle<ObjectHeader> etsObjectHandle(coro, etsObject->GetCoreType());

    Method::Proto proto(Method::Proto::ShortyVector {panda_file::Type(panda_file::Type::TypeId::VOID),
                                                     panda_file::Type(panda_file::Type::TypeId::REFERENCE)},
                        Method::Proto::RefTypeVector {utf::Mutf8AsCString(GetObjectClass()->GetDescriptor())});
    auto ctorName = utf::CStringAsMutf8(panda_file_items::CTOR.data());
    auto ctor = GetESErrorClass()->GetDirectMethod(ctorName, proto);
    ASSERT(ctor != nullptr);

    auto excObj = ObjectHeader::Create(coro, GetESErrorClass());
    if (UNLIKELY(excObj == nullptr)) {
        return nullptr;
    }
    VMHandle<ObjectHeader> excHandle(coro, excObj);

    std::array<Value, 2U> args {Value(excHandle.GetPtr()), Value(etsObjectHandle.GetPtr())};
    ctor->InvokeVoid(coro, args.data());
    auto res = EtsObject::FromCoreType(excHandle.GetPtr());
    if (UNLIKELY(coro->HasPendingException())) {
        return nullptr;
    }
    return res;
}

void InteropCtx::ThrowETSError(EtsCoroutine *coro, napi_value val)
{
    auto ctx = Current(coro);

    if (coro->IsUsePreAllocObj()) {
        coro->SetUsePreAllocObj(false);
        coro->SetException(coro->GetVM()->GetOOMErrorObject());
        return;
    }
    ASSERT(!coro->HasPendingException());

    auto env = ctx->GetJSEnv();
    if (IsUndefined(env, val)) {
        auto etsObj = JSValue::CreateUndefined(coro, ctx)->AsObject();
        EtsObject *esObj = ctx->CreateETSCoreESError(coro, etsObj);
        coro->SetException(esObj->GetCoreType());
        return;
    }

    // To catch `TypeError` or `UserError extends TypeError`
    // 1. Frontend puts catch(compat/TypeError) { <instanceof-rethrow? if UserError expected> }
    //    Where js.UserError will be wrapped into compat/TypeError
    //    NOTE(vpukhov): compat: add intrinsic to obtain JSValue from compat/ instances

<<<<<<< HEAD
    auto env = InteropCtx::Current(coro)->GetJSEnv();
=======
>>>>>>> a77d6327
    bool isInstanceof = false;
    NAPI_CHECK_FATAL(napi_is_error(env, val, &isInstanceof));
    auto objRefconv = JSRefConvertResolve(ctx, isInstanceof ? ctx->GetErrorClass() : ctx->GetESErrorClass());
    ASSERT(objRefconv != nullptr);
    LocalObjectHandle<EtsObject> etsObj(coro, objRefconv->Unwrap(ctx, val));
    if (UNLIKELY(etsObj.GetPtr() == nullptr)) {
        INTEROP_LOG(INFO) << "Something went wrong while unwrapping pending js exception";
        ASSERT(ctx->SanityETSExceptionPending());
        return;
    }

    auto klass = etsObj->GetClass()->GetRuntimeClass();
    if (LIKELY(ctx->GetErrorClass()->IsAssignableFrom(klass) || ctx->GetExceptionClass()->IsAssignableFrom(klass))) {
        coro->SetException(etsObj->GetCoreType());
        return;
    }

    // NOTE(vpukhov): should throw a special error (ESError) with cause set
    auto exc = JSConvertESError::Unwrap(ctx, ctx->GetJSEnv(), val);
    if (LIKELY(exc.has_value())) {
        ASSERT(exc != nullptr);
        coro->SetException(exc.value()->GetCoreType());
    }  // otherwise exception is already set
}

void InteropCtx::ThrowETSError(EtsCoroutine *coro, const char *msg)
{
    ASSERT(!coro->HasPendingException());
    ets::ThrowEtsException(coro, panda_file_items::class_descriptors::ERROR, msg);
}

void InteropCtx::ThrowJSError(napi_env env, const std::string &msg)
{
    INTEROP_LOG(INFO) << "ThrowJSError: " << msg;
    ASSERT(!NapiIsExceptionPending(env));
    NAPI_CHECK_FATAL(napi_throw_error(env, nullptr, msg.c_str()));
}

void InteropCtx::ThrowJSTypeError(napi_env env, const std::string &msg)
{
    INTEROP_LOG(INFO) << "ThrowJSTypeError: " << msg;
    ASSERT(!NapiIsExceptionPending(env));
    NAPI_CHECK_FATAL(napi_throw_type_error(env, nullptr, msg.c_str()));
}

void InteropCtx::ThrowJSValue(napi_env env, napi_value val)
{
    INTEROP_LOG(INFO) << "ThrowJSValue";
    ASSERT(!NapiIsExceptionPending(env));
#if defined(PANDA_TARGET_OHOS) || defined(PANDA_JS_ETS_HYBRID_MODE)
    NAPI_CHECK_FATAL(napi_throw_jsvalue(env, val));
#else
    // At present, UT relies on NodeJS, and the napi_throw interface is still used in UT runtime mode
    // When UT migrates to ArkJS VM, this branch needs to be removed
    NAPI_CHECK_FATAL(napi_throw(env, val));
#endif
}

napi_value InteropCtx::CreateJSTypeError(napi_env env, const std::string &code, const std::string &msg)
{
    INTEROP_LOG(INFO) << "CreateJSTypeError: code: " << code << ", msg: " << msg;
    ASSERT(!NapiIsExceptionPending(env));
    napi_value errorCode;
    NAPI_CHECK_FATAL(napi_create_string_utf8(env, code.data(), code.size(), &errorCode));
    napi_value errorMessage;
    NAPI_CHECK_FATAL(napi_create_string_utf8(env, msg.data(), msg.size(), &errorMessage));
    napi_value error;
    NAPI_CHECK_FATAL(napi_create_type_error(env, errorCode, errorMessage, &error));
    return error;
}

void InteropCtx::InitializeDefaultLinkerCtxIfNeeded(EtsRuntimeLinker *linker)
{
    os::memory::LockHolder lock(InteropCtx::SharedEtsVmState::mutex_);
    // Only cache the first application class linker context
    if (InteropCtx::SharedEtsVmState::linkerCtx_ != nullptr &&
        !InteropCtx::SharedEtsVmState::linkerCtx_->IsBootContext()) {
        return;
    }
    if (linker->GetClass() != PlatformTypes()->coreAbcRuntimeLinker) {
        return;
    }
    InteropCtx::SharedEtsVmState::linkerCtx_ = linker->GetClassLinkerContext();
    InteropCtx::SharedEtsVmState::refToDefaultLinker_ = PandaVM::GetCurrent()->GetGlobalObjectStorage()->Add(
        linker->AsObject()->GetCoreType(), mem::Reference::ObjectType::GLOBAL);
}

void InteropCtx::SetDefaultLinkerContext(EtsRuntimeLinker *linker)
{
    os::memory::LockHolder lock(SharedEtsVmState::mutex_);
    if (!linker->IsInstanceOf(PlatformTypes()->coreRuntimeLinker)) {
        return;
    }
    SharedEtsVmState::linkerCtx_ = linker->GetClassLinkerContext();
    PandaVM::GetCurrent()->GetGlobalObjectStorage()->Remove(SharedEtsVmState::refToDefaultLinker_);
    SharedEtsVmState::refToDefaultLinker_ = PandaVM::GetCurrent()->GetGlobalObjectStorage()->Add(
        linker->AsObject()->GetCoreType(), mem::Reference::ObjectType::GLOBAL);
}

void InteropCtx::ForwardEtsException(EtsCoroutine *coro)
{
    auto env = GetJSEnv();
    ASSERT(coro != nullptr);
    ASSERT(coro->HasPendingException());
    LocalObjectHandle<ObjectHeader> exc(coro, coro->GetException());
    coro->ClearException();

    auto klass = exc->ClassAddr<Class>();
    ASSERT(GetErrorClass()->IsAssignableFrom(klass) || GetExceptionClass()->IsAssignableFrom(klass));
    JSRefConvert *refconv = JSRefConvertResolve<true>(this, klass);
    if (UNLIKELY(refconv == nullptr)) {
        INTEROP_LOG(INFO) << "Exception thrown while forwarding ets exception: " << klass->GetDescriptor();
        return;
    }
    napi_value res = refconv->Wrap(this, EtsObject::FromCoreType(exc.GetPtr()));
    if (UNLIKELY(res == nullptr)) {
        return;
    }
    ThrowJSValue(env, res);
}

void InteropCtx::ForwardJSException(EtsCoroutine *coro)
{
    auto env = GetJSEnv();
    const napi_extended_error_info *info = nullptr;
    NAPI_CHECK_FATAL(napi_get_last_error_info(env, &info));
    if (info->error_code != napi_ok && info->error_code != napi_pending_exception) {
        INTEROP_LOG(INFO) << "Napi last error: " << info->error_message;
        ThrowETSError(coro, info->error_message);
        return;
    }
    napi_value excval;
    ASSERT(NapiIsExceptionPending(env));
    NAPI_CHECK_FATAL(napi_get_and_clear_last_exception(env, &excval));
    ThrowETSError(coro, excval);
}

void JSConvertTypeCheckFailed(const char *typeName)
{
    auto ctx = InteropCtx::Current();
    auto env = ctx->GetJSEnv();
    InteropCtx::ThrowJSTypeError(env, typeName + std::string(" expected"));
}

static std::optional<std::string> GetErrorStack(napi_env env, napi_value jsErr)
{
    bool isError;
    if (napi_ok != napi_is_error(env, jsErr, &isError)) {
        return {};
    }
    if (!isError) {
        return "not an Error instance";
    }
    napi_value jsStk;
    if (napi_ok != napi_get_named_property(env, jsErr, "stack", &jsStk)) {
        return {};
    }
    size_t length;
    if (napi_ok != napi_get_value_string_utf8(env, jsStk, nullptr, 0, &length)) {
        return {};
    }
    std::string value;
    value.resize(length);
    // +1 for NULL terminated string!!!
    if (napi_ok != napi_get_value_string_utf8(env, jsStk, value.data(), value.size() + 1, &length)) {
        return {};
    }
    return value;
}

static std::optional<std::string> NapiTryDumpStack(napi_env env)
{
    bool isPending;
    if (napi_ok != napi_is_exception_pending(env, &isPending)) {
        return {};
    }

    std::string pendingErrorMsg;
    if (isPending) {
        napi_value valuePending;
        if (napi_ok != napi_get_and_clear_last_exception(env, &valuePending)) {
            return {};
        }
        auto resStk = GetErrorStack(env, valuePending);
        if (resStk.has_value()) {
            pendingErrorMsg = "\nWith pending exception:\n" + resStk.value();
        } else {
            pendingErrorMsg = "\nFailed to stringify pending exception";
        }
    }

    std::string stacktraceMsg;
    {
        napi_value jsDummyStr;
        if (napi_ok !=
            napi_create_string_utf8(env, "probe-stacktrace-not-actual-error", NAPI_AUTO_LENGTH, &jsDummyStr)) {
            return {};
        }
        napi_value jsErr;
        auto rc = napi_create_error(env, nullptr, jsDummyStr, &jsErr);
        if (napi_ok != rc) {
            return {};
        }
        auto resStk = GetErrorStack(env, jsErr);
        stacktraceMsg = resStk.has_value() ? resStk.value() : "failed to stringify probe exception";
    }

    return stacktraceMsg + pendingErrorMsg;
}

[[noreturn]] void InteropCtx::Fatal(const char *msg)
{
    INTEROP_LOG(ERROR) << "InteropCtx::Fatal: " << msg;

    auto coro = EtsCoroutine::GetCurrent();
    auto ctx = InteropCtx::Current(coro);

    INTEROP_LOG(ERROR) << "======================== ETS stack ============================";
    auto istk = ctx->interopStk_.GetRecords();
    auto istkIt = istk.rbegin();

    auto printIstkFrames = [&istkIt, &istk](void *fp) {
        while (istkIt != istk.rend() && fp == istkIt->etsFrame) {
            INTEROP_LOG(ERROR) << "<interop> " << (istkIt->descr != nullptr ? istkIt->descr : "unknown");
            istkIt++;
        }
    };

    for (auto stack = StackWalker::Create(coro); stack.HasFrame(); stack.NextFrame()) {
        printIstkFrames(istkIt->etsFrame);
        Method *method = stack.GetMethod();
        ASSERT(method != nullptr);
        INTEROP_LOG(ERROR) << method->GetClass()->GetName() << "." << method->GetName().data << " at "
                           << method->GetLineNumberAndSourceFile(stack.GetBytecodePc());
    }
    ASSERT(istkIt == istk.rend() || istkIt->etsFrame == nullptr);
    printIstkFrames(nullptr);

    auto env = ctx->GetJSEnv();
    INTEROP_LOG(ERROR) << (env != nullptr ? "<ets-entrypoint>" : "current js env is nullptr!");

    if (coro->HasPendingException()) {
        auto exc = EtsObject::FromCoreType(coro->GetException());
        INTEROP_LOG(ERROR) << "With pending exception: " << exc->GetClass()->GetDescriptor();
    }

    if (env != nullptr) {
        INTEROP_LOG(ERROR) << "======================== JS stack =============================";
        std::optional<std::string> jsStk = NapiTryDumpStack(env);
        if (jsStk.has_value()) {
            INTEROP_LOG(ERROR) << jsStk.value();
        } else {
            INTEROP_LOG(ERROR) << "JS stack print failed";
        }
    }

    INTEROP_LOG(ERROR) << "======================== Native stack =========================";
    PrintStack(Logger::Message(Logger::Level::ERROR, Logger::Component::ETS_INTEROP_JS, false).GetStream());
    std::abort();
}

void InteropCtx::Init(EtsCoroutine *coro, napi_env env)
{
    auto *ctx = Runtime::GetCurrent()->GetInternalAllocator()->New<InteropCtx>(coro, env);
    ASSERT(ctx != nullptr);
    auto *worker = coro->GetWorker();
    worker->GetLocalStorage().Set<CoroutineWorker::DataIdx::INTEROP_CTX_PTR>(ctx, Destroy);
    worker->GetLocalStorage().Set<CoroutineWorker::DataIdx::EXTERNAL_IFACES>(&ctx->interfaceTable_);
#ifdef PANDA_JS_ETS_HYBRID_MODE
    Handshake::VmHandshake(env, ctx);
    XGC::GetInstance()->OnAttach(ctx);
    auto workerPoster = coro->GetPandaVM()->CreateCallbackPoster();
    ASSERT(workerPoster != nullptr);
    worker->SetCallbackPoster(std::move(workerPoster));
#endif  // PANDA_JS_ETS_HYBRID_MODE
}

void InteropCtx::Destroy(void *ptr)
{
    auto *instance = static_cast<InteropCtx *>(ptr);
#if defined(PANDA_JS_ETS_HYBRID_MODE)
    XGC::GetInstance()->OnDetach(instance);
#endif  // PANDA_JS_ETS_HYBRID_MODE
    Runtime::GetCurrent()->GetInternalAllocator()->Delete(instance);
    SharedEtsVmState::TryReleaseInstance();
}

static bool CheckRuntimeOptions([[maybe_unused]] const ark::ets::EtsCoroutine *mainCoro)
{
#if defined(PANDA_JS_ETS_HYBRID_MODE) && !defined(ARK_HYBRID)
    ASSERT(mainCoro != nullptr);
    auto gcType = mainCoro->GetVM()->GetGC()->GetType();
    if ((Runtime::GetOptions().GetXgcTriggerType() != "never") &&
        (gcType != mem::GCType::G1_GC || Runtime::GetOptions().IsNoAsyncJit())) {
        // XGC is not implemented for other GC types
        LOG(ERROR, RUNTIME) << "XGC requires GC type to be g1-gc and no-async-jit option must be false";
        return false;
    }
#endif  // PANDA_JS_ETS_HYBRID_MODE
    return true;
}

// NOTE(wupengyong, #24099): load interop module need formal plan.
bool TryInitInteropInJsEnv(void *napiEnv)
{
    auto env = static_cast<napi_env>(napiEnv);
    // NOLINTBEGIN(modernize-avoid-c-arrays,readability-identifier-naming)
    constexpr char requireNapi[] = "requireNapi";
    constexpr char interopSo[] = "ets_interop_js_napi";
    constexpr char panda[] = "Panda";
    // NOLINTEND(modernize-avoid-c-arrays,readability-identifier-naming)
    napi_value modObj;
    {
        NapiEscapableScope jsHandleScope(env);
        napi_value pandaObj;
        NAPI_CHECK_RETURN(napi_get_named_property(env, GetGlobal(env), panda, &pandaObj));
        if (!IsUndefined(env, pandaObj)) {
            return true;
        }
        napi_value requireFn;
        NAPI_CHECK_RETURN(napi_get_named_property(env, GetGlobal(env), requireNapi, &requireFn));

        INTEROP_RETURN_IF(GetValueType(env, requireFn) != napi_function);
        {
            napi_value jsName;
            NAPI_CHECK_RETURN(napi_create_string_utf8(env, interopSo, NAPI_AUTO_LENGTH, &jsName));
            std::array<napi_value, 1> args = {jsName};
            napi_value recv;
            NAPI_CHECK_RETURN(napi_get_undefined(env, &recv));
            auto status = (napi_call_function(env, recv, requireFn, args.size(), args.data(), &modObj));
            if (status == napi_pending_exception) {
                INTEROP_LOG(ERROR) << "Unable to load module due to exception";
                return false;
            }
            INTEROP_RETURN_IF(status != napi_ok);
        }
        INTEROP_RETURN_IF(IsNull(env, modObj));
        napi_value key;
        NAPI_CHECK_RETURN(napi_create_string_utf8(env, panda, NAPI_AUTO_LENGTH, &key));
        NAPI_CHECK_RETURN(napi_set_property(env, GetGlobal(env), key, modObj));
        jsHandleScope.Escape(modObj);
    }
    return true;
}

// The external interface for ANI
bool CreateMainInteropContext(ark::ets::EtsCoroutine *mainCoro, void *napiEnv)
{
    ASSERT(mainCoro->GetCoroutineManager()->GetMainThread() == mainCoro);
    if (!CheckRuntimeOptions(mainCoro)) {
        return false;
    }
#if defined(PANDA_TARGET_OHOS) || defined(PANDA_JS_ETS_HYBRID_MODE)
    auto env = static_cast<napi_env>(napiEnv);
    NAPI_CHECK_RETURN(napi_setup_hybrid_environment(env));
#endif
    AppStateManager::Create();
    {
        ScopedManagedCodeThread sm(mainCoro);
        InteropCtx::Init(mainCoro, static_cast<napi_env>(napiEnv));
    }

    // NOTE(konstanting): support instantiation in the TimerModule and move this code to the InteropCtx constructor.
    // The TimerModule should be bound to the exact JsEnv
    if (!RegisterTimerModule()) {
        // throw some errors
    }
    if (!RegisterAppStateCallback(InteropCtx::Current()->GetJSEnv())) {
        INTEROP_LOG(ERROR) << "RegisterAppStateCallback failed";
        return false;
    }

    // In the hybrid mode with JSVM=leading VM, we are binding the EtsVM lifetime to the JSVM's env lifetime
    napi_add_env_cleanup_hook(
        InteropCtx::Current()->GetJSEnv(),
        [](void *) {
            AppStateManager::Destroy();
            ark::Runtime::Destroy();
        },
        nullptr);
#if defined(PANDA_TARGET_OHOS)
    return TryInitInteropInJsEnv(napiEnv);
#else
    return true;
#endif
}

}  // namespace ark::ets::interop::js<|MERGE_RESOLUTION|>--- conflicted
+++ resolved
@@ -217,20 +217,11 @@
 CommonJSObjectCache::CommonJSObjectCache(InteropCtx *ctx) : ctx_(ctx)
 {
     InitializeCache();
-<<<<<<< HEAD
-=======
     InitializeRecordProto();
->>>>>>> a77d6327
 }
 
 CommonJSObjectCache::~CommonJSObjectCache()
 {
-<<<<<<< HEAD
-    if (proxyRef_ != nullptr) {
-        napi_env env = ctx_->GetJSEnv();
-        napi_delete_reference(env, proxyRef_);
-    }
-=======
     napi_env env = ctx_->GetJSEnv();
     if (proxyRef_ != nullptr) {
         napi_delete_reference(env, proxyRef_);
@@ -238,7 +229,6 @@
     if (recordProtoRef_ != nullptr) {
         napi_delete_reference(env, recordProtoRef_);
     }
->>>>>>> a77d6327
 }
 
 napi_value CommonJSObjectCache::GetProxy() const
@@ -249,8 +239,6 @@
     return GetReferenceValue(ctx_->GetJSEnv(), proxyRef_);
 }
 
-<<<<<<< HEAD
-=======
 napi_value CommonJSObjectCache::GetRecordProto() const
 {
     if (recordProtoRef_ == nullptr) {
@@ -270,7 +258,6 @@
     NAPI_CHECK_FATAL(napi_create_reference(env, protoObj, 1, &recordProtoRef_));
 }
 
->>>>>>> a77d6327
 void CommonJSObjectCache::InitializeCache()
 {
     napi_env env = ctx_->GetJSEnv();
@@ -535,10 +522,6 @@
     //    Where js.UserError will be wrapped into compat/TypeError
     //    NOTE(vpukhov): compat: add intrinsic to obtain JSValue from compat/ instances
 
-<<<<<<< HEAD
-    auto env = InteropCtx::Current(coro)->GetJSEnv();
-=======
->>>>>>> a77d6327
     bool isInstanceof = false;
     NAPI_CHECK_FATAL(napi_is_error(env, val, &isInstanceof));
     auto objRefconv = JSRefConvertResolve(ctx, isInstanceof ? ctx->GetErrorClass() : ctx->GetESErrorClass());
