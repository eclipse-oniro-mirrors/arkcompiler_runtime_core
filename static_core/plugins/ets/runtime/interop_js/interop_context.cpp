/**
 * Copyright (c) 2023-2025 Huawei Device Co., Ltd.
 * Licensed under the Apache License, Version 2.0 (the "License");
 * you may not use this file except in compliance with the License.
 * You may obtain a copy of the License at
 *
 * http://www.apache.org/licenses/LICENSE-2.0
 *
 * Unless required by applicable law or agreed to in writing, software
 * distributed under the License is distributed on an "AS IS" BASIS,
 * WITHOUT WARRANTIES OR CONDITIONS OF ANY KIND, either express or implied.
 * See the License for the specific language governing permissions and
 * limitations under the License.
 */

#include "plugins/ets/runtime/interop_js/interop_context.h"
#include "plugins/ets/runtime/interop_js/interop_context_api.h"

#include "plugins/ets/runtime/ets_exceptions.h"
#include "plugins/ets/runtime/ets_class_linker_extension.h"
#include "plugins/ets/runtime/ets_vm.h"
#include "plugins/ets/runtime/interop_js/js_convert.h"
#include "plugins/ets/runtime/interop_js/interop_common.h"
#include "plugins/ets/runtime/interop_js/code_scopes.h"
#include "plugins/ets/runtime/interop_js/sts_vm_interface_impl.h"
#include "plugins/ets/runtime/types/ets_abc_runtime_linker.h"
#include "plugins/ets/runtime/types/ets_method.h"
#include "runtime/include/runtime.h"
#include "runtime/mem/local_object_handle.h"

#include "plugins/ets/runtime/interop_js/event_loop_module.h"
#include "plugins/ets/runtime/interop_js/timer_module.h"
#include "plugins/ets/runtime/interop_js/xgc/xgc.h"
#include "plugins/ets/runtime/interop_js/handshake.h"
#include "plugins/ets/runtime/interop_js/napi_impl/napi_impl.h"

#if defined(PANDA_TARGET_OHOS) || defined(PANDA_JS_ETS_HYBRID_MODE)
// NOLINTBEGIN(readability-identifier-naming, readability-redundant-declaration)
// CC-OFFNXT(G.FMT.10-CPP) project code style
napi_status __attribute__((weak)) napi_create_runtime(napi_env env, napi_env *resultEnv);
napi_status __attribute__((weak)) napi_throw_jsvalue(napi_env env, napi_value error);
// NOLINTEND(readability-identifier-naming, readability-redundant-declaration)
#endif

// NOTE(konstanting, #23205): this function is not listed in the ENUMERATE_NAPI macro, but now runtime needs it.
// I will find a cleaner solution later, but for now let it stay like this, to make aot and verifier happy.
#if (!defined(PANDA_TARGET_OHOS) && !defined(PANDA_JS_ETS_HYBRID_MODE)) || \
    defined(PANDA_JS_ETS_HYBRID_MODE_NEED_WEAK_SYMBOLS)
extern "C" napi_status __attribute__((weak))  // CC-OFF(G.FMT.10) project code style
napi_add_env_cleanup_hook([[maybe_unused]] napi_env env, [[maybe_unused]] void (*fun)(void *arg),
                          [[maybe_unused]] void *arg)
{
    // NOTE: Empty stub. In CI currently used OHOS 4.0.8, but `napi_add_env_cleanup_hook`
    // is public since 4.1.0. Remove this method after CI upgrade.
    INTEROP_LOG(ERROR) << "napi_add_env_cleanup_hook is implemented in OHOS since 4.1.0, please update" << std::endl;
    return napi_ok;
}
#endif

namespace ark::ets::interop::js {

namespace descriptors = panda_file_items::class_descriptors;

// NOLINTNEXTLINE(modernize-avoid-c-arrays)
static constexpr std::string_view const FUNCTION_INTERFACE_DESCRIPTORS[] = {
    descriptors::FUNCTION0,   descriptors::FUNCTION1,   descriptors::FUNCTION2,   descriptors::FUNCTION3,
    descriptors::FUNCTION4,   descriptors::FUNCTION5,   descriptors::FUNCTION6,   descriptors::FUNCTION7,
    descriptors::FUNCTION8,   descriptors::FUNCTION9,   descriptors::FUNCTION10,  descriptors::FUNCTION11,
    descriptors::FUNCTION12,  descriptors::FUNCTION13,  descriptors::FUNCTION14,  descriptors::FUNCTION15,
    descriptors::FUNCTION16,  descriptors::FUNCTIONN,   descriptors::FUNCTIONR0,  descriptors::FUNCTIONR1,
    descriptors::FUNCTIONR2,  descriptors::FUNCTIONR3,  descriptors::FUNCTIONR4,  descriptors::FUNCTIONR5,
    descriptors::FUNCTIONR6,  descriptors::FUNCTIONR7,  descriptors::FUNCTIONR8,  descriptors::FUNCTIONR9,
    descriptors::FUNCTIONR10, descriptors::FUNCTIONR11, descriptors::FUNCTIONR12, descriptors::FUNCTIONR13,
    descriptors::FUNCTIONR14, descriptors::FUNCTIONR15, descriptors::FUNCTIONR16,
};

static Class *CacheClass(EtsClassLinker *etsClassLinker, std::string_view descriptor)
{
    auto klass = etsClassLinker->GetClass(descriptor.data())->GetRuntimeClass();
    ASSERT(klass != nullptr);
    return klass;
}

#if defined(PANDA_TARGET_OHOS)
static void AppStateCallback(int state, int64_t timeStamp)
{
    auto appState = AppState(static_cast<AppState::State>(state), timeStamp);
<<<<<<< HEAD
    auto *pandaVm = Runtime::GetCurrent()->GetPandaVM();
    pandaVm->UpdateAppState(appState);
    switch (static_cast<AppState::State>(state)) {
        case AppState::State::SENSITIVE_START:
            pandaVm->GetGC()->PostponeGCStart();
=======
    auto *etsVm = static_cast<PandaEtsVM *>(Runtime::GetCurrent()->GetPandaVM());
    AppStateManager::GetCurrent()->UpdateAppState(appState);
    etsVm->GetGC()->SetFastGCFlag(appState.GetState() == AppState::State::SENSITIVE_START);
    switch (static_cast<AppState::State>(state)) {
        case AppState::State::SENSITIVE_START:
            etsVm->GetGC()->PostponeGCStart();
>>>>>>> 46f0ea7f
            break;
        case AppState::State::SENSITIVE_END:
            [[fallthrough]];
        case AppState::State::COLD_START_FINISHED:
<<<<<<< HEAD
            pandaVm->GetGC()->PostponeGCEnd();
=======
            etsVm->GetGC()->PostponeGCEnd();
>>>>>>> 46f0ea7f
            break;
        default:
            break;
    }
}
#endif  // PANDA_TARGET_OHOS

static bool RegisterAppStateCallback([[maybe_unused]] napi_env env)
{
#if defined(PANDA_TARGET_OHOS)
    auto status = napi_register_appstate_callback(env, AppStateCallback);
    return status == napi_ok;
#else
    return true;
#endif
}

static bool RegisterTimerModule()
{
    ani_vm *vm = nullptr;
    ani_size count = 0;
    // NOTE(konstanting, #23205): port to ANI ASAP
    [[maybe_unused]] auto status = ANI_GetCreatedVMs(&vm, 1, &count);
    ASSERT(status == ANI_OK);

    if (count != 1) {
        INTEROP_LOG(ERROR) << "RegisterTimerModule: No VM found";
        return false;
    }

    ani_env *aniEnv = nullptr;
    status = vm->GetEnv(ANI_VERSION_1, &aniEnv);
    ASSERT(status == ANI_OK);
    return TimerModule::Init(aniEnv);
}

static void RegisterEventLoopModule(EtsCoroutine *coro)
{
    ASSERT(coro == coro->GetPandaVM()->GetCoroutineManager()->GetMainThread());
    coro->GetPandaVM()->CreateCallbackPosterFactory<EventLoopCallbackPosterFactoryImpl>();
    coro->GetPandaVM()->SetRunEventLoopFunction(
        [](EventLoopRunMode mode) { EventLoop::RunEventLoop(static_cast<EventLoopRunMode>(mode)); });
    coro->GetPandaVM()->SetWalkEventLoopFunction(
        [](WalkEventLoopCallback &cb, void *args) { EventLoop::WalkEventLoop(cb, args); });
}

std::atomic_uint32_t ConstStringStorage::qnameBufferSize_ {0U};

void ConstStringStorage::LoadDynamicCallClass(Class *klass)
{
    if (klass == lastLoadedClass_) {
        return;
    }
    lastLoadedClass_ = klass;
    auto fields = klass->GetStaticFields();
    ASSERT(fields.Size() == 1);
    auto startFrom = klass->GetFieldPrimitive<uint32_t>(fields[0]);
    napi_value jsArr;
    auto *env = Ctx()->GetJSEnv();
    if (jsStringBufferRef_ == nullptr) {
        jsArr = InitBuffer(GetStringBufferSize());
    } else {
        jsArr = GetReferenceValue(env, jsStringBufferRef_);
        if (startFrom >= stringBuffer_.size()) {
            stringBuffer_.resize(GetStringBufferSize());
        } else if (stringBuffer_[startFrom] != nullptr) {
            return;
        }
    }

    auto *pf = klass->GetPandaFile();
    panda_file::ClassDataAccessor cda(*pf, klass->GetFileId());
    [[maybe_unused]] auto annotationFound = cda.EnumerateAnnotation(
        "Lets/annotation/DynamicCall;", [this, pf, startFrom, jsArr, env](panda_file::AnnotationDataAccessor &ada) {
            for (uint32_t i = 0; i < ada.GetCount(); i++) {
                auto adae = ada.GetElement(i);
                auto *elemName = pf->GetStringData(adae.GetNameId()).data;
                if (!utf::IsEqual(utf::CStringAsMutf8("value"), elemName)) {
                    continue;
                }
                auto arr = adae.GetArrayValue();
                auto count = arr.GetCount();
                for (uint32_t j = 0, bufferIndex = startFrom; j < count; j++, bufferIndex++) {
                    panda_file::File::EntityId stringId(arr.Get<uint32_t>(j));
                    auto data = pf->GetStringData(stringId);
                    napi_value jsStr;
                    NAPI_CHECK_FATAL(
                        napi_create_string_utf8(env, utf::Mutf8AsCString(data.data), data.utf16Length, &jsStr));
                    ASSERT(stringBuffer_[bufferIndex] == nullptr);
                    napi_set_element(env, jsArr, bufferIndex, jsStr);
                    stringBuffer_[bufferIndex] = jsStr;
                }
                return true;
            }
            UNREACHABLE();
        });
    ASSERT(annotationFound.has_value());
}

napi_value ConstStringStorage::GetConstantPool()
{
    return GetReferenceValue(Ctx()->GetJSEnv(), jsStringBufferRef_);
}

napi_value ConstStringStorage::InitBuffer(size_t length)
{
    napi_value jsArr;
    NAPI_CHECK_FATAL(napi_create_array_with_length(Ctx()->GetJSEnv(), length, &jsArr));
    NAPI_CHECK_FATAL(napi_create_reference(Ctx()->GetJSEnv(), jsArr, 1, &jsStringBufferRef_));
    stringBuffer_.resize(GetStringBufferSize());
    return jsArr;
}

CommonJSObjectCache::CommonJSObjectCache(InteropCtx *ctx) : ctx_(ctx)
{
    InitializeCache();
}

CommonJSObjectCache::~CommonJSObjectCache()
{
    if (proxyRef_ != nullptr) {
        napi_env env = ctx_->GetJSEnv();
        napi_delete_reference(env, proxyRef_);
    }
}

napi_value CommonJSObjectCache::GetProxy() const
{
    if (proxyRef_ == nullptr) {
        const_cast<CommonJSObjectCache *>(this)->InitializeCache();
    }
    return GetReferenceValue(ctx_->GetJSEnv(), proxyRef_);
}

void CommonJSObjectCache::InitializeCache()
{
    napi_env env = ctx_->GetJSEnv();

    napi_value global;
    NAPI_CHECK_FATAL(napi_get_global(env, &global));

    napi_value proxy;
    NAPI_CHECK_FATAL(napi_get_named_property(env, global, "Proxy", &proxy));
    NAPI_CHECK_FATAL(napi_create_reference(env, proxy, 1, &proxyRef_));
}

InteropCtx *ConstStringStorage::Ctx()
{
    ASSERT(ctx_ != nullptr);
    return ctx_;
}

std::shared_ptr<InteropCtx::SharedEtsVmState> InteropCtx::SharedEtsVmState::GetInstance(PandaEtsVM *vm)
{
    os::memory::LockHolder lock(mutex_);
    if (instance_ == nullptr) {
        instance_ = MakePandaShared<SharedEtsVmState>(vm);
    }
    return instance_;
}

// should be called when we would like to check if there are no more InteropCtx instances left
void InteropCtx::SharedEtsVmState::TryReleaseInstance()
{
    os::memory::LockHolder lock(mutex_);
    if (instance_.unique()) {
        // assuming that if the main InteropCtx is destroyed, then the VM shuts down
        instance_ = nullptr;
    }
}

js_proxy::JSProxy *InteropCtx::SharedEtsVmState::GetJsProxyInstance(EtsClass *cls) const
{
    os::memory::LockHolder lock(mutex_);
    auto item = jsProxies_.find(cls);
    if (item != jsProxies_.end()) {
        return item->second.get();
    }
    return nullptr;
}

void InteropCtx::SharedEtsVmState::SetJsProxyInstance(EtsClass *cls, js_proxy::JSProxy *proxy)
{
    os::memory::LockHolder lock(mutex_);
    jsProxies_.insert_or_assign(cls, PandaUniquePtr<js_proxy::JSProxy>(proxy));
}

js_proxy::JSProxy *InteropCtx::SharedEtsVmState::GetInterfaceProxyInstance(std::string &interfaceName) const
{
    os::memory::LockHolder lock(mutex_);
    auto item = interfaceProxies_.find(interfaceName);
    if (item != interfaceProxies_.end()) {
        return item->second.get();
    }
    return nullptr;
}

void InteropCtx::SharedEtsVmState::SetInterfaceProxyInstance(std::string &interfaceName, js_proxy::JSProxy *proxy)
{
    os::memory::LockHolder lock(mutex_);
    interfaceProxies_.insert_or_assign(interfaceName, PandaUniquePtr<js_proxy::JSProxy>(proxy));
}

InteropCtx::SharedEtsVmState::SharedEtsVmState(PandaEtsVM *vm)
{
    EtsClassLinker *etsClassLinker = vm->GetClassLinker();
    pandaEtsVm = vm;
    if (linkerCtx_ == nullptr) {
        linkerCtx_ = etsClassLinker->GetEtsClassLinkerExtension()->GetBootContext();
    }
    CacheClasses(etsClassLinker);
    etsProxyRefStorage = ets_proxy::SharedReferenceStorage::Create(pandaEtsVm);
    ASSERT(etsProxyRefStorage.get() != nullptr);

    EtsClass *promiseInteropClass =
        EtsClass::FromRuntimeClass(CacheClass(etsClassLinker, "Lstd/interop/js/PromiseInterop;"));
    ASSERT(promiseInteropClass != nullptr);
    promiseInteropConnectMethod =
        promiseInteropClass->GetStaticMethod("connectPromise", "Lstd/core/Promise;J:V")->GetPandaMethod();
    ASSERT(promiseInteropConnectMethod != nullptr);

    // xgc-related things
    stsVMInterface = MakePandaUnique<STSVMInterfaceImpl>();
    [[maybe_unused]] bool xgcCreated =
        XGC::Create(vm, etsProxyRefStorage.get(), static_cast<STSVMInterfaceImpl *>(stsVMInterface.get()));
    ASSERT(xgcCreated);

    // the event loop framework is per-EtsVM. Further on, it uses local InteropCtx instances
    // to access the JSVM-specific data
    RegisterEventLoopModule(EtsCoroutine::GetCurrent());
}

InteropCtx::SharedEtsVmState::~SharedEtsVmState()
{
    // will happen in the runtime destruction flow
    XGC::Destroy();
}

void InteropCtx::SharedEtsVmState::CacheClasses(EtsClassLinker *etsClassLinker)
{
    jsRuntimeClass = CacheClass(etsClassLinker, descriptors::JS_RUNTIME);
    jsValueClass = CacheClass(etsClassLinker, descriptors::JS_VALUE);
    esErrorClass = CacheClass(etsClassLinker, descriptors::ES_ERROR);
    objectClass = CacheClass(etsClassLinker, descriptors::OBJECT);
    stringClass = CacheClass(etsClassLinker, descriptors::STRING);
    bigintClass = CacheClass(etsClassLinker, descriptors::BIG_INT);
    nullValueClass = CacheClass(etsClassLinker, descriptors::NULL_VALUE);
    promiseClass = CacheClass(etsClassLinker, descriptors::PROMISE);
    errorClass = CacheClass(etsClassLinker, descriptors::ERROR);
    exceptionClass = CacheClass(etsClassLinker, descriptors::EXCEPTION);
    typeClass = CacheClass(etsClassLinker, descriptors::TYPE);

    boxIntClass = CacheClass(etsClassLinker, descriptors::BOX_INT);
    boxLongClass = CacheClass(etsClassLinker, descriptors::BOX_LONG);

    arrayClass = CacheClass(etsClassLinker, descriptors::ARRAY);

    arrayAsListIntClass = CacheClass(etsClassLinker, descriptors::ARRAY_AS_LIST_INT);

    for (auto descr : FUNCTION_INTERFACE_DESCRIPTORS) {
        functionalInterfaces.insert(CacheClass(etsClassLinker, descr));
    }
}

// NOLINTBEGIN(fuchsia-statically-constructed-objects)
std::shared_ptr<InteropCtx::SharedEtsVmState> InteropCtx::SharedEtsVmState::instance_ {nullptr};
os::memory::Mutex InteropCtx::SharedEtsVmState::mutex_;
ClassLinkerContext *InteropCtx::SharedEtsVmState::linkerCtx_ {nullptr};
ark::mem::Reference *InteropCtx::SharedEtsVmState::refToDefaultLinker_ {nullptr};
// NOLINTEND(fuchsia-statically-constructed-objects)

void InteropCtx::InitExternalInterfaces()
{
    interfaceTable_.SetJobQueue(MakePandaUnique<JsJobQueue>());
    // should be called in the deoptimization and exception handlers
    interfaceTable_.SetClearInteropHandleScopesFunction(
        [this](Frame *frame) { this->DestroyLocalScopeForTopFrame(frame); });
#if defined(PANDA_TARGET_OHOS) || defined(PANDA_JS_ETS_HYBRID_MODE)
    interfaceTable_.SetCreateJSRuntimeFunction([env = GetJSEnv()]() -> ExternalIfaceTable::JSEnv {
        napi_env resultJsEnv = nullptr;
        [[maybe_unused]] auto status = napi_create_runtime(env, &resultJsEnv);
        ASSERT(status == napi_ok);
        return resultJsEnv;
    });
#endif
    interfaceTable_.SetCreateInteropCtxFunction([](Coroutine *coro, ExternalIfaceTable::JSEnv jsEnv) {
        auto env = static_cast<napi_env>(jsEnv);
        auto *etsCoro = static_cast<EtsCoroutine *>(coro);
        InteropCtx::Init(etsCoro, env);
        // It's a hack and we should use INTEROP_CODE_SCOPE to allocate records.
        // Will be fixed in near future.
        InteropCtx::Current()->CallStack().AllocRecord(etsCoro->GetCurrentFrame(), nullptr);
    });
}

InteropCtx::InteropCtx(EtsCoroutine *coro, napi_env env)
    : sharedEtsVmState_(SharedEtsVmState::GetInstance(coro->GetPandaVM())),
      jsEnv_(env),
      constStringStorage_(this),
      commonJSObjectCache_(this),
      stackInfoManager_(this, coro)
{
    stackInfoManager_.InitStackInfoIfNeeded();
    ecmaVMIterfaceAdaptor_ = MakePandaUnique<XGCVmAdaptor>(env, nullptr);
    // the per-EtsVM part has to be initialized first
    RegisterBuiltinJSRefConvertors(this);

    InitExternalInterfaces();
    InitJsValueFinalizationRegistry(coro);
}

InteropCtx::~InteropCtx()
{
    Refstor()->Remove(jsvalueFregistryRef_);
}

void InteropCtx::InitJsValueFinalizationRegistry(EtsCoroutine *coro)
{
    auto *method = EtsClass::FromRuntimeClass(sharedEtsVmState_->jsRuntimeClass)
                       ->GetStaticMethod("createFinalizationRegistry", ":Lstd/core/FinalizationRegistry;");
    ASSERT(method != nullptr);
    Value res;
    if (coro->IsManagedCode()) {
        res = method->GetPandaMethod()->Invoke(coro, nullptr);
    } else {
        ScopedManagedCodeThread threadScope {coro};
        res = method->GetPandaMethod()->Invoke(coro, nullptr);
    }
    ASSERT(!coro->HasPendingException());
    auto queue = EtsObject::FromCoreType(res.GetAs<ObjectHeader *>());
    jsvalueFregistryRef_ = Refstor()->Add(queue->GetCoreType(), mem::Reference::ObjectType::GLOBAL);
    ASSERT(jsvalueFregistryRef_ != nullptr);
    jsvalueFregistryRegister_ =
        queue->GetClass()
            ->GetInstanceMethod("register", "Lstd/core/Object;Lstd/core/Object;Lstd/core/Object;:V")
            ->GetPandaMethod();
    ASSERT(jsvalueFregistryRegister_ != nullptr);
}

EtsObject *InteropCtx::CreateETSCoreESError(EtsCoroutine *coro, JSValue *jsvalue)
{
    [[maybe_unused]] HandleScope<ObjectHeader *> scope(coro);
    VMHandle<ObjectHeader> jsvalueHandle(coro, jsvalue->GetCoreType());

    Method::Proto proto(Method::Proto::ShortyVector {panda_file::Type(panda_file::Type::TypeId::VOID),
                                                     panda_file::Type(panda_file::Type::TypeId::REFERENCE)},
                        Method::Proto::RefTypeVector {utf::Mutf8AsCString(GetJSValueClass()->GetDescriptor())});
    auto ctorName = utf::CStringAsMutf8(panda_file_items::CTOR.data());
    auto ctor = GetESErrorClass()->GetDirectMethod(ctorName, proto);
    ASSERT(ctor != nullptr);

    auto excObj = ObjectHeader::Create(coro, GetESErrorClass());
    if (UNLIKELY(excObj == nullptr)) {
        return nullptr;
    }
    VMHandle<ObjectHeader> excHandle(coro, excObj);

    std::array<Value, 2U> args {Value(excHandle.GetPtr()), Value(jsvalueHandle.GetPtr())};
    ctor->InvokeVoid(coro, args.data());
    auto res = EtsObject::FromCoreType(excHandle.GetPtr());
    if (UNLIKELY(coro->HasPendingException())) {
        return nullptr;
    }
    return res;
}

void InteropCtx::ThrowETSError(EtsCoroutine *coro, napi_value val)
{
    auto ctx = Current(coro);

    if (coro->IsUsePreAllocObj()) {
        coro->SetUsePreAllocObj(false);
        coro->SetException(coro->GetVM()->GetOOMErrorObject());
        return;
    }
    ASSERT(!coro->HasPendingException());

    if (IsNullOrUndefined(ctx->GetJSEnv(), val)) {
        ctx->ThrowETSError(coro, "interop/js throws undefined/null");
        return;
    }

    // To catch `TypeError` or `UserError extends TypeError`
    // 1. Frontend puts catch(compat/TypeError) { <instanceof-rethrow? if UserError expected> }
    //    Where js.UserError will be wrapped into compat/TypeError
    //    NOTE(vpukhov): compat: add intrinsic to obtain JSValue from compat/ instances

    auto env = InteropCtx::Current(coro)->GetJSEnv();
    bool isInstanceof = false;
    NAPI_CHECK_FATAL(napi_is_error(env, val, &isInstanceof));
    auto objRefconv = JSRefConvertResolve(ctx, isInstanceof ? ctx->GetErrorClass() : ctx->GetESErrorClass());
    LocalObjectHandle<EtsObject> etsObj(coro, objRefconv->Unwrap(ctx, val));
    if (UNLIKELY(etsObj.GetPtr() == nullptr)) {
        INTEROP_LOG(INFO) << "Something went wrong while unwrapping pending js exception";
        ASSERT(ctx->SanityETSExceptionPending());
        return;
    }

    auto klass = etsObj->GetClass()->GetRuntimeClass();
    if (LIKELY(ctx->GetErrorClass()->IsAssignableFrom(klass) || ctx->GetExceptionClass()->IsAssignableFrom(klass))) {
        coro->SetException(etsObj->GetCoreType());
        return;
    }

    // NOTE(vpukhov): should throw a special error (ESError) with cause set
    auto exc = JSConvertESError::Unwrap(ctx, ctx->GetJSEnv(), val);
    if (LIKELY(exc.has_value())) {
        ASSERT(exc != nullptr);
        coro->SetException(exc.value()->GetCoreType());
    }  // otherwise exception is already set
}

void InteropCtx::ThrowETSError(EtsCoroutine *coro, const char *msg)
{
    ASSERT(!coro->HasPendingException());
    ets::ThrowEtsException(coro, panda_file_items::class_descriptors::ERROR, msg);
}

void InteropCtx::ThrowJSError(napi_env env, const std::string &msg)
{
    INTEROP_LOG(INFO) << "ThrowJSError: " << msg;
    ASSERT(!NapiIsExceptionPending(env));
    NAPI_CHECK_FATAL(napi_throw_error(env, nullptr, msg.c_str()));
}

void InteropCtx::ThrowJSTypeError(napi_env env, const std::string &msg)
{
    INTEROP_LOG(INFO) << "ThrowJSTypeError: " << msg;
    ASSERT(!NapiIsExceptionPending(env));
    NAPI_CHECK_FATAL(napi_throw_type_error(env, nullptr, msg.c_str()));
}

void InteropCtx::ThrowJSValue(napi_env env, napi_value val)
{
    INTEROP_LOG(INFO) << "ThrowJSValue";
    ASSERT(!NapiIsExceptionPending(env));
#if defined(PANDA_TARGET_OHOS) || defined(PANDA_JS_ETS_HYBRID_MODE)
    NAPI_CHECK_FATAL(napi_throw_jsvalue(env, val));
#else
    // At present, UT relies on NodeJS, and the napi_throw interface is still used in UT runtime mode
    // When UT migrates to ArkJS VM, this branch needs to be removed
    NAPI_CHECK_FATAL(napi_throw(env, val));
#endif
}

void InteropCtx::InitializeDefaultLinkerCtxIfNeeded(EtsRuntimeLinker *linker)
{
    os::memory::LockHolder lock(InteropCtx::SharedEtsVmState::mutex_);
    // Only cache the first application class linker context
    if (InteropCtx::SharedEtsVmState::linkerCtx_ != nullptr &&
        !InteropCtx::SharedEtsVmState::linkerCtx_->IsBootContext()) {
        return;
    }
    if (linker->GetClass() != PlatformTypes()->coreAbcRuntimeLinker) {
        return;
    }
    InteropCtx::SharedEtsVmState::linkerCtx_ = linker->GetClassLinkerContext();
    InteropCtx::SharedEtsVmState::refToDefaultLinker_ = PandaVM::GetCurrent()->GetGlobalObjectStorage()->Add(
        linker->AsObject()->GetCoreType(), mem::Reference::ObjectType::GLOBAL);
}

void InteropCtx::SetDefaultLinkerContext(EtsRuntimeLinker *linker)
{
    os::memory::LockHolder lock(SharedEtsVmState::mutex_);
    if (!linker->IsInstanceOf(PlatformTypes()->coreRuntimeLinker)) {
        return;
    }
    SharedEtsVmState::linkerCtx_ = linker->GetClassLinkerContext();
    PandaVM::GetCurrent()->GetGlobalObjectStorage()->Remove(SharedEtsVmState::refToDefaultLinker_);
    SharedEtsVmState::refToDefaultLinker_ = PandaVM::GetCurrent()->GetGlobalObjectStorage()->Add(
        linker->AsObject()->GetCoreType(), mem::Reference::ObjectType::GLOBAL);
}

void InteropCtx::ForwardEtsException(EtsCoroutine *coro)
{
    auto env = GetJSEnv();
    ASSERT(coro->HasPendingException());
    LocalObjectHandle<ObjectHeader> exc(coro, coro->GetException());
    coro->ClearException();

    auto klass = exc->ClassAddr<Class>();
    ASSERT(GetErrorClass()->IsAssignableFrom(klass) || GetExceptionClass()->IsAssignableFrom(klass));
    JSRefConvert *refconv = JSRefConvertResolve<true>(this, klass);
    if (UNLIKELY(refconv == nullptr)) {
        INTEROP_LOG(INFO) << "Exception thrown while forwarding ets exception: " << klass->GetDescriptor();
        return;
    }
    napi_value res = refconv->Wrap(this, EtsObject::FromCoreType(exc.GetPtr()));
    if (UNLIKELY(res == nullptr)) {
        return;
    }
    ThrowJSValue(env, res);
}

void InteropCtx::ForwardJSException(EtsCoroutine *coro)
{
    auto env = GetJSEnv();
    const napi_extended_error_info *info = nullptr;
    NAPI_CHECK_FATAL(napi_get_last_error_info(env, &info));
    if (info->error_code != napi_ok && info->error_code != napi_pending_exception) {
        INTEROP_LOG(INFO) << "Napi last error: " << info->error_message;
        ThrowETSError(coro, info->error_message);
        return;
    }
    napi_value excval;
    ASSERT(NapiIsExceptionPending(env));
    NAPI_CHECK_FATAL(napi_get_and_clear_last_exception(env, &excval));
    ThrowETSError(coro, excval);
}

void JSConvertTypeCheckFailed(const char *typeName)
{
    auto ctx = InteropCtx::Current();
    auto env = ctx->GetJSEnv();
    InteropCtx::ThrowJSTypeError(env, typeName + std::string(" expected"));
}

static std::optional<std::string> GetErrorStack(napi_env env, napi_value jsErr)
{
    bool isError;
    if (napi_ok != napi_is_error(env, jsErr, &isError)) {
        return {};
    }
    if (!isError) {
        return "not an Error instance";
    }
    napi_value jsStk;
    if (napi_ok != napi_get_named_property(env, jsErr, "stack", &jsStk)) {
        return {};
    }
    size_t length;
    if (napi_ok != napi_get_value_string_utf8(env, jsStk, nullptr, 0, &length)) {
        return {};
    }
    std::string value;
    value.resize(length);
    // +1 for NULL terminated string!!!
    if (napi_ok != napi_get_value_string_utf8(env, jsStk, value.data(), value.size() + 1, &length)) {
        return {};
    }
    return value;
}

static std::optional<std::string> NapiTryDumpStack(napi_env env)
{
    bool isPending;
    if (napi_ok != napi_is_exception_pending(env, &isPending)) {
        return {};
    }

    std::string pendingErrorMsg;
    if (isPending) {
        napi_value valuePending;
        if (napi_ok != napi_get_and_clear_last_exception(env, &valuePending)) {
            return {};
        }
        auto resStk = GetErrorStack(env, valuePending);
        if (resStk.has_value()) {
            pendingErrorMsg = "\nWith pending exception:\n" + resStk.value();
        } else {
            pendingErrorMsg = "\nFailed to stringify pending exception";
        }
    }

    std::string stacktraceMsg;
    {
        napi_value jsDummyStr;
        if (napi_ok !=
            napi_create_string_utf8(env, "probe-stacktrace-not-actual-error", NAPI_AUTO_LENGTH, &jsDummyStr)) {
            return {};
        }
        napi_value jsErr;
        auto rc = napi_create_error(env, nullptr, jsDummyStr, &jsErr);
        if (napi_ok != rc) {
            return {};
        }
        auto resStk = GetErrorStack(env, jsErr);
        stacktraceMsg = resStk.has_value() ? resStk.value() : "failed to stringify probe exception";
    }

    return stacktraceMsg + pendingErrorMsg;
}

[[noreturn]] void InteropCtx::Fatal(const char *msg)
{
    INTEROP_LOG(ERROR) << "InteropCtx::Fatal: " << msg;

    auto coro = EtsCoroutine::GetCurrent();
    auto ctx = InteropCtx::Current(coro);

    INTEROP_LOG(ERROR) << "======================== ETS stack ============================";
    auto istk = ctx->interopStk_.GetRecords();
    auto istkIt = istk.rbegin();

    auto printIstkFrames = [&istkIt, &istk](void *fp) {
        while (istkIt != istk.rend() && fp == istkIt->etsFrame) {
            INTEROP_LOG(ERROR) << "<interop> " << (istkIt->descr != nullptr ? istkIt->descr : "unknown");
            istkIt++;
        }
    };

    for (auto stack = StackWalker::Create(coro); stack.HasFrame(); stack.NextFrame()) {
        printIstkFrames(istkIt->etsFrame);
        Method *method = stack.GetMethod();
        INTEROP_LOG(ERROR) << method->GetClass()->GetName() << "." << method->GetName().data << " at "
                           << method->GetLineNumberAndSourceFile(stack.GetBytecodePc());
    }
    ASSERT(istkIt == istk.rend() || istkIt->etsFrame == nullptr);
    printIstkFrames(nullptr);

    auto env = ctx->GetJSEnv();
    INTEROP_LOG(ERROR) << (env != nullptr ? "<ets-entrypoint>" : "current js env is nullptr!");

    if (coro->HasPendingException()) {
        auto exc = EtsObject::FromCoreType(coro->GetException());
        INTEROP_LOG(ERROR) << "With pending exception: " << exc->GetClass()->GetDescriptor();
    }

    if (env != nullptr) {
        INTEROP_LOG(ERROR) << "======================== JS stack =============================";
        std::optional<std::string> jsStk = NapiTryDumpStack(env);
        if (jsStk.has_value()) {
            INTEROP_LOG(ERROR) << jsStk.value();
        } else {
            INTEROP_LOG(ERROR) << "JS stack print failed";
        }
    }

    INTEROP_LOG(ERROR) << "======================== Native stack =========================";
    PrintStack(Logger::Message(Logger::Level::ERROR, Logger::Component::ETS_INTEROP_JS, false).GetStream());
    std::abort();
}

void InteropCtx::Init(EtsCoroutine *coro, napi_env env)
{
    auto *ctx = Runtime::GetCurrent()->GetInternalAllocator()->New<InteropCtx>(coro, env);
    auto *worker = coro->GetWorker();
    worker->GetLocalStorage().Set<CoroutineWorker::DataIdx::INTEROP_CTX_PTR>(ctx, Destroy);
    worker->GetLocalStorage().Set<CoroutineWorker::DataIdx::EXTERNAL_IFACES>(&ctx->interfaceTable_);
#ifdef PANDA_JS_ETS_HYBRID_MODE
    Handshake::VmHandshake(env, ctx);
    XGC::GetInstance()->OnAttach(ctx);
    auto workerPoster = coro->GetPandaVM()->CreateCallbackPoster();
    ASSERT(workerPoster != nullptr);
    worker->SetCallbackPoster(std::move(workerPoster));
#endif  // PANDA_JS_ETS_HYBRID_MODE
}

void InteropCtx::Destroy(void *ptr)
{
    auto *instance = static_cast<InteropCtx *>(ptr);
#if defined(PANDA_JS_ETS_HYBRID_MODE)
    XGC::GetInstance()->OnDetach(instance);
#endif  // PANDA_JS_ETS_HYBRID_MODE
    Runtime::GetCurrent()->GetInternalAllocator()->Delete(instance);
    SharedEtsVmState::TryReleaseInstance();
}

static bool CheckRuntimeOptions([[maybe_unused]] const ark::ets::EtsCoroutine *mainCoro)
{
#if defined(PANDA_JS_ETS_HYBRID_MODE) && !defined(ARK_HYBRID)
    auto gcType = mainCoro->GetVM()->GetGC()->GetType();
    if ((Runtime::GetOptions().GetXgcTriggerType() != "never") &&
        (gcType != mem::GCType::G1_GC || Runtime::GetOptions().IsNoAsyncJit())) {
        // XGC is not implemented for other GC types
        LOG(ERROR, RUNTIME) << "XGC requires GC type to be g1-gc and no-async-jit option must be false";
        return false;
    }
#endif  // PANDA_JS_ETS_HYBRID_MODE
    return true;
}

// NOTE(wupengyong, #24099): load interop module need formal plan.
bool TryInitInteropInJsEnv(void *napiEnv)
{
    auto env = static_cast<napi_env>(napiEnv);
    // NOLINTBEGIN(modernize-avoid-c-arrays,readability-identifier-naming)
    constexpr char requireNapi[] = "requireNapi";
    constexpr char interopSo[] = "ets_interop_js_napi";
    constexpr char panda[] = "Panda";
    // NOLINTEND(modernize-avoid-c-arrays,readability-identifier-naming)
    napi_value modObj;
    {
        NapiEscapableScope jsHandleScope(env);
        napi_value pandaObj;
        NAPI_CHECK_RETURN(napi_get_named_property(env, GetGlobal(env), panda, &pandaObj));
        if (!IsUndefined(env, pandaObj)) {
            return true;
        }
        napi_value requireFn;
        NAPI_CHECK_RETURN(napi_get_named_property(env, GetGlobal(env), requireNapi, &requireFn));

        INTEROP_RETURN_IF(GetValueType(env, requireFn) != napi_function);
        {
            napi_value jsName;
            NAPI_CHECK_RETURN(napi_create_string_utf8(env, interopSo, NAPI_AUTO_LENGTH, &jsName));
            std::array<napi_value, 1> args = {jsName};
            napi_value recv;
            NAPI_CHECK_RETURN(napi_get_undefined(env, &recv));
            auto status = (napi_call_function(env, recv, requireFn, args.size(), args.data(), &modObj));
            if (status == napi_pending_exception) {
                INTEROP_LOG(ERROR) << "Unable to load module due to exception";
                return false;
            }
            INTEROP_RETURN_IF(status != napi_ok);
        }
        INTEROP_RETURN_IF(IsNull(env, modObj));
        napi_value key;
        NAPI_CHECK_RETURN(napi_create_string_utf8(env, panda, NAPI_AUTO_LENGTH, &key));
        NAPI_CHECK_RETURN(napi_set_property(env, GetGlobal(env), key, modObj));
        jsHandleScope.Escape(modObj);
    }
    return true;
}

// The external interface for ANI
bool CreateMainInteropContext(ark::ets::EtsCoroutine *mainCoro, void *napiEnv)
{
    ASSERT(mainCoro->GetCoroutineManager()->GetMainThread() == mainCoro);
    if (!CheckRuntimeOptions(mainCoro)) {
        return false;
    }
    AppStateManager::Create();
    {
        ScopedManagedCodeThread sm(mainCoro);
        InteropCtx::Init(mainCoro, static_cast<napi_env>(napiEnv));
    }

    // NOTE(konstanting): support instantiation in the TimerModule and move this code to the InteropCtx constructor.
    // The TimerModule should be bound to the exact JsEnv
    if (!RegisterTimerModule()) {
        // throw some errors
    }
    if (!RegisterAppStateCallback(InteropCtx::Current()->GetJSEnv())) {
        INTEROP_LOG(ERROR) << "RegisterAppStateCallback failed";
        return false;
    }

    // In the hybrid mode with JSVM=leading VM, we are binding the EtsVM lifetime to the JSVM's env lifetime
    napi_add_env_cleanup_hook(
        InteropCtx::Current()->GetJSEnv(),
        [](void *) {
            AppStateManager::Destroy();
            ark::Runtime::Destroy();
        },
        nullptr);
#if defined(PANDA_TARGET_OHOS)
    return TryInitInteropInJsEnv(napiEnv);
#else
    return true;
#endif
}

}  // namespace ark::ets::interop::js<|MERGE_RESOLUTION|>--- conflicted
+++ resolved
@@ -85,29 +85,17 @@
 static void AppStateCallback(int state, int64_t timeStamp)
 {
     auto appState = AppState(static_cast<AppState::State>(state), timeStamp);
-<<<<<<< HEAD
-    auto *pandaVm = Runtime::GetCurrent()->GetPandaVM();
-    pandaVm->UpdateAppState(appState);
-    switch (static_cast<AppState::State>(state)) {
-        case AppState::State::SENSITIVE_START:
-            pandaVm->GetGC()->PostponeGCStart();
-=======
     auto *etsVm = static_cast<PandaEtsVM *>(Runtime::GetCurrent()->GetPandaVM());
     AppStateManager::GetCurrent()->UpdateAppState(appState);
     etsVm->GetGC()->SetFastGCFlag(appState.GetState() == AppState::State::SENSITIVE_START);
     switch (static_cast<AppState::State>(state)) {
         case AppState::State::SENSITIVE_START:
             etsVm->GetGC()->PostponeGCStart();
->>>>>>> 46f0ea7f
             break;
         case AppState::State::SENSITIVE_END:
             [[fallthrough]];
         case AppState::State::COLD_START_FINISHED:
-<<<<<<< HEAD
-            pandaVm->GetGC()->PostponeGCEnd();
-=======
             etsVm->GetGC()->PostponeGCEnd();
->>>>>>> 46f0ea7f
             break;
         default:
             break;
