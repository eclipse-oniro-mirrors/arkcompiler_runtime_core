/**
 * Copyright (c) 2023-2025 Huawei Device Co., Ltd.
 * Licensed under the Apache License, Version 2.0 (the "License");
 * you may not use this file except in compliance with the License.
 * You may obtain a copy of the License at
 *
 * http://www.apache.org/licenses/LICENSE-2.0
 *
 * Unless required by applicable law or agreed to in writing, software
 * distributed under the License is distributed on an "AS IS" BASIS,
 * WITHOUT WARRANTIES OR CONDITIONS OF ANY KIND, either express or implied.
 * See the License for the specific language governing permissions and
 * limitations under the License.
 */

#include "plugins/ets/runtime/interop_js/interop_context.h"
#include "plugins/ets/runtime/ets_call_stack.h"
#include "plugins/ets/runtime/interop_js/interop_context_api.h"

#include "plugins/ets/runtime/ets_exceptions.h"
#include "plugins/ets/runtime/ets_class_linker_extension.h"
#include "plugins/ets/runtime/ets_vm.h"
#include "plugins/ets/runtime/interop_js/js_convert.h"
#include "plugins/ets/runtime/interop_js/interop_common.h"
#include "plugins/ets/runtime/interop_js/code_scopes.h"
#include "plugins/ets/runtime/interop_js/sts_vm_interface_impl.h"
#include "plugins/ets/runtime/types/ets_abc_runtime_linker.h"
#include "plugins/ets/runtime/types/ets_method.h"
#include "runtime/include/runtime.h"
#include "runtime/mem/local_object_handle.h"

#include "plugins/ets/runtime/interop_js/event_loop_module.h"
#include "plugins/ets/runtime/interop_js/timer_module.h"
#include "plugins/ets/runtime/interop_js/xgc/xgc.h"
#include "plugins/ets/runtime/interop_js/handshake.h"
#include "plugins/ets/runtime/interop_js/napi_impl/napi_impl.h"
#include "plugins/ets/runtime/interop_js/timer_helper/interop_timer_helper.h"

#if defined(PANDA_USE_ETS_UTILS)
#include "console.h"
#endif

#if defined(PANDA_TARGET_OHOS) || defined(PANDA_JS_ETS_HYBRID_MODE)
// NOLINTBEGIN(readability-identifier-naming, readability-redundant-declaration)
// CC-OFFNXT(G.FMT.10-CPP) project code style
napi_status __attribute__((weak)) napi_create_runtime(napi_env env, napi_env *resultEnv);
napi_status __attribute__((weak)) napi_destroy_runtime(napi_env env);
napi_status __attribute__((weak)) napi_throw_jsvalue(napi_env env, napi_value error);
napi_status __attribute__((weak)) napi_setup_hybrid_environment(napi_env env);
// NOLINTEND(readability-identifier-naming, readability-redundant-declaration)
#endif

// NOTE(konstanting, #23205): this function is not listed in the ENUMERATE_NAPI macro, but now runtime needs it.
// I will find a cleaner solution later, but for now let it stay like this, to make aot and verifier happy.
#if (!defined(PANDA_TARGET_OHOS) && !defined(PANDA_JS_ETS_HYBRID_MODE)) || \
    defined(PANDA_JS_ETS_HYBRID_MODE_NEED_WEAK_SYMBOLS)
extern "C" napi_status __attribute__((weak))  // CC-OFF(G.FMT.10) project code style
napi_add_env_cleanup_hook([[maybe_unused]] napi_env env, [[maybe_unused]] void (*fun)(void *arg),
                          [[maybe_unused]] void *arg)
{
    // NOTE: Empty stub. In CI currently used OHOS 4.0.8, but `napi_add_env_cleanup_hook`
    // is public since 4.1.0. Remove this method after CI upgrade.
    INTEROP_LOG(ERROR) << "napi_add_env_cleanup_hook is implemented in OHOS since 4.1.0, please update" << std::endl;
    return napi_ok;
}
#endif

namespace ark::ets::interop::js {

namespace descriptors = panda_file_items::class_descriptors;

// NOLINTNEXTLINE(modernize-avoid-c-arrays)
static constexpr std::string_view const FUNCTION_INTERFACE_DESCRIPTORS[] = {
    descriptors::FUNCTION0,   descriptors::FUNCTION1,   descriptors::FUNCTION2,   descriptors::FUNCTION3,
    descriptors::FUNCTION4,   descriptors::FUNCTION5,   descriptors::FUNCTION6,   descriptors::FUNCTION7,
    descriptors::FUNCTION8,   descriptors::FUNCTION9,   descriptors::FUNCTION10,  descriptors::FUNCTION11,
    descriptors::FUNCTION12,  descriptors::FUNCTION13,  descriptors::FUNCTION14,  descriptors::FUNCTION15,
    descriptors::FUNCTION16,  descriptors::FUNCTIONN,   descriptors::FUNCTIONR0,  descriptors::FUNCTIONR1,
    descriptors::FUNCTIONR2,  descriptors::FUNCTIONR3,  descriptors::FUNCTIONR4,  descriptors::FUNCTIONR5,
    descriptors::FUNCTIONR6,  descriptors::FUNCTIONR7,  descriptors::FUNCTIONR8,  descriptors::FUNCTIONR9,
    descriptors::FUNCTIONR10, descriptors::FUNCTIONR11, descriptors::FUNCTIONR12, descriptors::FUNCTIONR13,
    descriptors::FUNCTIONR14, descriptors::FUNCTIONR15, descriptors::FUNCTIONR16,
};

static Class *CacheClass(EtsClassLinker *etsClassLinker, std::string_view descriptor)
{
    ASSERT(etsClassLinker != nullptr);
    ASSERT(etsClassLinker->GetClass(descriptor.data()));
    auto klass = etsClassLinker->GetClass(descriptor.data())->GetRuntimeClass();
    ASSERT(klass != nullptr);
    return klass;
}

#if defined(PANDA_TARGET_OHOS)
static void AppStateCallback(int state, int64_t timeStamp)
{
    auto appState = AppState(static_cast<AppState::State>(state), timeStamp);
    auto *etsVm = static_cast<PandaEtsVM *>(Runtime::GetCurrent()->GetPandaVM());
    AppStateManager::GetCurrent()->UpdateAppState(appState);
    etsVm->GetGC()->SetFastGCFlag(appState.GetState() == AppState::State::SENSITIVE_START);
    switch (static_cast<AppState::State>(state)) {
        case AppState::State::SENSITIVE_START:
            etsVm->GetGC()->PostponeGCStart();
            break;
        case AppState::State::SENSITIVE_END:
            [[fallthrough]];
        case AppState::State::COLD_START_FINISHED:
            etsVm->GetGC()->PostponeGCEnd();
            break;
        default:
            break;
    }
}
#endif  // PANDA_TARGET_OHOS

static bool RegisterAppStateCallback([[maybe_unused]] napi_env env)
{
#if defined(PANDA_TARGET_OHOS)
    auto status = napi_register_appstate_callback(env, AppStateCallback);
    return status == napi_ok;
#else
    return true;
#endif
}

static bool RegisterTimerModule()
{
    ani_vm *vm = nullptr;
    ani_size count = 0;
    // NOTE(konstanting, #23205): port to ANI ASAP
    [[maybe_unused]] auto status = ANI_GetCreatedVMs(&vm, 1, &count);
    ASSERT(status == ANI_OK);

    if (count != 1) {
        INTEROP_LOG(ERROR) << "RegisterTimerModule: No VM found";
        return false;
    }

    ani_env *aniEnv = nullptr;
    status = vm->GetEnv(ANI_VERSION_1, &aniEnv);
    ASSERT(status == ANI_OK);
#ifndef PANDA_BUILD_IN_OHOS_TREE
    auto jsEnv = InteropCtx::Current()->GetJSEnv();
    napi_value global = nullptr;
    napi_get_global(jsEnv, &global);
    ark::ets::interop::js::helper::Init(jsEnv, global);
#endif
    return TimerModule::Init(aniEnv);
}

static void RegisterEventLoopModule(EtsCoroutine *coro)
{
    ASSERT(coro != nullptr);
    ASSERT(coro == coro->GetPandaVM()->GetCoroutineManager()->GetMainThread());
    coro->GetPandaVM()->CreateCallbackPosterFactory<EventLoopCallbackPosterFactoryImpl>();
    coro->GetPandaVM()->SetRunEventLoopFunction(
        [](EventLoopRunMode mode) { return EventLoop::RunEventLoop(static_cast<EventLoopRunMode>(mode)); });
    coro->GetPandaVM()->SetWalkEventLoopFunction(
        [](WalkEventLoopCallback &cb, void *args) { EventLoop::WalkEventLoop(cb, args); });
}

#if defined(PANDA_JS_ETS_HYBRID_MODE)
static PandaUniquePtr<SingleEventPoster> CreateExtSchedulingPoster()
{
    auto schedulingFunc = [] {
        auto *coro = Coroutine::GetCurrent();
        coro->GetManager()->Schedule();
#ifndef PANDA_BUILD_IN_OHOS_TREE
        auto *w = coro->GetContext<StackfulCoroutineContext>()->GetWorker();
        w->TriggerSchedulerExternally(coro);
#endif
    };
    return MakePandaUnique<SingleEventPoster>(std::move(schedulingFunc));
}
#endif  // PANDA_JS_ETS_HYBRID_MODE

std::atomic_uint32_t ConstStringStorage::qnameBufferSize_ {0U};

void ConstStringStorage::LoadDynamicCallClass(Class *klass)
{
    if (klass == lastLoadedClass_) {
        return;
    }
    lastLoadedClass_ = klass;
    auto fields = klass->GetStaticFields();
    ASSERT(fields.Size() == 1);
    auto startFrom = klass->GetFieldPrimitive<uint32_t>(fields[0]);
    napi_value jsArr;
    auto *env = Ctx()->GetJSEnv();
    if (jsStringBufferRef_ == nullptr) {
        jsArr = InitBuffer(GetStringBufferSize());
    } else {
        jsArr = GetReferenceValue(env, jsStringBufferRef_);
        if (startFrom >= stringBuffer_.size()) {
            stringBuffer_.resize(GetStringBufferSize());
        } else if (stringBuffer_[startFrom] != nullptr) {
            return;
        }
    }

    auto *pf = klass->GetPandaFile();
    panda_file::ClassDataAccessor cda(*pf, klass->GetFileId());
    [[maybe_unused]] auto annotationFound = cda.EnumerateAnnotation(
        "Lets/annotation/DynamicCall;", [this, pf, startFrom, jsArr, env](panda_file::AnnotationDataAccessor &ada) {
            for (uint32_t i = 0; i < ada.GetCount(); i++) {
                auto adae = ada.GetElement(i);
                auto *elemName = pf->GetStringData(adae.GetNameId()).data;
                if (!utf::IsEqual(utf::CStringAsMutf8("value"), elemName)) {
                    continue;
                }
                auto arr = adae.GetArrayValue();
                auto count = arr.GetCount();
                for (uint32_t j = 0, bufferIndex = startFrom; j < count; j++, bufferIndex++) {
                    panda_file::File::EntityId stringId(arr.Get<uint32_t>(j));
                    auto data = pf->GetStringData(stringId);
                    napi_value jsStr;
                    NAPI_CHECK_FATAL(
                        napi_create_string_utf8(env, utf::Mutf8AsCString(data.data), data.utf16Length, &jsStr));
                    ASSERT(stringBuffer_[bufferIndex] == nullptr);
                    napi_set_element(env, jsArr, bufferIndex, jsStr);
                    stringBuffer_[bufferIndex] = jsStr;
                }
                return true;
            }
            UNREACHABLE();
        });
    ASSERT(annotationFound.has_value());
}

napi_value ConstStringStorage::GetConstantPool()
{
    return GetReferenceValue(Ctx()->GetJSEnv(), jsStringBufferRef_);
}

napi_value ConstStringStorage::InitBuffer(size_t length)
{
    napi_value jsArr;
    NAPI_CHECK_FATAL(napi_create_array_with_length(Ctx()->GetJSEnv(), length, &jsArr));
    NAPI_CHECK_FATAL(napi_create_reference(Ctx()->GetJSEnv(), jsArr, 1, &jsStringBufferRef_));
    stringBuffer_.resize(GetStringBufferSize());
    return jsArr;
}

CommonJSObjectCache::CommonJSObjectCache(InteropCtx *ctx) : ctx_(ctx)
{
    InitializeCache();
    InitializeRecordProto();
}

CommonJSObjectCache::~CommonJSObjectCache()
{
    napi_env env = ctx_->GetJSEnv();
    if (proxyRef_ != nullptr) {
        napi_delete_reference(env, proxyRef_);
    }
    if (recordProtoRef_ != nullptr) {
        napi_delete_reference(env, recordProtoRef_);
    }
}

napi_value CommonJSObjectCache::GetProxy() const
{
    if (proxyRef_ == nullptr) {
        const_cast<CommonJSObjectCache *>(this)->InitializeCache();
    }
    return GetReferenceValue(ctx_->GetJSEnv(), proxyRef_);
}

napi_value CommonJSObjectCache::GetRecordProto() const
{
    if (recordProtoRef_ == nullptr) {
        const_cast<CommonJSObjectCache *>(this)->InitializeRecordProto();
    }
    return GetReferenceValue(ctx_->GetJSEnv(), recordProtoRef_);
}

void CommonJSObjectCache::InitializeRecordProto()
{
    napi_env env = ctx_->GetJSEnv();

    napi_value protoObj;
    NAPI_CHECK_FATAL(napi_create_object(env, &protoObj));
    napi_value trueValue = GetBooleanValue(env, true);
    NAPI_CHECK_FATAL(napi_set_named_property(env, protoObj, IS_STATIC_PROXY.data(), trueValue));
    NAPI_CHECK_FATAL(napi_create_reference(env, protoObj, 1, &recordProtoRef_));
}

void CommonJSObjectCache::InitializeCache()
{
    napi_env env = ctx_->GetJSEnv();

    napi_value global;
    NAPI_CHECK_FATAL(napi_get_global(env, &global));

    napi_value proxy;
    NAPI_CHECK_FATAL(napi_get_named_property(env, global, "Proxy", &proxy));
    NAPI_CHECK_FATAL(napi_create_reference(env, proxy, 1, &proxyRef_));
}

InteropCtx *ConstStringStorage::Ctx()
{
    ASSERT(ctx_ != nullptr);
    return ctx_;
}

std::shared_ptr<InteropCtx::SharedEtsVmState> InteropCtx::SharedEtsVmState::GetInstance(PandaEtsVM *vm)
{
    os::memory::LockHolder lock(mutex_);
    if (instance_ == nullptr) {
        instance_ = MakePandaShared<SharedEtsVmState>(vm);
    }
    return instance_;
}

// should be called when we would like to check if there are no more InteropCtx instances left
void InteropCtx::SharedEtsVmState::TryReleaseInstance()
{
    os::memory::LockHolder lock(mutex_);
    if (instance_.unique()) {
        // assuming that if the main InteropCtx is destroyed, then the VM shuts down
        instance_ = nullptr;
    }
}

js_proxy::JSProxy *InteropCtx::SharedEtsVmState::GetJsProxyInstance(EtsClass *cls) const
{
    os::memory::LockHolder lock(mutex_);
    auto item = jsProxies_.find(cls);
    if (item != jsProxies_.end()) {
        return item->second.get();
    }
    return nullptr;
}

void InteropCtx::SharedEtsVmState::SetJsProxyInstance(EtsClass *cls, js_proxy::JSProxy *proxy)
{
    os::memory::LockHolder lock(mutex_);
    jsProxies_.insert_or_assign(cls, PandaUniquePtr<js_proxy::JSProxy>(proxy));
}

js_proxy::JSProxy *InteropCtx::SharedEtsVmState::GetInterfaceProxyInstance(std::string &interfaceName) const
{
    os::memory::LockHolder lock(mutex_);
    auto item = interfaceProxies_.find(interfaceName);
    if (item != interfaceProxies_.end()) {
        return item->second.get();
    }
    return nullptr;
}

void InteropCtx::SharedEtsVmState::SetInterfaceProxyInstance(std::string &interfaceName, js_proxy::JSProxy *proxy)
{
    os::memory::LockHolder lock(mutex_);
    interfaceProxies_.insert_or_assign(interfaceName, PandaUniquePtr<js_proxy::JSProxy>(proxy));
}

InteropCtx::SharedEtsVmState::SharedEtsVmState(PandaEtsVM *vm)
{
    EtsClassLinker *etsClassLinker = vm->GetClassLinker();
    pandaEtsVm = vm;
    if (linkerCtx_ == nullptr) {
        linkerCtx_ = etsClassLinker->GetEtsClassLinkerExtension()->GetBootContext();
    }
    CacheClasses(etsClassLinker);
    etsProxyRefStorage = ets_proxy::SharedReferenceStorage::Create(pandaEtsVm);
    ASSERT(etsProxyRefStorage.get() != nullptr);

    EtsClass *promiseInteropClass =
        EtsClass::FromRuntimeClass(CacheClass(etsClassLinker, "Lstd/interop/js/PromiseInterop;"));
    ASSERT(promiseInteropClass != nullptr);
    promiseInteropConnectMethod =
        promiseInteropClass->GetStaticMethod("connectPromise", "Lstd/core/Promise;J:V")->GetPandaMethod();
    ASSERT(promiseInteropConnectMethod != nullptr);

    // xgc-related things
    stsVMInterface = MakePandaUnique<STSVMInterfaceImpl>();
    [[maybe_unused]] bool xgcCreated =
        XGC::Create(vm, etsProxyRefStorage.get(), static_cast<STSVMInterfaceImpl *>(stsVMInterface.get()));
    ASSERT(xgcCreated);

    // the event loop framework is per-EtsVM. Further on, it uses local InteropCtx instances
    // to access the JSVM-specific data
    RegisterEventLoopModule(EtsCoroutine::GetCurrent());
}

InteropCtx::SharedEtsVmState::~SharedEtsVmState()
{
    // will happen in the runtime destruction flow
    XGC::Destroy();
}

void InteropCtx::SharedEtsVmState::CacheClasses(EtsClassLinker *etsClassLinker)
{
    jsRuntimeClass = CacheClass(etsClassLinker, descriptors::JS_RUNTIME);
    jsValueClass = CacheClass(etsClassLinker, descriptors::JS_VALUE);
    esErrorClass = CacheClass(etsClassLinker, descriptors::ES_ERROR);
    objectClass = CacheClass(etsClassLinker, descriptors::OBJECT);
    stringClass = CacheClass(etsClassLinker, descriptors::STRING);
    bigintClass = CacheClass(etsClassLinker, descriptors::BIG_INT);
    nullValueClass = CacheClass(etsClassLinker, descriptors::NULL_VALUE);
    promiseClass = CacheClass(etsClassLinker, descriptors::PROMISE);
    errorClass = CacheClass(etsClassLinker, descriptors::ERROR);
    typeClass = CacheClass(etsClassLinker, descriptors::TYPE);

    boxIntClass = CacheClass(etsClassLinker, descriptors::BOX_INT);
    boxLongClass = CacheClass(etsClassLinker, descriptors::BOX_LONG);

    arrayClass = CacheClass(etsClassLinker, descriptors::ARRAY);

    arrayAsListIntClass = CacheClass(etsClassLinker, descriptors::ARRAY_AS_LIST_INT);

    for (auto descr : FUNCTION_INTERFACE_DESCRIPTORS) {
        functionalInterfaces.insert(CacheClass(etsClassLinker, descr));
    }
}

// NOLINTBEGIN(fuchsia-statically-constructed-objects)
std::shared_ptr<InteropCtx::SharedEtsVmState> InteropCtx::SharedEtsVmState::instance_ {nullptr};
os::memory::Mutex InteropCtx::SharedEtsVmState::mutex_;
ClassLinkerContext *InteropCtx::SharedEtsVmState::linkerCtx_ {nullptr};
ark::mem::Reference *InteropCtx::SharedEtsVmState::refToDefaultLinker_ {nullptr};
// NOLINTEND(fuchsia-statically-constructed-objects)

void InteropCtx::InitExternalInterfaces()
{
    interfaceTable_.SetJobQueue(MakePandaUnique<JsJobQueue>());
    // should be called in the deoptimization and exception handlers
    interfaceTable_.SetClearInteropHandleScopesFunction(
        [this](Frame *frame) { this->DestroyLocalScopeForTopFrame(frame); });
#if defined(PANDA_TARGET_OHOS) || defined(PANDA_JS_ETS_HYBRID_MODE)
    interfaceTable_.SetCreateJSRuntimeFunction([env = GetJSEnv()]() -> ExternalIfaceTable::JSEnv {
        napi_env resultJsEnv = nullptr;
        [[maybe_unused]] auto status = napi_create_runtime(env, &resultJsEnv);
        ASSERT(status == napi_ok);
        napi_value global = nullptr;
        napi_get_global(resultJsEnv, &global);
        ark::ets::interop::js::helper::Init(resultJsEnv, global);
#if defined(PANDA_USE_ETS_UTILS)
        OHOS::JsSysModule::Console::InitConsoleModule(resultJsEnv);
#endif
        return resultJsEnv;
    });

    interfaceTable_.SetGetJSEnvFunction([]() -> ExternalIfaceTable::JSEnv {
        auto *ctx = InteropCtx::Current();
        if (ctx == nullptr) {
            return nullptr;
        }
        return ctx->GetJSEnv();
    });

    interfaceTable_.SetCleanUpJSEnvFunction([](ExternalIfaceTable::JSEnv jsEnv) -> void {
        auto env = static_cast<napi_env>(jsEnv);
        [[maybe_unused]] auto status = napi_destroy_runtime(env);
        ASSERT(status == napi_ok);
    });

#endif
    interfaceTable_.SetCreateInteropCtxFunction([](Coroutine *coro, ExternalIfaceTable::JSEnv jsEnv) {
        auto env = static_cast<napi_env>(jsEnv);
        auto *etsCoro = static_cast<EtsCoroutine *>(coro);
        InteropCtx::Init(etsCoro, env);
<<<<<<< HEAD
        // It's a hack and we should use INTEROP_CODE_SCOPE to allocate records.
        // Will be fixed in near future.
        InteropCtx::Current()->CallStack().AllocRecord(etsCoro->GetCurrentFrame(), nullptr);
#if defined(PANDA_TARGET_OHOS) && defined(PANDA_ETS_INTEROP_JS)
=======
#if defined(PANDA_TARGET_OHOS) && defined(PANDA_ETS_INTEROP_JS)
        INTEROP_CODE_SCOPE_ETS_TO_JS(etsCoro);
>>>>>>> aad9f664
        // Here need to init interop in the given JSVM instance.
        TryInitInteropInJsEnv(jsEnv);
#endif
    });
}

InteropCtx::InteropCtx(EtsCoroutine *coro, napi_env env)
    : sharedEtsVmState_(SharedEtsVmState::GetInstance(coro->GetPandaVM())),
      jsEnv_(env),
      constStringStorage_(this),
      commonJSObjectCache_(this),
      stackInfoManager_(this, coro)
{
    stackInfoManager_.InitStackInfoIfNeeded();
    ecmaVMIterfaceAdaptor_ = MakePandaUnique<XGCVmAdaptor>(env, nullptr);
    // the per-EtsVM part has to be initialized first
    RegisterBuiltinJSRefConvertors(this);

    InitExternalInterfaces();
    InitJsValueFinalizationRegistry(coro);
}

InteropCtx::~InteropCtx()
{
    Refstor()->Remove(jsvalueFregistryRef_);
}

void InteropCtx::InitJsValueFinalizationRegistry(EtsCoroutine *coro)
{
    auto *method = EtsClass::FromRuntimeClass(sharedEtsVmState_->jsRuntimeClass)
                       ->GetStaticMethod("createFinalizationRegistry", ":Lstd/core/FinalizationRegistry;");
    ASSERT(method != nullptr);
    Value res;
    if (coro->IsManagedCode()) {
        res = method->GetPandaMethod()->Invoke(coro, nullptr);
    } else {
        ScopedManagedCodeThread threadScope {coro};
        res = method->GetPandaMethod()->Invoke(coro, nullptr);
    }
    ASSERT(!coro->HasPendingException());
    auto queue = EtsObject::FromCoreType(res.GetAs<ObjectHeader *>());
    ASSERT(queue != nullptr);
    jsvalueFregistryRef_ = Refstor()->Add(queue->GetCoreType(), mem::Reference::ObjectType::GLOBAL);
    ASSERT(jsvalueFregistryRef_ != nullptr);
    jsvalueFregistryRegister_ =
        queue->GetClass()
            ->GetInstanceMethod("register", "Lstd/core/Object;Lstd/core/Object;Lstd/core/Object;:V")
            ->GetPandaMethod();
    ASSERT(jsvalueFregistryRegister_ != nullptr);
}

bool InteropCtx::PushOntoFinalizationRegistry(EtsCoroutine *coro, EtsObject *obj, EtsObject *cbarg)
{
    auto queue = Refstor()->Get(jsvalueFregistryRef_);
    std::array<Value, 4U> args = {Value(queue), Value(obj->GetCoreType()), Value(cbarg->GetCoreType()),
                                  Value(static_cast<ObjectHeader *>(nullptr))};
    jsvalueFregistryRegister_->Invoke(coro, args.data());
    return !coro->HasPendingException();
}

EtsObject *InteropCtx::CreateETSCoreESError(EtsCoroutine *coro, EtsObject *etsObject)
{
    ASSERT_MANAGED_CODE();
    [[maybe_unused]] HandleScope<ObjectHeader *> scope(coro);
    VMHandle<ObjectHeader> etsObjectHandle(coro, etsObject->GetCoreType());

    Method::Proto proto(Method::Proto::ShortyVector {panda_file::Type(panda_file::Type::TypeId::VOID),
                                                     panda_file::Type(panda_file::Type::TypeId::REFERENCE)},
                        Method::Proto::RefTypeVector {utf::Mutf8AsCString(GetObjectClass()->GetDescriptor())});
    auto ctorName = utf::CStringAsMutf8(panda_file_items::CTOR.data());
    auto ctor = GetESErrorClass()->GetDirectMethod(ctorName, proto);
    ASSERT(ctor != nullptr);

    auto excObj = ObjectHeader::Create(coro, GetESErrorClass());
    if (UNLIKELY(excObj == nullptr)) {
        return nullptr;
    }
    VMHandle<ObjectHeader> excHandle(coro, excObj);

    std::array<Value, 2U> args {Value(excHandle.GetPtr()), Value(etsObjectHandle.GetPtr())};
    ctor->InvokeVoid(coro, args.data());
    auto res = EtsObject::FromCoreType(excHandle.GetPtr());
    if (UNLIKELY(coro->HasPendingException())) {
        return nullptr;
    }
    return res;
}

void InteropCtx::ThrowETSError(EtsCoroutine *coro, napi_value val)
{
    auto ctx = Current(coro);

    ASSERT_MANAGED_CODE();
    if (coro->IsUsePreAllocObj()) {
        coro->SetUsePreAllocObj(false);
        coro->SetException(coro->GetVM()->GetOOMErrorObject());
        return;
    }
    ASSERT(!coro->HasPendingException());

    auto env = ctx->GetJSEnv();
    if (IsUndefined<true>(env, val)) {
        auto etsObj = JSValue::CreateUndefined(coro, ctx)->AsObject();
        EtsObject *esObj = ctx->CreateETSCoreESError(coro, etsObj);
        coro->SetException(esObj->GetCoreType());
        return;
    }

    // To catch `TypeError` or `UserError extends TypeError`
    // 1. Frontend puts catch(compat/TypeError) { <instanceof-rethrow? if UserError expected> }
    //    Where js.UserError will be wrapped into compat/TypeError
    //    NOTE(vpukhov): compat: add intrinsic to obtain JSValue from compat/ instances

    bool isInstanceof = false;
    NAPI_CHECK_FATAL(napi_is_error(env, val, &isInstanceof));
    auto objRefconv = JSRefConvertResolve(ctx, isInstanceof ? ctx->GetErrorClass() : ctx->GetESErrorClass());
    ASSERT(objRefconv != nullptr);
    LocalObjectHandle<EtsObject> etsObj(coro, objRefconv->Unwrap(ctx, val));
    if (UNLIKELY(etsObj.GetPtr() == nullptr)) {
        INTEROP_LOG(INFO) << "Something went wrong while unwrapping pending js exception";
        ASSERT(ctx->SanityETSExceptionPending());
        return;
    }

    auto klass = etsObj->GetClass()->GetRuntimeClass();
    if (LIKELY(ctx->GetErrorClass()->IsAssignableFrom(klass))) {
        coro->SetException(etsObj->GetCoreType());
        return;
    }

    // NOTE(vpukhov): should throw a special error (ESError) with cause set
    auto exc = JSConvertESError::Unwrap(ctx, ctx->GetJSEnv(), val);
    if (LIKELY(exc.has_value())) {
        ASSERT(exc != nullptr);
        coro->SetException(exc.value()->GetCoreType());
    }  // otherwise exception is already set
}

void InteropCtx::ThrowETSError(EtsCoroutine *coro, const char *msg)
{
    ASSERT_MANAGED_CODE();
    ASSERT(!coro->HasPendingException());
    ets::ThrowEtsException(coro, panda_file_items::class_descriptors::ERROR, msg);
}

void InteropCtx::ThrowJSError(napi_env env, const std::string &msg)
{
    INTEROP_LOG(INFO) << "ThrowJSError: " << msg;
    ASSERT(!NapiIsExceptionPending(env));
    NAPI_CHECK_FATAL(napi_throw_error(env, nullptr, msg.c_str()));
}

void InteropCtx::ThrowJSTypeError(napi_env env, const std::string &msg)
{
    INTEROP_LOG(INFO) << "ThrowJSTypeError: " << msg;
    ASSERT(!NapiIsExceptionPending(env));
    NAPI_CHECK_FATAL(napi_throw_type_error(env, nullptr, msg.c_str()));
}

void InteropCtx::ThrowJSValue(napi_env env, napi_value val)
{
    INTEROP_LOG(INFO) << "ThrowJSValue";
    ASSERT(!NapiIsExceptionPending(env));
#if defined(PANDA_TARGET_OHOS) || defined(PANDA_JS_ETS_HYBRID_MODE)
    NAPI_CHECK_FATAL(napi_throw_jsvalue(env, val));
#else
    // At present, UT relies on NodeJS, and the napi_throw interface is still used in UT runtime mode
    // When UT migrates to ArkJS VM, this branch needs to be removed
    NAPI_CHECK_FATAL(napi_throw(env, val));
#endif
}

napi_value InteropCtx::CreateJSTypeError(napi_env env, const std::string &code, const std::string &msg)
{
    INTEROP_LOG(INFO) << "CreateJSTypeError: code: " << code << ", msg: " << msg;
    ASSERT(!NapiIsExceptionPending(env));
    napi_value errorCode;
    NAPI_CHECK_FATAL(napi_create_string_utf8(env, code.data(), code.size(), &errorCode));
    napi_value errorMessage;
    NAPI_CHECK_FATAL(napi_create_string_utf8(env, msg.data(), msg.size(), &errorMessage));
    napi_value error;
    NAPI_CHECK_FATAL(napi_create_type_error(env, errorCode, errorMessage, &error));
    return error;
}

void InteropCtx::InitializeDefaultLinkerCtxIfNeeded(EtsRuntimeLinker *linker)
{
    os::memory::LockHolder lock(InteropCtx::SharedEtsVmState::mutex_);
    // Only cache the first application class linker context
    if (InteropCtx::SharedEtsVmState::linkerCtx_ != nullptr &&
        !InteropCtx::SharedEtsVmState::linkerCtx_->IsBootContext()) {
        return;
    }
    if (linker->GetClass() != PlatformTypes()->coreAbcRuntimeLinker) {
        return;
    }
    InteropCtx::SharedEtsVmState::linkerCtx_ = linker->GetClassLinkerContext();
    InteropCtx::SharedEtsVmState::refToDefaultLinker_ = PandaVM::GetCurrent()->GetGlobalObjectStorage()->Add(
        linker->AsObject()->GetCoreType(), mem::Reference::ObjectType::GLOBAL);
}

void InteropCtx::SetDefaultLinkerContext(EtsRuntimeLinker *linker)
{
    os::memory::LockHolder lock(SharedEtsVmState::mutex_);
    if (!linker->IsInstanceOf(PlatformTypes()->coreRuntimeLinker)) {
        return;
    }
    SharedEtsVmState::linkerCtx_ = linker->GetClassLinkerContext();
    PandaVM::GetCurrent()->GetGlobalObjectStorage()->Remove(SharedEtsVmState::refToDefaultLinker_);
    SharedEtsVmState::refToDefaultLinker_ = PandaVM::GetCurrent()->GetGlobalObjectStorage()->Add(
        linker->AsObject()->GetCoreType(), mem::Reference::ObjectType::GLOBAL);
}

EtsRuntimeLinker *InteropCtx::GetDefaultInteropLinker()
{
    auto header = PandaVM::GetCurrent()->GetGlobalObjectStorage()->Get(SharedEtsVmState::refToDefaultLinker_);
    return EtsRuntimeLinker::FromCoreType(header);
}

void InteropCtx::ForwardEtsException(EtsCoroutine *coro)
{
    auto env = GetJSEnv();
    ASSERT(coro != nullptr);
    ASSERT(coro->HasPendingException());
    ASSERT_MANAGED_CODE();
    LocalObjectHandle<ObjectHeader> exc(coro, coro->GetException());
    coro->ClearException();

    auto klass = exc->ClassAddr<Class>();
    ASSERT(GetErrorClass()->IsAssignableFrom(klass));
    JSRefConvert *refconv = JSRefConvertResolve<true>(this, klass);
    if (UNLIKELY(refconv == nullptr)) {
        INTEROP_LOG(INFO) << "Exception thrown while forwarding ets exception: " << klass->GetDescriptor();
        return;
    }
    napi_value res = refconv->Wrap(this, EtsObject::FromCoreType(exc.GetPtr()));
    if (UNLIKELY(res == nullptr)) {
        return;
    }
    ThrowJSValue(env, res);
}

void InteropCtx::ForwardJSException(EtsCoroutine *coro)
{
    auto env = GetJSEnv();
    const napi_extended_error_info *info = nullptr;
    NAPI_CHECK_FATAL(napi_get_last_error_info(env, &info));
    if (info->error_code != napi_ok && info->error_code != napi_pending_exception) {
        INTEROP_LOG(INFO) << "Napi last error: " << info->error_message;
        ThrowETSError(coro, info->error_message);
        return;
    }
    napi_value excval;
    ASSERT(NapiIsExceptionPending(env));
    NAPI_CHECK_FATAL(napi_get_and_clear_last_exception(env, &excval));
    ThrowETSError(coro, excval);
}

void JSConvertTypeCheckFailed(const char *typeName)
{
    auto ctx = InteropCtx::Current();
    auto env = ctx->GetJSEnv();
    InteropCtx::ThrowJSTypeError(env, typeName + std::string(" expected"));
}

static std::optional<std::string> GetErrorStack(napi_env env, napi_value jsErr)
{
    bool isError;
    if (napi_ok != napi_is_error(env, jsErr, &isError)) {
        return {};
    }
    if (!isError) {
        return "not an Error instance";
    }
    napi_value jsStk;
    if (napi_ok != napi_get_named_property(env, jsErr, "stack", &jsStk)) {
        return {};
    }
    size_t length;
    if (napi_ok != napi_get_value_string_utf8(env, jsStk, nullptr, 0, &length)) {
        return {};
    }
    std::string value;
    value.resize(length);
    // +1 for NULL terminated string!!!
    if (napi_ok != napi_get_value_string_utf8(env, jsStk, value.data(), value.size() + 1, &length)) {
        return {};
    }
    return value;
}

static std::optional<std::string> NapiTryDumpStack(napi_env env)
{
    bool isPending;
    if (napi_ok != napi_is_exception_pending(env, &isPending)) {
        return {};
    }

    std::string pendingErrorMsg;
    if (isPending) {
        napi_value valuePending;
        if (napi_ok != napi_get_and_clear_last_exception(env, &valuePending)) {
            return {};
        }
        auto resStk = GetErrorStack(env, valuePending);
        if (resStk.has_value()) {
            pendingErrorMsg = "\nWith pending exception:\n" + resStk.value();
        } else {
            pendingErrorMsg = "\nFailed to stringify pending exception";
        }
    }

    std::string stacktraceMsg;
    {
        napi_value jsDummyStr;
        if (napi_ok !=
            napi_create_string_utf8(env, "probe-stacktrace-not-actual-error", NAPI_AUTO_LENGTH, &jsDummyStr)) {
            return {};
        }
        napi_value jsErr;
        auto rc = napi_create_error(env, nullptr, jsDummyStr, &jsErr);
        if (napi_ok != rc) {
            return {};
        }
        auto resStk = GetErrorStack(env, jsErr);
        stacktraceMsg = resStk.has_value() ? resStk.value() : "failed to stringify probe exception";
    }

    return stacktraceMsg + pendingErrorMsg;
}

[[noreturn]] void InteropCtx::Fatal(const char *msg)
{
    INTEROP_LOG(ERROR) << "InteropCtx::Fatal: " << msg;

    auto coro = EtsCoroutine::GetCurrent();
    auto ctx = InteropCtx::Current(coro);

    INTEROP_LOG(ERROR) << "======================== ETS stack ============================";
    auto istk = ctx->GetOrCreateCallStack().GetRecords();
    auto istkIt = istk.rbegin();

    auto printIstkFrames = [&istkIt, &istk](void *fp) {
        while (istkIt != istk.rend() && fp == istkIt->etsFrame) {
            INTEROP_LOG(ERROR) << "<interop> " << (istkIt->descr != nullptr ? istkIt->descr : "unknown");
            istkIt++;
        }
    };

    for (auto stack = StackWalker::Create(coro); stack.HasFrame(); stack.NextFrame()) {
        printIstkFrames(istkIt->etsFrame);
        Method *method = stack.GetMethod();
        ASSERT(method != nullptr);
        INTEROP_LOG(ERROR) << method->GetClass()->GetName() << "." << method->GetName().data << " at "
                           << method->GetLineNumberAndSourceFile(stack.GetBytecodePc());
    }
    ASSERT(istkIt == istk.rend() || istkIt->etsFrame == nullptr);
    printIstkFrames(nullptr);

    auto env = ctx->GetJSEnv();
    INTEROP_LOG(ERROR) << (env != nullptr ? "<ets-entrypoint>" : "current js env is nullptr!");

    if (coro->HasPendingException()) {
        auto exc = EtsObject::FromCoreType(coro->GetException());
        INTEROP_LOG(ERROR) << "With pending exception: " << exc->GetClass()->GetDescriptor();
    }

    if (env != nullptr) {
        INTEROP_LOG(ERROR) << "======================== JS stack =============================";
        std::optional<std::string> jsStk = NapiTryDumpStack(env);
        if (jsStk.has_value()) {
            INTEROP_LOG(ERROR) << jsStk.value();
        } else {
            INTEROP_LOG(ERROR) << "JS stack print failed";
        }
    }

    INTEROP_LOG(ERROR) << "======================== Native stack =========================";
    PrintStack(Logger::Message(Logger::Level::ERROR, Logger::Component::ETS_INTEROP_JS, false).GetStream());
    std::abort();
}

void InteropCtx::Init(EtsCoroutine *coro, napi_env env)
{
    auto *ctx = Runtime::GetCurrent()->GetInternalAllocator()->New<InteropCtx>(coro, env);
    ASSERT(ctx != nullptr);
    auto *worker = coro->GetWorker();
    worker->GetLocalStorage().Set<CoroutineWorker::DataIdx::INTEROP_CTX_PTR>(ctx, Destroy);
    worker->GetLocalStorage().Set<CoroutineWorker::DataIdx::EXTERNAL_IFACES>(&ctx->interfaceTable_);
#ifdef PANDA_JS_ETS_HYBRID_MODE
    Handshake::VmHandshake(env, ctx);
    XGC::GetInstance()->OnAttach(ctx);
    [[maybe_unused]] auto extSchPoster = CreateExtSchedulingPoster();
    ASSERT(extSchPoster != nullptr);
#ifndef PANDA_BUILD_IN_OHOS_TREE
    worker->SetCallbackPoster(std::move(extSchPoster));
#else
    if (!worker->IsMainWorker()) {
        worker->SetCallbackPoster(std::move(extSchPoster));
    }
#endif
#endif  // PANDA_JS_ETS_HYBRID_MODE
}

void InteropCtx::Destroy(void *ptr)
{
    auto *instance = static_cast<InteropCtx *>(ptr);
#if defined(PANDA_JS_ETS_HYBRID_MODE)
    XGC::GetInstance()->OnDetach(instance);
#endif  // PANDA_JS_ETS_HYBRID_MODE
    Runtime::GetCurrent()->GetInternalAllocator()->Delete(instance);
    SharedEtsVmState::TryReleaseInstance();
}

static bool CheckRuntimeOptions([[maybe_unused]] const ark::ets::EtsCoroutine *mainCoro)
{
#if defined(PANDA_JS_ETS_HYBRID_MODE) && !defined(ARK_HYBRID)
    ASSERT(mainCoro != nullptr);
    auto gcType = mainCoro->GetVM()->GetGC()->GetType();
    if ((Runtime::GetOptions().GetXgcTriggerType() != "never") &&
        (gcType != mem::GCType::G1_GC || Runtime::GetOptions().IsNoAsyncJit())) {
        // XGC is not implemented for other GC types
        LOG(ERROR, RUNTIME) << "XGC requires GC type to be g1-gc and no-async-jit option must be false";
        return false;
    }
#endif  // PANDA_JS_ETS_HYBRID_MODE
    return true;
}

// NOTE(wupengyong, #24099): load interop module need formal plan.
bool TryInitInteropInJsEnv(void *napiEnv)
{
    auto env = static_cast<napi_env>(napiEnv);
    // NOLINTBEGIN(modernize-avoid-c-arrays,readability-identifier-naming)
    constexpr char requireNapi[] = "requireNapi";
    constexpr char interopSo[] = "ets_interop_js_napi";
    constexpr char panda[] = "Panda";
    // NOLINTEND(modernize-avoid-c-arrays,readability-identifier-naming)
    napi_value modObj;
    {
        NapiEscapableScope jsHandleScope(env);
        napi_value pandaObj;
        NAPI_CHECK_RETURN(napi_get_named_property(env, GetGlobal(env), panda, &pandaObj));
        if (!IsUndefined(env, pandaObj)) {
            return true;
        }
        napi_value requireFn;
        NAPI_CHECK_RETURN(napi_get_named_property(env, GetGlobal(env), requireNapi, &requireFn));

        INTEROP_RETURN_IF(GetValueType(env, requireFn) != napi_function);
        {
            napi_value jsName;
            NAPI_CHECK_RETURN(napi_create_string_utf8(env, interopSo, NAPI_AUTO_LENGTH, &jsName));
            std::array<napi_value, 1> args = {jsName};
            napi_value recv;
            NAPI_CHECK_RETURN(napi_get_undefined(env, &recv));
            auto status = (napi_call_function(env, recv, requireFn, args.size(), args.data(), &modObj));
            if (status == napi_pending_exception) {
                INTEROP_LOG(ERROR) << "Unable to load module due to exception";
                return false;
            }
            INTEROP_RETURN_IF(status != napi_ok);
        }
        INTEROP_RETURN_IF(IsNull(env, modObj));
        napi_value key;
        NAPI_CHECK_RETURN(napi_create_string_utf8(env, panda, NAPI_AUTO_LENGTH, &key));
        NAPI_CHECK_RETURN(napi_set_property(env, GetGlobal(env), key, modObj));
        jsHandleScope.Escape(modObj);
    }
    return true;
}

// The external interface for ANI
bool CreateMainInteropContext(ark::ets::EtsCoroutine *mainCoro, void *napiEnv)
{
    ASSERT(mainCoro->GetCoroutineManager()->GetMainThread() == mainCoro);
    if (!CheckRuntimeOptions(mainCoro)) {
        return false;
    }
#if defined(PANDA_TARGET_OHOS) || defined(PANDA_JS_ETS_HYBRID_MODE)
    auto env = static_cast<napi_env>(napiEnv);
    NAPI_CHECK_RETURN(napi_setup_hybrid_environment(env));
#endif
    AppStateManager::Create();
    {
        ScopedManagedCodeThread sm(mainCoro);
        InteropCtx::Init(mainCoro, static_cast<napi_env>(napiEnv));
    }

    // NOTE(konstanting): support instantiation in the TimerModule and move this code to the InteropCtx constructor.
    // The TimerModule should be bound to the exact JsEnv
    if (!RegisterTimerModule()) {
        // throw some errors
    }
    if (!RegisterAppStateCallback(InteropCtx::Current()->GetJSEnv())) {
        INTEROP_LOG(ERROR) << "RegisterAppStateCallback failed";
        return false;
    }

    // In the hybrid mode with JSVM=leading VM, we are binding the EtsVM lifetime to the JSVM's env lifetime
    napi_add_env_cleanup_hook(
        InteropCtx::Current()->GetJSEnv(),
        [](void *) {
            AppStateManager::Destroy();
            ark::Runtime::Destroy();
        },
        nullptr);
#if defined(PANDA_TARGET_OHOS)
    return TryInitInteropInJsEnv(napiEnv);
#else
    return true;
#endif
}

/* static */
InteropCallStack &InteropCtx::GetOrCreateCallStack()
{
    auto &coroStorage = EtsCoroutine::GetCurrent()->GetLocalStorage();
    auto *callStk = coroStorage.Get<EtsCoroutine::DataIdx::INTEROP_CALL_STACK_PTR, InteropCallStack *>();
    if (callStk == nullptr) {
        callStk = Runtime::GetCurrent()->GetInternalAllocator()->New<InteropCallStack>();
        coroStorage.Set<EtsCoroutine::DataIdx::INTEROP_CALL_STACK_PTR>(
            callStk, [](void *param) { Runtime::GetCurrent()->GetInternalAllocator()->Delete(param); });
    }
    return *callStk;
}

}  // namespace ark::ets::interop::js<|MERGE_RESOLUTION|>--- conflicted
+++ resolved
@@ -460,15 +460,8 @@
         auto env = static_cast<napi_env>(jsEnv);
         auto *etsCoro = static_cast<EtsCoroutine *>(coro);
         InteropCtx::Init(etsCoro, env);
-<<<<<<< HEAD
-        // It's a hack and we should use INTEROP_CODE_SCOPE to allocate records.
-        // Will be fixed in near future.
-        InteropCtx::Current()->CallStack().AllocRecord(etsCoro->GetCurrentFrame(), nullptr);
-#if defined(PANDA_TARGET_OHOS) && defined(PANDA_ETS_INTEROP_JS)
-=======
 #if defined(PANDA_TARGET_OHOS) && defined(PANDA_ETS_INTEROP_JS)
         INTEROP_CODE_SCOPE_ETS_TO_JS(etsCoro);
->>>>>>> aad9f664
         // Here need to init interop in the given JSVM instance.
         TryInitInteropInJsEnv(jsEnv);
 #endif
