--- conflicted
+++ resolved
@@ -191,14 +191,9 @@
         ASSERT(protoReader.GetClass() == ctx->GetArrayClass());
         const size_t numRestParams = jsargv.size();
 
-<<<<<<< HEAD
-        EtsArrayObject<EtsObject> *objArr = EtsArrayObject<EtsObject>::Create(numRestParams);
-        VMHandle<EtsArrayObject<EtsObject>> restArgsArray(coro, objArr->GetCoreType());
-=======
         EtsEscompatArray *objArr = EtsEscompatArray::Create(numRestParams);
         ASSERT(objArr != nullptr);
         VMHandle<EtsEscompatArray> restArgsArray(coro, objArr->GetCoreType());
->>>>>>> a77d6327
         for (uint32_t restArgIdx = 0; restArgIdx < numRestParams; ++restArgIdx) {
             auto jsVal = jsargv[restArgIdx];
             auto store = [restArgIdx, &restArgsArray](ObjectHeader *val) {
