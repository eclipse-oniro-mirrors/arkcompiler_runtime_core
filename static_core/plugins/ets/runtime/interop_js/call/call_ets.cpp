--- conflicted
+++ resolved
@@ -108,13 +108,7 @@
             // `nullptr` stand for undefined here
             store(nullptr);
         } else {
-<<<<<<< HEAD
-            auto jsVal = jsargv_[argIdx];
-
-            if (UNLIKELY(!ConvertArgToEts(ctx_, protoReader_, store, jsVal))) {
-=======
             if (UNLIKELY(!ConvertArgToEts(ctx_, protoReader_, store, jsargv_[argIdx]))) {
->>>>>>> a77d6327
                 return false;
             }
         }
