/**
 * Copyright (c) 2024-2025 Huawei Device Co., Ltd.
 * Licensed under the Apache License, Version 2.0 (the "License");
 * you may not use this file except in compliance with the License.
 * You may obtain a copy of the License at
 *
 * http://www.apache.org/licenses/LICENSE-2.0
 *
 * Unless required by applicable law or agreed to in writing, software
 * distributed under the License is distributed on an "AS IS" BASIS,
 * WITHOUT WARRANTIES OR CONDITIONS OF ANY KIND, either express or implied.
 * See the License for the specific language governing permissions and
 * limitations under the License.
 */
#include "plugins/ets/runtime/interop_js/js_proxy/js_proxy.h"
#include "plugins/ets/runtime/interop_js/js_refconvert_function.h"
#include "plugins/ets/runtime/interop_js/code_scopes.h"
#include "plugins/ets/runtime/types/ets_object.h"
#include "plugins/ets/runtime/types/ets_type.h"

namespace ark::ets::interop::js {

JSRefConvertFunction::JSRefConvertFunction(Class *klass)
    : JSRefConvert(this), klass_ {EtsClass::FromRuntimeClass(klass)}
{
    // Mark interop function dynamic class as XRef class
    auto *classLinker = PandaEtsVM::GetCurrent()->GetClassLinker();

    // Get and store interop dynamic function class
    auto *interopDynamicFunction =
        classLinker->GetClass(panda_file_items::class_descriptors::INTEROP_DYNAMIC_FUNCTION.data());
    if (UNLIKELY(interopDynamicFunction == nullptr)) {
        // just throw exception
        auto coro = EtsCoroutine::GetCurrent();
        InteropCtx::ThrowETSError(
            coro, "Interop: Interop function dynamic class Lstd/interop/js/DynamicFunction; is not found.");
        return;
    }
    interopDynamicFunction->GetRuntimeClass()->SetXRefClass();
    this->interopDynamicFunctionClass_ = interopDynamicFunction;

    // Get and store interop create dynamic function method
    auto *createDynamicFunctionMethod = EtsClass::FromRuntimeClass(interopDynamicFunction->GetRuntimeClass())
                                            ->GetStaticMethod("CreateDynamicFunction", nullptr);
    if (UNLIKELY(createDynamicFunctionMethod == nullptr)) {
        InteropCtx::ThrowETSError(EtsCoroutine::GetCurrent(),
                                  "Interop: CreateDynamicFunction() of Lstd/interop/js/DynamicFunction; is not found.");
        return;
    }
    this->interopCreateDynamicFunctionMethod_ = createDynamicFunctionMethod;
}

napi_value EtsLambdaProxyInvoke(napi_env env, napi_callback_info cbinfo)
{
    auto coro = EtsCoroutine::GetCurrent();
    auto ctx = InteropCtx::Current(coro);
    if (ctx == nullptr) {
        ThrowNoInteropContextException();
        return nullptr;
    }
    INTEROP_CODE_SCOPE_JS_TO_ETS(coro);

    size_t argc;
    napi_value athis;
    void *data;
    NAPI_CHECK_FATAL(napi_get_cb_info(env, cbinfo, &argc, nullptr, &athis, &data));
    auto jsArgs = ctx->GetTempArgs<napi_value>(argc);
    NAPI_CHECK_FATAL(napi_get_cb_info(env, cbinfo, &argc, jsArgs->data(), &athis, &data));

    // Atomic with acquire order reason: load visibility after shared reference initialization
    auto *sharedRef = AtomicLoad(static_cast<ets_proxy::SharedReference **>(data), std::memory_order_acquire);
    ASSERT(sharedRef != nullptr);

    ScopedManagedCodeThread managedScope(coro);
    auto *etsThis = sharedRef->GetEtsObject();
    ASSERT(etsThis != nullptr);
    EtsMethod *method = etsThis->GetClass()->GetInstanceMethod(INVOKE_METHOD_NAME, nullptr);
    method = method == nullptr ? etsThis->GetClass()->GetInstanceMethod(STD_CORE_FUNCTION_UNSAFECALL_METHOD, nullptr)
                               : method;
    ASSERT(method != nullptr);

    return CallETSInstance(coro, ctx, method->GetPandaMethod(), *jsArgs, etsThis);
}

napi_value JSRefConvertFunction::WrapImpl(InteropCtx *ctx, EtsObject *obj)
{
    auto coro = EtsCoroutine::GetCurrent();
    ASSERT(ctx == InteropCtx::Current(coro));
    auto env = ctx->GetJSEnv();

    ASSERT(obj->GetClass() == klass_);

    JSValue *jsValue;
    {
        NapiScope jsHandleScope(env);

        ets_proxy::SharedReferenceStorage *storage = ctx->GetSharedRefStorage();
        if (LIKELY(storage->HasReference(obj, env))) {
            jsValue = JSValue::CreateRefValue(coro, ctx, storage->GetJsObject(obj, env), napi_function);
        } else {
            napi_value jsFn;
            auto preInitCallback = [&env, &jsFn](ets_proxy::SharedReference **uninitializedRef) {
                ASSERT(uninitializedRef != nullptr);
                NAPI_CHECK_FATAL(napi_create_function(env, ark::ets::INVOKE_METHOD_NAME, NAPI_AUTO_LENGTH,
                                                      EtsLambdaProxyInvoke, uninitializedRef, &jsFn));
                return jsFn;
            };
            ets_proxy::SharedReference *sharedRef = storage->CreateETSObjectRef(ctx, obj, jsFn, preInitCallback);
            if (UNLIKELY(sharedRef == nullptr)) {
                ASSERT(InteropCtx::SanityJSExceptionPending());
                return nullptr;
            }
            jsValue = JSValue::CreateRefValue(coro, ctx, jsFn, napi_function);
        }
    }
    if (UNLIKELY(jsValue == nullptr)) {
        return nullptr;
    }
    return jsValue->GetRefValue(env);
}

EtsObject *JSRefConvertFunction::UnwrapImpl(InteropCtx *ctx, napi_value jsFun)
{
    // Check if object has SharedReference
    // If it has, return it
    auto storage = ctx->GetSharedRefStorage();
    auto sharedRef = storage->GetReference(ctx->GetJSEnv(), jsFun);
    if (LIKELY(sharedRef != nullptr)) {
        EtsObject *functionDynamicObject = sharedRef->GetEtsObject();
        return functionDynamicObject;
    }

    auto *coro = EtsCoroutine::GetCurrent();
    HandleScope<ObjectHeader *> scope(coro);

    auto ret = interopCreateDynamicFunctionMethod_->GetPandaMethod()->Invoke(coro, {}).GetAs<ObjectHeader *>();
    // storage->CreateJSObjectRefwithWrap will trigger XGC if needed
    // after that, the ptr `ret` will be valid
    // so a handle is created to keep the object valid
    VMHandle<ObjectHeader> retHandle(coro, ret);
    auto functionDynamicObject = EtsObject::FromCoreType(ret);

    // Put it into SharedReferenceStorage
    storage->CreateJSObjectRefwithWrap(ctx, functionDynamicObject, jsFun);

<<<<<<< HEAD
EtsObject *JSRefConvertFunction::CreateJSFunctionProxy(InteropCtx *ctx, napi_value jsFun)
{
    // lazy init the function proxy wrapper
    this->LazyInitJsFunctionProxyWrapper(ctx);

    // JS Function => ETS Function Object
    ASSERT(this->jsFunctionProxyWrapper_ != nullptr);
    auto *storage = ctx->GetSharedRefStorage();
    ASSERT(storage->GetReference(ctx->GetJSEnv(), jsFun) == nullptr);

    EtsObject *etsObject = EtsObject::Create(jsFunctionProxyWrapper_->GetProxyClass());
    if (UNLIKELY(etsObject == nullptr)) {
        ctx->ForwardEtsException(EtsCoroutine::GetCurrent());
        return nullptr;
    }

    auto *sharedRef = storage->CreateJSObjectRefwithWrap(ctx, etsObject, jsFun);
    if (UNLIKELY(sharedRef == nullptr)) {
        ASSERT(InteropCtx::SanityJSExceptionPending());
        return nullptr;
    }
    return sharedRef->GetEtsObject();  // fetch again after gc
=======
    // ptr `ret` is valid now,
    // so we must get the object from the handle
    return EtsObject::FromCoreType(retHandle.GetPtr());
>>>>>>> a77d6327
}

}  // namespace ark::ets::interop::js<|MERGE_RESOLUTION|>--- conflicted
+++ resolved
@@ -143,34 +143,9 @@
     // Put it into SharedReferenceStorage
     storage->CreateJSObjectRefwithWrap(ctx, functionDynamicObject, jsFun);
 
-<<<<<<< HEAD
-EtsObject *JSRefConvertFunction::CreateJSFunctionProxy(InteropCtx *ctx, napi_value jsFun)
-{
-    // lazy init the function proxy wrapper
-    this->LazyInitJsFunctionProxyWrapper(ctx);
-
-    // JS Function => ETS Function Object
-    ASSERT(this->jsFunctionProxyWrapper_ != nullptr);
-    auto *storage = ctx->GetSharedRefStorage();
-    ASSERT(storage->GetReference(ctx->GetJSEnv(), jsFun) == nullptr);
-
-    EtsObject *etsObject = EtsObject::Create(jsFunctionProxyWrapper_->GetProxyClass());
-    if (UNLIKELY(etsObject == nullptr)) {
-        ctx->ForwardEtsException(EtsCoroutine::GetCurrent());
-        return nullptr;
-    }
-
-    auto *sharedRef = storage->CreateJSObjectRefwithWrap(ctx, etsObject, jsFun);
-    if (UNLIKELY(sharedRef == nullptr)) {
-        ASSERT(InteropCtx::SanityJSExceptionPending());
-        return nullptr;
-    }
-    return sharedRef->GetEtsObject();  // fetch again after gc
-=======
     // ptr `ret` is valid now,
     // so we must get the object from the handle
     return EtsObject::FromCoreType(retHandle.GetPtr());
->>>>>>> a77d6327
 }
 
 }  // namespace ark::ets::interop::js