# Copyright (c) 2021-2025 Huawei Device Co., Ltd.
# Licensed under the Apache License, Version 2.0 (the "License");
# you may not use this file except in compliance with the License.
# You may obtain a copy of the License at
#
# http://www.apache.org/licenses/LICENSE-2.0
#
# Unless required by applicable law or agreed to in writing, software
# distributed under the License is distributed on an "AS IS" BASIS,
# WITHOUT WARRANTIES OR CONDITIONS OF ANY KIND, either express or implied.
# See the License for the specific language governing permissions and
# limitations under the License.

enable_language(ASM)

set(ETS_INTEROP_ARCH_SOURCES)

if(PANDA_TARGET_ARM32_ABI_SOFT OR PANDA_TARGET_ARM32_ABI_SOFTFP)
    list(APPEND ETS_INTEROP_ARCH_SOURCES ${ETS_EXT_SOURCES}/interop_js/arch/arm32/call_bridge_arm32.S)
elseif(PANDA_TARGET_ARM32_ABI_HARD)
    list(APPEND ETS_INTEROP_ARCH_SOURCES ${ETS_EXT_SOURCES}/interop_js/arch/arm32/call_bridge_arm32hf.S)
elseif(PANDA_TARGET_ARM64)
    list(APPEND ETS_INTEROP_ARCH_SOURCES ${ETS_EXT_SOURCES}/interop_js/arch/arm64/call_bridge_aarch64.S)
elseif(PANDA_TARGET_AMD64)
    list(APPEND ETS_INTEROP_ARCH_SOURCES ${ETS_EXT_SOURCES}/interop_js/arch/amd64/call_bridge_amd64.S)
endif()

set(ETS_INTEROP_JS_NAPI_SOURCES
    ets_vm_plugin.cpp
)
set(ETS_INTEROP_JS_NAPI_LIBRARIES
    arkruntime
)
set(ETS_INTEROP_HYBRID_SOURCES)

add_runtime_options(${CMAKE_CURRENT_SOURCE_DIR}/runtime_options.yaml)

panda_ets_interop_js_plugin(ets_interop_js_napi
    SOURCES ${ETS_INTEROP_JS_NAPI_SOURCES}
    LIBRARIES ${ETS_INTEROP_JS_NAPI_LIBRARIES}
    OUTPUT_SUFFIX ".so"
)

if (PANDA_JS_ETS_HYBRID_MODE)
    list(APPEND ETS_INTEROP_HYBRID_SOURCES
        ${ETS_EXT_SOURCES}/interop_js/handshake.cpp
    )
    panda_target_compile_definitions(ets_interop_js_napi PRIVATE PANDA_JS_ETS_HYBRID_MODE)
endif(PANDA_JS_ETS_HYBRID_MODE)

panda_target_sources(arkruntime_obj PRIVATE
        ${ETS_EXT_SOURCES}/interop_js/intrinsics/std_js_jsruntime.cpp
        ${ETS_EXT_SOURCES}/interop_js/interop_context.cpp
        ${ETS_EXT_SOURCES}/interop_js/intrinsics_api_impl.cpp
        ${ETS_EXT_SOURCES}/interop_js/call/call_js.cpp
        ${ETS_EXT_SOURCES}/interop_js/call/call_ets.cpp
        ${ETS_EXT_SOURCES}/interop_js/js_proxy/js_proxy.cpp
        ${ETS_EXT_SOURCES}/interop_js/ets_proxy/ets_class_wrapper.cpp
        ${ETS_EXT_SOURCES}/interop_js/ets_proxy/ets_field_wrapper.cpp
        ${ETS_EXT_SOURCES}/interop_js/ets_proxy/ets_method_wrapper.cpp
        ${ETS_EXT_SOURCES}/interop_js/ets_proxy/ets_method_set.cpp
        ${ETS_EXT_SOURCES}/interop_js/ets_proxy/shared_reference.cpp
        ${ETS_EXT_SOURCES}/interop_js/ets_proxy/shared_reference_storage.cpp
        ${ETS_EXT_SOURCES}/interop_js/ets_proxy/shared_reference_storage_verifier.cpp
        ${ETS_EXT_SOURCES}/interop_js/ets_proxy/ets_proxy.cpp
        ${ETS_EXT_SOURCES}/interop_js/event_loop_module.cpp
        ${ETS_EXT_SOURCES}/interop_js/js_value.cpp
        ${ETS_EXT_SOURCES}/interop_js/js_refconvert.cpp
        ${ETS_EXT_SOURCES}/interop_js/js_refconvert_builtin.cpp
        ${ETS_EXT_SOURCES}/interop_js/js_refconvert_function.cpp
        ${ETS_EXT_SOURCES}/interop_js/js_refconvert_record.cpp
<<<<<<< HEAD
        ${ETS_EXT_SOURCES}/interop_js/napi_impl/napi_impl.cpp
        ${ETS_EXT_SOURCES}/interop_js/native_api/arkts_esvalue.cpp
=======
        ${ETS_EXT_SOURCES}/interop_js/js_refconvert_tuple.cpp
        ${ETS_EXT_SOURCES}/interop_js/js_refconvert_union.cpp
        ${ETS_EXT_SOURCES}/interop_js/napi_impl/napi_impl.cpp
        ${ETS_EXT_SOURCES}/interop_js/native_api/arkts_interop_js_api_impl.cpp
>>>>>>> a77d6327
        ${ETS_EXT_SOURCES}/interop_js/interop_common.cpp
        ${ETS_EXT_SOURCES}/interop_js/timer_module.cpp
        ${ETS_EXT_SOURCES}/interop_js/js_job_queue.cpp
        ${ETS_EXT_SOURCES}/interop_js/stack_info.cpp
        ${ETS_EXT_SOURCES}/interop_js/sts_vm_interface_impl.cpp
        ${ETS_EXT_SOURCES}/interop_js/timer_helper/timer.cpp
        ${ETS_EXT_SOURCES}/interop_js/timer_helper/interop_timer_helper.cpp
        ${ETS_EXT_SOURCES}/interop_js/xgc/xgc.cpp
        ${ETS_EXT_SOURCES}/interop_js/xgc/xgc_vm_adaptor.cpp
        ${ETS_EXT_SOURCES}/interop_js/xref_object_operator.cpp
        ${ETS_EXT_SOURCES}/interop_js/code_scopes.cpp
        ${ETS_INTEROP_ARCH_SOURCES}
        ${ETS_INTEROP_HYBRID_SOURCES}
)

if(PANDA_TARGET_OHOS)
    panda_target_link_libraries(arkruntime_obj ace_napi.z uv -Wl,--no-undefined)
else()
    panda_target_include_directories(arkruntime_obj SYSTEM INTERFACE ${ARKUI_NAPI_HEADERS_PATH})
    # In case of running using ArkJSVM but using ark_js_napi_cli tool it is enough to include directories,
    # because node and ark_js_napi_cli binaries are already linked with sources of uv and napi libraries
    panda_target_include_directories(arkruntime_obj SYSTEM INTERFACE ${NAPI_HEADERS_PATH})

    if (PANDA_JS_ETS_HYBRID_MODE)
        # NOTE(konstanting, #23205): A workaround for the hybrid cmake build. Will be removed soon
        # using a separate .cpp file with weak symbols.
        panda_target_compile_definitions(arkruntime_obj PRIVATE PANDA_JS_ETS_HYBRID_MODE_NEED_WEAK_SYMBOLS)
    endif()
    if (ARK_HYBRID)
        panda_target_compile_definitions(arkruntime_obj PRIVATE ARK_HYBRID)
    endif()
    if (USE_CMC_GC)
        panda_target_compile_definitions(arkruntime_obj PRIVATE USE_CMC_GC)
    endif()
    if (USE_READ_BARRIER)
        panda_target_compile_definitions(arkruntime_obj PRIVATE USE_READ_BARRIER)
    endif()
endif()<|MERGE_RESOLUTION|>--- conflicted
+++ resolved
@@ -69,15 +69,10 @@
         ${ETS_EXT_SOURCES}/interop_js/js_refconvert_builtin.cpp
         ${ETS_EXT_SOURCES}/interop_js/js_refconvert_function.cpp
         ${ETS_EXT_SOURCES}/interop_js/js_refconvert_record.cpp
-<<<<<<< HEAD
-        ${ETS_EXT_SOURCES}/interop_js/napi_impl/napi_impl.cpp
-        ${ETS_EXT_SOURCES}/interop_js/native_api/arkts_esvalue.cpp
-=======
         ${ETS_EXT_SOURCES}/interop_js/js_refconvert_tuple.cpp
         ${ETS_EXT_SOURCES}/interop_js/js_refconvert_union.cpp
         ${ETS_EXT_SOURCES}/interop_js/napi_impl/napi_impl.cpp
         ${ETS_EXT_SOURCES}/interop_js/native_api/arkts_interop_js_api_impl.cpp
->>>>>>> a77d6327
         ${ETS_EXT_SOURCES}/interop_js/interop_common.cpp
         ${ETS_EXT_SOURCES}/interop_js/timer_module.cpp
         ${ETS_EXT_SOURCES}/interop_js/js_job_queue.cpp
