/**
 * Copyright (c) 2024-2025 Huawei Device Co., Ltd.
 * Licensed under the Apache License, Version 2.0 (the "License");
 * you may not use this file except in compliance with the License.
 * You may obtain a copy of the License at
 *
 * http://www.apache.org/licenses/LICENSE-2.0
 *
 * Unless required by applicable law or agreed to in writing, software
 * distributed under the License is distributed on an "AS IS" BASIS,
 * WITHOUT WARRANTIES OR CONDITIONS OF ANY KIND, either express or implied.
 * See the License for the specific language governing permissions and
 * limitations under the License.
 */

#include <unistd.h>
#include <string_view>
#include "libpandabase/utils/logger.h"
#include "plugins/ets/runtime/ani/ani.h"
#include "plugins/ets/runtime/interop_js/logger.h"
#include "plugins/ets/runtime/interop_js/timer_module.h"
#include "plugins/ets/runtime/interop_js/code_scopes.h"
#include "plugins/ets/runtime/interop_js/interop_context.h"
#include "plugins/ets/runtime/interop_js/event_loop_module.h"
#include "plugins/ets/runtime/types/ets_type.h"

// NOTE(konstanting, #23205): in case of interop with Node, libuv will be available automatically via
// the load of the ets_vm_plugin module. But since the libuv users are now in the libarkruntime, we should
// define some weak stubs for libuv functions. Actually it's worth to create a separate cpp file for them,
// like it is done for napi.
#if (!defined(PANDA_TARGET_OHOS) && !defined(PANDA_JS_ETS_HYBRID_MODE)) || \
    defined(PANDA_JS_ETS_HYBRID_MODE_NEED_WEAK_SYMBOLS)
// NOLINTBEGIN(readability-identifier-naming)
// CC-OFFNXT(G.FMT.10-CPP) project code style
extern "C" {
__attribute__((weak)) int uv_async_send([[maybe_unused]] uv_async_t *async)
{
    return -1;
}
__attribute__((weak)) int uv_async_init([[maybe_unused]] uv_loop_t *loop, [[maybe_unused]] uv_async_t *async,
                                        [[maybe_unused]] uv_async_cb async_cb)
{
    return -1;
}

__attribute__((weak)) void uv_update_time([[maybe_unused]] uv_loop_t *loop) {}

__attribute__((weak)) int uv_timer_init([[maybe_unused]] uv_loop_t *loop, [[maybe_unused]] uv_timer_t *handle)
{
    return -1;
}
__attribute__((weak)) int uv_timer_start([[maybe_unused]] uv_timer_t *handle, [[maybe_unused]] uv_timer_cb cb,
                                         [[maybe_unused]] uint64_t timeout, [[maybe_unused]] uint64_t repeat)
{
    return -1;
}
__attribute__((weak)) int uv_timer_stop([[maybe_unused]] uv_timer_t *handle)
{
    return -1;
}
__attribute__((weak)) int uv_timer_again([[maybe_unused]] uv_timer_t *handle)
{
    return -1;
}

__attribute__((weak)) void uv_close([[maybe_unused]] uv_handle_t *handle, [[maybe_unused]] uv_close_cb close_cb) {}

__attribute__((weak)) uv_loop_t *uv_default_loop()
{
    return nullptr;
}
__attribute__((weak)) int uv_run([[maybe_unused]] uv_loop_t *loop, [[maybe_unused]] uv_run_mode mode)
{
    return -1;
}
__attribute__((weak)) void uv_walk([[maybe_unused]] uv_loop_t *loop, [[maybe_unused]] uv_walk_cb walk_cb,
                                   [[maybe_unused]] void *arg)
{
}
}
// NOLINTEND(readability-identifier-naming)
#endif /* !defined(PANDA_TARGET_OHOS) && !defined(PANDA_JS_ETS_HYBRID_MODE) */

bool TimerModule::Init(ani_env *env)
{
    ani_module module {};
    auto status = env->FindModule("Lescompat;", &module);
    if (status != ANI_OK) {
        INTEROP_LOG(ERROR) << "Cannot find ESCOMPAT module";
        return false;
    }

    std::array methods = {
        ani_native_function {"startTimerImpl", "Lstd/core/Object;IZ:I",
                             reinterpret_cast<void *>(TimerModule::StartTimer)},
        ani_native_function {"stopTimerImpl", "I:V", reinterpret_cast<void *>(TimerModule::StopTimer)},
    };
    return env->Module_BindNativeFunctions(module, methods.data(), methods.size()) == ANI_OK;
}

ets_int TimerModule::StartTimer(ani_env *env, ani_object funcObject, ani_int delayMs, ani_boolean repeat)
{
    ASSERT(ark::ets::interop::js::InteropCtx::Current() != nullptr);

    auto *timer = new uv_timer_t();
    auto timerTable = GetTimerTable(env);
    ani_ref timerInfoRef {};

    static constexpr auto SIGNATURE = "Lstd/core/Object;IZJ:Lstd/concurrency/Timer;";
    [[maybe_unused]] auto status =
        // NOLINTNEXTLINE(cppcoreguidelines-pro-type-vararg)
        env->Object_CallMethodByName_Ref(timerTable, "createTimer", SIGNATURE, &timerInfoRef, funcObject, delayMs,
                                         repeat, reinterpret_cast<ani_long>(timer));
    ASSERT(status == ANI_OK);
    auto timerInfo = static_cast<ani_object>(timerInfoRef);

    ani_int timerId {};
    // NOLINTNEXTLINE(cppcoreguidelines-pro-type-vararg)
    status = env->Object_CallMethodByName_Int(timerInfo, "getId", ":I", &timerId);
    ASSERT(status == ANI_OK);

    timer->data = reinterpret_cast<void *>(timerId);

    uv_loop_t *loop = ark::ets::interop::js::EventLoop::GetEventLoop();
    uv_timer_init(loop, timer);
    uv_update_time(loop);
    ani_int intervalMs = static_cast<bool>(repeat)
                             ? (delayMs > TimerModule::MIN_INTERVAL_MS ? delayMs : TimerModule::MIN_INTERVAL_MS)
                             : 0;
    uv_timer_start(timer, TimerCallback, delayMs, intervalMs);
    uv_async_send(&loop->wq_async);
    return timerId;
}

void TimerModule::StopTimer(ani_env *env, ani_int timerId)
{
    ASSERT(ark::ets::interop::js::InteropCtx::Current() != nullptr);
    auto [info, exists] = FindTimerInfo(env, timerId);
    if (exists) {
        TimerInfo timerInfo(info);
        auto *timer = timerInfo.GetLinkedTimer(env);
        if (timer != nullptr) {
            DisarmTimer(timer);
        }
        ClearTimerInfo(env, timerId);
    }
}

void TimerModule::TimerCallback(uv_timer_t *timer)
{
    auto timerFunc = [](void *param) {
        auto *timerHandle = static_cast<uv_timer_t *>(param);
        auto *env = ark::ets::EtsCoroutine::GetCurrent()->GetEtsNapiEnv();
        auto timerId = reinterpret_cast<uint64_t>(timerHandle->data);
        auto [info, exists] = FindTimerInfo(env, timerId);
        if (!exists) {
            return;
        }

        TimerInfo timerInfo(info);
        auto oneShotTimer = timerInfo.IsOneShotTimer(env);
        if (oneShotTimer) {
            DisarmTimer(timerHandle);
            ClearTimerInfo(env, timerId);
        }
        timerInfo.InvokeCallback(env);
        if (!oneShotTimer) {
            RepeatTimer(timerHandle, timerId);
        }
    };
    auto timerId = reinterpret_cast<uint64_t>(timer->data);
    auto coroName = "Timer callback: " + ark::ToPandaString(timerId);
    {
        auto *coro = ark::ets::EtsCoroutine::GetCurrent();
        ASSERT(coro != nullptr);
        ark::ScopedManagedCodeThread managedScope(coro);
<<<<<<< HEAD
        coro->GetCoroutineManager()->LaunchNative(timerFunc, timer, std::move(coroName),
                                                  ark::CoroutineLaunchMode::SAME_WORKER,
                                                  ark::ets::EtsCoroutine::TIMER_CALLBACK, true);
=======
        coro->GetCoroutineManager()->LaunchNative(
            timerFunc, timer, std::move(coroName), ark::CoroutineLaunchMode::SAME_WORKER,
            ark::ets::EtsCoroutine::TIMER_CALLBACK, true, ark::CoroutineWorkerGroup::ANY_ID);
>>>>>>> a77d6327
    }
    uv_timer_stop(timer);
}

void TimerModule::RepeatTimer(uv_timer_t *timer, uint64_t timerId)
{
    auto *coro = ark::ets::EtsCoroutine::GetCurrent();
    ASSERT(coro != nullptr);
    auto *env = coro->GetEtsNapiEnv();
    auto [_, exists] = FindTimerInfo(env, timerId);
    if (exists) {
        uv_timer_again(timer);
    }
}

void TimerModule::DisarmTimer(uv_timer_t *timer)
{
    uv_timer_stop(timer);
    uv_close(reinterpret_cast<uv_handle_t *>(timer), [](uv_handle_t *handle) { delete handle; });
}

ani_object TimerModule::GetTimerTable(ani_env *env)
{
    ani_module concurrencyModule {};
    [[maybe_unused]] auto status = env->FindModule("Lstd/concurrency;", &concurrencyModule);
    ASSERT(status == ANI_OK);

    ani_class loopCls {};
    status = env->Module_FindClass(concurrencyModule, "LEventLoop;", &loopCls);
    ASSERT(status == ANI_OK);

    ani_ref timerTable {};
    status = env->Class_GetStaticFieldByName_Ref(loopCls, "timerTable", &timerTable);
    ASSERT(status == ANI_OK);
    return static_cast<ani_object>(timerTable);
}

std::pair<ani_object, bool> TimerModule::FindTimerInfo(ani_env *env, ani_int timerId)
{
    auto timerTable = GetTimerTable(env);
    ani_ref timerInfoRef {};
    static constexpr auto SIGNATURE = "I:Lstd/concurrency/Timer;";
    [[maybe_unused]] ani_status status {};
    // NOLINTNEXTLINE(cppcoreguidelines-pro-type-vararg)
    status = env->Object_CallMethodByName_Ref(timerTable, "findTimer", SIGNATURE, &timerInfoRef, timerId);
    ASSERT(status == ANI_OK);

    auto timerInfo = static_cast<ani_object>(timerInfoRef);
    ani_boolean isUndefined {};
    status = env->Reference_IsUndefined(timerInfo, &isUndefined);
    ASSERT(status == ANI_OK);
    return {timerInfo, !static_cast<bool>(isUndefined)};
}

void TimerModule::ClearTimerInfo(ani_env *env, ani_int timerId)
{
    auto timerTable = GetTimerTable(env);
    // NOLINTNEXTLINE(cppcoreguidelines-pro-type-vararg)
    [[maybe_unused]] auto status = env->Object_CallMethodByName_Void(timerTable, "clearTimer", "I:V", timerId);
    ASSERT(status == ANI_OK);
}

bool TimerModule::TimerInfo::IsOneShotTimer(ani_env *env)
{
    ani_boolean repeat {};
    [[maybe_unused]] auto status = env->Object_GetFieldByName_Boolean(info_, "repeat", &repeat);
    ASSERT(status == ANI_OK);
    return !static_cast<bool>(repeat);
}

uv_timer_t *TimerModule::TimerInfo::GetLinkedTimer(ani_env *env)
{
    ani_long linkedTimer;
    [[maybe_unused]] auto status = env->Object_GetFieldByName_Long(info_, "linkedTimer", &linkedTimer);
    ASSERT(status == ANI_OK);
    return reinterpret_cast<uv_timer_t *>(linkedTimer);
}

void TimerModule::TimerInfo::InvokeCallback(ani_env *env)
{
    ani_object callback {};
    [[maybe_unused]] auto status =
        env->Object_GetFieldByName_Ref(info_, "callback", reinterpret_cast<ani_ref *>(&callback));
    ASSERT(status == ANI_OK);

    ani_class callbackCls {};
    status = env->Object_GetType(callback, reinterpret_cast<ani_type *>(&callbackCls));
    ASSERT(status == ANI_OK);

    ani_method invokeMethod {};
    status = env->Class_FindMethod(callbackCls, ark::ets::INVOKE_METHOD_NAME, nullptr, &invokeMethod);
    ASSERT(status == ANI_OK);

    auto *coro = ark::ets::EtsCoroutine::GetCurrent();
<<<<<<< HEAD
    ark::ets::interop::js::INTEROP_CODE_SCOPE_JS(coro);
=======
    ark::ets::interop::js::INTEROP_CODE_SCOPE_JS_TO_ETS(coro);
>>>>>>> a77d6327
    // NOLINTNEXTLINE(cppcoreguidelines-pro-type-vararg)
    status = env->Object_CallMethod_Void(callback, invokeMethod);
    ASSERT(status == ANI_OK);
}<|MERGE_RESOLUTION|>--- conflicted
+++ resolved
@@ -174,15 +174,9 @@
         auto *coro = ark::ets::EtsCoroutine::GetCurrent();
         ASSERT(coro != nullptr);
         ark::ScopedManagedCodeThread managedScope(coro);
-<<<<<<< HEAD
-        coro->GetCoroutineManager()->LaunchNative(timerFunc, timer, std::move(coroName),
-                                                  ark::CoroutineLaunchMode::SAME_WORKER,
-                                                  ark::ets::EtsCoroutine::TIMER_CALLBACK, true);
-=======
         coro->GetCoroutineManager()->LaunchNative(
             timerFunc, timer, std::move(coroName), ark::CoroutineLaunchMode::SAME_WORKER,
             ark::ets::EtsCoroutine::TIMER_CALLBACK, true, ark::CoroutineWorkerGroup::ANY_ID);
->>>>>>> a77d6327
     }
     uv_timer_stop(timer);
 }
@@ -277,11 +271,7 @@
     ASSERT(status == ANI_OK);
 
     auto *coro = ark::ets::EtsCoroutine::GetCurrent();
-<<<<<<< HEAD
-    ark::ets::interop::js::INTEROP_CODE_SCOPE_JS(coro);
-=======
     ark::ets::interop::js::INTEROP_CODE_SCOPE_JS_TO_ETS(coro);
->>>>>>> a77d6327
     // NOLINTNEXTLINE(cppcoreguidelines-pro-type-vararg)
     status = env->Object_CallMethod_Void(callback, invokeMethod);
     ASSERT(status == ANI_OK);
