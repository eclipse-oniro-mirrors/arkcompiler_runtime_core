/**
 * Copyright (c) 2023-2025 Huawei Device Co., Ltd.
 * Licensed under the Apache License, Version 2.0 (the "License");
 * you may not use this file except in compliance with the License.
 * You may obtain a copy of the License at
 *
 * http://www.apache.org/licenses/LICENSE-2.0
 *
 * Unless required by applicable law or agreed to in writing, software
 * distributed under the License is distributed on an "AS IS" BASIS,
 * WITHOUT WARRANTIES OR CONDITIONS OF ANY KIND, either express or implied.
 * See the License for the specific language governing permissions and
 * limitations under the License.
 */

#include "include/class.h"
#include "include/mem/panda_containers.h"
#include "include/method.h"
#include "plugins/ets/runtime/interop_js/js_proxy/js_proxy.h"
#include "plugins/ets/runtime/interop_js/interop_context.h"

#include "plugins/ets/runtime/types/ets_object.h"

namespace ark::ets::interop::js::js_proxy {

extern "C" void CallJSProxyBridge(Method *method, ...);
extern "C" void CallJSFunctionBridge(Method *method, ...);

using MethodMap = std::unordered_map<uint8_t const *, Method *, utf::Mutf8Hash, utf::Mutf8Equal>;

// Create JSProxy class descriptor that will respond to IsProxyClass
// NOLINTNEXTLINE(modernize-avoid-c-arrays)
static std::unique_ptr<uint8_t[]> MakeProxyDescriptor(const uint8_t *descriptorP)
{
    Span<const uint8_t> descriptor(descriptorP, utf::Mutf8Size(descriptorP));

    ASSERT(descriptor.size() > 2U);
    // NOLINTNEXTLINE(cppcoreguidelines-pro-bounds-pointer-arithmetic)
    ASSERT(descriptor[0] == 'L');
    ASSERT(descriptor[descriptor.size() - 1] == ';');

    size_t proxyDescriptorSize = descriptor.size() + 3U;  // + $$\0
    // NOLINTNEXTLINE(modernize-avoid-c-arrays)
    auto proxyDescriptorData = std::make_unique<uint8_t[]>(proxyDescriptorSize);
    Span<uint8_t> proxyDescriptor(proxyDescriptorData.get(), proxyDescriptorSize);

    proxyDescriptor[0] = 'L';
    proxyDescriptor[1] = '$';
    std::copy_n(&descriptor[1], descriptor.size() - 2U, &proxyDescriptor[2U]);
    proxyDescriptor[proxyDescriptor.size() - 3U] = '$';
    proxyDescriptor[proxyDescriptor.size() - 2U] = ';';
    proxyDescriptor[proxyDescriptor.size() - 1U] = '\0';

    return proxyDescriptorData;
}

static void GetAllInterfaceMethod(Class *interfaceCls, PandaVector<Method *> &methodPtrs, PandaSet<Class *> &methodPSet)
{
    if (methodPSet.count(interfaceCls) != 0) {
        return;
    }
    methodPSet.insert(interfaceCls);
    auto methods = interfaceCls->GetMethods();
    for (auto &method : methods) {
        methodPtrs.push_back(&method);
    }
    for (auto *itf : interfaceCls->GetInterfaces()) {
        GetAllInterfaceMethod(itf, methodPtrs, methodPSet);
    }
}

static void GetInterfaceMethodDistinct(Class *interfaceCls, MethodMap &methodMap, PandaSet<Class *> &interfaceSet)
{
    if (interfaceSet.count(interfaceCls) != 0) {
        return;
    }
    interfaceSet.insert(interfaceCls);
    auto methods = interfaceCls->GetMethods();
    for (auto &method : methods) {
        methodMap.insert({method.GetName().data, &method});
    }
    for (auto *itf : interfaceCls->GetInterfaces()) {
        GetInterfaceMethodDistinct(itf, methodMap, interfaceSet);
    }
}

static void InitProxyMethod(Class *cls, Method *src, Method *proxy, void *entryPoint)
{
    new (proxy) Method(src);

    proxy->SetAccessFlags((src->GetAccessFlags() & ~(ACC_ABSTRACT | ACC_DEFAULT_INTERFACE_METHOD)) | ACC_FINAL);
    proxy->SetClass(cls);
    proxy->SetCompiledEntryPoint(entryPoint);
}

/*
 * BuildProxyMethods
 */
static Span<Method> BuildProxyMethods(Class *cls, Span<Method *> targetMethods, void *entryPoint)
{
    ClassLinker *classLinker = Runtime::GetCurrent()->GetClassLinker();

    PandaVector<size_t> targetMethodsIdx;

    for (size_t i = 0; i < targetMethods.size(); ++i) {
        auto m = targetMethods[i];
        if (!m->IsFinal()) {  // NOTE(vpukhov): consider internal methods, final methods in builtins
            targetMethodsIdx.push_back(i);
        }
    }

    size_t const numTargets = targetMethodsIdx.size();
    Span<Method> proxyMethods {classLinker->GetAllocator()->AllocArray<Method>(numTargets), numTargets};

    for (size_t i = 0; i < numTargets; ++i) {
        InitProxyMethod(cls, targetMethods[targetMethodsIdx[i]], &proxyMethods[i],
                        reinterpret_cast<void *>(entryPoint));
    }

    return proxyMethods;
}

/*static*/
JSProxy *JSProxy::CreateInterfaceProxy(const PandaSet<Class *> &interfaces, std::string &interfaceName)
{
    auto coro = EtsCoroutine::GetCurrent();
    auto ctx = InteropCtx::Current(coro);
    auto descriptor = MakeProxyDescriptor(utf::CStringAsMutf8(interfaceName.data()));
    Class *objectClass = ctx->GetObjectClass();
    ClassLinker *classLinker = Runtime::GetCurrent()->GetClassLinker();
    ClassLinkerContext *context = objectClass->GetLoadContext();

    Class *proxyCls = classLinker->GetClass(descriptor.get(), true, context);
    if (proxyCls == nullptr) {
        PandaSet<Class *> interfaceSet;
        MethodMap methodMap;
        for (auto cls : interfaces) {
            GetInterfaceMethodDistinct(cls, methodMap, interfaceSet);
        }

        PandaVector<Method *> methodPtrs;
        for (auto &[n, p] : methodMap) {
            methodPtrs.push_back(p);
        }
        PandaVector<Class *> interfacesList = {interfaces.begin(), interfaces.end()};
        return CreateProxy(descriptor.get(), objectClass, {methodPtrs.data(), methodPtrs.size()}, interfacesList,
                           reinterpret_cast<void *>(CallJSProxyBridge));
    }

    ASSERT(IsProxyClass(proxyCls));

    auto jsProxy = Runtime::GetCurrent()->GetInternalAllocator()->New<JSProxy>(EtsClass::FromRuntimeClass(proxyCls));
    return jsProxy;
}

/*static*/
JSProxy *JSProxy::CreateBuiltinProxy(EtsClass *etsClass, Span<Method *> targetMethods)
{
    Class *cls = etsClass->GetRuntimeClass();
    ASSERT(!IsProxyClass(cls) && !etsClass->IsFinal());
    auto descriptor = MakeProxyDescriptor(cls->GetDescriptor());
    return CreateProxy(descriptor.get(), cls, targetMethods, {}, reinterpret_cast<void *>(CallJSProxyBridge));
}

/*static*/
JSProxy *JSProxy::CreateFunctionProxy(EtsClass *functionInterface)
{
    auto coro = EtsCoroutine::GetCurrent();
    auto ctx = InteropCtx::Current(coro);

    Class *interfaceCls = functionInterface->GetRuntimeClass();
    ASSERT(interfaceCls->IsInterface());

    // create JSFunctoinProxy class descriptor that will respond to IsProxyClass
    auto descriptor = MakeProxyDescriptor(interfaceCls->GetDescriptor());

    // use `Object` as the base class for the proxy function
    Class *objectClass = ctx->GetObjectClass();

    // get the proxy function class if it is already created
    // otherwise, create the class
    ClassLinker *classLinker = Runtime::GetCurrent()->GetClassLinker();
    ClassLinkerContext *context = objectClass->GetLoadContext();

    Class *proxyFunctionCls = classLinker->GetClass(descriptor.get(), true, context);

    if (proxyFunctionCls == nullptr) {
        PandaSet<Class *> methodPSet;
        PandaVector<Method *> methodPtrs;
        GetAllInterfaceMethod(interfaceCls, methodPtrs, methodPSet);

        return CreateProxy(descriptor.get(), objectClass, {methodPtrs.data(), methodPtrs.size()}, {interfaceCls},
                           reinterpret_cast<void *>(CallJSFunctionBridge));
    }

    ASSERT(IsProxyClass(proxyFunctionCls));

    auto functionProxy =
        Runtime::GetCurrent()->GetInternalAllocator()->New<JSProxy>(EtsClass::FromRuntimeClass(proxyFunctionCls));
    return functionProxy;
}

/*static*/
JSProxy *JSProxy::CreateProxy(const uint8_t *descriptor, Class *baseClass, Span<Method *> targetMethods,
                              const PandaVector<Class *> &interfaces, void *callBridge)
{
    ClassLinker *classLinker = Runtime::GetCurrent()->GetClassLinker();
    ClassLinkerContext *context = baseClass->GetLoadContext();
    auto proxyMethods = BuildProxyMethods(baseClass, targetMethods, callBridge);

    uint32_t accessFlags = baseClass->GetAccessFlags() | ACC_PROXY | ACC_FINAL;
    Span<Field> fields {};
    Span<Class *> interfacesSpan {classLinker->GetAllocator()->AllocArray<Class *>(interfaces.size()),
                                  interfaces.size()};
    for (size_t i = 0; i < interfaces.size(); i++) {
        interfacesSpan[i] = interfaces[i];
    }

    Class *proxyCls = classLinker->BuildClass(descriptor, true, accessFlags, proxyMethods, fields, baseClass,
                                              interfacesSpan, context, false);
    ASSERT(proxyCls != nullptr);
    proxyCls->SetState(Class::State::INITIALIZING);
    proxyCls->SetState(Class::State::INITIALIZED);

<<<<<<< HEAD
=======
    // make the proxy class a xref class
    proxyCls->SetXRefClass();

>>>>>>> a77d6327
    ASSERT(IsProxyClass(proxyCls));

    auto jsProxy = Runtime::GetCurrent()->GetInternalAllocator()->New<JSProxy>(EtsClass::FromRuntimeClass(proxyCls));
    return jsProxy;
}

}  // namespace ark::ets::interop::js::js_proxy<|MERGE_RESOLUTION|>--- conflicted
+++ resolved
@@ -222,12 +222,9 @@
     proxyCls->SetState(Class::State::INITIALIZING);
     proxyCls->SetState(Class::State::INITIALIZED);
 
-<<<<<<< HEAD
-=======
     // make the proxy class a xref class
     proxyCls->SetXRefClass();
 
->>>>>>> a77d6327
     ASSERT(IsProxyClass(proxyCls));
 
     auto jsProxy = Runtime::GetCurrent()->GetInternalAllocator()->New<JSProxy>(EtsClass::FromRuntimeClass(proxyCls));
