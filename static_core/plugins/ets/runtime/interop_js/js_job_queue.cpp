--- conflicted
+++ resolved
@@ -124,15 +124,8 @@
         vm->GetGlobalObjectStorage()->Remove(promiseRef);
 
         if (isResolved) {
-<<<<<<< HEAD
-            auto *jsval = JSValue::Create(coro, ctx, value);
-            ASSERT(jsval != nullptr);
-            ark::ets::intrinsics::EtsPromiseResolve(promiseHandle.GetPtr(), jsval->AsObject(),
-                                                    ark::ets::ToEtsBoolean(false));
-=======
             auto etsVal = JSConvertEtsObject::UnwrapWithNullCheck(ctx, env, value).value();
             ark::ets::intrinsics::EtsPromiseResolve(promiseHandle.GetPtr(), etsVal, ark::ets::ToEtsBoolean(false));
->>>>>>> a77d6327
         } else {
             auto refconv = JSRefConvertResolve<true>(ctx, ctx->GetErrorClass());
             ASSERT(refconv != nullptr);
