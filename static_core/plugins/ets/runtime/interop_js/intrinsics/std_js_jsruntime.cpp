--- conflicted
+++ resolved
@@ -448,8 +448,6 @@
     SetInteropRuntimeLinker(linker);
 }
 
-<<<<<<< HEAD
-=======
 EtsBoolean InteropSerializeHelperIsJSInteropRefImplIntrinsic(EtsObject *value)
 {
     return IsJSInteropRef(value);
@@ -470,5 +468,4 @@
     return JSRuntimeInvokeDynamicFunction(thisObject, args);
 }
 
->>>>>>> a77d6327
 }  // namespace ark::ets::interop::js::intrinsics