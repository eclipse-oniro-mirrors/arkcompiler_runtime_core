--- conflicted
+++ resolved
@@ -641,11 +641,7 @@
     static: true
     signature:
       ret: std.core.Object
-<<<<<<< HEAD
-      args: 
-=======
       args:
->>>>>>> aad9f664
         - std.core.Object
         - std.core.Object[]
     impl: ark::ets::interop::js::intrinsics::JSRuntimeInvokeDynamicFunctionIntrinsic
