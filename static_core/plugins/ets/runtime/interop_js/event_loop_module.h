/**
 * Copyright (c) 2024-2025 Huawei Device Co., Ltd.
 * Licensed under the Apache License, Version 2.0 (the "License");
 * you may not use this file except in compliance with the License.
 * You may obtain a copy of the License at
 *
 * http://www.apache.org/licenses/LICENSE-2.0
 *
 * Unless required by applicable law or agreed to in writing, software
 * distributed under the License is distributed on an "AS IS" BASIS,
 * WITHOUT WARRANTIES OR CONDITIONS OF ANY KIND, either express or implied.
 * See the License for the specific language governing permissions and
 * limitations under the License.
 */

#ifndef PANDA_PLUGINS_ETS_RUNTIME_INTEROP_JS_EVENT_LOOP_MODULE_H
#define PANDA_PLUGINS_ETS_RUNTIME_INTEROP_JS_EVENT_LOOP_MODULE_H

#include <uv.h>
#include <node_api.h>
#include <queue>

#include "runtime/include/external_callback_poster.h"
#include "libarkbase/os/mutex.h"
#include "plugins/ets/runtime/ets_vm.h"

namespace ark {
class Coroutine;
}  // namespace ark

namespace ark::ets::interop::js {

class EventLoopCallbackPoster : public CallbackPoster {
    class ThreadSafeCallbackQueue {
        using CallbackQueue = std::queue<WrappedCallback>;

    public:
        ThreadSafeCallbackQueue() = default;
        NO_COPY_SEMANTIC(ThreadSafeCallbackQueue);
        NO_MOVE_SEMANTIC(ThreadSafeCallbackQueue);
        ~ThreadSafeCallbackQueue() = default;

        void PushCallback(WrappedCallback &&callback, uv_async_t *async);
        void ExecuteAllCallbacks();
        bool IsEmpty();

    private:
        os::memory::Mutex lock_;
        CallbackQueue callbackQueue_ GUARDED_BY(lock_);
    };

public:
    static_assert(PANDA_ETS_INTEROP_JS);
    explicit EventLoopCallbackPoster();
    ~EventLoopCallbackPoster() override;
    NO_COPY_SEMANTIC(EventLoopCallbackPoster);
    NO_MOVE_SEMANTIC(EventLoopCallbackPoster);

private:
    void Init();

    void PostImpl(WrappedCallback &&callback) override;

    void PostToEventLoop(WrappedCallback &&callback);

    static void AsyncEventToExecuteCallbacks(uv_async_t *async);

    uv_async_t *async_ = nullptr;
    ThreadSafeCallbackQueue *callbackQueue_ = nullptr;
};

class SingleEventPoster : public CallbackPoster {
public:
    explicit SingleEventPoster(WrappedCallback &&callback);
    ~SingleEventPoster() override;
    NO_COPY_SEMANTIC(SingleEventPoster);
    NO_MOVE_SEMANTIC(SingleEventPoster);

private:
    void PostImpl([[maybe_unused]] WrappedCallback &&callback) override {};

<<<<<<< HEAD
    void PostImpl() override;
=======
    void PostImpl([[maybe_unused]] int64_t delayMs) override;
>>>>>>> aad9f664

    static void CallbackExecutor(uv_async_t *async);

    uv_async_t *async_ = nullptr;
    WrappedCallback callback_;
};

class EventLoopCallbackPosterFactoryImpl : public CallbackPosterFactoryIface {
public:
    EventLoopCallbackPosterFactoryImpl() = default;
    ~EventLoopCallbackPosterFactoryImpl() override = default;
    NO_COPY_SEMANTIC(EventLoopCallbackPosterFactoryImpl);
    NO_MOVE_SEMANTIC(EventLoopCallbackPosterFactoryImpl);

    /**
     * @brief Creates callback poster to perform async work in EventLoop.
     * NOTE: This method can only be called from threads that have napi_env (e.g. Main, Exclusive Workers).
     */
    PandaUniquePtr<CallbackPoster> CreatePoster() override;
};

class EventLoop {
public:
    using AsyncWorkDeleter = void (*)(uv_handle_t *);

    static uv_loop_t *GetEventLoop();

    static bool RunEventLoop(EventLoopRunMode mode = EventLoopRunMode::RUN_DEFAULT);

    static void WalkEventLoop(WalkEventLoopCallback &callback, void *args);

    static uv_timer_t *CreateTimer();

    static void CloseTimer(uv_timer_t *timer);

    static uv_async_t *CreateAsyncWork();

    static void DeleteAsyncWork(uv_async_t *async);

    static void DeleteAsyncWork(uv_async_t *async, AsyncWorkDeleter deleter);

private:
    static void DefaultHandleDeleter(uv_handle_t *handle);

    static void IncrementEventCount();
    static void DecrementEventCount();

    static thread_local uint32_t eventCount_;
};

}  // namespace ark::ets::interop::js

#endif  // PANDA_PLUGINS_ETS_RUNTIME_INTEROP_JS_EVENT_LOOP_MODULE_H<|MERGE_RESOLUTION|>--- conflicted
+++ resolved
@@ -79,11 +79,7 @@
 private:
     void PostImpl([[maybe_unused]] WrappedCallback &&callback) override {};
 
-<<<<<<< HEAD
-    void PostImpl() override;
-=======
     void PostImpl([[maybe_unused]] int64_t delayMs) override;
->>>>>>> aad9f664
 
     static void CallbackExecutor(uv_async_t *async);
 
