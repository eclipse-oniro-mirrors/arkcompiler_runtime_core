--- conflicted
+++ resolved
@@ -98,10 +98,7 @@
     FN_MACRO(napi_get_named_property, napi_env, env, napi_value, object, const char *, utf8name, napi_value *, result) \
     FN_MACRO(napi_create_error, napi_env, env, napi_value, code, napi_value, msg, napi_value *, result)                \
     FN_MACRO(napi_create_type_error, napi_env, env, napi_value, code, napi_value, msg, napi_value *, result)           \
-<<<<<<< HEAD
-=======
     FN_MACRO(napi_coerce_to_bool, napi_env, env, napi_value, value, napi_value *, result)                              \
->>>>>>> a77d6327
     FN_MACRO(napi_coerce_to_string, napi_env, env, napi_value, value, napi_value *, result)                            \
     FN_MACRO(napi_create_int64, napi_env, env, int64_t, value, napi_value *, result)                                   \
     FN_MACRO(napi_reference_ref, napi_env, env, napi_ref, ref, uint32_t *, result)                                     \
