/**
 * Copyright (c) 2023-2025 Huawei Device Co., Ltd.
 * Licensed under the Apache License, Version 2.0 (the "License");
 * you may not use this file except in compliance with the License.
 * You may obtain a copy of the License at
 *
 * http://www.apache.org/licenses/LICENSE-2.0
 *
 * Unless required by applicable law or agreed to in writing, software
 * distributed under the License is distributed on an "AS IS" BASIS,
 * WITHOUT WARRANTIES OR CONDITIONS OF ANY KIND, either express or implied.
 * See the License for the specific language governing permissions and
 * limitations under the License.
 */

#include "plugins/ets/runtime/interop_js/ets_proxy/ets_class_wrapper.h"
#include <js_native_api.h>
#include <js_native_api_types.h>
#include <iostream>
#include <ostream>
#include <vector>

<<<<<<< HEAD
=======
#include "plugins/ets/runtime/ets_coroutine.h"
>>>>>>> a77d6327
#include "include/mem/panda_containers.h"
#include "interop_js/interop_common.h"
#include "interop_js/js_proxy/js_proxy.h"
#include "interop_js/js_refconvert.h"
#include "plugins/ets/runtime/ets_handle.h"
#include "plugins/ets/runtime/ets_handle_scope.h"
#include "plugins/ets/runtime/interop_js/interop_context.h"
#include "plugins/ets/runtime/interop_js/ets_proxy/shared_reference.h"
#include "plugins/ets/runtime/interop_js/call/call.h"
#include "plugins/ets/runtime/interop_js/code_scopes.h"
#include "runtime/mem/local_object_handle.h"
#include "plugins/ets/runtime/ets_platform_types.h"

// NOLINTBEGIN(readability-identifier-naming, readability-redundant-declaration)
// CC-OFFNXT(G.FMT.10-CPP) project code style
napi_status __attribute__((weak)) napi_get_ets_implements(napi_env env, napi_value jsValue, napi_value *result);
// NOLINTEND(readability-identifier-naming, readability-redundant-declaration)

namespace ark::ets::interop::js::ets_proxy {

class JSRefConvertEtsProxy : public JSRefConvert {
public:
    explicit JSRefConvertEtsProxy(EtsClassWrapper *etsClassWrapper)
        : JSRefConvert(this), etsClassWrapper_(etsClassWrapper)
    {
    }

    napi_value WrapImpl(InteropCtx *ctx, EtsObject *etsObject)
    {
        return etsClassWrapper_->Wrap(ctx, etsObject);
    }
    EtsObject *UnwrapImpl(InteropCtx *ctx, napi_value jsValue)
    {
        return etsClassWrapper_->Unwrap(ctx, jsValue);
    }

private:
    EtsClassWrapper *etsClassWrapper_ {};
};

napi_value EtsClassWrapper::Wrap(InteropCtx *ctx, EtsObject *etsObject)
{
    CheckClassInitialized(etsClass_->GetRuntimeClass());

    napi_env env = ctx->GetJSEnv();

    /**
     * False-positive static-analyzer report:
     * CheckClassInitialized is marked as GC trigger function
     * but with <false> template (which is default) GC won't be triggered
     */
    // SUPPRESS_CSA_NEXTLINE(alpha.core.WasteObjHeader)
    ASSERT(etsObject != nullptr);
    // See (CheckClassInitialized) reason
    // SUPPRESS_CSA_NEXTLINE(alpha.core.WasteObjHeader)
    ASSERT(etsClass_ == etsObject->GetClass());

    SharedReferenceStorage *storage = ctx->GetSharedRefStorage();
    // See (CheckClassInitialized) reason
    // SUPPRESS_CSA_NEXTLINE(alpha.core.WasteObjHeader)
    if (LIKELY(storage->HasReference(etsObject, env))) {
        // See (CheckClassInitialized) reason
        // SUPPRESS_CSA_NEXTLINE(alpha.core.WasteObjHeader)
        return storage->GetJsObject(etsObject, env);
    }

    napi_value jsValue;
    // etsObject will be wrapped in jsValue in responce to jsCtor call
    auto *coro = EtsCoroutine::GetCurrent();
    [[maybe_unused]] EtsHandleScope scope(coro);
    // See (CheckClassInitialized) reason
    // SUPPRESS_CSA_NEXTLINE(alpha.core.WasteObjHeader)
    EtsHandle<EtsObject> handle(coro, etsObject);
    ctx->SetPendingNewInstance(handle);
    {
        ScopedNativeCodeThread nativeScope(coro);
        NAPI_CHECK_FATAL(napi_new_instance(env, GetJsCtor(env), 0, nullptr, &jsValue));
    }

    // NOTE(MockMockBlack, #IC59ZS): put proxy to SharedReferenceStorage more prettily
    if (this->needProxy_) {
<<<<<<< HEAD
        ASSERT(storage->HasReference(etsObject, env));
        return storage->GetJsObject(etsObject, env);
=======
        ASSERT(storage->HasReference(handle.GetPtr(), env));
        return storage->GetJsObject(handle.GetPtr(), env);
>>>>>>> a77d6327
    }
    return jsValue;
}

// Use UnwrapEtsProxy if you expect exactly a EtsProxy
EtsObject *EtsClassWrapper::Unwrap(InteropCtx *ctx, napi_value jsValue)
{
    CheckClassInitialized(etsClass_->GetRuntimeClass());

    napi_env env = ctx->GetJSEnv();

    ASSERT(!IsUndefined(env, jsValue));

    // Check if object has SharedReference
    SharedReference *sharedRef = ctx->GetSharedRefStorage()->GetReference(env, jsValue);
    if (LIKELY(sharedRef != nullptr)) {
        EtsObject *etsObject = sharedRef->GetEtsObject();
        if (UNLIKELY(!etsClass_->IsAssignableFrom(etsObject->GetClass()))) {
            ThrowJSErrorNotAssignable(env, etsObject->GetClass(), etsClass_);
            return nullptr;
        }
        return etsObject;
    }

    // Check if object is subtype of js builtin class
    if (LIKELY(HasBuiltin())) {
        ASSERT(jsBuiltinMatcher_ != nullptr);
        auto res = jsBuiltinMatcher_(ctx, jsValue, false);
        ASSERT(res != nullptr || ctx->SanityJSExceptionPending() || ctx->SanityETSExceptionPending());
        return res;
    }

    InteropCtx::ThrowJSTypeError(env, std::string("Value is not assignable to ") + etsClass_->GetDescriptor());
    return nullptr;
}

// Special method to ensure unwrapped object is not a JSProxy
EtsObject *EtsClassWrapper::UnwrapEtsProxy(InteropCtx *ctx, napi_value jsValue)
{
    CheckClassInitialized(etsClass_->GetRuntimeClass());

    napi_env env = ctx->GetJSEnv();

    ASSERT(!IsNullOrUndefined(env, jsValue));

    // Check if object has SharedReference
    SharedReference *sharedRef = ctx->GetSharedRefStorage()->GetReference(env, jsValue);
    if (LIKELY(sharedRef != nullptr)) {
        EtsObject *etsObject = sharedRef->GetEtsObject();
        if (UNLIKELY(!etsClass_->IsAssignableFrom(etsObject->GetClass()))) {
            ThrowJSErrorNotAssignable(env, etsObject->GetClass(), etsClass_);
            return nullptr;
        }
        if (UNLIKELY(!sharedRef->HasETSFlag())) {
            InteropCtx::ThrowJSTypeError(env, std::string("JS object in context of EtsProxy of class ") +
                                                  etsClass_->GetDescriptor());
            return nullptr;
        }
        return etsObject;
    }
    return nullptr;
}

EtsObject *EtsClassWrapper::CreateJSBuiltinProxy(InteropCtx *ctx, napi_value jsValue)
{
    ASSERT(jsproxyWrapper_ != nullptr);
    auto *storage = ctx->GetSharedRefStorage();
    ASSERT(storage->GetReference(ctx->GetJSEnv(), jsValue) == nullptr);

    EtsObject *etsObject = EtsObject::Create(jsproxyWrapper_->GetProxyClass());
    if (UNLIKELY(etsObject == nullptr)) {
        ctx->ForwardEtsException(EtsCoroutine::GetCurrent());
        return nullptr;
    }

    SharedReference *sharedRef = storage->CreateJSObjectRefwithWrap(ctx, etsObject, jsValue);
    if (UNLIKELY(sharedRef == nullptr)) {
        ASSERT(InteropCtx::SanityJSExceptionPending());
        return nullptr;
    }
    return sharedRef->GetEtsObject();  // fetch again after gc
}

/*static*/
std::unique_ptr<JSRefConvert> EtsClassWrapper::CreateJSRefConvertEtsProxy(InteropCtx *ctx, Class *klass)
{
    ASSERT(!klass->IsInterface());
    EtsClass *etsClass = EtsClass::FromRuntimeClass(klass);
    EtsClassWrapper *wrapper = EtsClassWrapper::Get(ctx, etsClass);
    if (UNLIKELY(wrapper == nullptr)) {
        return nullptr;
    }
    ASSERT(wrapper->etsClass_ == etsClass);
    return std::make_unique<JSRefConvertEtsProxy>(wrapper);
}

/*static*/
std::unique_ptr<JSRefConvert> EtsClassWrapper::CreateJSRefConvertJSProxy([[maybe_unused]] InteropCtx *ctx,
                                                                         [[maybe_unused]] Class *klass)
{
    ASSERT(js_proxy::JSProxy::IsProxyClass(klass));
    Class *base = klass->GetBase();
    auto *etsClass = EtsClass::FromRuntimeClass(base);
    auto *wrapper = ctx->GetEtsClassWrappersCache()->Lookup(etsClass);
    if (wrapper == nullptr) {
        return nullptr;
    }
    return std::make_unique<JSRefConvertJSProxy>(wrapper);
}

JSRefConvertJSProxy::JSRefConvertJSProxy(EtsClassWrapper *wrapper)
    : JSRefConvert(this), overloadNameMapping_(&wrapper->GetOverloadNameMapping())
{
}

napi_value JSRefConvertJSProxy::WrapImpl(InteropCtx *ctx, EtsObject *etsObject)
{
    SharedReferenceStorage *storage = ctx->GetSharedRefStorage();
    INTEROP_FATAL_IF(!storage->HasReference(etsObject, ctx->GetJSEnv()));
    return storage->GetJsObject(etsObject, ctx->GetJSEnv());
}

EtsObject *JSRefConvertJSProxy::UnwrapImpl(InteropCtx *ctx, [[maybe_unused]] napi_value jsValue)
{
    ctx->Fatal("Unwrap called on JSProxy class");
    return nullptr;
}

std::string JSRefConvertJSProxy::GetJSMethodName(Method *method)
{
    ASSERT(overloadNameMapping_ != nullptr);
    std::string implName = utf::Mutf8AsCString(method->GetName().data);
    auto iter = overloadNameMapping_->find(implName);
    if (iter != overloadNameMapping_->end()) {
        return iter->second;
    }
    return implName;
}

class JSRefConvertInterface : public JSRefConvert {
public:
    explicit JSRefConvertInterface(Class *klass) : JSRefConvert(this), klass_(klass)
    {
        ASSERT(klass->IsInterface());
    }

    napi_value WrapImpl(InteropCtx *ctx, EtsObject *etsObject)
    {
        auto realConverter = JSRefConvertResolve(ctx, etsObject->GetClass()->GetRuntimeClass());
        if (realConverter == nullptr) {
            InteropFatal("Cannot get ref converter for object");
        }
        return realConverter->Wrap(ctx, etsObject);
    }

    EtsObject *UnwrapImpl(InteropCtx *ctx, napi_value jsValue)
    {
        auto *coro = EtsCoroutine::GetCurrent();
        napi_env env = ctx->GetJSEnv();
        SharedReference *sharedRef = ctx->GetSharedRefStorage()->GetReference(env, jsValue);
        if (LIKELY(sharedRef != nullptr)) {
            EtsObject *etsObject = sharedRef->GetEtsObject();
            return etsObject;
        }
        if (IsStdClass(klass_)) {
            auto *objectConverter =
                ctx->GetEtsClassWrappersCache()->Lookup(EtsClass::FromRuntimeClass(ctx->GetObjectClass()));
            auto *ret = objectConverter->Unwrap(ctx, jsValue);
            ASSERT(ret != nullptr);
            if (!ret->IsInstanceOf(EtsClass::FromRuntimeClass(klass_))) {
                ctx->ThrowJSTypeError(ctx->GetJSEnv(), "object of type " +
                                                           ret->GetClass()->GetRuntimeClass()->GetName() +
                                                           " is not assignable to " + klass_->GetName());
                return nullptr;
            }
            return ret;
        }

        napi_value result;
        NAPI_CHECK_FATAL(napi_get_ets_implements(env, jsValue, &result));
        if (GetValueType(env, result) != napi_string) {
            ctx->ThrowJSTypeError(ctx->GetJSEnv(), std::string("object is not a type of Interface: ") +
                                                       utf::Mutf8AsCString(klass_->GetDescriptor()));
            return nullptr;
        }
        auto interfaceName = GetString(env, result);
        auto proxy = ctx->GetInterfaceProxyInstance(interfaceName);
        if (proxy == nullptr) {
            auto interfaces = GetInterfaceClass(ctx, interfaceName);
            proxy = js_proxy::JSProxy::CreateInterfaceProxy(interfaces, interfaceName);
            ctx->SetInterfaceProxyInstance(interfaceName, proxy);
        }
        LocalObjectHandle<EtsObject> etsObject(coro, EtsObject::Create(proxy->GetProxyClass()));
        if (UNLIKELY(etsObject.GetPtr() == nullptr)) {
            ctx->ThrowJSTypeError(ctx->GetJSEnv(),
                                  "Interface Proxy EtsObject create failed, interfaceList: " + interfaceName);
            return nullptr;
        }
        sharedRef = ctx->GetSharedRefStorage()->CreateHybridObjectRef(ctx, etsObject.GetPtr(), jsValue);
        if (UNLIKELY(sharedRef == nullptr)) {
            ASSERT(InteropCtx::SanityJSExceptionPending());
            return nullptr;
        }
        return etsObject.GetPtr();
    }

protected:
    template <typename D>
    explicit JSRefConvertInterface(Class *klass, D *instance) : JSRefConvert(instance), klass_(klass)
    {
        ASSERT(klass->IsInterface());
    }

    PandaSet<Class *> GetInterfaceClass(InteropCtx *ctx, std::string &interfaces)
    {
        PandaSet<Class *> interfaceList;
        std::istringstream iss {interfaces};
        std::string descriptor;
        auto *coro = EtsCoroutine::GetCurrent();
        ASSERT(coro != nullptr);
        while (std::getline(iss, descriptor, ',')) {
            auto interfaceCls =
                coro->GetPandaVM()->GetClassLinker()->GetClass(descriptor.data(), true, ctx->LinkerCtx());
            ASSERT(interfaceCls != nullptr);
            interfaceList.insert(interfaceCls->GetRuntimeClass());
        }
        return interfaceList;
    }

    Class *GetKlass()
    {
        return klass_;
    }

private:
    Class *klass_;
};

class JSRefConvertInterfaceIterator : public JSRefConvertInterface {
public:
    explicit JSRefConvertInterfaceIterator(Class *klass) : JSRefConvertInterface(klass, this)
    {
        ASSERT(klass->IsInterface());
    }

    EtsObject *UnwrapImpl(InteropCtx *ctx, napi_value jsValue)
    {
        auto objectConverter =
            ctx->GetEtsClassWrappersCache()->Lookup(EtsClass::FromRuntimeClass(ctx->GetObjectClass()));
        ASSERT(objectConverter != nullptr);
        auto ret = objectConverter->Unwrap(ctx, jsValue);

        std::array args = {Value {ret->GetCoreType()}};
        auto *method = EtsClass::FromRuntimeClass(ctx->GetJSRuntimeClass())->GetStaticMethod("CreateIterator", nullptr);
        auto *coro = EtsCoroutine::GetCurrent();
        auto resObject = method->GetPandaMethod()->Invoke(coro, args.data());
        ret = EtsObject::FromCoreType(resObject.GetAs<ObjectHeader *>());
        if (!ret->IsInstanceOf(EtsClass::FromRuntimeClass(GetKlass()))) {
            ctx->ThrowJSTypeError(ctx->GetJSEnv(), "object of type " + ret->GetClass()->GetRuntimeClass()->GetName() +
                                                       " is not a assignable to " + GetKlass()->GetName());
            return nullptr;
        }
        return ret;
    }
};

/*static*/
std::unique_ptr<JSRefConvert> EtsClassWrapper::CreateJSRefConvertEtsInterface([[maybe_unused]] InteropCtx *ctx,
                                                                              Class *klass)
{
    if (klass->GetName() == INTERFACE_ITERABLE_NAME) {
        return std::make_unique<JSRefConvertInterfaceIterator>(klass);
    }
    return std::make_unique<JSRefConvertInterface>(klass);
}

EtsMethodSet *EtsClassWrapper::GetMethod(const std::string &name) const
{
    for (const auto &item : etsMethods_) {
        if (name == item->GetName()) {
            return item.get();
        }
    }
    return nullptr;
}

/*static*/
EtsClassWrapper *EtsClassWrapper::Get(InteropCtx *ctx, EtsClass *etsClass)
{
    EtsClassWrappersCache *cache = ctx->GetEtsClassWrappersCache();

    ASSERT(etsClass != nullptr);
    EtsClassWrapper *etsClassWrapper = cache->Lookup(etsClass);
    if (LIKELY(etsClassWrapper != nullptr)) {
        return etsClassWrapper;
    }

    ASSERT(!etsClass->IsPrimitive() && etsClass->GetComponentType() == nullptr);
    ASSERT(ctx->GetRefConvertCache()->Lookup(etsClass->GetRuntimeClass()) == nullptr);

    if (IsStdClass(etsClass) && !etsClass->IsInterface() && !etsClass->IsEtsEnum() &&
        !IsSubClassOfError(etsClass)) {  // NOTE(gogabr): temporary ugly workaround for Function... interfaces
        return nullptr;
    }
    ASSERT(!js_proxy::JSProxy::IsProxyClass((etsClass->GetRuntimeClass())));

    std::unique_ptr<EtsClassWrapper> wrapper = EtsClassWrapper::Create(ctx, etsClass);
    if (UNLIKELY(wrapper == nullptr)) {
        return nullptr;
    }
    return cache->Insert(etsClass, std::move(wrapper));
}

bool EtsClassWrapper::SetupHierarchy(InteropCtx *ctx, const char *jsBuiltinName)
{
    ASSERT(etsClass_->GetBase() != etsClass_);
    if (etsClass_->GetBase() != nullptr) {
        baseWrapper_ = EtsClassWrapper::Get(ctx, etsClass_->GetBase());
        if (baseWrapper_ == nullptr) {
            return false;
        }
    }

    if (jsBuiltinName != nullptr && std::string(jsBuiltinName) != "Object") {
        auto env = ctx->GetJSEnv();
        napi_value jsBuiltinCtor;
        NAPI_CHECK_FATAL(napi_get_named_property(env, GetGlobal(env), jsBuiltinName, &jsBuiltinCtor));
        NAPI_CHECK_FATAL(napi_create_reference(env, jsBuiltinCtor, 1, &jsBuiltinCtorRef_));
    }
    return true;
}

void EtsClassWrapper::SetBaseWrapperMethods(napi_env env, const EtsClassWrapper::MethodsVec &methods)
{
    for (auto method : methods) {
        const std::string methodName(method->GetName());
        if (methodName == GET_INDEX_METHOD || methodName == SET_INDEX_METHOD) {
            SetUpMimicHandler(env);
        }
        auto baseClassWrapper = baseWrapper_;
        while (nullptr != baseClassWrapper) {
            EtsMethodSet *baseMethodSet = baseClassWrapper->GetMethod(methodName);
            if (nullptr != baseMethodSet) {
                method->SetBaseMethodSet(baseMethodSet);
                break;
            }
            baseClassWrapper = baseClassWrapper->baseWrapper_;
        }
    }
}

std::pair<EtsClassWrapper::FieldsVec, EtsClassWrapper::MethodsVec> EtsClassWrapper::CalculateProperties(
    const OverloadsMap *overloads)
{
    auto fatalNoMethod = [](Class *klass, const char *methodName, const char *signature) {
        InteropCtx::Fatal(std::string("No method ") + methodName + " " + signature + " in " + klass->GetName());
    };

    auto klass = etsClass_->GetRuntimeClass();
    PropsMap props;

    // Collect fields
    for (auto &f : klass->GetFields()) {
        if (f.IsPublic()) {
            props.insert({f.GetName().data, &f});
        }
    }
    // Select preferred overloads
    if (overloads != nullptr) {
        for (const auto &[jsMethodName, entry] : *overloads) {
            const char *implName = entry.implMethodName;
            const char *signature = entry.signature;

            Method *method = etsClass_->GetDirectMethod(utf::CStringAsMutf8(implName), signature)->GetPandaMethod();
            if (UNLIKELY(method == nullptr)) {
                fatalNoMethod(klass, implName, signature);
            }
            auto jsNameStr = utf::Mutf8AsCString(jsMethodName);
            auto etsMethodSet =
                std::make_unique<EtsMethodSet>(EtsMethodSet::Create(EtsMethod::FromRuntimeMethod(method), jsNameStr));
            auto it = props.insert({method->GetName().data, etsMethodSet.get()});
            if (!it.second && std::holds_alternative<EtsMethodSet *>(it.first->second)) {
                // Possible correct method overloading: merge to existing entry
                auto addedMethods = std::get<EtsMethodSet *>(it.first->second);
                addedMethods->MergeWith(*etsMethodSet.get());
            } else {
                etsMethods_.push_back(std::move(etsMethodSet));
            }
        }
    }

    CollectClassMethods(&props, overloads);
    if (etsClass_ != PlatformTypes()->coreObject) {
        UpdatePropsWithBaseClasses(&props);
    }

    return CalculateFieldsAndMethods(props);
}

void EtsClassWrapper::CollectConstructors(EtsClassWrapper::PropsMap *props)
{
    auto objCtors = etsClass_->GetConstructors();
    // Assuming that ETS StdLib guarantee that Object has the only one ctor
    ASSERT(objCtors.size() == 1);
    auto ctor = objCtors[0]->GetPandaMethod();
    auto etsMethodSet = std::make_unique<EtsMethodSet>(EtsMethodSet::Create(ctor));
    props->insert({ctor->GetName().data, etsMethodSet.get()});
    etsMethods_.push_back(std::move(etsMethodSet));
}

void EtsClassWrapper::CollectClassMethods(EtsClassWrapper::PropsMap *props, const OverloadsMap *overloads)
{
    auto fatalMethodOverloaded = [](Method *method) {
        for (auto &m : method->GetClass()->GetMethods()) {
            if (utf::IsEqual(m.GetName().data, method->GetName().data)) {
                INTEROP_LOG(ERROR) << "overload: " << EtsMethod::FromRuntimeMethod(&m)->GetMethodSignature(true);
            }
        }
        InteropCtx::Fatal(std::string("Method ") + utf::Mutf8AsCString(method->GetName().data) + " of class " +
                          utf::Mutf8AsCString(method->GetClass()->GetDescriptor()) + " is overloaded");
    };

    auto klass = etsClass_->GetRuntimeClass();
    for (auto &m : klass->GetMethods()) {
        if (m.IsPrivate()) {
            continue;
        }
        if (overloads != nullptr) {
            if (HasOverloadsMethod(overloads, &m)) {
                continue;
            }
        }
        auto methodSet = std::make_unique<EtsMethodSet>(EtsMethodSet::Create(&m));
        auto it = props->insert({m.GetName().data, methodSet.get()});
        if (!it.second && !std::holds_alternative<EtsMethodSet *>(it.first->second)) {
            // Method overloads non-method field
            fatalMethodOverloaded(&m);
        }
        if (!it.second && std::holds_alternative<EtsMethodSet *>(it.first->second)) {
            // Possible correct method overloading: merge to existing entry
            auto addedMethods = std::get<EtsMethodSet *>(it.first->second);
            addedMethods->MergeWith(*methodSet.get());
        } else {
            etsMethods_.push_back(std::move(methodSet));
        }
    }
}

bool EtsClassWrapper::HasOverloadsMethod(const OverloadsMap *overloads, Method *m)
{
    EtsMethod *etsMethod = EtsMethod::FromRuntimeMethod(m);
    const char *methodName = utf::Mutf8AsCString(m->GetName().data);
    uint32_t argCount = etsMethod->GetNumArgs() - static_cast<unsigned int>(etsMethod->GetPandaMethod()->HasVarArgs());

    for (const auto &[jsMethodName, entry] : *overloads) {
        if (strcmp(entry.implMethodName, methodName) == 0 && entry.argCount == argCount) {
            return true;
        }
    }
    return false;
}

void EtsClassWrapper::UpdatePropsWithBaseClasses(EtsClassWrapper::PropsMap *props)
{
    auto hasSquashedProtoOhosImpl = [](EtsClassWrapper *wclass) {
        ASSERT(wclass->HasBuiltin() || wclass->baseWrapper_ != nullptr);
        return wclass->HasBuiltin() || wclass->baseWrapper_->HasBuiltin();
    };

    auto hasSquashedProtoOtherImpl = [](EtsClassWrapper *wclass) {
        // NOTE(vpukhov): some napi implementations add explicit receiver checks in call handler,
        //                thus method inheritance via prototype chain wont work
        (void)wclass;
        return true;
    };

#if defined(PANDA_TARGET_OHOS) || defined(PANDA_JS_ETS_HYBRID_MODE)
    auto hasSquashedProto = hasSquashedProtoOhosImpl;
    (void)hasSquashedProtoOtherImpl;
#else
    auto hasSquashedProto = hasSquashedProtoOtherImpl;
    (void)hasSquashedProtoOhosImpl;
#endif

    if (hasSquashedProto(this)) {
        // Copy properties of base classes if we have to split prototype chain
        for (auto wclass = baseWrapper_; wclass != nullptr && (wclass->etsClass_ != PlatformTypes()->coreObject);
             wclass = wclass->baseWrapper_) {
            for (auto &wfield : wclass->GetFields()) {
                Field *field = wfield.GetField();
                props->insert({field->GetName().data, field});
            }
            for (auto &link : wclass->GetMethods()) {
                EtsMethodSet *methodSet = link.IsResolved() ? link.GetResolved()->GetMethodSet() : link.GetUnresolved();
                props->insert({utf::CStringAsMutf8(methodSet->GetName()), methodSet});
            }

            if (hasSquashedProto(wclass)) {
                break;
            }
        }
    }
}

std::pair<EtsClassWrapper::FieldsVec, EtsClassWrapper::MethodsVec> EtsClassWrapper::CalculateFieldsAndMethods(
    const PropsMap &props)
{
    std::vector<EtsMethodSet *> methods;
    std::vector<Field *> fields;

    for (auto &[n, p] : props) {
        if (std::holds_alternative<EtsMethodSet *>(p)) {
            auto method = std::get<EtsMethodSet *>(p);
            if (method->IsConstructor() && !method->IsStatic()) {
                etsCtorLink_ = LazyEtsMethodWrapperLink(method);
            }
            if (!method->IsConstructor()) {
                methods.push_back(method);
            }
        } else if (std::holds_alternative<Field *>(p)) {
            fields.push_back(std::get<Field *>(p));
        } else {
            UNREACHABLE();
        }
    }

    return {fields, methods};
}

std::vector<napi_property_descriptor> EtsClassWrapper::BuildJSProperties(napi_env &env, Span<Field *> fields,
                                                                         Span<EtsMethodSet *> methods)
{
    std::vector<napi_property_descriptor> jsProps;
    jsProps.reserve(fields.size() + methods.size() + 1);

    // Process fields
    numFields_ = fields.size();
    // NOLINTNEXTLINE(modernize-avoid-c-arrays)
    etsFieldWrappers_ = std::make_unique<EtsFieldWrapper[]>(numFields_);
    Span<EtsFieldWrapper> etsFieldWrappers(etsFieldWrappers_.get(), numFields_);
    size_t fieldIdx = 0;

    for (Field *field : fields) {
        auto wfield = &etsFieldWrappers[fieldIdx++];
        if (field->IsStatic()) {
            EtsClassWrapper *fieldWclass = LookupBaseWrapper(EtsClass::FromRuntimeClass(field->GetClass()));
            ASSERT(fieldWclass != nullptr);
            jsProps.emplace_back(wfield->MakeStaticProperty(fieldWclass, field));
        } else {
            jsProps.emplace_back(wfield->MakeInstanceProperty(this, field));
        }
    }

    // Process methods
    numMethods_ = methods.size();
    // NOLINTNEXTLINE(modernize-avoid-c-arrays)
    etsMethodWrappers_ = std::make_unique<LazyEtsMethodWrapperLink[]>(numMethods_);
    Span<LazyEtsMethodWrapperLink> etsMethodWrappers(etsMethodWrappers_.get(), numMethods_);
    size_t methodIdx = 0;
    GetterSetterPropsMap propMap;
    for (auto &method : methods) {
        ASSERT(!method->IsConstructor());
        auto lazyLink = &etsMethodWrappers[methodIdx++];
        lazyLink->Set(method);
        jsProps.emplace_back(EtsMethodWrapper::MakeNapiProperty(method, lazyLink));
        if (strcmp(method->GetName(), ITERATOR_METHOD) == 0) {
            auto iterator = EtsClassWrapper::GetGlobalSymbolIterator(env);
            jsProps.emplace_back(EtsMethodWrapper::MakeNapiIteratorProperty(iterator, method, lazyLink));
        }
        if (method->IsGetter() || method->IsSetter()) {
            BuildGetterSetterFieldProperties(propMap, method);
        }
    }
    jsProps.reserve(jsProps.size() + propMap.size());
    for (auto &item : propMap) {
        jsProps.emplace_back(item.second);
    }

    return jsProps;
}

void EtsClassWrapper::BuildGetterSetterFieldProperties(GetterSetterPropsMap &propMap, EtsMethodSet *method)
{
    auto ptr = reinterpret_cast<uintptr_t>(method->GetName());
    const char *fieldName = reinterpret_cast<char *>(ptr + strlen(SETTER_BEGIN));
    const std::string key(fieldName);
    auto result = propMap.find(key);
    if (result != propMap.end()) {
        EtsMethodWrapper::AttachGetterSetterToProperty(method, result->second);
    } else {
        napi_property_descriptor prop {};
        auto fieldWrapper = std::make_unique<EtsFieldWrapper>(this);
        prop.utf8name = fieldName;
        prop.attributes = method->IsStatic() ? EtsClassWrapper::STATIC_FIELD_ATTR : EtsClassWrapper::FIELD_ATTR;
        prop.data = fieldWrapper.get();
        EtsMethodWrapper::AttachGetterSetterToProperty(method, prop);
        propMap.insert({key, prop});
        getterSetterFieldWrappers_.push_back(std::move(fieldWrapper));
    }
}

/* static */
napi_value EtsClassWrapper::GetGlobalSymbolIterator(napi_env &env)
{
    napi_value global;
    napi_value symbol;
    napi_value iterator;
    NAPI_CHECK_FATAL(napi_get_global(env, &global));
    NAPI_CHECK_FATAL(napi_get_named_property(env, global, "Symbol", &symbol));
    NAPI_CHECK_FATAL(napi_get_named_property(env, symbol, "iterator", &iterator));

    return iterator;
}

EtsClassWrapper *EtsClassWrapper::LookupBaseWrapper(EtsClass *klass)
{
    for (auto wclass = this; wclass != nullptr; wclass = wclass->baseWrapper_) {
        if (wclass->etsClass_ == klass) {
            return wclass;
        }
    }
    return nullptr;
}

<<<<<<< HEAD
static void DoSetPrototype(napi_env env, napi_value obj, napi_value proto)
=======
void DoSetPrototype(napi_env env, napi_value obj, napi_value proto)
>>>>>>> a77d6327
{
    napi_value builtinObject;
    napi_value setprotoFn;
    NAPI_CHECK_FATAL(napi_get_named_property(env, GetGlobal(env), "Object", &builtinObject));
    NAPI_CHECK_FATAL(napi_get_named_property(env, builtinObject, "setPrototypeOf", &setprotoFn));

    std::array args = {obj, proto};
    NAPI_CHECK_FATAL(NapiCallFunction(env, builtinObject, setprotoFn, args.size(), args.data(), nullptr));
}
<<<<<<< HEAD

static void SetNullPrototype(napi_env env, napi_value jsCtor)
{
    napi_value prot;
    NAPI_CHECK_FATAL(napi_get_named_property(env, jsCtor, "prototype", &prot));

=======

static void SetNullPrototype(napi_env env, napi_value jsCtor)
{
    napi_value prot;
    NAPI_CHECK_FATAL(napi_get_named_property(env, jsCtor, "prototype", &prot));

    napi_value trueValue = GetBooleanValue(env, true);
    NAPI_CHECK_FATAL(napi_set_named_property(env, jsCtor, IS_STATIC_PROXY.data(), trueValue));
    NAPI_CHECK_FATAL(napi_set_named_property(env, prot, IS_STATIC_PROXY.data(), trueValue));

>>>>>>> a77d6327
    auto nullProto = GetNull(env);
    DoSetPrototype(env, jsCtor, nullProto);
    DoSetPrototype(env, prot, nullProto);
}

static void SimulateJSInheritance(napi_env env, napi_value jsCtor, napi_value jsBaseCtor)
{
    napi_value cprototype;
    napi_value baseCprototype;
    NAPI_CHECK_FATAL(napi_get_named_property(env, jsCtor, "prototype", &cprototype));
    NAPI_CHECK_FATAL(napi_get_named_property(env, jsBaseCtor, "prototype", &baseCprototype));

    DoSetPrototype(env, jsCtor, jsBaseCtor);
    DoSetPrototype(env, cprototype, baseCprototype);
<<<<<<< HEAD
=======

    napi_value trueValue = GetBooleanValue(env, true);
    NAPI_CHECK_FATAL(napi_set_named_property(env, jsCtor, IS_STATIC_PROXY.data(), trueValue));
    NAPI_CHECK_FATAL(napi_set_named_property(env, cprototype, IS_STATIC_PROXY.data(), trueValue));
}

static napi_value AttachCBForClass([[maybe_unused]] napi_env env, void *data)
{
    auto ctx = InteropCtx::Current();
    auto *etsClass = reinterpret_cast<EtsClass *>(data);
    EtsClassWrapper *wrapper = EtsClassWrapper::Get(ctx, etsClass);
    return wrapper->GetJsCtor(ctx->GetJSEnv());
}

static napi_value AttachCBForFunc([[maybe_unused]] napi_env env, void *data)
{
    auto ctx = InteropCtx::Current();
    auto curEnv = ctx->GetJSEnv();
    auto *method = reinterpret_cast<EtsMethodSet *>(data);
    EtsClassWrapper *wrapper = EtsClassWrapper::Get(ctx, method->GetEnclosingClass());
    napi_value methodFunc;
    NAPI_CHECK_FATAL(napi_get_named_property(curEnv, wrapper->GetJsCtor(curEnv), method->GetName(), &methodFunc));
    return methodFunc;
}

static void SetAttachCallbackForClass(napi_env env, napi_value jsCtor, std::vector<EtsMethodSet *> &methods,
                                      EtsClass *etsClass)
{
    for (auto method : methods) {
        if (method->IsStatic()) {
            napi_value func;
            NAPI_CHECK_FATAL(napi_get_named_property(env, jsCtor, method->GetName(), &func));
            NAPI_CHECK_FATAL(napi_mark_attach_with_xref(env, func, static_cast<void *>(method), AttachCBForFunc));
        }
    }
    NAPI_CHECK_FATAL(napi_mark_attach_with_xref(env, jsCtor, static_cast<void *>(etsClass), AttachCBForClass));
}

static void SortMethodByName(PandaVector<Method *> &methods)
{
    std::sort(methods.begin(), methods.end(), [](const Method *lhs, const Method *rhs) {
        panda_file::File::StringData lhsName = {static_cast<uint32_t>(utf::MUtf8ToUtf16Size(lhs->GetName().data)),
                                                lhs->GetName().data};
        panda_file::File::StringData rhsName = {static_cast<uint32_t>(utf::MUtf8ToUtf16Size(rhs->GetName().data)),
                                                rhs->GetName().data};
        return lhsName < rhsName;
    });
>>>>>>> a77d6327
}

/*static*/
std::unique_ptr<EtsClassWrapper> EtsClassWrapper::Create(InteropCtx *ctx, EtsClass *etsClass, const char *jsBuiltinName,
                                                         const OverloadsMap *overloads)
{
    auto env = ctx->GetJSEnv();

    // CC-OFFNXT(G.RES.09) private constructor
    // NOLINTNEXTLINE(readability-identifier-naming)
    auto _this = std::unique_ptr<EtsClassWrapper>(new EtsClassWrapper(etsClass));
    if (!_this->SetupHierarchy(ctx, jsBuiltinName)) {
        return nullptr;
    }

    auto [fields, methods] = _this->CalculateProperties(overloads);
<<<<<<< HEAD
=======

>>>>>>> a77d6327
    _this->SetBaseWrapperMethods(env, methods);

    auto jsProps = _this->BuildJSProperties(env, {fields.data(), fields.size()}, {methods.data(), methods.size()});

    // NOTE(vpukhov): fatal no-public-fields check when escompat adopt accessors
    if (_this->HasBuiltin() && !fields.empty()) {
        INTEROP_LOG(ERROR) << "built-in class " << etsClass->GetDescriptor() << " has field properties";
    }
    if (_this->HasBuiltin() && etsClass->IsFinal()) {
        INTEROP_LOG(FATAL) << "built-in class " << etsClass->GetDescriptor() << " is final";
    }
    // NOTE(vpukhov): forbid "true" ets-field overriding in js-derived class, as it cannot be proxied back
    if (!etsClass->IsFinal()) {
        auto allEtsMethod = etsClass->GetMethods();
        auto ungroupedMethods = CollectAllPandaMethods(allEtsMethod.begin(), allEtsMethod.end());
        SortMethodByName(ungroupedMethods);

        _this->jsproxyWrapper_ = ctx->GetJsProxyInstance(etsClass);
        if (_this->jsproxyWrapper_ == nullptr) {
            // NOTE(konstanting): we assume that the method list stays the same for every proxied class
            _this->jsproxyWrapper_ =
                js_proxy::JSProxy::CreateBuiltinProxy(etsClass, {ungroupedMethods.data(), ungroupedMethods.size()});
            ctx->SetJsProxyInstance(etsClass, _this->jsproxyWrapper_);
        }
    }
    napi_value jsCtor {};
    NAPI_CHECK_FATAL(napi_define_class(env, etsClass->GetDescriptor(), NAPI_AUTO_LENGTH,
                                       EtsClassWrapper::JSCtorCallback, _this.get(), jsProps.size(), jsProps.data(),
                                       &jsCtor));

    if (etsClass == PlatformTypes()->coreObject) {
        SetNullPrototype(env, jsCtor);

        NAPI_CHECK_FATAL(napi_create_reference(env, jsCtor, 1, &_this->jsCtorRef_));
        NAPI_CHECK_FATAL(napi_create_reference(env, jsCtor, 1, &_this->jsBuiltinCtorRef_));
        NAPI_CHECK_FATAL(napi_object_seal(env, jsCtor));

        return _this;
    }

<<<<<<< HEAD
=======
    SetAttachCallbackForClass(env, jsCtor, methods, etsClass);

>>>>>>> a77d6327
    auto base = _this->baseWrapper_;
    napi_value fakeSuper = _this->HasBuiltin() ? _this->GetBuiltin(env)
                                               : (base->HasBuiltin() ? base->GetBuiltin(env) : base->GetJsCtor(env));

    SimulateJSInheritance(env, jsCtor, fakeSuper);
    NAPI_CHECK_FATAL(napi_object_seal(env, jsCtor));
    NAPI_CHECK_FATAL(napi_create_reference(env, jsCtor, 1, &_this->jsCtorRef_));

    return _this;
}

void EtsClassWrapper::SetUpMimicHandler(napi_env env)
{
    this->needProxy_ = true;

    napi_value global;
    NAPI_CHECK_FATAL(napi_get_global(env, &global));

    napi_value jsProxyCtorRef;
    NAPI_CHECK_FATAL(napi_get_named_property(env, global, "Proxy", &jsProxyCtorRef));
    NAPI_CHECK_FATAL(napi_create_reference(env, jsProxyCtorRef, 1, &this->jsProxyCtorRef_));

    napi_value jsProxyHandlerRef;
    NAPI_CHECK_FATAL(napi_create_object(env, &jsProxyHandlerRef));
    NAPI_CHECK_FATAL(napi_create_reference(env, jsProxyHandlerRef, 1, &this->jsProxyHandlerRef_));

    napi_value getHandlerFunc;
    NAPI_CHECK_FATAL(napi_create_function(env, nullptr, NAPI_AUTO_LENGTH, EtsClassWrapper::MimicGetHandler, nullptr,
                                          &getHandlerFunc));
    napi_value setHandlerFunc;
    NAPI_CHECK_FATAL(napi_create_function(env, nullptr, NAPI_AUTO_LENGTH, EtsClassWrapper::MimicSetHandler, nullptr,
                                          &setHandlerFunc));

    NAPI_CHECK_FATAL(napi_set_named_property(env, jsProxyHandlerRef, "get", getHandlerFunc));
    NAPI_CHECK_FATAL(napi_set_named_property(env, jsProxyHandlerRef, "set", setHandlerFunc));
}

/*static*/
napi_value EtsClassWrapper::CreateProxy(napi_env env, napi_value jsCtor, EtsClassWrapper *thisWrapper)
{
    napi_value jsProxyHandlerRef;
    NAPI_CHECK_FATAL(napi_get_reference_value(env, thisWrapper->jsProxyHandlerRef_, &jsProxyHandlerRef));
    napi_value jsProxyCtorRef;
    NAPI_CHECK_FATAL(napi_get_reference_value(env, thisWrapper->jsProxyCtorRef_, &jsProxyCtorRef));

    napi_value proxyObj;
    std::vector<napi_value> args = {jsCtor, jsProxyHandlerRef};

    NAPI_CHECK_FATAL(napi_new_instance(env, jsProxyCtorRef, args.size(), args.data(), &proxyObj));
    return proxyObj;
}

/*static*/
napi_value EtsClassWrapper::MimicGetHandler(napi_env env, napi_callback_info info)
{
    ASSERT_SCOPED_NATIVE_CODE();
    auto coro = EtsCoroutine::GetCurrent();
    auto ctx = InteropCtx::Current(coro);
    INTEROP_CODE_SCOPE_JS_TO_ETS(coro);

    size_t argc;
    NAPI_CHECK_FATAL(napi_get_cb_info(env, info, &argc, nullptr, nullptr, nullptr));
    auto jsArgs = ctx->GetTempArgs<napi_value>(argc);
    NAPI_CHECK_FATAL(napi_get_cb_info(env, info, &argc, jsArgs->data(), nullptr, nullptr));

    napi_value target = jsArgs[0];
    napi_value property = jsArgs[1];

    if (GetValueType(env, property) == napi_number) {
        ScopedManagedCodeThread managedCode(coro);
        ets_proxy::SharedReferenceStorage *storage = ctx->GetSharedRefStorage();
        ASSERT(storage != nullptr);
        ets_proxy::SharedReference *sharedRef = storage->GetReference(env, jsArgs[0]);
        if (sharedRef == nullptr) {
            InteropFatal("MimicGetHandler sharedRef is empty");
        }

        auto *etsThis = sharedRef->GetEtsObject();
        ASSERT(etsThis != nullptr);
        EtsMethod *method = etsThis->GetClass()->GetInstanceMethod(GET_INDEX_METHOD, nullptr);
        ASSERT(method != nullptr);

        Span sp(jsArgs->begin(), jsArgs->end());
        const size_t startIndex = 1;
        const size_t argSize = 1;
        return CallETSInstance(coro, ctx, method->GetPandaMethod(), sp.SubSpan(startIndex, argSize), etsThis);
    }

    napi_value result;
    NAPI_CHECK_FATAL(napi_get_property(env, target, property, &result));
    return result;
}

/*static*/
napi_value EtsClassWrapper::MimicSetHandler(napi_env env, napi_callback_info info)
{
    ASSERT_SCOPED_NATIVE_CODE();
    auto coro = EtsCoroutine::GetCurrent();
    auto ctx = InteropCtx::Current(coro);
    INTEROP_CODE_SCOPE_JS_TO_ETS(coro);

    size_t argc;
    NAPI_CHECK_FATAL(napi_get_cb_info(env, info, &argc, nullptr, nullptr, nullptr));
    auto jsArgs = ctx->GetTempArgs<napi_value>(argc);
    NAPI_CHECK_FATAL(napi_get_cb_info(env, info, &argc, jsArgs->data(), nullptr, nullptr));

    ScopedManagedCodeThread managedCode(coro);
    ets_proxy::SharedReferenceStorage *storage = ctx->GetSharedRefStorage();
    ASSERT(storage != nullptr);
    ets_proxy::SharedReference *sharedRef = storage->GetReference(env, jsArgs[0]);
    if (sharedRef == nullptr) {
        InteropFatal("MimicSetHandler sharedRef is empty");
    }

    auto *etsThis = sharedRef->GetEtsObject();
    ASSERT(etsThis != nullptr);
    EtsMethod *method = etsThis->GetClass()->GetInstanceMethod(SET_INDEX_METHOD, nullptr);
    ASSERT(method != nullptr);

    Span sp(jsArgs->begin(), jsArgs->end());

    const size_t startIndex = 1;
    const size_t argSize = 2;
    CallETSInstance(coro, ctx, method->GetPandaMethod(), sp.SubSpan(startIndex, argSize), etsThis);

    napi_value trueValue;
    NAPI_CHECK_FATAL(napi_get_boolean(env, true, &trueValue));
    return trueValue;
}

/*static*/
napi_value EtsClassWrapper::JSCtorCallback(napi_env env, napi_callback_info cinfo)
{
    EtsCoroutine *coro = EtsCoroutine::GetCurrent();
    InteropCtx *ctx = InteropCtx::Current(coro);
    INTEROP_CODE_SCOPE_JS_TO_ETS(coro);

    napi_value jsThis;
    size_t argc;
    void *data;
    NAPI_CHECK_FATAL(napi_get_cb_info(env, cinfo, &argc, nullptr, &jsThis, &data));
    auto etsClassWrapper = reinterpret_cast<EtsClassWrapper *>(data);

    ScopedManagedCodeThread managedScope(coro);
    EtsObject *etsObject = ctx->AcquirePendingNewInstance();

    if (LIKELY(etsObject != nullptr)) {
        // proxy $get and $set
        napi_value jsObject = nullptr;
        if (etsClassWrapper->needProxy_) {
            jsObject = CreateProxy(env, jsThis, etsClassWrapper);
        } else {
            jsObject = jsThis;
        }

        // Create shared reference for existing ets object
        SharedReferenceStorage *storage = ctx->GetSharedRefStorage();
        if (UNLIKELY(!storage->CreateETSObjectRef(ctx, etsObject, jsObject))) {
            ASSERT(InteropCtx::SanityJSExceptionPending());
            return nullptr;
        }
        NAPI_CHECK_FATAL(napi_object_seal(env, jsThis));
        return nullptr;
    }

    if (!etsClassWrapper->etsCtorLink_.IsResolved() && etsClassWrapper->etsCtorLink_.GetUnresolved() == nullptr) {
        InteropCtx::ThrowJSError(env,
                                 etsClassWrapper->GetEtsClass()->GetRuntimeClass()->GetName() + " has no constructor");
        return nullptr;
    }

    auto jsArgs = ctx->GetTempArgs<napi_value>(argc);
    NAPI_CHECK_FATAL(napi_get_cb_info(env, cinfo, &argc, jsArgs->data(), nullptr, nullptr));

    napi_value jsNewtarget;
    NAPI_CHECK_FATAL(napi_get_new_target(env, cinfo, &jsNewtarget));

    // create new object and wrap it
    if (UNLIKELY(!etsClassWrapper->CreateAndWrap(env, jsNewtarget, jsThis, *jsArgs))) {
        ASSERT(InteropCtx::SanityJSExceptionPending());
        return nullptr;
    }

    // NOTE(ivagin): JS constructor is not required to return 'this', but ArkUI NAPI requires it
    return jsThis;
}

bool EtsClassWrapper::CreateAndWrap(napi_env env, napi_value jsNewtarget, napi_value jsThis, Span<napi_value> jsArgs)
{
    EtsCoroutine *coro = EtsCoroutine::GetCurrent();
    InteropCtx *ctx = InteropCtx::Current(coro);

    if (UNLIKELY(!CheckClassInitialized<true>(etsClass_->GetRuntimeClass()))) {
        ctx->ForwardEtsException(coro);
        return false;
    }

    bool notExtensible;
    NAPI_CHECK_FATAL(napi_strict_equals(env, jsNewtarget, GetJsCtor(env), &notExtensible));

    EtsClass *instanceClass {};

    if (LIKELY(notExtensible)) {
#if !defined(PANDA_TARGET_OHOS) && !defined(PANDA_JS_ETS_HYBRID_MODE)
        // In case of OHOS sealed object can't be wrapped, therefore seal it after wrapping
        NAPI_CHECK_FATAL(napi_object_seal(env, jsThis));
#endif  // PANDA_TARGET_OHOS
        instanceClass = etsClass_;
    } else {
        if (UNLIKELY(jsproxyWrapper_ == nullptr)) {
            ctx->ThrowJSTypeError(env, std::string("Proxy for ") + etsClass_->GetDescriptor() + " is not extensible");
            return false;
        }
        instanceClass = jsproxyWrapper_->GetProxyClass();
    }

    LocalObjectHandle<EtsObject> etsObject(coro, EtsObject::Create(instanceClass));
    if (UNLIKELY(etsObject.GetPtr() == nullptr)) {
        return false;
    }

    // NOTE(MockMockBlack, #IC59ZS): put proxy to SharedReferenceStorage more prettily
    SharedReference *sharedRef;
    if (LIKELY(notExtensible)) {
        sharedRef = ctx->GetSharedRefStorage()->CreateETSObjectRef(ctx, etsObject.GetPtr(), jsThis);
#if defined(PANDA_TARGET_OHOS) || defined(PANDA_JS_ETS_HYBRID_MODE)
        // In case of OHOS sealed object can't be wrapped, therefore seal it after wrapping
        NAPI_CHECK_FATAL(napi_object_seal(env, jsThis));
#endif  // PANDA_TARGET_OHOS
    } else {
        sharedRef = ctx->GetSharedRefStorage()->CreateHybridObjectRef(ctx, etsObject.GetPtr(), jsThis);
    }
    if (UNLIKELY(sharedRef == nullptr)) {
        ASSERT(InteropCtx::SanityJSExceptionPending());
        return false;
    }

    EtsMethodWrapper *ctorWrapper = EtsMethodWrapper::ResolveLazyLink(ctx, etsCtorLink_);
    ASSERT(ctorWrapper != nullptr);
    EtsMethod *ctorMethod = ctorWrapper->GetEtsMethod(jsArgs.Size());
    ASSERT(ctorMethod->IsInstanceConstructor());

    napi_value callRes = CallETSInstance(coro, ctx, ctorMethod->GetPandaMethod(), jsArgs, etsObject.GetPtr());
    return callRes != nullptr;
}

}  // namespace ark::ets::interop::js::ets_proxy<|MERGE_RESOLUTION|>--- conflicted
+++ resolved
@@ -20,10 +20,7 @@
 #include <ostream>
 #include <vector>
 
-<<<<<<< HEAD
-=======
 #include "plugins/ets/runtime/ets_coroutine.h"
->>>>>>> a77d6327
 #include "include/mem/panda_containers.h"
 #include "interop_js/interop_common.h"
 #include "interop_js/js_proxy/js_proxy.h"
@@ -105,13 +102,8 @@
 
     // NOTE(MockMockBlack, #IC59ZS): put proxy to SharedReferenceStorage more prettily
     if (this->needProxy_) {
-<<<<<<< HEAD
-        ASSERT(storage->HasReference(etsObject, env));
-        return storage->GetJsObject(etsObject, env);
-=======
         ASSERT(storage->HasReference(handle.GetPtr(), env));
         return storage->GetJsObject(handle.GetPtr(), env);
->>>>>>> a77d6327
     }
     return jsValue;
 }
@@ -736,11 +728,7 @@
     return nullptr;
 }
 
-<<<<<<< HEAD
-static void DoSetPrototype(napi_env env, napi_value obj, napi_value proto)
-=======
 void DoSetPrototype(napi_env env, napi_value obj, napi_value proto)
->>>>>>> a77d6327
 {
     napi_value builtinObject;
     napi_value setprotoFn;
@@ -750,14 +738,6 @@
     std::array args = {obj, proto};
     NAPI_CHECK_FATAL(NapiCallFunction(env, builtinObject, setprotoFn, args.size(), args.data(), nullptr));
 }
-<<<<<<< HEAD
-
-static void SetNullPrototype(napi_env env, napi_value jsCtor)
-{
-    napi_value prot;
-    NAPI_CHECK_FATAL(napi_get_named_property(env, jsCtor, "prototype", &prot));
-
-=======
 
 static void SetNullPrototype(napi_env env, napi_value jsCtor)
 {
@@ -768,7 +748,6 @@
     NAPI_CHECK_FATAL(napi_set_named_property(env, jsCtor, IS_STATIC_PROXY.data(), trueValue));
     NAPI_CHECK_FATAL(napi_set_named_property(env, prot, IS_STATIC_PROXY.data(), trueValue));
 
->>>>>>> a77d6327
     auto nullProto = GetNull(env);
     DoSetPrototype(env, jsCtor, nullProto);
     DoSetPrototype(env, prot, nullProto);
@@ -783,8 +762,6 @@
 
     DoSetPrototype(env, jsCtor, jsBaseCtor);
     DoSetPrototype(env, cprototype, baseCprototype);
-<<<<<<< HEAD
-=======
 
     napi_value trueValue = GetBooleanValue(env, true);
     NAPI_CHECK_FATAL(napi_set_named_property(env, jsCtor, IS_STATIC_PROXY.data(), trueValue));
@@ -832,7 +809,6 @@
                                                 rhs->GetName().data};
         return lhsName < rhsName;
     });
->>>>>>> a77d6327
 }
 
 /*static*/
@@ -849,10 +825,7 @@
     }
 
     auto [fields, methods] = _this->CalculateProperties(overloads);
-<<<<<<< HEAD
-=======
-
->>>>>>> a77d6327
+
     _this->SetBaseWrapperMethods(env, methods);
 
     auto jsProps = _this->BuildJSProperties(env, {fields.data(), fields.size()}, {methods.data(), methods.size()});
@@ -893,11 +866,8 @@
         return _this;
     }
 
-<<<<<<< HEAD
-=======
     SetAttachCallbackForClass(env, jsCtor, methods, etsClass);
 
->>>>>>> a77d6327
     auto base = _this->baseWrapper_;
     napi_value fakeSuper = _this->HasBuiltin() ? _this->GetBuiltin(env)
                                                : (base->HasBuiltin() ? base->GetBuiltin(env) : base->GetJsCtor(env));
