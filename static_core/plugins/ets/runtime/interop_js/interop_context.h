/**
 * Copyright (c) 2023-2025 Huawei Device Co., Ltd.
 * Licensed under the Apache License, Version 2.0 (the "License");
 * you may not use this file except in compliance with the License.
 * You may obtain a copy of the License at
 *
 * http://www.apache.org/licenses/LICENSE-2.0
 *
 * Unless required by applicable law or agreed to in writing, software
 * distributed under the License is distributed on an "AS IS" BASIS,
 * WITHOUT WARRANTIES OR CONDITIONS OF ANY KIND, either express or implied.
 * See the License for the specific language governing permissions and
 * limitations under the License.
 */

#ifndef PANDA_PLUGINS_ETS_RUNTIME_INTEROP_JS_INTEROP_CONTEXT_H_
#define PANDA_PLUGINS_ETS_RUNTIME_INTEROP_JS_INTEROP_CONTEXT_H_

#include "ets_platform_types.h"
#include "plugins/ets/runtime/ets_coroutine.h"
#include "plugins/ets/runtime/ets_vm.h"
#include "plugins/ets/runtime/interop_js/app_state_manager.h"
#include "plugins/ets/runtime/interop_js/ets_proxy/ets_class_wrapper.h"
#include "plugins/ets/runtime/interop_js/ets_proxy/ets_method_wrapper.h"
#include "plugins/ets/runtime/interop_js/ets_proxy/shared_reference_storage.h"
#include "plugins/ets/runtime/interop_js/js_job_queue.h"
#include "plugins/ets/runtime/interop_js/js_refconvert.h"
#include "plugins/ets/runtime/interop_js/interop_stacks.h"
#include "plugins/ets/runtime/interop_js/intrinsics/std_js_jsruntime.h"
#include "runtime/include/value.h"

#include "plugins/ets/runtime/interop_js/stack_info.h"

#include "hybrid/sts_vm_interface.h"
#include "hybrid/ecma_vm_interface.h"

#include "plugins/ets/runtime/interop_js/xgc/xgc_vm_adaptor.h"

#include <node_api.h>
#include <unordered_map>

namespace ark {

class Class;
class ClassLinkerContext;

namespace mem {
class GlobalObjectStorage;
class Reference;
}  // namespace mem

}  // namespace ark

namespace ark::ets::interop::js {

namespace testing {
class SharedReferenceStorage1GTest;
}  // namespace testing

class JSValue;

// Work-around for String JSValue and node_api
class JSValueStringStorage {
public:
    class CachedEntry {
    public:
        std::string const *Data()
        {
            return data_;
        }

    private:
        friend class JSValue;
        friend class JSValueStringStorage;

        explicit CachedEntry(std::string const *data) : data_(data) {}

        std::string const *data_ {};
    };

    explicit JSValueStringStorage() = default;

    CachedEntry Get(std::string &&str)
    {
        auto [it, inserted] = stringTab_.try_emplace(std::move(str), 0);
        it->second++;
        return CachedEntry(&it->first);
    }

    void Release(CachedEntry str)
    {
        auto it = stringTab_.find(*str.Data());
        ASSERT(it != stringTab_.end());
        if (--(it->second) == 0) {
            stringTab_.erase(it);
        }
    }

private:
    std::unordered_map<std::string, uint64_t> stringTab_;
};

class ConstStringStorage {
public:
    explicit ConstStringStorage(InteropCtx *ctx) : ctx_(ctx) {}

    void LoadDynamicCallClass(Class *klass);

    template <typename Callback>
    bool EnumerateStrings(size_t startFrom, size_t count, Callback cb);

    napi_value GetConstantPool();

    uint32_t AllocateSlotsInStringBuffer(uint32_t count)
    {
        // Atomic with relaxed order reason: ordering constraints are not required
        return qnameBufferSize_.fetch_add(count, std::memory_order_relaxed);
    }

protected:
    uint32_t GetStringBufferSize()
    {
        // Atomic with relaxed order reason: ordering constraints are not required
        return qnameBufferSize_.load(std::memory_order_relaxed);
    }

private:
    napi_value InitBuffer(size_t length);
    InteropCtx *Ctx();

private:
    std::vector<napi_value> stringBuffer_ {};
    napi_ref jsStringBufferRef_ {};
    Class *lastLoadedClass_ {};
    InteropCtx *ctx_ = nullptr;
    static std::atomic_uint32_t qnameBufferSize_;
};

class CommonJSObjectCache {  // NOLINT(cppcoreguidelines-special-member-functions)
public:
    explicit CommonJSObjectCache(InteropCtx *ctx);
    ~CommonJSObjectCache();

    napi_value GetProxy() const;
<<<<<<< HEAD

private:
    void InitializeCache();

    InteropCtx *ctx_ = nullptr;
    napi_ref proxyRef_ {};
=======
    napi_value GetRecordProto() const;

private:
    void InitializeCache();
    void InitializeRecordProto();

    InteropCtx *ctx_ = nullptr;
    napi_ref proxyRef_ {};
    napi_ref recordProtoRef_ {nullptr};
>>>>>>> a77d6327
};

class InteropCtx final {
public:
    NO_COPY_SEMANTIC(InteropCtx);
    NO_MOVE_SEMANTIC(InteropCtx);

    PANDA_PUBLIC_API static void Init(EtsCoroutine *coro, napi_env env);
    virtual ~InteropCtx();

    static void Destroy(void *ptr);

    static InteropCtx *Current(Coroutine *coro)
    {
        // NOTE(konstanting): we may want to optimize this and take the cached pointer from the coroutine
        // itself. Just need to make sure that the worker's interop context ptr state is coherent
        // with coroutine's.
        ASSERT(coro != nullptr);
        auto *w = coro->GetWorker();
        return Current(w);
    }

    static InteropCtx *Current()
    {
        return Current(Coroutine::GetCurrent());
    }

    const PandaEtsVM *GetPandaEtsVM() const
    {
        return sharedEtsVmState_->pandaEtsVm;
    }

    napi_env GetJSEnv() const
    {
        ASSERT(jsEnv_ != nullptr);
        return jsEnv_;
    }

    mem::GlobalObjectStorage *Refstor() const
    {
        return sharedEtsVmState_->pandaEtsVm->GetGlobalObjectStorage();
    }

    ClassLinker *GetClassLinker() const
    {
        // NOTE(konstanting): do we REALLY need this method here?
        return Runtime::GetCurrent()->GetClassLinker();
    }

    ClassLinkerContext *LinkerCtx() const
    {
        return SharedEtsVmState::linkerCtx_;
    }

    JSValueStringStorage *GetStringStor()
    {
        return &jsValueStringStor_;
    }

    LocalScopesStorage *GetLocalScopesStorage()
    {
        return &localScopesStorage_;
    }

    void DestroyLocalScopeForTopFrame(Frame *frame)
    {
        GetLocalScopesStorage()->DestroyLocalScopeForTopFrame(jsEnv_, frame);
    }

    mem::Reference *GetJSValueFinalizationRegistry() const
    {
        return jsvalueFregistryRef_;
    }

    Method *GetRegisterFinalizerMethod() const
    {
        return jsvalueFregistryRegister_;
    }

    CommonJSObjectCache *GetCommonJSObjectCache()
    {
        return &commonJSObjectCache_;
    }

    // NOTE(vpukhov): implement in native code
    [[nodiscard]] bool PushOntoFinalizationRegistry(EtsCoroutine *coro, EtsObject *obj, EtsObject *cbarg)
    {
        auto queue = Refstor()->Get(jsvalueFregistryRef_);
        std::array<Value, 4U> args = {Value(queue), Value(obj->GetCoreType()), Value(cbarg->GetCoreType()),
                                      Value(static_cast<ObjectHeader *>(nullptr))};
        jsvalueFregistryRegister_->Invoke(coro, args.data());
        return !coro->HasPendingException();
    }

    // NOTE(vpukhov): replace with stack-like allocator
    template <typename T, size_t OPT_SZ>
    struct TempArgs {
    public:
        explicit TempArgs(size_t sz)
        {
            if (LIKELY(sz <= OPT_SZ)) {
                sp_ = {new (inlArr_.data()) T[sz], sz};
            } else {
                sp_ = {new T[sz], sz};
            }
        }

        ~TempArgs()
        {
            if (UNLIKELY(static_cast<void *>(sp_.data()) != inlArr_.data())) {
                delete[] sp_.data();
            } else {
                static_assert(std::is_trivially_destructible_v<T>);
            }
        }

        NO_COPY_SEMANTIC(TempArgs);
#if defined(__clang__)
        NO_MOVE_SEMANTIC(TempArgs);
#elif defined(__GNUC__)  // RVO bug
        NO_MOVE_OPERATOR(TempArgs);
        TempArgs(TempArgs &&other) : sp_(other.sp_), inlArr_(other.inlArr_)
        {
            if (LIKELY(sp_.size() <= OPT_SZ)) {
                sp_ = Span<T>(reinterpret_cast<T *>(inlArr_.data()), sp_.size());
            }
        }
#endif

        Span<T> &operator*()
        {
            return sp_;
        }
        Span<T> *operator->()
        {
            return &sp_;
        }
        T &operator[](size_t idx)
        {
            return sp_[idx];
        }

    private:
        Span<T> sp_;
        alignas(T) std::array<uint8_t, sizeof(T) * OPT_SZ> inlArr_;
    };

    template <typename T, size_t OPT_SZ = 8U>
    ALWAYS_INLINE static auto GetTempArgs(size_t sz)
    {
        return TempArgs<T, OPT_SZ>(sz);
    }

    InteropCallStack &CallStack()
    {
        return interopStk_;
    }

    JSRefConvertCache *GetRefConvertCache()
    {
        return &refconvertCache_;
    }

    Class *GetJSRuntimeClass() const
    {
        return sharedEtsVmState_->jsRuntimeClass;
    }

    Class *GetJSValueClass() const
    {
        return sharedEtsVmState_->jsValueClass;
    }

    Class *GetESErrorClass() const
    {
        return sharedEtsVmState_->esErrorClass;
    }

    Class *GetObjectClass() const
    {
        return sharedEtsVmState_->objectClass;
    }

    Class *GetStringClass() const
    {
        return sharedEtsVmState_->stringClass;
    }

    Class *GetBigIntClass() const
    {
        return sharedEtsVmState_->bigintClass;
    }

    Class *GetArrayAsListIntClass() const
    {
        return sharedEtsVmState_->arrayAsListIntClass;
    }

    Class *GetNullValueClass() const
    {
        return sharedEtsVmState_->nullValueClass;
    }

    Class *GetPromiseClass() const
    {
        return sharedEtsVmState_->promiseClass;
    }

    Method *GetPromiseInteropConnectMethod() const
    {
        return sharedEtsVmState_->promiseInteropConnectMethod;
    }

    Class *GetErrorClass() const
    {
        return sharedEtsVmState_->errorClass;
    }

    Class *GetExceptionClass() const
    {
        return sharedEtsVmState_->exceptionClass;
    }

    Class *GetTypeClass() const
    {
        return sharedEtsVmState_->typeClass;
    }

    Class *GetBoxIntClass() const
    {
        return sharedEtsVmState_->boxIntClass;
    }

    Class *GetBoxLongClass() const
    {
        return sharedEtsVmState_->boxLongClass;
    }

    Class *GetArrayClass() const
    {
        return sharedEtsVmState_->arrayClass;
    }

    bool IsFunctionalInterface(Class *klass) const
    {
        return sharedEtsVmState_->functionalInterfaces.count(klass) > 0;
    }

    js_proxy::JSProxy *GetJsProxyInstance(EtsClass *cls) const
    {
        return sharedEtsVmState_->GetJsProxyInstance(cls);
    }

    void SetJsProxyInstance(EtsClass *cls, js_proxy::JSProxy *proxy)
    {
        sharedEtsVmState_->SetJsProxyInstance(cls, proxy);
    }

    js_proxy::JSProxy *GetInterfaceProxyInstance(std::string &interfaceName) const
    {
        return sharedEtsVmState_->GetInterfaceProxyInstance(interfaceName);
    }

    void SetInterfaceProxyInstance(std::string &interfaceName, js_proxy::JSProxy *proxy)
    {
        sharedEtsVmState_->SetInterfaceProxyInstance(interfaceName, proxy);
    }

<<<<<<< HEAD
    EtsObject *CreateETSCoreESError(EtsCoroutine *coro, JSValue *jsvalue);
=======
    EtsObject *CreateETSCoreESError(EtsCoroutine *coro, EtsObject *etsObject);
>>>>>>> a77d6327

    static void ThrowETSError(EtsCoroutine *coro, napi_value val);
    static void ThrowETSError(EtsCoroutine *coro, const char *msg);
    static void ThrowETSError(EtsCoroutine *coro, const std::string &msg)
    {
        ThrowETSError(coro, msg.c_str());
    }

    PANDA_PUBLIC_API static void ThrowJSError(napi_env env, const std::string &msg);
    static void ThrowJSTypeError(napi_env env, const std::string &msg);
    static void ThrowJSValue(napi_env env, napi_value val);
    static napi_value CreateJSTypeError(napi_env env, const std::string &code, const std::string &msg);

    static void InitializeDefaultLinkerCtxIfNeeded(EtsRuntimeLinker *linker);
    static void SetDefaultLinkerContext(EtsRuntimeLinker *linker);

    void ForwardEtsException(EtsCoroutine *coro);
    void ForwardJSException(EtsCoroutine *coro);

    [[nodiscard]] static bool SanityETSExceptionPending()
    {
        auto coro = EtsCoroutine::GetCurrent();
        auto env = InteropCtx::Current(coro)->GetJSEnv();
        return coro->HasPendingException() && !NapiIsExceptionPending(env);
    }

    [[nodiscard]] static bool SanityJSExceptionPending()
    {
        auto coro = EtsCoroutine::GetCurrent();
        auto env = InteropCtx::Current(coro)->GetJSEnv();
        return !coro->HasPendingException() && NapiIsExceptionPending(env);
    }

    // Die and print execution stacks
    [[noreturn]] PANDA_PUBLIC_API static void Fatal(const char *msg);
    [[noreturn]] static void Fatal(const std::string &msg)
    {
        Fatal(msg.c_str());
    }

    void SetPendingNewInstance(EtsHandle<EtsObject> handle)
    {
        pendingNewInstance_ = handle;
    }

    EtsObject *AcquirePendingNewInstance()
    {
        auto res = pendingNewInstance_.GetPtr();
        pendingNewInstance_ = EtsHandle<EtsObject>();
        return res;
    }

    ets_proxy::EtsMethodWrappersCache *GetEtsMethodWrappersCache()
    {
        return &etsMethodWrappersCache_;
    }

    ets_proxy::EtsClassWrappersCache *GetEtsClassWrappersCache()
    {
        return &etsClassWrappersCache_;
    }

    ets_proxy::SharedReferenceStorage *GetSharedRefStorage()
    {
        return sharedEtsVmState_->etsProxyRefStorage.get();
    }

    EtsObject *GetNullValue() const
    {
        return EtsObject::FromCoreType(GetPandaEtsVM()->GetNullValue());
    }

    ConstStringStorage *GetConstStringStorage()
    {
        return &constStringStorage_;
    }

    // NOTE(konstanting, #23205): revert to ALWAYS_INLINE once the migration of ets_vm_plugin.cpp to ANI is completed
    PANDA_PUBLIC_API void UpdateInteropStackInfoIfNeeded()
    {
        stackInfoManager_.UpdateStackInfoIfNeeded();
    }

    XGCVmAdaptor *GetXGCVmAdaptor() const
    {
        return ecmaVMIterfaceAdaptor_.get();
    }

    template <class EcmaVMAdaptorClass, class... Args>
    void CreateXGCVmAdaptor(Args &&...args)
    {
        static_assert(std::is_base_of_v<XGCVmAdaptor, EcmaVMAdaptorClass>);
        static_assert(std::is_constructible_v<EcmaVMAdaptorClass, Args...>);
        ecmaVMIterfaceAdaptor_ = MakePandaUnique<EcmaVMAdaptorClass>(std::forward<Args>(args)...);
    }

    arkplatform::STSVMInterface *GetSTSVMInterface() const
    {
        return sharedEtsVmState_->stsVMInterface.get();
    }

protected:
    static InteropCtx *Current(CoroutineWorker *worker)
    {
        return worker->GetLocalStorage().Get<CoroutineWorker::DataIdx::INTEROP_CTX_PTR, InteropCtx *>();
    }

private:
    explicit InteropCtx(EtsCoroutine *coro, napi_env env);
    void InitJsValueFinalizationRegistry(EtsCoroutine *coro);
    void InitExternalInterfaces();

    void VmHandshake(napi_env env, EtsCoroutine *coro, arkplatform::STSVMInterface *stsVmIface);

    void SetJSEnv(napi_env env)
    {
        jsEnv_ = env;
    }

    // per-EtsVM data, should be shared between contexts.
    // NOLINTBEGIN(misc-non-private-member-variables-in-classes)
    struct SharedEtsVmState {
        NO_COPY_SEMANTIC(SharedEtsVmState);
        NO_MOVE_SEMANTIC(SharedEtsVmState);

        static std::shared_ptr<SharedEtsVmState> GetInstance(PandaEtsVM *vm);
        // should be called when we would like to check if there are no more InteropCtx instances left
        static void TryReleaseInstance();
        ~SharedEtsVmState();

        js_proxy::JSProxy *GetJsProxyInstance(EtsClass *cls) const;
        void SetJsProxyInstance(EtsClass *cls, js_proxy::JSProxy *proxy);
        js_proxy::JSProxy *GetInterfaceProxyInstance(std::string &interfaceName) const;
        void SetInterfaceProxyInstance(std::string &interfaceName, js_proxy::JSProxy *proxy);

        // Intentionally leaving these members public to avoid duplicating the InteropCtx's accessors.
        // Maybe its worth to add some e.g. VmState() method to the InteropCtx and move all its accessors here
        Class *jsRuntimeClass {};
        Class *jsValueClass {};
        Class *esErrorClass {};
        Class *objectClass {};
        Class *stringClass {};
        Class *bigintClass {};
        Class *arrayAsListIntClass {};
        Class *nullValueClass {};
        Class *promiseClass {};
        Class *errorClass {};
        Class *exceptionClass {};
        Class *typeClass {};
        Class *arrayClass {};
        Class *boxIntClass {};
        Class *boxLongClass {};
        PandaSet<Class *> functionalInterfaces {};
        Method *promiseInteropConnectMethod = nullptr;
        PandaEtsVM *pandaEtsVm = nullptr;
        PandaUniquePtr<ets_proxy::SharedReferenceStorage> etsProxyRefStorage {};
        PandaUniquePtr<arkplatform::STSVMInterface> stsVMInterface {};

    private:
        explicit SharedEtsVmState(PandaEtsVM *vm);
        void CacheClasses(EtsClassLinker *etsClassLinker);

        // class -> proxy instance, should be accessed under a mutex, hence private
        PandaMap<EtsClass *, PandaUniquePtr<js_proxy::JSProxy>> jsProxies_;
        PandaMap<std::string, PandaUniquePtr<js_proxy::JSProxy>> interfaceProxies_;

        static std::shared_ptr<SharedEtsVmState> instance_;
        static ClassLinkerContext *linkerCtx_;
        static ark::mem::Reference *refToDefaultLinker_;
        static os::memory::Mutex mutex_;

        // Allocator calls our private ctor
        friend class mem::Allocator;
        friend class InteropCtx;
    };
    // NOLINTEND(misc-non-private-member-variables-in-classes)
    std::shared_ptr<SharedEtsVmState> sharedEtsVmState_;

    // JSVM context
    napi_env jsEnv_ {};

    // various per-JSVM interfaces
    ExternalIfaceTable interfaceTable_;

    // caches
    JSValueStringStorage jsValueStringStor_ {};
    ConstStringStorage constStringStorage_;
    LocalScopesStorage localScopesStorage_ {};
    JSRefConvertCache refconvertCache_;
    CommonJSObjectCache commonJSObjectCache_;

    // finalization registry for JSValues
    mem::Reference *jsvalueFregistryRef_ {};
    Method *jsvalueFregistryRegister_ {};

    // ets_proxy data
    EtsHandle<EtsObject> pendingNewInstance_ {};
    ets_proxy::EtsMethodWrappersCache etsMethodWrappersCache_ {};
    ets_proxy::EtsClassWrappersCache etsClassWrappersCache_ {};

    // hybrid call stack support
    InteropCallStack interopStk_ {};

    StackInfoManager stackInfoManager_;

    PandaUniquePtr<XGCVmAdaptor> ecmaVMIterfaceAdaptor_;

    // Allocator calls our protected ctor
    friend class mem::Allocator;

    friend class testing::SharedReferenceStorage1GTest;
};

inline JSRefConvertCache *RefConvertCacheFromInteropCtx(InteropCtx *ctx)
{
    return ctx->GetRefConvertCache();
}
inline napi_env JSEnvFromInteropCtx(InteropCtx *ctx)
{
    return ctx->GetJSEnv();
}
inline mem::GlobalObjectStorage *RefstorFromInteropCtx(InteropCtx *ctx)
{
    return ctx->Refstor();
}

template <typename Callback>
bool ConstStringStorage::EnumerateStrings(size_t startFrom, size_t count, Callback cb)
{
    auto jsArr = GetReferenceValue(Ctx()->GetJSEnv(), jsStringBufferRef_);
    for (size_t index = startFrom; index < startFrom + count; index++) {
        napi_value jsStr;
        napi_get_element(Ctx()->GetJSEnv(), jsArr, index, &jsStr);
        ASSERT(GetValueType(Ctx()->GetJSEnv(), jsStr) == napi_string);
        if (!cb(jsStr)) {
            return false;
        }
    }
    return true;
}

bool TryInitInteropInJsEnv(void *napiEnv);
}  // namespace ark::ets::interop::js

#endif  // !PANDA_PLUGINS_ETS_RUNTIME_INTEROP_JS_INTEROP_CONTEXT_H_<|MERGE_RESOLUTION|>--- conflicted
+++ resolved
@@ -142,14 +142,6 @@
     ~CommonJSObjectCache();
 
     napi_value GetProxy() const;
-<<<<<<< HEAD
-
-private:
-    void InitializeCache();
-
-    InteropCtx *ctx_ = nullptr;
-    napi_ref proxyRef_ {};
-=======
     napi_value GetRecordProto() const;
 
 private:
@@ -159,7 +151,6 @@
     InteropCtx *ctx_ = nullptr;
     napi_ref proxyRef_ {};
     napi_ref recordProtoRef_ {nullptr};
->>>>>>> a77d6327
 };
 
 class InteropCtx final {
@@ -428,11 +419,7 @@
         sharedEtsVmState_->SetInterfaceProxyInstance(interfaceName, proxy);
     }
 
-<<<<<<< HEAD
-    EtsObject *CreateETSCoreESError(EtsCoroutine *coro, JSValue *jsvalue);
-=======
     EtsObject *CreateETSCoreESError(EtsCoroutine *coro, EtsObject *etsObject);
->>>>>>> a77d6327
 
     static void ThrowETSError(EtsCoroutine *coro, napi_value val);
     static void ThrowETSError(EtsCoroutine *coro, const char *msg);
