--- conflicted
+++ resolved
@@ -47,9 +47,6 @@
     bool IsMethodInModuleScope([[maybe_unused]] MethodPtr method) const override;
     bool IsMethodTypedArrayCtor([[maybe_unused]] MethodPtr method) const override;
     bool IsClassStringBuilder(ClassPtr klass) const override;
-<<<<<<< HEAD
-    bool IsClassEscompatArray(ClassPtr klass) const override;
-=======
     bool IsClassEscompatMap(ClassPtr klass) const override;
     bool IsClassEscompatArray(ClassPtr klass) const override;
     bool IsClassEscompatInt8Array(ClassPtr klass) const override;
@@ -65,7 +62,6 @@
     bool IsClassEscompatBigUint64Array(ClassPtr klass) const override;
     bool IsClassEscompatTypedArray(ClassPtr klass) const override;
     bool IsFieldTypedArrayLengthInt(FieldPtr field) const override;
->>>>>>> a77d6327
     uint32_t GetClassOffsetObjectsArray(MethodPtr method) const override;
     uint32_t GetClassOffsetObject(MethodPtr method) const override;
     ClassPtr GetStringBuilderClass() const override;
@@ -77,24 +73,18 @@
     bool IsFieldBooleanValue(FieldPtr field) const override;
     bool IsFieldStringBuilderBuffer(FieldPtr field) const override;
     bool IsFieldStringBuilderIndex(FieldPtr field) const override;
-    bool IsFieldArrayActualLength(FieldPtr field) const override;
-    bool IsFieldArrayBuffer(FieldPtr field) const override;
-    bool IsFieldArray(ArrayField kind, FieldPtr field) const override;
     FieldPtr GetFieldStringBuilderBuffer(ClassPtr klass) const override;
     FieldPtr GetFieldStringBuilderIndex(ClassPtr klass) const override;
     FieldPtr GetFieldStringBuilderLength(ClassPtr klass) const override;
     FieldPtr GetFieldStringBuilderCompress(ClassPtr klass) const override;
     FieldPtr GetEscompatArrayBuffer(ClassPtr klass) const override;
     FieldPtr GetEscompatArrayActualLength(ClassPtr klass) const override;
-<<<<<<< HEAD
-=======
     FieldPtr GetEscompatTypedArrayBuffer(ClassPtr klass) const override;
     FieldPtr GetEscompatTypedArrayByteOffset(ClassPtr klass) const override;
     FieldPtr GetEscompatUnsignedTypedArrayByteOffsetInt(ClassPtr klass) const override;
     FieldPtr GetEscompatTypedArrayLengthInt(ClassPtr klass) const override;
     ClassPtr GetEscompatArrayBufferClass() const override;
     FieldPtr GetEscompatArrayBufferDataAddress(ClassPtr klass) const override;
->>>>>>> a77d6327
     bool IsIntrinsicStringBuilderToString(IntrinsicId id) const override;
     bool IsIntrinsicStringBuilderAppendString(IntrinsicId id) const override;
     bool IsIntrinsicStringBuilderAppend(IntrinsicId id) const override;
