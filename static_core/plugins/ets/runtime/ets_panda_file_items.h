/**
 * Copyright (c) 2023-2025 Huawei Device Co., Ltd.
 * Licensed under the Apache License, Version 2.0 (the "License");
 * you may not use this file except in compliance with the License.
 * You may obtain a copy of the License at
 *
 * http://www.apache.org/licenses/LICENSE-2.0
 *
 * Unless required by applicable law or agreed to in writing, software
 * distributed under the License is distributed on an "AS IS" BASIS,
 * WITHOUT WARRANTIES OR CONDITIONS OF ANY KIND, either express or implied.
 * See the License for the specific language governing permissions and
 * limitations under the License.
 */

#ifndef PANDA_PLUGINS_ETS_RUNTIME_ETS_PANDA_FILE_ITEMS_H_
#define PANDA_PLUGINS_ETS_RUNTIME_ETS_PANDA_FILE_ITEMS_H_

#include <string_view>

namespace ark::ets::panda_file_items {

// clang-format off
namespace class_descriptors {

// Base classes
static constexpr std::string_view ERROR                                = "Lescompat/Error;";
static constexpr std::string_view ARRAY_BUFFER                         = "Lstd/core/ArrayBuffer;";
static constexpr std::string_view BIG_INT                              = "Lstd/core/BigInt;";
static constexpr std::string_view ASYNC                                = "Lets/coroutine/Async;";
static constexpr std::string_view OBJECT                               = "Lstd/core/Object;";
static constexpr std::string_view PROMISE                              = "Lstd/core/Promise;";
static constexpr std::string_view JOB                                  = "Lstd/core/Job;";
static constexpr std::string_view PROMISE_REF                          = "Lstd/core/PromiseRef;";
static constexpr std::string_view WAITERS_LIST                         = "Lstd/core/WaitersList;";
static constexpr std::string_view MUTEX                                = "Lstd/core/Mutex;";
static constexpr std::string_view EVENT                                = "Lstd/core/Event;";
static constexpr std::string_view COND_VAR                             = "Lstd/core/CondVar;";
static constexpr std::string_view QUEUE_SPINLOCK                       = "Lstd/core/QueueSpinlock;";
static constexpr std::string_view RW_LOCK                              = "Lstd/core/RWLock;";
static constexpr std::string_view NULL_VALUE                           = "Lstd/core/Null;";
static constexpr std::string_view STRING                               = "Lstd/core/String;";
static constexpr std::string_view LINE_STRING                          = "Lstd/core/LineString;";
static constexpr std::string_view SLICED_STRING                        = "Lstd/core/SlicedString;";
static constexpr std::string_view TREE_STRING                          = "Lstd/core/TreeString;";
static constexpr std::string_view WEAK_REF                             = "Lstd/core/WeakRef;";
static constexpr std::string_view FINALIZABLE_WEAK_REF                 = "Lstd/core/FinalizableWeakRef;";
static constexpr std::string_view FINALIZATION_REGISTRY                = "Lstd/core/FinalizationRegistry;";
static constexpr std::string_view FINREG_NODE                          = "Lstd/core/FinRegNode;";
static constexpr std::string_view TYPE                                 = "Lstd/core/Type;";
static constexpr std::string_view FIELD                                = "Lstd/core/Field;";
static constexpr std::string_view METHOD                               = "Lstd/core/Method;";
static constexpr std::string_view PARAMETER                            = "Lstd/core/TypeAPIParameter;";
static constexpr std::string_view STRING_BUILDER                       = "Lstd/core/StringBuilder;";

// TypeAPI classes
static constexpr std::string_view CLASS_TYPE                           = "Lstd/core/ClassType;";
static constexpr std::string_view REFLECT_INSTANCE_FIELD               = "Lstd/core/reflect/InstanceField;";
static constexpr std::string_view REFLECT_INSTANCE_METHOD              = "Lstd/core/reflect/InstanceMethod;";
static constexpr std::string_view REFLECT_STATIC_FIELD                 = "Lstd/core/reflect/StaticField;";
static constexpr std::string_view REFLECT_STATIC_METHOD                = "Lstd/core/reflect/StaticMethod;";
static constexpr std::string_view REFLECT_CONSTRUCTOR                  = "Lstd/core/reflect/Constructor;";

// Proxy
static constexpr std::string_view PROXY                                = "Lstd/core/reflect/Proxy;";

// Runtime classes
static constexpr std::string_view STACK_TRACE_ELEMENT                  = "Lstd/core/StackTraceElement;";
static constexpr std::string_view ABC_FILE                             = "Lstd/core/AbcFile;";
static constexpr std::string_view ABC_RUNTIME_LINKER                   = "Lstd/core/AbcRuntimeLinker;";
static constexpr std::string_view MEMORY_RUNTIME_LINKER                = "Lstd/core/MemoryRuntimeLinker;";
static constexpr std::string_view BOOT_RUNTIME_LINKER                  = "Lstd/core/BootRuntimeLinker;";
static constexpr std::string_view CLASS                                = "Lstd/core/Class;";
static constexpr std::string_view RUNTIME_LINKER                       = "Lstd/core/RuntimeLinker;";

// Box classes
static constexpr std::string_view BOX_BOOLEAN                          = "Lstd/core/Boolean;";
static constexpr std::string_view BOX_BYTE                             = "Lstd/core/Byte;";
static constexpr std::string_view BOX_CHAR                             = "Lstd/core/Char;";
static constexpr std::string_view BOX_SHORT                            = "Lstd/core/Short;";
static constexpr std::string_view BOX_INT                              = "Lstd/core/Int;";
static constexpr std::string_view BOX_LONG                             = "Lstd/core/Long;";
static constexpr std::string_view BOX_FLOAT                            = "Lstd/core/Float;";
static constexpr std::string_view BOX_DOUBLE                           = "Lstd/core/Double;";

// Arrays of base classes
static constexpr std::string_view CLASS_ARRAY                          = "[Lstd/core/Class;";
static constexpr std::string_view STRING_ARRAY                         = "[Lstd/core/String;";

// Functional interfaces
static constexpr std::string_view FUNCTION                             = "Lstd/core/Function;";
static constexpr std::string_view FUNCTION0                            = "Lstd/core/Function0;";
static constexpr std::string_view FUNCTION1                            = "Lstd/core/Function1;";
static constexpr std::string_view FUNCTION2                            = "Lstd/core/Function2;";
static constexpr std::string_view FUNCTION3                            = "Lstd/core/Function3;";
static constexpr std::string_view FUNCTION4                            = "Lstd/core/Function4;";
static constexpr std::string_view FUNCTION5                            = "Lstd/core/Function5;";
static constexpr std::string_view FUNCTION6                            = "Lstd/core/Function6;";
static constexpr std::string_view FUNCTION7                            = "Lstd/core/Function7;";
static constexpr std::string_view FUNCTION8                            = "Lstd/core/Function8;";
static constexpr std::string_view FUNCTION9                            = "Lstd/core/Function9;";
static constexpr std::string_view FUNCTION10                           = "Lstd/core/Function10;";
static constexpr std::string_view FUNCTION11                           = "Lstd/core/Function11;";
static constexpr std::string_view FUNCTION12                           = "Lstd/core/Function12;";
static constexpr std::string_view FUNCTION13                           = "Lstd/core/Function13;";
static constexpr std::string_view FUNCTION14                           = "Lstd/core/Function14;";
static constexpr std::string_view FUNCTION15                           = "Lstd/core/Function15;";
static constexpr std::string_view FUNCTION16                           = "Lstd/core/Function16;";
static constexpr std::string_view FUNCTIONN                            = "Lstd/core/FunctionN;";

// varargs Functional interfaces
static constexpr std::string_view FUNCTIONR0                            = "Lstd/core/FunctionR0;";
static constexpr std::string_view FUNCTIONR1                            = "Lstd/core/FunctionR1;";
static constexpr std::string_view FUNCTIONR2                            = "Lstd/core/FunctionR2;";
static constexpr std::string_view FUNCTIONR3                            = "Lstd/core/FunctionR3;";
static constexpr std::string_view FUNCTIONR4                            = "Lstd/core/FunctionR4;";
static constexpr std::string_view FUNCTIONR5                            = "Lstd/core/FunctionR5;";
static constexpr std::string_view FUNCTIONR6                            = "Lstd/core/FunctionR6;";
static constexpr std::string_view FUNCTIONR7                            = "Lstd/core/FunctionR7;";
static constexpr std::string_view FUNCTIONR8                            = "Lstd/core/FunctionR8;";
static constexpr std::string_view FUNCTIONR9                            = "Lstd/core/FunctionR9;";
static constexpr std::string_view FUNCTIONR10                           = "Lstd/core/FunctionR10;";
static constexpr std::string_view FUNCTIONR11                           = "Lstd/core/FunctionR11;";
static constexpr std::string_view FUNCTIONR12                           = "Lstd/core/FunctionR12;";
static constexpr std::string_view FUNCTIONR13                           = "Lstd/core/FunctionR13;";
static constexpr std::string_view FUNCTIONR14                           = "Lstd/core/FunctionR14;";
static constexpr std::string_view FUNCTIONR15                           = "Lstd/core/FunctionR15;";
static constexpr std::string_view FUNCTIONR16                           = "Lstd/core/FunctionR16;";

// Tuple classes
static constexpr std::string_view TUPLE                                = "Lstd/core/Tuple;";
static constexpr std::string_view TUPLE0                               = "Lstd/core/Tuple0;";
static constexpr std::string_view TUPLE1                               = "Lstd/core/Tuple1;";
static constexpr std::string_view TUPLE2                               = "Lstd/core/Tuple2;";
static constexpr std::string_view TUPLE3                               = "Lstd/core/Tuple3;";
static constexpr std::string_view TUPLE4                               = "Lstd/core/Tuple4;";
static constexpr std::string_view TUPLE5                               = "Lstd/core/Tuple5;";
static constexpr std::string_view TUPLE6                               = "Lstd/core/Tuple6;";
static constexpr std::string_view TUPLE7                               = "Lstd/core/Tuple7;";
static constexpr std::string_view TUPLE8                               = "Lstd/core/Tuple8;";
static constexpr std::string_view TUPLE9                               = "Lstd/core/Tuple9;";
static constexpr std::string_view TUPLE10                              = "Lstd/core/Tuple10;";
static constexpr std::string_view TUPLE11                              = "Lstd/core/Tuple11;";
static constexpr std::string_view TUPLE12                              = "Lstd/core/Tuple12;";
static constexpr std::string_view TUPLE13                              = "Lstd/core/Tuple13;";
static constexpr std::string_view TUPLE14                              = "Lstd/core/Tuple14;";
static constexpr std::string_view TUPLE15                              = "Lstd/core/Tuple15;";
static constexpr std::string_view TUPLE16                              = "Lstd/core/Tuple16;";
static constexpr std::string_view TUPLEN                               = "Lstd/core/TupleN;";
// Base type for all enums
static constexpr std::string_view BASE_ENUM                            = "Lstd/core/BaseEnum;";

// core-defined error classes
static constexpr std::string_view ABC_FILE_NOT_FOUND_ERROR             = "Lstd/core/AbcFileNotFoundError;";
static constexpr std::string_view ARITHMETIC_ERROR                     = "Lstd/core/ArithmeticError;";
static constexpr std::string_view ARRAY_INDEX_OUT_OF_BOUNDS_ERROR      = "Lstd/core/ArrayIndexOutOfBoundsError;";
static constexpr std::string_view ARRAY_STORE_ERROR                    = "Lstd/core/ArrayStoreError;";
static constexpr std::string_view CLASS_CAST_ERROR                     = "Lstd/core/ClassCastError;";
static constexpr std::string_view COROUTINES_LIMIT_EXCEED_ERROR        = "Lstd/core/CoroutinesLimitExceedError;";
static constexpr std::string_view ILLEGAL_LOCK_STATE_ERROR             = "Lstd/core/IllegalLockStateError;";
static constexpr std::string_view EXCEPTION_IN_INITIALIZER_ERROR       = "Lstd/core/ExceptionInInitializerError;";
static constexpr std::string_view FILE_NOT_FOUND_ERROR                 = "Lstd/core/FileNotFoundError;";
static constexpr std::string_view ILLEGAL_ACCESS_ERROR                 = "Lstd/core/IllegalAccessError;";
// remove or make an Error
static constexpr std::string_view ILLEGAL_ARGUMENT_ERROR               = "Lstd/core/IllegalArgumentError;";
static constexpr std::string_view ILLEGAL_MONITOR_STATE_ERROR          = "Lstd/core/IllegalMonitorStateError;";
// remove or make an Error
static constexpr std::string_view ILLEGAL_STATE_ERROR                  = "Lstd/core/IllegalStateError;";
static constexpr std::string_view INDEX_OUT_OF_BOUNDS_ERROR            = "Lstd/core/IndexOutOfBoundsError;";
static constexpr std::string_view INSTANTIATION_ERROR                  = "Lstd/core/InstantiationError;";
// has no class defined
static constexpr std::string_view IO_ERROR                             = "Lstd/core/IOError;";
static constexpr std::string_view NEGATIVE_ARRAY_SIZE_ERROR            = "Lstd/core/NegativeArraySizeError;";
static constexpr std::string_view LINKER_ABSTRACT_METHOD_ERROR         = "Lstd/core/LinkerAbstractMethodError;";
static constexpr std::string_view LINKER_TYPE_CIRCULARITY_ERROR        = "Lstd/core/LinkerTypeCircularityError;";
static constexpr std::string_view LINKER_CLASS_NOT_FOUND_ERROR         = "Lstd/core/LinkerClassNotFoundError;";
static constexpr std::string_view LINKER_BAD_SUPERTYPE_ERROR           = "Lstd/core/LinkerBadSupertypeError;";
static constexpr std::string_view LINKER_UNRESOLVED_CLASS_ERROR        = "Lstd/core/LinkerUnresolvedClassError;";
static constexpr std::string_view LINKER_UNRESOLVED_FIELD_ERROR        = "Lstd/core/LinkerUnresolvedFieldError;";
static constexpr std::string_view LINKER_UNRESOLVED_METHOD_ERROR       = "Lstd/core/LinkerUnresolvedMethodError;";
static constexpr std::string_view LINKER_METHOD_CONFLICT_ERROR         = "Lstd/core/LinkerMethodConflictError;";
static constexpr std::string_view LINKER_VERIFICATION_ERROR            = "Lstd/core/LinkerVerificationError;";
static constexpr std::string_view NULL_POINTER_ERROR                   = "Lstd/core/NullPointerError;";
static constexpr std::string_view OUT_OF_MEMORY_ERROR                  = "Lstd/core/OutOfMemoryError;";
static constexpr std::string_view RANGE_ERROR                          = "Lstd/core/RangeError;";
static constexpr std::string_view SYNTAX_ERROR                         = "Lstd/core/SyntaxError;";
static constexpr std::string_view REFERENCE_ERROR                      = "Lescompat/ReferenceError;";
static constexpr std::string_view URI_ERROR                            = "Lescompat/URIError;";
static constexpr std::string_view TYPE_ERROR                           = "Lescompat/TypeError;";
// remove or make an Error
static constexpr std::string_view RUNTIME_ERROR                        = "Lstd/core/RuntimeError;";
static constexpr std::string_view STACK_OVERFLOW_ERROR                 = "Lstd/core/StackOverflowError;";
static constexpr std::string_view STRING_INDEX_OUT_OF_BOUNDS_ERROR     = "Lstd/core/StringIndexOutOfBoundsError;";
// remove or make an Error
static constexpr std::string_view UNSUPPORTED_OPERATION_ERROR          = "Lstd/core/UnsupportedOperationError;";

// coroutines
static constexpr std::string_view INVALID_COROUTINE_OPERATION_ERROR    = "Lstd/core/InvalidCoroutineOperationError;";

// stdlib Exception classes
static constexpr std::string_view ARGUMENT_OUT_OF_RANGE_ERROR          = "Lstd/core/ArgumentOutOfRangeError;";

// stdlib Error classes
static constexpr std::string_view ERROR_OPTIONS                        = "Lescompat/ErrorOptions;";
static constexpr std::string_view ERROR_OPTIONS_IMPL                   = "Lescompat/ErrorOptionsImpl;";

static constexpr std::string_view DOUBLE_TO_STRING_CACHE_ELEMENT       = "Lstd/core/DoubleToStringCacheElement;";
static constexpr std::string_view FLOAT_TO_STRING_CACHE_ELEMENT        = "Lstd/core/FloatToStringCacheElement;";
static constexpr std::string_view LONG_TO_STRING_CACHE_ELEMENT         = "Lstd/core/LongToStringCacheElement;";

// interop
static constexpr std::string_view NO_INTEROP_CONTEXT_ERROR             = "Lstd/interop/js/NoInteropContextError;";

// interop/js
static constexpr std::string_view JS_RUNTIME                           = "Lstd/interop/js/JSRuntime;";
static constexpr std::string_view JS_VALUE                             = "Lstd/interop/js/JSValue;";
static constexpr std::string_view ES_ERROR                             = "Lstd/interop/js/ESError;";

// Interop function class for invoking dynamic functions
static constexpr std::string_view INTEROP_DYNAMIC_FUNCTION             = "Lstd/interop/js/DynamicFunction;";

static constexpr std::string_view ARRAY                                = "Lescompat/Array;";
static constexpr std::string_view ARRAY_AS_LIST_INT                    = "Lstd/containers/containers/ArrayAsListInt;";

static constexpr std::string_view REG_EXP_EXEC_ARRAY                   = "Lstd/core/RegExpExecArray;";
static constexpr std::string_view JSON_REPLACER                        = "Lstd/core/JsonReplacer;";
static constexpr std::string_view JSON_ELEMENT_SERIALIZABLE            = "Lstd/core/jsonx/JsonElementSerializable;";

// ANI annotation classes
static constexpr std::string_view ANI_UNSAFE_QUICK                     = "Lstd/annotations/ani/unsafe/Quick;";
static constexpr std::string_view ANI_UNSAFE_DIRECT                    = "Lstd/annotations/ani/unsafe/Direct;";

// Module annotation class
static constexpr std::string_view ANNOTATION_MODULE                    = "Lets/annotation/Module;";
static constexpr std::string_view ANNOTATION_MODULE_EXPORTED           = "exported";

// Interface object literal annotation class
static constexpr std::string_view INTERFACE_OBJ_LITERAL                = "Lstd/annotations/InterfaceObjectLiteral;";

// escompat
static constexpr std::string_view DATE                                 = "Lstd/core/Date;";
static constexpr std::string_view ARRAY_ENTRIES_ITERATOR_T             = "Lescompat/ArrayEntriesIterator_T;";
static constexpr std::string_view ITERATOR_RESULT                      = "Lstd/core/IteratorResult;";
static constexpr std::string_view ARRAY_KEYS_ITERATOR                  = "Lescompat/ArrayKeysIterator;";
static constexpr std::string_view ARRAY_VALUES_ITERATOR_T              = "Lescompat/ArrayValuesIterator_T;";
<<<<<<< HEAD
static constexpr std::string_view MAP                                  = "Lescompat/Map;";
static constexpr std::string_view MAPENTRY                             = "Lescompat/MapEntry;";
static constexpr std::string_view MAPITERATOR                          = "Lescompat/MapIterator;";
static constexpr std::string_view SETITERATOR                          = "Lescompat/SetIterator;";
static constexpr std::string_view EMPTYMAPITERATOR                     = "Lescompat/EmptyMapIterator;";
static constexpr std::string_view SET                                  = "Lescompat/Set;";
static constexpr std::string_view RECORD                               = "Lescompat/Record;";
static constexpr std::string_view PROCESS                              = "Lescompat/StdProcess;";
=======
static constexpr std::string_view MAP                                  = "Lstd/core/Map;";
static constexpr std::string_view MAPITERATOR                          = "Lstd/core/MapIteratorImpl;";
static constexpr std::string_view SETITERATOR                          = "Lstd/core/SetIteratorImpl;";
static constexpr std::string_view EMPTYMAPITERATOR                     = "Lstd/core/EmptyMapIteratorImpl;";
static constexpr std::string_view SET                                  = "Lstd/core/Set;";
static constexpr std::string_view RECORD                               = "Lstd/core/Record;";
static constexpr std::string_view PROCESS                              = "Lstd/core/StdProcess;";
>>>>>>> aad9f664
static constexpr std::string_view INT8_ARRAY                           = "Lescompat/Int8Array;";
static constexpr std::string_view UINT8_ARRAY                          = "Lescompat/Uint8Array;";
static constexpr std::string_view UINT8_CLAMPED_ARRAY                  = "Lescompat/Uint8ClampedArray;";
static constexpr std::string_view INT16_ARRAY                          = "Lescompat/Int16Array;";
static constexpr std::string_view UINT16_ARRAY                         = "Lescompat/Uint16Array;";
static constexpr std::string_view INT32_ARRAY                          = "Lescompat/Int32Array;";
static constexpr std::string_view UINT32_ARRAY                         = "Lescompat/Uint32Array;";
static constexpr std::string_view FLOAT32_ARRAY                        = "Lescompat/Float32Array;";
static constexpr std::string_view FLOAT64_ARRAY                        = "Lescompat/Float64Array;";
static constexpr std::string_view BIG_INT64_ARRAY                      = "Lescompat/BigInt64Array;";
static constexpr std::string_view BIG_UINT64_ARRAY                     = "Lescompat/BigUint64Array;";

// Json Annotations
static constexpr std::string_view JSON_STRINGIFY_IGNORE                = "Lstd/core/JSONStringifyIgnore;";
static constexpr std::string_view JSON_PARSE_IGNORE                    = "Lstd/core/JSONParseIgnore;";
static constexpr std::string_view JSON_RENAME                          = "Lstd/core/JSONRename;";

// Annotation for optional parameters
static constexpr std::string_view OPTIONAL_PARAMETERS_ANNOTATION       =
    "Lstd/annotations/functions/OptionalParametersAnnotation;";

// Annotation for function reference
static constexpr std::string_view ANNOTATION_FUNCTIONAL_REFERENCE      =
    "Lets/annotation/FunctionalReference;";

// Annotation for function overload
static constexpr std::string_view ANNOTATION_FUNCTIONAL_OVERLOAD       =
    "Lets/annotation/FunctionOverload;";

}  // namespace class_descriptors

static constexpr std::string_view CCTOR = "<cctor>";
static constexpr std::string_view CTOR  = "<ctor>";
// clang-format on

}  // namespace ark::ets::panda_file_items

#endif  // PANDA_PLUGINS_ETS_RUNTIME_ETS_PANDA_FILE_ITEMS_H_<|MERGE_RESOLUTION|>--- conflicted
+++ resolved
@@ -243,16 +243,6 @@
 static constexpr std::string_view ITERATOR_RESULT                      = "Lstd/core/IteratorResult;";
 static constexpr std::string_view ARRAY_KEYS_ITERATOR                  = "Lescompat/ArrayKeysIterator;";
 static constexpr std::string_view ARRAY_VALUES_ITERATOR_T              = "Lescompat/ArrayValuesIterator_T;";
-<<<<<<< HEAD
-static constexpr std::string_view MAP                                  = "Lescompat/Map;";
-static constexpr std::string_view MAPENTRY                             = "Lescompat/MapEntry;";
-static constexpr std::string_view MAPITERATOR                          = "Lescompat/MapIterator;";
-static constexpr std::string_view SETITERATOR                          = "Lescompat/SetIterator;";
-static constexpr std::string_view EMPTYMAPITERATOR                     = "Lescompat/EmptyMapIterator;";
-static constexpr std::string_view SET                                  = "Lescompat/Set;";
-static constexpr std::string_view RECORD                               = "Lescompat/Record;";
-static constexpr std::string_view PROCESS                              = "Lescompat/StdProcess;";
-=======
 static constexpr std::string_view MAP                                  = "Lstd/core/Map;";
 static constexpr std::string_view MAPITERATOR                          = "Lstd/core/MapIteratorImpl;";
 static constexpr std::string_view SETITERATOR                          = "Lstd/core/SetIteratorImpl;";
@@ -260,7 +250,6 @@
 static constexpr std::string_view SET                                  = "Lstd/core/Set;";
 static constexpr std::string_view RECORD                               = "Lstd/core/Record;";
 static constexpr std::string_view PROCESS                              = "Lstd/core/StdProcess;";
->>>>>>> aad9f664
 static constexpr std::string_view INT8_ARRAY                           = "Lescompat/Int8Array;";
 static constexpr std::string_view UINT8_ARRAY                          = "Lescompat/Uint8Array;";
 static constexpr std::string_view UINT8_CLAMPED_ARRAY                  = "Lescompat/Uint8ClampedArray;";
