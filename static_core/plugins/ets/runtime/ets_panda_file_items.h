/**
 * Copyright (c) 2023-2025 Huawei Device Co., Ltd.
 * Licensed under the Apache License, Version 2.0 (the "License");
 * you may not use this file except in compliance with the License.
 * You may obtain a copy of the License at
 *
 * http://www.apache.org/licenses/LICENSE-2.0
 *
 * Unless required by applicable law or agreed to in writing, software
 * distributed under the License is distributed on an "AS IS" BASIS,
 * WITHOUT WARRANTIES OR CONDITIONS OF ANY KIND, either express or implied.
 * See the License for the specific language governing permissions and
 * limitations under the License.
 */

#ifndef PANDA_PLUGINS_ETS_RUNTIME_ETS_PANDA_FILE_ITEMS_H_
#define PANDA_PLUGINS_ETS_RUNTIME_ETS_PANDA_FILE_ITEMS_H_

#include <string_view>

namespace ark::ets::panda_file_items {

// clang-format off
namespace class_descriptors {

// Base classes
static constexpr std::string_view ERROR                                = "Lescompat/Error;";
static constexpr std::string_view ARRAY_BUFFER                         = "Lescompat/ArrayBuffer;";
static constexpr std::string_view BIG_INT                              = "Lescompat/BigInt;";
static constexpr std::string_view ASYNC                                = "Lets/coroutine/Async;";
static constexpr std::string_view EXCEPTION                            = "Lstd/core/Exception;";
static constexpr std::string_view OBJECT                               = "Lstd/core/Object;";
static constexpr std::string_view PROMISE                              = "Lstd/core/Promise;";
static constexpr std::string_view JOB                                  = "Lstd/core/Job;";
static constexpr std::string_view PROMISE_REF                          = "Lstd/core/PromiseRef;";
static constexpr std::string_view WAITERS_LIST                         = "Lstd/core/WaitersList;";
static constexpr std::string_view MUTEX                                = "Lstd/core/Mutex;";
static constexpr std::string_view EVENT                                = "Lstd/core/Event;";
static constexpr std::string_view COND_VAR                             = "Lstd/core/CondVar;";
static constexpr std::string_view QUEUE_SPINLOCK                       = "Lstd/core/QueueSpinlock;";
static constexpr std::string_view NULL_VALUE                           = "Lstd/core/Null;";
static constexpr std::string_view STRING                               = "Lstd/core/String;";
static constexpr std::string_view LINE_STRING                          = "Lstd/core/LineString;";
static constexpr std::string_view SLICED_STRING                        = "Lstd/core/SlicedString;";
static constexpr std::string_view TREE_STRING                          = "Lstd/core/TreeString;";
static constexpr std::string_view WEAK_REF                             = "Lstd/core/WeakRef;";
static constexpr std::string_view FINALIZABLE_WEAK_REF                 = "Lstd/core/FinalizableWeakRef;";
static constexpr std::string_view FINALIZATION_REGISTRY                = "Lstd/core/FinalizationRegistry;";
static constexpr std::string_view TYPE                                 = "Lstd/core/Type;";
static constexpr std::string_view FIELD                                = "Lstd/core/Field;";
static constexpr std::string_view METHOD                               = "Lstd/core/Method;";
static constexpr std::string_view PARAMETER                            = "Lstd/core/Parameter;";
static constexpr std::string_view STRING_BUILDER                       = "Lstd/core/StringBuilder;";

// TypeAPI classes
static constexpr std::string_view CLASS_TYPE                           = "Lstd/core/ClassType;";

// Runtime classes
static constexpr std::string_view STACK_TRACE_ELEMENT                  = "Lstd/core/StackTraceElement;";
static constexpr std::string_view ABC_FILE                             = "Lstd/core/AbcFile;";
static constexpr std::string_view ABC_RUNTIME_LINKER                   = "Lstd/core/AbcRuntimeLinker;";
static constexpr std::string_view MEMORY_RUNTIME_LINKER                = "Lstd/core/MemoryRuntimeLinker;";
static constexpr std::string_view BOOT_RUNTIME_LINKER                  = "Lstd/core/BootRuntimeLinker;";
static constexpr std::string_view CLASS                                = "Lstd/core/Class;";
static constexpr std::string_view RUNTIME_LINKER                       = "Lstd/core/RuntimeLinker;";

// Box classes
static constexpr std::string_view BOX_BOOLEAN                          = "Lstd/core/Boolean;";
static constexpr std::string_view BOX_BYTE                             = "Lstd/core/Byte;";
static constexpr std::string_view BOX_CHAR                             = "Lstd/core/Char;";
static constexpr std::string_view BOX_SHORT                            = "Lstd/core/Short;";
static constexpr std::string_view BOX_INT                              = "Lstd/core/Int;";
static constexpr std::string_view BOX_LONG                             = "Lstd/core/Long;";
static constexpr std::string_view BOX_FLOAT                            = "Lstd/core/Float;";
static constexpr std::string_view BOX_DOUBLE                           = "Lstd/core/Double;";

// Arrays of base classes
static constexpr std::string_view CLASS_ARRAY                          = "[Lstd/core/Class;";
static constexpr std::string_view STRING_ARRAY                         = "[Lstd/core/String;";

// Functional interfaces
static constexpr std::string_view FUNCTION                             = "Lstd/core/Function;";
static constexpr std::string_view FUNCTION0                            = "Lstd/core/Function0;";
static constexpr std::string_view FUNCTION1                            = "Lstd/core/Function1;";
static constexpr std::string_view FUNCTION2                            = "Lstd/core/Function2;";
static constexpr std::string_view FUNCTION3                            = "Lstd/core/Function3;";
static constexpr std::string_view FUNCTION4                            = "Lstd/core/Function4;";
static constexpr std::string_view FUNCTION5                            = "Lstd/core/Function5;";
static constexpr std::string_view FUNCTION6                            = "Lstd/core/Function6;";
static constexpr std::string_view FUNCTION7                            = "Lstd/core/Function7;";
static constexpr std::string_view FUNCTION8                            = "Lstd/core/Function8;";
static constexpr std::string_view FUNCTION9                            = "Lstd/core/Function9;";
static constexpr std::string_view FUNCTION10                           = "Lstd/core/Function10;";
static constexpr std::string_view FUNCTION11                           = "Lstd/core/Function11;";
static constexpr std::string_view FUNCTION12                           = "Lstd/core/Function12;";
static constexpr std::string_view FUNCTION13                           = "Lstd/core/Function13;";
static constexpr std::string_view FUNCTION14                           = "Lstd/core/Function14;";
static constexpr std::string_view FUNCTION15                           = "Lstd/core/Function15;";
static constexpr std::string_view FUNCTION16                           = "Lstd/core/Function16;";
static constexpr std::string_view FUNCTIONN                            = "Lstd/core/FunctionN;";

// varargs Functional interfaces
static constexpr std::string_view FUNCTIONR0                            = "Lstd/core/FunctionR0;";
static constexpr std::string_view FUNCTIONR1                            = "Lstd/core/FunctionR1;";
static constexpr std::string_view FUNCTIONR2                            = "Lstd/core/FunctionR2;";
static constexpr std::string_view FUNCTIONR3                            = "Lstd/core/FunctionR3;";
static constexpr std::string_view FUNCTIONR4                            = "Lstd/core/FunctionR4;";
static constexpr std::string_view FUNCTIONR5                            = "Lstd/core/FunctionR5;";
static constexpr std::string_view FUNCTIONR6                            = "Lstd/core/FunctionR6;";
static constexpr std::string_view FUNCTIONR7                            = "Lstd/core/FunctionR7;";
static constexpr std::string_view FUNCTIONR8                            = "Lstd/core/FunctionR8;";
static constexpr std::string_view FUNCTIONR9                            = "Lstd/core/FunctionR9;";
static constexpr std::string_view FUNCTIONR10                           = "Lstd/core/FunctionR10;";
static constexpr std::string_view FUNCTIONR11                           = "Lstd/core/FunctionR11;";
static constexpr std::string_view FUNCTIONR12                           = "Lstd/core/FunctionR12;";
static constexpr std::string_view FUNCTIONR13                           = "Lstd/core/FunctionR13;";
static constexpr std::string_view FUNCTIONR14                           = "Lstd/core/FunctionR14;";
static constexpr std::string_view FUNCTIONR15                           = "Lstd/core/FunctionR15;";
static constexpr std::string_view FUNCTIONR16                           = "Lstd/core/FunctionR16;";

// Tuple classes
static constexpr std::string_view TUPLE                                = "Lstd/core/Tuple;";
static constexpr std::string_view TUPLE0                               = "Lstd/core/Tuple0;";
static constexpr std::string_view TUPLE1                               = "Lstd/core/Tuple1;";
static constexpr std::string_view TUPLE2                               = "Lstd/core/Tuple2;";
static constexpr std::string_view TUPLE3                               = "Lstd/core/Tuple3;";
static constexpr std::string_view TUPLE4                               = "Lstd/core/Tuple4;";
static constexpr std::string_view TUPLE5                               = "Lstd/core/Tuple5;";
static constexpr std::string_view TUPLE6                               = "Lstd/core/Tuple6;";
static constexpr std::string_view TUPLE7                               = "Lstd/core/Tuple7;";
static constexpr std::string_view TUPLE8                               = "Lstd/core/Tuple8;";
static constexpr std::string_view TUPLE9                               = "Lstd/core/Tuple9;";
static constexpr std::string_view TUPLE10                              = "Lstd/core/Tuple10;";
static constexpr std::string_view TUPLE11                              = "Lstd/core/Tuple11;";
static constexpr std::string_view TUPLE12                              = "Lstd/core/Tuple12;";
static constexpr std::string_view TUPLE13                              = "Lstd/core/Tuple13;";
static constexpr std::string_view TUPLE14                              = "Lstd/core/Tuple14;";
static constexpr std::string_view TUPLE15                              = "Lstd/core/Tuple15;";
static constexpr std::string_view TUPLE16                              = "Lstd/core/Tuple16;";
static constexpr std::string_view TUPLEN                               = "Lstd/core/TupleN;";
// Base type for all enums
static constexpr std::string_view BASE_ENUM                            = "Lstd/core/BaseEnum;";

// core-defined error classes
static constexpr std::string_view ABC_FILE_NOT_FOUND_ERROR             = "Lstd/core/AbcFileNotFoundError;";
static constexpr std::string_view ARITHMETIC_ERROR                     = "Lstd/core/ArithmeticError;";
static constexpr std::string_view ARRAY_INDEX_OUT_OF_BOUNDS_ERROR      = "Lstd/core/ArrayIndexOutOfBoundsError;";
static constexpr std::string_view ARRAY_STORE_ERROR                    = "Lstd/core/ArrayStoreError;";
static constexpr std::string_view CLASS_CAST_ERROR                     = "Lstd/core/ClassCastError;";
static constexpr std::string_view COROUTINES_LIMIT_EXCEED_ERROR        = "Lstd/core/CoroutinesLimitExceedError;";
static constexpr std::string_view EXCEPTION_IN_INITIALIZER_ERROR       = "Lstd/core/ExceptionInInitializerError;";
static constexpr std::string_view FILE_NOT_FOUND_ERROR                 = "Lstd/core/FileNotFoundError;";
static constexpr std::string_view ILLEGAL_ACCESS_ERROR                 = "Lstd/core/IllegalAccessError;";
// remove or make an Error
static constexpr std::string_view ILLEGAL_ARGUMENT_ERROR               = "Lstd/core/IllegalArgumentError;";
static constexpr std::string_view ILLEGAL_MONITOR_STATE_ERROR          = "Lstd/core/IllegalMonitorStateError;";
// remove or make an Error
static constexpr std::string_view ILLEGAL_STATE_ERROR                  = "Lstd/core/IllegalStateError;";
static constexpr std::string_view INDEX_OUT_OF_BOUNDS_ERROR            = "Lstd/core/IndexOutOfBoundsError;";
static constexpr std::string_view INSTANTIATION_ERROR                  = "Lstd/core/InstantiationError;";
// has no class defined
static constexpr std::string_view IO_ERROR                             = "Lstd/core/IOError;";
static constexpr std::string_view NEGATIVE_ARRAY_SIZE_ERROR            = "Lstd/core/NegativeArraySizeError;";
static constexpr std::string_view LINKER_ABSTRACT_METHOD_ERROR         = "Lstd/core/LinkerAbstractMethodError;";
static constexpr std::string_view LINKER_TYPE_CIRCULARITY_ERROR        = "Lstd/core/LinkerTypeCircularityError;";
static constexpr std::string_view LINKER_CLASS_NOT_FOUND_ERROR         = "Lstd/core/LinkerClassNotFoundError;";
static constexpr std::string_view LINKER_BAD_SUPERTYPE_ERROR           = "Lstd/core/LinkerBadSupertypeError;";
static constexpr std::string_view LINKER_UNRESOLVED_CLASS_ERROR        = "Lstd/core/LinkerUnresolvedClassError;";
static constexpr std::string_view LINKER_UNRESOLVED_FIELD_ERROR        = "Lstd/core/LinkerUnresolvedFieldError;";
static constexpr std::string_view LINKER_UNRESOLVED_METHOD_ERROR       = "Lstd/core/LinkerUnresolvedMethodError;";
static constexpr std::string_view LINKER_METHOD_CONFLICT_ERROR         = "Lstd/core/LinkerMethodConflictError;";
static constexpr std::string_view LINKER_VERIFICATION_ERROR            = "Lstd/core/LinkerVerificationError;";
static constexpr std::string_view NULL_POINTER_ERROR                   = "Lstd/core/NullPointerError;";
static constexpr std::string_view OUT_OF_MEMORY_ERROR                  = "Lstd/core/OutOfMemoryError;";
static constexpr std::string_view RANGE_ERROR                          = "Lstd/core/RangeError;";
static constexpr std::string_view SYNTAX_ERROR                         = "Lstd/core/SyntaxError;";
static constexpr std::string_view REFERENCE_ERROR                      = "Lescompat/ReferenceError;";
static constexpr std::string_view URI_ERROR                            = "Lescompat/URIError;";
static constexpr std::string_view TYPE_ERROR                           = "Lescompat/TypeError;";
// remove or make an Error
static constexpr std::string_view RUNTIME_EXCEPTION                    = "Lstd/core/RuntimeException;";
static constexpr std::string_view STACK_OVERFLOW_ERROR                 = "Lstd/core/StackOverflowError;";
static constexpr std::string_view STRING_INDEX_OUT_OF_BOUNDS_ERROR     = "Lstd/core/StringIndexOutOfBoundsError;";
// remove or make an Error
static constexpr std::string_view UNSUPPORTED_OPERATION_ERROR          = "Lstd/core/UnsupportedOperationError;";

// coroutines
static constexpr std::string_view INVALID_COROUTINE_OPERATION_ERROR    = "Lstd/core/InvalidCoroutineOperationError;";

// stdlib Exception classes
static constexpr std::string_view ARGUMENT_OUT_OF_RANGE_ERROR          = "Lstd/core/ArgumentOutOfRangeError;";

// stdlib Error classes
static constexpr std::string_view ERROR_OPTIONS                        = "Lescompat/ErrorOptions;";

static constexpr std::string_view DOUBLE_TO_STRING_CACHE_ELEMENT       = "Lstd/core/DoubleToStringCacheElement;";
static constexpr std::string_view FLOAT_TO_STRING_CACHE_ELEMENT        = "Lstd/core/FloatToStringCacheElement;";
static constexpr std::string_view LONG_TO_STRING_CACHE_ELEMENT         = "Lstd/core/LongToStringCacheElement;";

// interop
static constexpr std::string_view NO_INTEROP_CONTEXT_ERROR             = "Lstd/interop/js/NoInteropContextError;";

// interop/js
static constexpr std::string_view JS_RUNTIME                           = "Lstd/interop/js/JSRuntime;";
static constexpr std::string_view JS_VALUE                             = "Lstd/interop/js/JSValue;";
static constexpr std::string_view ES_ERROR                             = "Lstd/interop/js/ESError;";

// Interop function class for invoking dynamic functions
static constexpr std::string_view INTEROP_DYNAMIC_FUNCTION             = "Lstd/interop/js/DynamicFunction;";

static constexpr std::string_view ARRAY                                = "Lescompat/Array;";
<<<<<<< HEAD
static constexpr std::string_view ARRAY_AS_LIST_INT                    = "Lstd/containers/ArrayAsListInt;";
=======
static constexpr std::string_view ARRAY_AS_LIST_INT                    = "Lstd/containers/containers/ArrayAsListInt;";
>>>>>>> a77d6327
static constexpr std::string_view REG_EXP_EXEC_ARRAY                   = "Lescompat/RegExpExecArray;";
static constexpr std::string_view JSON_REPLACER                        = "Lescompat/JsonReplacer;";

// ANI annotation classes
static constexpr std::string_view ANI_UNSAFE_QUICK                     = "Lstd/annotations/ani/unsafe/Quick;";
static constexpr std::string_view ANI_UNSAFE_DIRECT                    = "Lstd/annotations/ani/unsafe/Direct;";

// Module annotation class
static constexpr std::string_view ANNOTATION_MODULE                    = "Lets/annotation/Module;";
static constexpr std::string_view ANNOTATION_MODULE_EXPORTED           = "exported";

// Interface object literal annotation class
static constexpr std::string_view INTERFACE_OBJ_LITERAL                = "Lstd/annotations/InterfaceObjectLiteral;";

// escompat
static constexpr std::string_view DATE                                 = "Lescompat/Date;";
static constexpr std::string_view ARRAY_ENTRIES_ITERATOR_T             = "Lescompat/ArrayEntriesIterator_T;";
static constexpr std::string_view ITERATOR_RESULT                      = "Lescompat/IteratorResult;";
static constexpr std::string_view ARRAY_KEYS_ITERATOR                  = "Lescompat/ArrayKeysIterator;";
static constexpr std::string_view ARRAY_VALUES_ITERATOR_T              = "Lescompat/ArrayValuesIterator_T;";
static constexpr std::string_view MAP                                  = "Lescompat/Map;";
static constexpr std::string_view MAPENTRY                             = "Lescompat/MapEntry;";
static constexpr std::string_view MAPITERATOR                          = "Lescompat/MapIterator;";
static constexpr std::string_view EMPTYMAPITERATOR                     = "Lescompat/EmptyMapIterator;";
static constexpr std::string_view SET                                  = "Lescompat/Set;";
static constexpr std::string_view RECORD                               = "Lescompat/Record;";
static constexpr std::string_view PROCESS                              = "Lescompat/StdProcess;";
<<<<<<< HEAD
=======
static constexpr std::string_view INT8_ARRAY                           = "Lescompat/Int8Array;";
static constexpr std::string_view UINT8_ARRAY                          = "Lescompat/Uint8Array;";
static constexpr std::string_view UINT8_CLAMPED_ARRAY                  = "Lescompat/Uint8ClampedArray;";
static constexpr std::string_view INT16_ARRAY                          = "Lescompat/Int16Array;";
static constexpr std::string_view UINT16_ARRAY                         = "Lescompat/Uint16Array;";
static constexpr std::string_view INT32_ARRAY                          = "Lescompat/Int32Array;";
static constexpr std::string_view UINT32_ARRAY                         = "Lescompat/Uint32Array;";
static constexpr std::string_view FLOAT32_ARRAY                        = "Lescompat/Float32Array;";
static constexpr std::string_view FLOAT64_ARRAY                        = "Lescompat/Float64Array;";
static constexpr std::string_view BIG_INT64_ARRAY                      = "Lescompat/BigInt64Array;";
static constexpr std::string_view BIG_UINT64_ARRAY                     = "Lescompat/BigUint64Array;";
>>>>>>> a77d6327

// Json Annotations
static constexpr std::string_view JSON_STRINGIFY_IGNORE                = "Lescompat/JSONStringifyIgnore;";
static constexpr std::string_view JSON_PARSE_IGNORE                    = "Lescompat/JSONParseIgnore;";
static constexpr std::string_view JSON_RENAME                          = "Lescompat/JSONRename;";

// Annotation for optional parameters
static constexpr std::string_view OPTIONAL_PARAMETERS_ANNOTATION       =
    "Lstd/annotations/functions/OptionalParametersAnnotation;";

// Annotation for function reference
static constexpr std::string_view ANNOTATION_FUNCTIONAL_REFERENCE      =
    "Lets/annotation/FunctionalReference;";
<<<<<<< HEAD
=======

// Annotation for function overload
static constexpr std::string_view ANNOTATION_FUNCTIONAL_OVERLOAD       =
    "Lets/annotation/FunctionOverload;";
>>>>>>> a77d6327

}  // namespace class_descriptors

static constexpr std::string_view CCTOR = "<cctor>";
static constexpr std::string_view CTOR  = "<ctor>";
// clang-format on

}  // namespace ark::ets::panda_file_items

#endif  // PANDA_PLUGINS_ETS_RUNTIME_ETS_PANDA_FILE_ITEMS_H_<|MERGE_RESOLUTION|>--- conflicted
+++ resolved
@@ -209,11 +209,7 @@
 static constexpr std::string_view INTEROP_DYNAMIC_FUNCTION             = "Lstd/interop/js/DynamicFunction;";
 
 static constexpr std::string_view ARRAY                                = "Lescompat/Array;";
-<<<<<<< HEAD
-static constexpr std::string_view ARRAY_AS_LIST_INT                    = "Lstd/containers/ArrayAsListInt;";
-=======
 static constexpr std::string_view ARRAY_AS_LIST_INT                    = "Lstd/containers/containers/ArrayAsListInt;";
->>>>>>> a77d6327
 static constexpr std::string_view REG_EXP_EXEC_ARRAY                   = "Lescompat/RegExpExecArray;";
 static constexpr std::string_view JSON_REPLACER                        = "Lescompat/JsonReplacer;";
 
@@ -241,8 +237,6 @@
 static constexpr std::string_view SET                                  = "Lescompat/Set;";
 static constexpr std::string_view RECORD                               = "Lescompat/Record;";
 static constexpr std::string_view PROCESS                              = "Lescompat/StdProcess;";
-<<<<<<< HEAD
-=======
 static constexpr std::string_view INT8_ARRAY                           = "Lescompat/Int8Array;";
 static constexpr std::string_view UINT8_ARRAY                          = "Lescompat/Uint8Array;";
 static constexpr std::string_view UINT8_CLAMPED_ARRAY                  = "Lescompat/Uint8ClampedArray;";
@@ -254,7 +248,6 @@
 static constexpr std::string_view FLOAT64_ARRAY                        = "Lescompat/Float64Array;";
 static constexpr std::string_view BIG_INT64_ARRAY                      = "Lescompat/BigInt64Array;";
 static constexpr std::string_view BIG_UINT64_ARRAY                     = "Lescompat/BigUint64Array;";
->>>>>>> a77d6327
 
 // Json Annotations
 static constexpr std::string_view JSON_STRINGIFY_IGNORE                = "Lescompat/JSONStringifyIgnore;";
@@ -268,13 +261,10 @@
 // Annotation for function reference
 static constexpr std::string_view ANNOTATION_FUNCTIONAL_REFERENCE      =
     "Lets/annotation/FunctionalReference;";
-<<<<<<< HEAD
-=======
 
 // Annotation for function overload
 static constexpr std::string_view ANNOTATION_FUNCTIONAL_OVERLOAD       =
     "Lets/annotation/FunctionOverload;";
->>>>>>> a77d6327
 
 }  // namespace class_descriptors
 
