# Copyright (c) 2021-2025 Huawei Device Co., Ltd.
# Licensed under the Apache License, Version 2.0 (the "License");
# you may not use this file except in compliance with the License.
# You may obtain a copy of the License at
#
# http://www.apache.org/licenses/LICENSE-2.0
#
# Unless required by applicable law or agreed to in writing, software
# distributed under the License is distributed on an "AS IS" BASIS,
# WITHOUT WARRANTIES OR CONDITIONS OF ANY KIND, either express or implied.
# See the License for the specific language governing permissions and
# limitations under the License.

coretypes:
- managed_class: std.core.Object
  mirror_class: ark::ets::EtsObject

- managed_class: std.core.Class
  mirror_class: ark::ets::EtsClass

- managed_class: std.core.RuntimeLinker
  mirror_class: ark::ets::EtsRuntimeLinker

- managed_class: std.core.AbcFile
  mirror_class: ark::ets::EtsAbcFile

- managed_class: std.core.AbcRuntimeLinker
  mirror_class: ark::ets::EtsAbcRuntimeLinker

- managed_class: std.core.String
  mirror_class: ark::ets::EtsString

- managed_class: std.core.Promise
  mirror_class: ark::ets::EtsPromise

- managed_class: std.core.Job
  mirror_class: ark::ets::EtsJob

- managed_class: std.core.CompletableJob
  mirror_class: ark::ets::EtsJob

- managed_class: Array
  mirror_class: ark::ets::EtsCharArray

- managed_class: std.core.Type
  mirror_class: ark::ets::EtsTypeAPIType

- managed_class: std.core.Field
  mirror_class: ark::ets::EtsTypeAPIField

- managed_class: std.core.Method
  mirror_class: ark::ets::EtsTypeAPIMethod

- managed_class: std.core.Parameter
  mirror_class: ark::ets::EtsTypeAPIParameter

- managed_class: std.debug.concurrency.AtomicFlag
  mirror_class: ark::ets::EtsAtomicFlag

- managed_class: std.core.StackTraceElement
  mirror_class: ark::ets::EtsStackTraceElement

- managed_class: std.core.ErrorOptions
  mirror_class: ark::ets::EtsErrorOptions

- managed_class: std.core.Mutex
  mirror_class: ark::ets::EtsMutex

- managed_class: std.core.Event
  mirror_class: ark::ets::EtsEvent

- managed_class: std.core.CondVar
  mirror_class: ark::ets::EtsCondVar

- managed_class: std.core.OutOfMemoryError
  mirror_class: ark::ets::EtsOutOfMemoryError

- managed_class: std.core.QueueSpinlock
  mirror_class: ark::ets::EtsQueueSpinlock

- managed_class: escompat.ArrayBuffer
  mirror_class: ark::ets::EtsEscompatArrayBuffer

- managed_class: escompat.Int8Array
  mirror_class: ark::ets::EtsEscompatInt8Array

- managed_class: escompat.Uint8Array
  mirror_class: ark::ets::EtsEscompatUInt8Array

- managed_class: escompat.Int16Array
  mirror_class: ark::ets::EtsEscompatInt16Array

- managed_class: escompat.Uint16Array
  mirror_class: ark::ets::EtsEscompatUInt16Array

- managed_class: escompat.Int32Array
  mirror_class: ark::ets::EtsEscompatInt32Array

- managed_class: escompat.Uint32Array
  mirror_class: ark::ets::EtsEscompatUInt32Array

- managed_class: escompat.BigInt64Array
  mirror_class: ark::ets::EtsEscompatBigInt64Array

- managed_class: escompat.BigUint64Array
  mirror_class: ark::ets::EtsEscompatBigUInt64Array

- managed_class: escompat.Float32Array
  mirror_class: ark::ets::EtsEscompatFloat32Array

- managed_class: escompat.Float64Array
  mirror_class: ark::ets::EtsEscompatFloat64Array

- managed_class: escompat.Uint8ClampedArray
  mirror_class: ark::ets::EtsEscompatUInt8ClampedArray

- managed_class: escompat.Uint8Array
  mirror_class: ark::ets::EtsEscompatUInt8Array

- managed_class: escompat.Uint16Array
  mirror_class: ark::ets::EtsEscompatUInt16Array

- managed_class: escompat.Uint32Array
  mirror_class: ark::ets::EtsEscompatUInt32Array

- managed_class: escompat.BigUint64Array
  mirror_class: ark::ets::EtsEscompatBigUInt64Array

intrinsics_namespace: ark::ets::intrinsics

intrinsics:
  - name: StdMathSin
    space: ets
    class_name: std.math.ETSGLOBAL
    method_name: sin
    static: true
    signature:
      ret: f64
      args: [ f64 ]
    impl: ark::intrinsics::SinF64
    llvm_impl: sin
    safe_intrinsic: true

  - name: StdMathCos
    space: ets
    class_name: std.math.ETSGLOBAL
    method_name: cos
    static: true
    signature:
      ret: f64
      args: [ f64 ]
    impl: ark::intrinsics::CosF64
    llvm_impl: cos
    safe_intrinsic: true

  - name: StdMathPower
    space: ets
    class_name: std.math.ETSGLOBAL
    method_name: power
    static: true
    signature:
      ret: f64
      args: [ f64, f64 ]
    impl: ark::intrinsics::PowF64
    llvm_impl: pow
    safe_intrinsic: true

  - name: StdMathSqrt
    space: ets
    class_name: std.math.ETSGLOBAL
    method_name: sqrt
    static: true
    signature:
      ret: f64
      args: [ f64 ]
    impl: ark::intrinsics::SqrtF64
    llvm_impl: sqrt
    safe_intrinsic: true

  - name: StdMathAbs
    space: ets
    class_name: std.math.ETSGLOBAL
    method_name: abs
    static: true
    signature:
      ret: f64
      args: [ f64 ]
    impl: ark::intrinsics::AbsF64
    safe_intrinsic: true

  - name: StdMathMaxI32
    space: ets
    class_name: std.math.ETSGLOBAL
    method_name: max
    static: true
    signature:
      ret: i32
      args: [ i32, i32 ]
    impl: ark::intrinsics::MaxI32
    safe_intrinsic: true

  - name: StdMathMaxI64
    space: ets
    class_name: std.math.ETSGLOBAL
    method_name: max
    static: true
    signature:
      ret: i64
      args: [ i64, i64 ]
    impl: ark::intrinsics::MaxI64
    safe_intrinsic: true

  - name: StdMathMaxF32
    space: ets
    class_name: std.math.ETSGLOBAL
    method_name: max
    static: true
    signature:
      ret: f32
      args: [ f32, f32 ]
    impl: ark::intrinsics::MaxF32
    safe_intrinsic: true

  - name: StdMathMaxF64
    space: ets
    class_name: std.math.ETSGLOBAL
    method_name: max
    static: true
    signature:
      ret: f64
      args: [ f64, f64 ]
    impl: ark::intrinsics::MaxF64
    safe_intrinsic: true

  - name: StdMathMinI32
    space: ets
    class_name: std.math.ETSGLOBAL
    method_name: min
    static: true
    signature:
      ret: i32
      args: [ i32, i32 ]
    impl: ark::intrinsics::MinI32
    safe_intrinsic: true

  - name: StdMathMinI64
    space: ets
    class_name: std.math.ETSGLOBAL
    method_name: min
    static: true
    signature:
      ret: i64
      args: [ i64, i64 ]
    impl: ark::intrinsics::MinI64
    safe_intrinsic: true

  - name: StdMathMinF32
    space: ets
    class_name: std.math.ETSGLOBAL
    method_name: min
    static: true
    signature:
      ret: f32
      args: [ f32, f32 ]
    impl: ark::intrinsics::MinF32
    safe_intrinsic: true

  - name: StdMathMinF64
    space: ets
    class_name: std.math.ETSGLOBAL
    method_name: min
    static: true
    signature:
      ret: f64
      args: [ f64, f64 ]
    impl: ark::intrinsics::MinF64
    safe_intrinsic: true

  - name: StdMathRandom
    space: ets
    class_name: std.math.ETSGLOBAL
    method_name: random
    static: true
    signature:
      ret: f64
      args: [ ]
    impl: ark::ets::intrinsics::StdMathRandom

  - name: StdMathAcos
    space: ets
    class_name: std.math.ETSGLOBAL
    method_name: acos
    static: true
    signature:
      ret: f64
      args: [ f64 ]
    impl: ark::ets::intrinsics::StdMathAcos
    safe_intrinsic: true

  - name: StdMathAcosh
    space: ets
    class_name: std.math.ETSGLOBAL
    method_name: acosh
    static: true
    signature:
      ret: f64
      args: [ f64 ]
    impl: ark::ets::intrinsics::StdMathAcosh
    safe_intrinsic: true

  - name: StdMathAsin
    space: ets
    class_name: std.math.ETSGLOBAL
    method_name: asin
    static: true
    signature:
      ret: f64
      args: [ f64 ]
    impl: ark::ets::intrinsics::StdMathAsin
    safe_intrinsic: true

  - name: StdMathAsinh
    space: ets
    class_name: std.math.ETSGLOBAL
    method_name: asinh
    static: true
    signature:
      ret: f64
      args: [ f64 ]
    impl: ark::ets::intrinsics::StdMathAsinh
    safe_intrinsic: true

  - name: StdMathAtan2
    space: ets
    class_name: std.math.ETSGLOBAL
    method_name: atan2
    static: true
    signature:
      ret: f64
      args: [ f64, f64 ]
    impl: ark::ets::intrinsics::StdMathAtan2
    safe_intrinsic: true

  - name: StdMathAtanh
    space: ets
    class_name: std.math.ETSGLOBAL
    method_name: atanh
    static: true
    signature:
      ret: f64
      args: [ f64 ]
    impl: ark::ets::intrinsics::StdMathAtanh
    safe_intrinsic: true

  - name: StdMathAtan
    space: ets
    class_name: std.math.ETSGLOBAL
    method_name: atan
    static: true
    signature:
      ret: f64
      args: [ f64 ]
    impl: ark::ets::intrinsics::StdMathAtan
    safe_intrinsic: true

  - name: StdMathSinh
    space: ets
    class_name: std.math.ETSGLOBAL
    method_name: sinh
    static: true
    signature:
      ret: f64
      args: [ f64 ]
    impl: ark::ets::intrinsics::StdMathSinh
    safe_intrinsic: true

  - name: StdMathCosh
    space: ets
    class_name: std.math.ETSGLOBAL
    method_name: cosh
    static: true
    signature:
      ret: f64
      args: [ f64 ]
    impl: ark::ets::intrinsics::StdMathCosh
    safe_intrinsic: true

  - name: StdMathFloor
    space: ets
    class_name: std.math.ETSGLOBAL
    method_name: floor
    static: true
    signature:
      ret: f64
      args: [ f64 ]
    impl: ark::ets::intrinsics::StdMathFloor
    llvm_impl: floor
    codegen_func: CreateMathFloor
    can_encode_func: CheckSSE42
    safe_intrinsic: true

  - name: StdMathRound
    space: ets
    class_name: std.math.ETSGLOBAL
    method_name: round
    static: true
    signature:
      ret: f64
      args: [ f64 ]
    impl: ark::ets::intrinsics::StdMathRound
    llvm_codegen_func: EmitRoundToPInf
    codegen_func: CreateETSMathRound
    can_encode_func: CheckSSE42
    safe_intrinsic: true

  - name: StdMathTrunc
    space: ets
    class_name: std.math.ETSGLOBAL
    method_name: trunc
    static: true
    signature:
      ret: f64
      args: [ f64 ]
    impl: ark::ets::intrinsics::StdMathTrunc
    llvm_impl: trunc
    codegen_func: CreateMathTrunc
    can_encode_func: CheckSSE42
    safe_intrinsic: true

  - name: StdMathCbrt
    space: ets
    class_name: std.math.ETSGLOBAL
    method_name: cbrt
    static: true
    signature:
      ret: f64
      args: [ f64 ]
    impl: ark::ets::intrinsics::StdMathCbrt
    safe_intrinsic: true

  - name: StdMathTan
    space: ets
    class_name: std.math.ETSGLOBAL
    method_name: tan
    static: true
    signature:
      ret: f64
      args: [ f64 ]
    impl: ark::ets::intrinsics::StdMathTan
    safe_intrinsic: true

  - name: StdMathTanh
    space: ets
    class_name: std.math.ETSGLOBAL
    method_name: tanh
    static: true
    signature:
      ret: f64
      args: [ f64 ]
    impl: ark::ets::intrinsics::StdMathTanh
    safe_intrinsic: true

  - name: StdMathExp
    space: ets
    class_name: std.math.ETSGLOBAL
    method_name: exp
    static: true
    signature:
      ret: f64
      args: [ f64 ]
    impl: ark::ets::intrinsics::StdMathExp
    safe_intrinsic: true

  - name: StdMathLog10
    space: ets
    class_name: std.math.ETSGLOBAL
    method_name: log10
    static: true
    signature:
      ret: f64
      args: [ f64 ]
    impl: ark::ets::intrinsics::StdMathLog10
    safe_intrinsic: true

  - name: StdMathExpm1
    space: ets
    class_name: std.math.ETSGLOBAL
    method_name: expm1
    static: true
    signature:
      ret: f64
      args: [ f64 ]
    impl: ark::ets::intrinsics::StdMathExpm1
    safe_intrinsic: true

  - name: StdMathCeil
    space: ets
    class_name: std.math.ETSGLOBAL
    method_name: ceil
    static: true
    signature:
      ret: f64
      args: [ f64 ]
    impl: ark::ets::intrinsics::StdMathCeil
    codegen_func: CreateMathCeil
    can_encode_func: CheckSSE42
    llvm_impl: ceil
    safe_intrinsic: true

  - name: StdMathLog
    space: ets
    class_name: std.math.ETSGLOBAL
    method_name: log
    static: true
    signature:
      ret: f64
      args: [ f64 ]
    impl: ark::ets::intrinsics::StdMathLog
    llvm_impl: log
    safe_intrinsic: true

  - name: StdMathRem
    space: ets
    class_name: std.math.ETSGLOBAL
    method_name: rem
    static: true
    signature:
      ret: f64
      args: [ f64, f64 ]
    impl: ark::ets::intrinsics::StdMathRem
    safe_intrinsic: true

  - name: StdMathMod
    space: ets
    class_name: std.math.ETSGLOBAL
    method_name: mod
    static: true
    signature:
      ret: f64
      args: [ f64, f64 ]
    impl: ark::ets::intrinsics::StdMathMod
    safe_intrinsic: true

  - name: StdMathClz64
    space: ets
    class_name: std.math.ETSGLOBAL
    method_name: clz64
    static: true
    signature:
      ret: i32
      args: [ i64 ]
    impl: ark::ets::intrinsics::StdMathClz64
    codegen_func: CreateCountLeadingZeroBits
    llvm_codegen_func: EmitCtlz
    safe_intrinsic: true

  - name: StdMathClz32
    space: ets
    class_name: std.math.ETSGLOBAL
    method_name: clz32
    static: true
    signature:
      ret: i32
      args: [ i32 ]
    impl: ark::ets::intrinsics::StdMathClz32
    codegen_func: CreateCountLeadingZeroBits
    llvm_codegen_func: EmitCtlz
    safe_intrinsic: true

  - name: StdMathClz32Double
    space: ets
    class_name: std.math.ETSGLOBAL
    method_name: clz32Double
    static: true
    signature:
      ret: f64
      args: [ f64 ]
    impl: ark::ets::intrinsics::StdMathClz32Double
    safe_intrinsic: true

  - name: StdMathSignbit
    space: ets
    class_name: std.math.ETSGLOBAL
    method_name: signbit
    static: true
    signature:
      ret: u1
      args: [ f64 ]
    impl: ark::ets::intrinsics::StdMathSignbit
    llvm_codegen_func: EmitSignbit
    safe_intrinsic: true

  - name: StdMathImul
    space: ets
    class_name: std.math.ETSGLOBAL
    method_name: imul
    static: true
    signature:
      ret: i32
      args: [ f64, f64 ]
    impl: ark::ets::intrinsics::StdMathImul
    safe_intrinsic: true

  - name: StdMathFround
    space: ets
    class_name: std.math.ETSGLOBAL
    method_name: fround
    static: true
    signature:
      ret: f64
      args: [ f64 ]
    impl: ark::ets::intrinsics::StdMathFround
    llvm_codegen_func: EmitFround
    safe_intrinsic: true

  - name: StdMathHypot
    space: ets
    class_name: std.math.ETSGLOBAL
    method_name: hypot
    static: true
    signature:
      ret: f64
      args: [ f64, f64 ]
    impl: ark::ets::intrinsics::StdMathHypot
    safe_intrinsic: true

####################
# std.core.Console #
####################
  - name: StdConsolePrintString
    space: ets
    class_name: std.core.Console
<<<<<<< HEAD
    method_name: print
    static: false
    signature:
      ret: void
      args:
      - std.core.String
    impl: ark::ets::intrinsics::StdConsolePrintString

  - name: StdConsolePrintStringError
    space: ets
    class_name: std.core.Console
    method_name: printError
=======
    method_name: printString
>>>>>>> 46f0ea7f
    static: false
    signature:
      ret: void
      args:
      - std.core.String
<<<<<<< HEAD
    impl: ark::ets::intrinsics::StdConsolePrintStringError

  - name: StdConsolePrintU1
    space: ets
    class_name: std.core.Console
    method_name: print
    static: false
    signature:
      ret: void
      args:
      - u1
    impl: ark::ets::intrinsics::StdConsolePrintBool

  - name: StdConsolePrintU1Error
    space: ets
    class_name: std.core.Console
    method_name: printError
    static: false
    signature:
      ret: void
      args:
      - u1
    impl: ark::ets::intrinsics::StdConsolePrintBoolError

  - name: StdConsolePrintI8
    space: ets
    class_name: std.core.Console
    method_name: print
    static: false
    signature:
      ret: void
      args:
      - i8
    impl: ark::ets::intrinsics::StdConsolePrintI8

  - name: StdConsolePrintI8Error
    space: ets
    class_name: std.core.Console
    method_name: printError
    static: false
    signature:
      ret: void
      args:
      - i8
    impl: ark::ets::intrinsics::StdConsolePrintI8Error

  - name: StdConsolePrintI16
    space: ets
    class_name: std.core.Console
    method_name: print
    static: false
    signature:
      ret: void
      args:
      - i16
    impl: ark::ets::intrinsics::StdConsolePrintI16

  - name: StdConsolePrintI16Error
    space: ets
    class_name: std.core.Console
    method_name: printError
    static: false
    signature:
      ret: void
      args:
      - i16
    impl: ark::ets::intrinsics::StdConsolePrintI16Error

  - name: StdConsolePrintU16
    space: ets
    class_name: std.core.Console
    method_name: print
    static: false
    signature:
      ret: void
      args:
      - u16
    impl: ark::ets::intrinsics::StdConsolePrintChar

  - name: StdConsolePrintU16Error
    space: ets
    class_name: std.core.Console
    method_name: printError
    static: false
    signature:
      ret: void
      args:
      - u16
    impl: ark::ets::intrinsics::StdConsolePrintCharError

  - name: StdConsolePrintI32
    space: ets
    class_name: std.core.Console
    method_name: print
    static: false
    signature:
      ret: void
      args:
      - i32
    impl: ark::ets::intrinsics::StdConsolePrintI32

  - name: StdConsolePrintI32Error
    space: ets
    class_name: std.core.Console
    method_name: printError
    static: false
    signature:
      ret: void
      args:
      - i32
    impl: ark::ets::intrinsics::StdConsolePrintI32Error

  - name: StdConsolePrintI64
    space: ets
    class_name: std.core.Console
    method_name: print
    static: false
    signature:
      ret: void
      args:
      - i64
    impl: ark::ets::intrinsics::StdConsolePrintI64

  - name: StdConsolePrintI64Error
    space: ets
    class_name: std.core.Console
    method_name: printError
    static: false
    signature:
      ret: void
      args:
      - i64
    impl: ark::ets::intrinsics::StdConsolePrintI64Error

  - name: StdConsolePrintln
    space: ets
    class_name: std.core.Console
    method_name: println
    static: false
    signature:
      ret: void
      args: []
    impl: ark::ets::intrinsics::StdConsolePrintln

  - name: StdConsolePrintlnError
    space: ets
    class_name: std.core.Console
    method_name: printlnError
    static: false
    signature:
      ret: void
      args: []
    impl: ark::ets::intrinsics::StdConsolePrintlnError

=======
      - i32
    impl: ark::ets::intrinsics::StdConsolePrintString
>>>>>>> 46f0ea7f

####################

  - name: StdCoreLoadLibrary
    space: ets
    class_name: std.core.ETSGLOBAL
    method_name: loadLibrary
    static: true
    signature:
      ret: void
      args: [ std.core.String ]
    impl: ark::ets::intrinsics::LoadLibrary

###################
# Escompat.JSON #
###################

  - name: EscompatJSONStringifyFast
    space: ets
    class_name: escompat.JSON
    method_name: stringifyFast
    static: true
    signature:
      ret: std.core.String
      args: [ std.core.Object ]
    impl: ark::ets::intrinsics::EscompatJSONStringifyFast

###################
# std.core.String #
###################
  - name: StdCoreStringGetChars
    space: ets
    class_name: std.core.String
    method_name: getCharsImpl
    static: false
    signature:
      ret: u16[]
      args:
        - i32
        - i32
    impl: ark::ets::intrinsics::StdCoreStringGetChars
    codegen_func: CreateStringGetCharsTlab
    codegen_arch: [arm64, amd64]
    llvm_codegen_func: EmitStringGetCharsTlab
    need_param_locations: true
    clear_flags: [ ]
    set_flags: [ ]

  - name: StdCoreStringGetBytes
    space: ets
    class_name: std.core.String
    method_name: getBytesImpl
    static: false
    signature:
      ret: i8[]
      args:
        - i32
        - i32
    impl: ark::ets::intrinsics::StdCoreStringGetBytes
    codegen_func: CreateStringGetBytesTlab
    codegen_arch: [arm64, amd64]
    llvm_codegen_func: EmitStringGetBytesTlab
    need_param_locations: true
    clear_flags: [ ]
    set_flags: [ ]

  - name: StdCoreStringGetLength
    space: ets
    class_name: std.core.String
    method_name: getLength
    static: false
    signature:
      ret: i32
      args: [ ]
    impl: ark::ets::intrinsics::StdCoreStringGetLength

  - name: StdCoreStringLength
    space: ets
    class_name: std.core.String
    method_name: <get>length
    static: false
    signature:
      ret: f64
      args: [ ]
    impl: ark::ets::intrinsics::StdCoreStringLength

  - name: StdCoreStringIsEmpty
    space: ets
    class_name: std.core.String
    method_name: isEmpty
    static: false
    signature:
      ret: u1
      args: [ ]
    impl: ark::ets::intrinsics::StdCoreStringIsEmpty

  - name: StdCoreStringCharAt
    space: ets
    class_name: std.core.String
    method_name: charAt
    static: false
    signature:
      ret: u16
      args: [ i32 ]
    impl: ark::ets::intrinsics::StdCoreStringCharAt

  - name: StdCoreStringEquals
    space: ets
    class_name: std.core.String
    method_name: equals
    static: false
    signature:
      ret: u1
      args: [ std.core.Object ]
    impl: ark::ets::intrinsics::StdCoreStringEquals
    codegen_func: CreateStringEquals
    codegen_arch: [arm64, amd64]
    llvm_codegen_func: EmitStringEquals
    peephole_func: PeepholeStringEquals
    need_param_locations: true
    safe_intrinsic: true

  - name: StdCoreStringNormalizeNFC
    space: ets
    class_name: std.core.String
    method_name: normalizeNFC
    static: false
    signature:
      ret: std.core.String
      args: [ ]
    impl: ark::ets::intrinsics::StdCoreStringNormalizeNFC

  - name: StdCoreStringNormalizeNFD
    space: ets
    class_name: std.core.String
    method_name: normalizeNFD
    static: false
    signature:
      ret: std.core.String
      args: [ ]
    impl: ark::ets::intrinsics::StdCoreStringNormalizeNFD

  - name: StdCoreStringNormalizeNFKC
    space: ets
    class_name: std.core.String
    method_name: normalizeNFKC
    static: false
    signature:
      ret: std.core.String
      args: [ ]
    impl: ark::ets::intrinsics::StdCoreStringNormalizeNFKC

  - name: StdCoreStringNormalizeNFKD
    space: ets
    class_name: std.core.String
    method_name: normalizeNFKD
    static: false
    signature:
      ret: std.core.String
      args: [ ]
    impl: ark::ets::intrinsics::StdCoreStringNormalizeNFKD

  - name: StdCoreStringToLowerCase
    space: ets
    class_name: std.core.String
    method_name: toLowerCase
    static: false
    signature:
      ret: std.core.String
      args: [ ]
    impl: ark::ets::intrinsics::StdCoreStringToLowerCase

  - name: StdCoreStringToUpperCase
    space: ets
    class_name: std.core.String
    method_name: toUpperCase
    static: false
    signature:
      ret: std.core.String
      args: [ ]
    impl: ark::ets::intrinsics::StdCoreStringToUpperCase

  - name: StdCoreStringToLocaleLowerCase
    space: ets
    class_name: std.core.String
    method_name: toLocaleLowerCase
    static: false
    signature:
      ret: std.core.String
      args: [ std.core.String ]
    impl: ark::ets::intrinsics::StdCoreStringToLocaleLowerCase

  - name: StdCoreStringToLocaleUpperCase
    space: ets
    class_name: std.core.String
    method_name: toLocaleUpperCase
    static: false
    signature:
      ret: std.core.String
      args: [ std.core.String ]
    impl: ark::ets::intrinsics::StdCoreStringToLocaleUpperCase

  - name: StdCoreStringIsWellFormed
    space: ets
    class_name: std.core.String
    method_name: isWellFormed
    static: false
    signature:
      ret: u1
      args: [ ]
    impl: ark::ets::intrinsics::StdCoreStringIsWellFormed

  - name: StdCoreStringIndexOf
    space: ets
    class_name: std.core.String
    method_name: indexOf
    static: false
    signature:
      ret: i32
      args: [u16]
    impl: ark::ets::intrinsics::StdCoreStringIndexOf
    codegen_arch: [arm64]
    codegen_func: CreateStringIndexOf
    llvm_codegen_func: EmitStringIndexOf
    safe_intrinsic: true

  - name: StdCoreStringIndexOfAfter
    space: ets
    class_name: std.core.String
    method_name: indexOf
    static: false
    signature:
      ret: i32
      args: [u16, i32]
    impl: ark::ets::intrinsics::StdCoreStringIndexOfAfter
    codegen_arch: [arm64]
    codegen_func: CreateStringIndexOfAfter
    llvm_codegen_func: EmitStringIndexOfAfter
    need_param_locations: true
    safe_intrinsic: true

  - name: StdCoreStringIndexOfString
    space: ets
    class_name: std.core.String
    method_name: indexOf
    static: false
    signature:
      ret: i32
      args: [std.core.String, i32]
    impl: ark::ets::intrinsics::StdCoreStringIndexOfString
    safe_intrinsic: true

  - name: StdCoreStringLastIndexOfString
    space: ets
    class_name: std.core.String
    method_name: lastIndexOf
    static: false
    signature:
      ret: i32
      args: [std.core.String, i32]
    impl: ark::ets::intrinsics::StdCoreStringLastIndexOfString
    safe_intrinsic: true

  - name: StdCoreStringSubstring
    space: ets
    class_name: std.core.String
    method_name: substring
    static: false
    signature:
      ret: std.core.String
      args: [ i32, i32 ]
    impl: ark::ets::intrinsics::StdCoreStringSubstring
    codegen_func: CreateStringSubstringTlab
    codegen_arch: [arm64, amd64]
    llvm_codegen_func: EmitStdStringSubstring
    need_param_locations: true
    peephole_func: PeepholeStringSubstring

  - name: StdCoreStringCodePointToChar
    space: ets
    class_name: std.core.String
    method_name: codePointToChar
    static: true
    signature:
      ret: i32
      args: [ i32 ]
    impl: ark::ets::intrinsics::StdCoreStringCodePointToChar

  - name: StdCoreStringHashCode
    space: ets
    class_name: std.core.String
    method_name: $_hashCode
    static: false
    signature:
      ret: i32
      args: [ ]
    impl: ark::ets::intrinsics::StdCoreStringHashCode
    codegen_func: CreateStringHashCode
    codegen_arch: [arm64, amd64]
    llvm_codegen_func: EmitStringHashCode
    safe_intrinsic: true

  - name: StdCoreStringIsCompressed
    space: ets
    class_name: std.core.String
    method_name: isCompressed
    static: false
    signature:
        ret: u1
        args: [ ]
    impl: ark::ets::intrinsics::StdCoreStringIsCompressed

 # the following concat methods are private and are not
 # supposed to be called by the user code directly
  - name: StdCoreStringConcat2
    space: ets
    class_name: std.core.String
    method_name: concat2
    static: true
    signature:
      ret: std.core.String
      args: [ std.core.String, std.core.String ]
    impl: ark::ets::intrinsics::StdCoreStringConcat2
    codegen_func: CreateStringConcat
    codegen_arch: [arm64, amd64]
    llvm_codegen_func: EmitStringConcat2
    need_param_locations: true
    clear_flags: [ ]

  - name: StdCoreStringConcat3
    space: ets
    class_name: std.core.String
    method_name: concat3
    static: true
    signature:
      ret: std.core.String
      args: [std.core.String, std.core.String, std.core.String]
    impl: ark::ets::intrinsics::StdCoreStringConcat3
    codegen_func: CreateStringConcat
    codegen_arch: [arm64, amd64]
    llvm_codegen_func: EmitStringConcat3
    need_param_locations: true

  - name: StdCoreStringConcat4
    space: ets
    class_name: std.core.String
    method_name: concat4
    static: true
    signature:
      ret: std.core.String
      args: [std.core.String, std.core.String, std.core.String, std.core.String]
    impl: ark::ets::intrinsics::StdCoreStringConcat4
    codegen_func: CreateStringConcat
    codegen_arch: [arm64, amd64]
    llvm_codegen_func: EmitStringConcat4
    need_param_locations: true

  - name: StdCoreStringCompareTo
    space: ets
    class_name: std.core.String
    method_name: compareTo
    static: false
    signature:
        ret: i32
        args: [ std.core.String ]
    codegen_func: CreateStringCompareTo
    llvm_codegen_func: EmitStringCompareTo
    codegen_arch: [arm64, amd64]
    impl: ark::ets::intrinsics::StdCoreStringCompareTo
    need_param_locations: true
    safe_intrinsic: true

  - name: StdCoreStringTrimLeft
    space: ets
    class_name: std.core.String
    method_name: trimLeft
    static: false
    signature:
      ret: std.core.String
      args: [ ]
    impl: ark::ets::intrinsics::StdCoreStringTrimLeft
    codegen_arch: [arm64, amd64]
    codegen_func: CreateStringTrimLeft
    llvm_codegen_func: EmitStringTrimLeft

  - name: StdCoreStringTrimRight
    space: ets
    class_name: std.core.String
    method_name: trimRight
    static: false
    signature:
      ret: std.core.String
      args: [ ]
    impl: ark::ets::intrinsics::StdCoreStringTrimRight
    codegen_arch: [arm64, amd64]
    codegen_func: CreateStringTrimRight
    llvm_codegen_func: EmitStringTrimRight

  - name: StdCoreStringTrim
    space: ets
    class_name: std.core.String
    method_name: trim
    static: false
    signature:
      ret: std.core.String
      args: [ ]
    impl: ark::ets::intrinsics::StdCoreStringTrim
    codegen_arch: [arm64, amd64]
    codegen_func: CreateStringTrim
    llvm_codegen_func: EmitStringTrim

  - name: StdCoreStringStartsWith
    space: ets
    class_name: std.core.String
    method_name: startsWith
    static: false
    signature:
      ret: u1
      args: [ std.core.String, i32 ]
    impl: ark::ets::intrinsics::StdCoreStringStartsWith
    codegen_arch: [arm64, amd64]
    codegen_func: CreateStringStartsWith
    llvm_codegen_func: EmitStringStartsWith

  - name: StdCoreStringEndsWith
    space: ets
    class_name: std.core.String
    method_name: endsWith
    static: false
    signature:
      ret: u1
      args: [ std.core.String, i32 ]
    impl: ark::ets::intrinsics::StdCoreStringEndsWith
    codegen_arch: [arm64, amd64]
    codegen_func: CreateStringEndsWith
    llvm_codegen_func: EmitStringEndsWith

  - name: StdCoreStringFromCharCode
    space: ets
    class_name: std.core.String
    method_name: fromCharCode
    static: true
    signature:
      ret: std.core.String
      args: [ escompat.Array ]
    impl: ark::ets::intrinsics::StdCoreStringFromCharCode
    codegen_arch: [ arm64, amd64 ]
    codegen_func: CreateStringFromCharCode
    llvm_codegen_func: EmitStringFromCharCode

  - name: StdCoreStringFromCharCodeSingle
    space: ets
    class_name: std.core.String
    method_name: fromCharCode
    static: true
    signature:
      ret: std.core.String
      args: [ f64 ]
    impl: ark::ets::intrinsics::StdCoreStringFromCharCodeSingle
    peephole_func: PeepholeStringFromCharCodeSingle

  - name: StdCoreStringRepeat
    space: ets
    class_name: std.core.String
    method_name: repeat
    static: false
    signature:
      ret: std.core.String
      args: [ i32 ]
    impl: ark::ets::intrinsics::StdCoreStringRepeat
    codegen_arch: [arm64, amd64]
    codegen_func: CreateStringRepeat
    llvm_codegen_func: EmitStringRepeat

  - name: StdCoreStringGet
    space: ets
    class_name: std.core.String
    method_name: $_get
    static: false
    signature:
      ret: u16
      args: [ i32 ]
    impl: ark::ets::intrinsics::StdCoreStringGet
##########################
# std.core.StringBuilder #
##########################
  - name: StdCoreStringBuilderConcatStrings
    space: ets
    class_name: std.core.StringBuilder
    method_name: concatStrings
    static: true
    signature:
      ret: std.core.String
      args: [ std.core.String, std.core.String ]
    impl: ark::ets::intrinsics::StdCoreStringBuilderConcatStrings

  - name: StdCoreToStringBoolean
    space: ets
    class_name: std.core.StringBuilder
    method_name: toString
    static: true
    signature:
      ret: std.core.String
      args: [ u1 ]
    impl: ark::ets::intrinsics::StdCoreToStringBoolean

  - name: StdCoreToStringByte
    space: ets
    class_name: std.core.StringBuilder
    method_name: toString
    static: true
    signature:
      ret: std.core.String
      args: [ i8 ]
    impl: ark::ets::intrinsics::StdCoreToStringByte

  - name: StdCoreToStringChar
    space: ets
    class_name: std.core.StringBuilder
    method_name: toString
    static: true
    signature:
      ret: std.core.String
      args: [ u16 ]
    impl: ark::ets::intrinsics::StdCoreToStringChar

  - name: StdCoreToStringShort
    space: ets
    class_name: std.core.StringBuilder
    method_name: toString
    static: true
    signature:
      ret: std.core.String
      args: [ i16 ]
    impl: ark::ets::intrinsics::StdCoreToStringShort

  - name: StdCoreToStringInt
    space: ets
    class_name: std.core.StringBuilder
    method_name: toString
    static: true
    signature:
      ret: std.core.String
      args: [ i32 ]
    impl: ark::ets::intrinsics::StdCoreToStringInt

  - name: StdCoreToStringLong
    space: ets
    class_name: std.core.StringBuilder
    method_name: toString
    static: true
    signature:
      ret: std.core.String
      args: [ i64 ]
    impl: ark::ets::intrinsics::StdCoreToStringLong

  - name: StdCoreSbAppendFloat
    space: ets
    class_name: std.core.StringBuilder
    method_name: append
    static: false
    signature:
      ret: std.core.StringBuilder
      args: [ f32 ]
    impl: ark::ets::intrinsics::StdCoreStringBuilderAppendFloat

  - name: StdCoreSbAppendDouble
    space: ets
    class_name: std.core.StringBuilder
    method_name: append
    static: false
    signature:
      ret: std.core.StringBuilder
      args: [ f64 ]
    impl: ark::ets::intrinsics::StdCoreStringBuilderAppendDouble

  - name: StdCoreSbAppendLong
    space: ets
    class_name: std.core.StringBuilder
    method_name: append
    static: false
    signature:
      ret: std.core.StringBuilder
      args: [i64]
    impl: ark::ets::intrinsics::StdCoreStringBuilderAppendLong
    codegen_func: CreateStringBuilderAppendNumber
    llvm_codegen_func: EmitStringBuilderAppendLong
    codegen_arch: [arm64, amd64]

  - name: StdCoreSbAppendInt
    space: ets
    class_name: std.core.StringBuilder
    method_name: append
    static: false
    signature:
      ret: std.core.StringBuilder
      args: [i32]
    impl: ark::ets::intrinsics::StdCoreStringBuilderAppendInt
    codegen_func: CreateStringBuilderAppendNumber
    llvm_codegen_func: EmitStringBuilderAppendInt
    codegen_arch: [arm64, amd64]

  - name: StdCoreSbAppendShort
    space: ets
    class_name: std.core.StringBuilder
    method_name: append
    static: false
    set_flags: []
    signature:
      ret: std.core.StringBuilder
      args: [i16]
    impl: ark::ets::intrinsics::StdCoreStringBuilderAppendShort
    codegen_func: CreateStringBuilderAppendNumber
    llvm_codegen_func: EmitStringBuilderAppendShort
    codegen_arch: [arm64, amd64]

  - name: StdCoreSbAppendByte
    space: ets
    class_name: std.core.StringBuilder
    method_name: append
    static: false
    set_flags: []
    signature:
      ret: std.core.StringBuilder
      args: [i8]
    impl: ark::ets::intrinsics::StdCoreStringBuilderAppendByte
    codegen_func: CreateStringBuilderAppendNumber
    llvm_codegen_func: EmitStringBuilderAppendByte
    codegen_arch: [arm64, amd64]

  - name: StdCoreSbAppendChar
    space: ets
    class_name: std.core.StringBuilder
    method_name: append
    static: false
    signature:
      ret: std.core.StringBuilder
      args: [u16]
    impl: ark::ets::intrinsics::StdCoreStringBuilderAppendChar
    codegen_func: CreateStringBuilderAppendChar
    llvm_codegen_func: EmitStringBuilderAppendChar
    codegen_arch: [arm64, amd64]

  - name: StdCoreSbAppendBool
    space: ets
    class_name: std.core.StringBuilder
    method_name: append
    static: false
    signature:
      ret: std.core.StringBuilder
      args: [u1]
    impl: ark::ets::intrinsics::StdCoreStringBuilderAppendBool
    codegen_func: CreateStringBuilderAppendBool
    llvm_codegen_func: EmitStringBuilderAppendBool
    codegen_arch: [arm64, amd64]

  - name: StdCoreSbAppendString
    space: ets
    class_name: std.core.StringBuilder
    method_name: append
    static: false
    set_flags: [require_tmp]
    signature:
      ret: std.core.StringBuilder
      args: [std.core.String]
    impl: ark::ets::intrinsics::StdCoreStringBuilderAppendString
    codegen_func: CreateStringBuilderAppendString
    llvm_codegen_func: EmitStringBuilderAppendString
    codegen_arch: [arm64, amd64]

  - name: StdCoreSbAppendString2
    space: ets
    class_name: std.core.StringBuilder
    method_name: append
    static: false
    signature:
      ret: std.core.StringBuilder
      args: [std.core.String, std.core.String]
    impl: ark::ets::intrinsics::StdCoreStringBuilderAppendString2
    codegen_func: CreateStringBuilderAppendStrings
    llvm_codegen_func: EmitStringBuilderAppendStrings
    codegen_arch: [arm64, amd64]

  - name: StdCoreSbAppendString3
    space: ets
    class_name: std.core.StringBuilder
    method_name: append
    static: false
    signature:
      ret: std.core.StringBuilder
      args: [std.core.String, std.core.String, std.core.String]
    impl: ark::ets::intrinsics::StdCoreStringBuilderAppendString3
    codegen_func: CreateStringBuilderAppendStrings
    llvm_codegen_func: EmitStringBuilderAppendStrings
    codegen_arch: [arm64, amd64]

  - name: StdCoreSbAppendString4
    space: ets
    class_name: std.core.StringBuilder
    method_name: append
    static: false
    signature:
      ret: std.core.StringBuilder
      args: [std.core.String, std.core.String, std.core.String, std.core.String]
    impl: ark::ets::intrinsics::StdCoreStringBuilderAppendString4
    codegen_func: CreateStringBuilderAppendStrings
    llvm_codegen_func: EmitStringBuilderAppendStrings
    codegen_arch: [arm64, amd64]

  - name: StdCoreSbToString
    space: ets
    class_name: std.core.StringBuilder
    method_name: toString
    static: false
    set_flags: []
    signature:
      ret: std.core.String
      args: []
    impl: ark::ets::intrinsics::StdCoreStringBuilderToString
    clear_flags: []
    codegen_func: CreateStringBuilderToString
    llvm_codegen_func: EmitStringBuilderToString
    codegen_arch: [arm64, amd64]

#################
# escompat.Math #
#################
  - name: EscompatMathMax
    space: ets
    class_name: escompat.Math
    method_name: max
    static: true
    signature:
      ret: f64
      args: [f64, f64]
    impl: ark::intrinsics::MaxF64
    safe_intrinsic: true

  - name: EscompatMathMin
    space: ets
    class_name: escompat.Math
    method_name: min
    static: true
    signature:
      ret: f64
      args: [f64, f64]
    impl: ark::intrinsics::MinF64
    safe_intrinsic: true

#################
# escompat.JSON #
#################
  - name: EscompatJSONGetJSONStringifyIgnoreByIdx
    space: ets
    class_name: escompat.JSONAPI
    method_name: getJSONStringifyIgnoreByIdx
    static: true
    signature:
      ret: u1
      args: [ std.core.Class, i64 ]
    impl: ark::ets::intrinsics::EscompatJSONGetJSONStringifyIgnoreByIdx

  - name: EscompatJSONGetJSONStringifyIgnoreByName
    space: ets
    class_name: escompat.JSONAPI
    method_name: getJSONStringifyIgnoreByName
    static: true
    signature:
      ret: u1
      args: [ std.core.Class, std.core.String ]
    impl: ark::ets::intrinsics::EscompatJSONGetJSONStringifyIgnoreByName

  - name: EscompatJSONGetJSONParseIgnoreFromAnnotation
    space: ets
    class_name: escompat.JSONAPI
    method_name: getJSONParseIgnoreFromAnnotation
    static: true
    signature:
      ret: u1
      args: [ std.core.Class, i64 ]
    impl: ark::ets::intrinsics::EscompatJSONGetJSONParseIgnoreFromAnnotation

  - name: EscompatJSONGetJSONRenameByIdx
    space: ets
    class_name: escompat.JSONAPI
    method_name: getJSONRenameByIdx
    static: true
    signature:
      ret: std.core.String
      args: [ std.core.Class, i64 ]
    impl: ark::ets::intrinsics::EscompatJSONGetJSONRenameByIdx

  - name: EscompatJSONGetJSONRenameByName
    space: ets
    class_name: escompat.JSONAPI
    method_name: getJSONRenameByName
    static: true
    signature:
      ret: std.core.String
      args: [ std.core.Class, std.core.String ]
    impl: ark::ets::intrinsics::EscompatJSONGetJSONRenameByName


#################
# escompat.Date #
#################
  - name: EscompatDateNow
    space: ets
    class_name: escompat.Date
    method_name: now
    static: true
    signature:
      ret: f64
      args: []
    impl: ark::ets::intrinsics::EscompatDateNow

  - name: EscompatDateGetLocalTimezoneOffset
    space: ets
    class_name: escompat.Date
    method_name: getLocalTimezoneOffset
    static: true
    signature:
      ret: i64
      args: [ i64 ]
    impl: ark::ets::intrinsics::EscompatDateGetLocalTimezoneOffset

  - name: EscompatDateGetTimezoneName
    space: ets
    class_name: escompat.Date
    method_name: getTimezoneName
    static: true
    signature:
      ret: std.core.String
      args: [ i64 ]
    impl: ark::ets::intrinsics::EscompatDateGetTimezoneName

##################
# escompat.Array #
##################
  - name: EscompatArrayGet
    space: ets
    class_name: escompat.Array
    method_name: $_get
    static: false
    signature:
      ret: std.core.Object
      args: [ i32 ]
    impl: ark::ets::intrinsics::EtsEscompatArrayGet

  - name: EscompatArraySet
    space: ets
    class_name: escompat.Array
    method_name: $_set
    static: false
    signature:
      ret: void
      args: [ i32, std.core.Object ]
    impl: ark::ets::intrinsics::EtsEscompatArraySet

  - name: EscompatArrayIndexOf
    space: ets
    class_name: escompat.Array
    method_name: indexOf
    static: false
    signature:
      ret: f64
      args: [ std.core.Object ]
    impl: ark::ets::intrinsics::EtsEscompatArrayIndexOf

  - name: EscompatInternalArrayIndexOf
    space: ets
    class_name: escompat.Array
    method_name: indexOf
    static: false
    signature:
      ret: i32
      args: [ std.core.Object, i32 ]
    impl: ark::ets::intrinsics::EtsEscompatArrayInternalIndexOf

  - name: EscompatArrayLastIndexOf
    space: ets
    class_name: escompat.Array
    method_name: lastIndexOf
    static: false
    signature:
      ret: f64
      args: [ std.core.Object]
    impl: ark::ets::intrinsics::EtsEscompatArrayLastIndexOf

  - name: EscompatArrayInternalLastIndexOf
    space: ets
    class_name: escompat.Array
    method_name: lastIndexOf
    static: false
    signature:
      ret: i32
      args: [ std.core.Object, i32]
    impl: ark::ets::intrinsics::EtsEscompatArrayInternalLastIndexOf

  - name: EscompatArrayFill
    space: ets
    class_name: escompat.Array
    method_name: fill
    static: false
    signature:
      ret: escompat.Array
      args: [ std.core.Object, i32, i32 ]
    impl: ark::ets::intrinsics::EtsEscompatArrayFill

########################
# escompat.ArrayBuffer #
########################
  - name: EscompatArrayBufferAt
    space: ets
    class_name: escompat.ArrayBuffer
    method_name: atImpl
    static: false
    signature:
      ret: i8
      args: [i32]
    impl: ark::ets::intrinsics::EtsEscompatArrayBufferAt

  - name: EscompatArrayBufferSet
    space: ets
    class_name: escompat.ArrayBuffer
    method_name: setImpl
    static: false
    signature:
      ret: void
      args: [i32, i8]
    impl: ark::ets::intrinsics::EtsEscompatArrayBufferSet

  - name: EscompatArrayBufferSetValues
    space: ets
    class_name: escompat.ArrayBuffer
    method_name: setValues
    static: false
    signature:
      ret: void
      args: [escompat.ArrayBuffer, i32]
    impl: ark::ets::intrinsics::EtsEscompatArrayBufferSetValues

  - name: EscompatArrayBufferAllocateNonMovable
    space: ets
    class_name: escompat.ArrayBuffer
    method_name: allocateNonMovable
    static: true
    signature:
      ret: i8[]
      args: [ i32 ]
    impl: ark::ets::intrinsics::EtsEscompatArrayBufferAllocateNonMovable

  - name: EscompatArrayBufferGetAddress
    space: ets
    class_name: escompat.ArrayBuffer
    method_name: getAddress
    static: true
    signature:
      ret: i64
      args:
        - i8[]
    impl: ark::ets::intrinsics::EtsEscompatArrayBufferGetAddress

  - name: EscompatArrayBufferFromEncodedString
    space: ets
    class_name: escompat.ArrayBuffer
    method_name: from
    static: true
    signature:
      ret: escompat.ArrayBuffer
      args: [std.core.String, std.core.String]
    impl: ark::ets::intrinsics::EtsArrayBufferFromEncodedString

  - name: EscompatArrayBufferFromBufferSlice
    space: ets
    class_name: escompat.ArrayBuffer
    method_name: from
    static: true
    signature:
      ret: escompat.ArrayBuffer
      args: [escompat.ArrayBuffer, i32, i32]
    impl: ark::ets::intrinsics::EtsArrayBufferFromBufferSlice

  - name: EtsStringBytesLength
    space: ets
    class_name: escompat.ArrayBuffer
    method_name: bytesLength
    static: true
    signature:
      ret: i32
      args: [std.core.String, std.core.String]
    impl: ark::ets::intrinsics::EtsStringBytesLength

  - name: EtsArrayBufferToString
    space: ets
    class_name: escompat.ArrayBuffer
    method_name: stringify
    static: true
    signature:
      ret: std.core.String
      args: [escompat.ArrayBuffer, std.core.String, i32, i32]
    impl: ark::ets::intrinsics::EtsArrayBufferToString

  - name: Int8ArraySetInt
    space: ets
    class_name: escompat.Int8Array
    method_name: $_set
    static: false
    signature:
      ret: void
      args: [i32, i32]
    impl: ark::ets::intrinsics::EtsEscompatInt8ArraySetInt

  - name: Int8ArraySetByte
    space: ets
    class_name: escompat.Int8Array
    method_name: $_set
    static: false
    signature:
      ret: void
      args: [i32, i8]
    impl: ark::ets::intrinsics::EtsEscompatInt8ArraySetByte

  - name: Int8ArrayGet
    space: ets
    class_name: escompat.Int8Array
    method_name: $_get
    static: false
    signature:
      ret: f64
      args: [i32]
    impl: ark::ets::intrinsics::EtsEscompatInt8ArrayGet

  - name: Int8ArrayGetUnsafe
    space: ets
    class_name: escompat.Int8Array
    method_name: getUnsafe
    static: false
    signature:
      ret: i8
      args: [i32]
    impl: ark::ets::intrinsics::EtsEscompatInt8ArrayGetUnsafe

  - name: Int8ArraySetValues
    space: ets
    class_name: escompat.Int8Array
    method_name: set
    static: false
    signature:
      ret: void
      args: [escompat.Int8Array]
    impl: ark::ets::intrinsics::EtsEscompatInt8ArraySetValues

  - name: Int8ArraySetValuesWithOffset
    space: ets
    class_name: escompat.Int8Array
    method_name: set
    static: false
    signature:
      ret: void
      args: [escompat.Int8Array, f64]
    impl: ark::ets::intrinsics::EtsEscompatInt8ArraySetValuesWithOffset

<<<<<<< HEAD
  - name: Int16ArraySetInt
    space: ets
    class_name: escompat.Int16Array
    method_name: $_set
    static: false
    signature:
      ret: void
      args: [i32, i32]
    impl: ark::ets::intrinsics::EtsEscompatInt16ArraySetInt

  - name: Int16ArraySetShort
    space: ets
    class_name: escompat.Int16Array
    method_name: $_set
    static: false
    signature:
      ret: void
      args: [i32, i16]
    impl: ark::ets::intrinsics::EtsEscompatInt16ArraySetShort

  - name: Int16ArrayGet
    space: ets
    class_name: escompat.Int16Array
    method_name: $_get
    static: false
    signature:
      ret: f64
      args: [i32]
    impl: ark::ets::intrinsics::EtsEscompatInt16ArrayGet

  - name: Int16ArraySetValues
=======
  - name: Int8ArraySort
>>>>>>> 46f0ea7f
    space: ets
    class_name: escompat.Int8Array
    method_name: sort
    static: false
    signature:
      ret: escompat.Int8Array
      args: []
    impl: ark::ets::intrinsics::EtsEscompatInt8ArraySort

  - name: Int8ArrayFillInternal
    space: ets
    class_name: escompat.Int8Array
    method_name: fillInternal
    static: false
    signature:
      ret: void
      args: [i8, i32, i32]
    impl: ark::ets::intrinsics::EtsEscompatInt8ArrayFillInternal
    codegen_func: CreateInt8ArrayFillInternal
    codegen_arch: [arm64, amd64]
    llvm_codegen_func: EmitInt8ArrayFillInternal

<<<<<<< HEAD
  - name: Int32ArraySetInt
    space: ets
    class_name: escompat.Int32Array
    method_name: $_set
    static: false
    signature:
      ret: void
      args: [i32, i32]
    impl: ark::ets::intrinsics::EtsEscompatInt32ArraySetInt

  - name: Int32ArrayGet
    space: ets
    class_name: escompat.Int32Array
    method_name: $_get
    static: false
    signature:
      ret: f64
      args: [i32]
    impl: ark::ets::intrinsics::EtsEscompatInt32ArrayGet

  - name: Int32ArraySetValues
=======
  - name: Int8ArrayJoin
>>>>>>> 46f0ea7f
    space: ets
    class_name: escompat.Int8Array
    method_name: joinInternal
    static: false
    signature:
      ret: std.core.String
      args: [std.core.String]
    impl: ark::ets::intrinsics::EtsEscompatInt8ArrayJoin

  - name: Int16ArraySetInt
    space: ets
    class_name: escompat.Int16Array
    method_name: $_set
    static: false
    signature:
      ret: void
      args: [i32, i32]
    impl: ark::ets::intrinsics::EtsEscompatInt16ArraySetInt

<<<<<<< HEAD
  - name: BigInt64ArraySetLong
    space: ets
    class_name: escompat.BigInt64Array
    method_name: $_set
    static: false
    signature:
      ret: void
      args: [i32, i64]
    impl: ark::ets::intrinsics::EtsEscompatBigInt64ArraySetLong

  - name: BigInt64ArrayGet
    space: ets
    class_name: escompat.BigInt64Array
    method_name: getLong
    static: false
    signature:
      ret: i64
      args: [i32]
    impl: ark::ets::intrinsics::EtsEscompatBigInt64ArrayGet

  - name: BigInt64ArraySetValues
=======
  - name: Int16ArraySetShort
>>>>>>> 46f0ea7f
    space: ets
    class_name: escompat.Int16Array
    method_name: $_set
    static: false
    signature:
      ret: void
      args: [i32, i16]
    impl: ark::ets::intrinsics::EtsEscompatInt16ArraySetShort

  - name: Int16ArrayGet
    space: ets
    class_name: escompat.Int16Array
    method_name: $_get
    static: false
    signature:
      ret: f64
      args: [i32]
    impl: ark::ets::intrinsics::EtsEscompatInt16ArrayGet

  - name: Int16ArrayGetUnsafe
    space: ets
    class_name: escompat.Int16Array
    method_name: getUnsafe
    static: false
    signature:
      ret: i16
      args: [i32]
    impl: ark::ets::intrinsics::EtsEscompatInt16ArrayGetUnsafe

  - name: Int16ArraySetValues
    space: ets
    class_name: escompat.Int16Array
    method_name: set
    static: false
    signature:
      ret: void
      args: [escompat.Int16Array]
    impl: ark::ets::intrinsics::EtsEscompatInt16ArraySetValues

  - name: Int16ArraySetValuesWithOffset
    space: ets
    class_name: escompat.Int16Array
    method_name: set
    static: false
    signature:
      ret: void
      args: [escompat.Int16Array, f64]
    impl: ark::ets::intrinsics::EtsEscompatInt16ArraySetValuesWithOffset

  - name: Int16ArraySort
    space: ets
    class_name: escompat.Int16Array
    method_name: sort
    static: false
    signature:
      ret: escompat.Int16Array
      args: []
    impl: ark::ets::intrinsics::EtsEscompatInt16ArraySort

  - name: Int16ArrayJoin
    space: ets
    class_name: escompat.Int16Array
    method_name: joinInternal
    static: false
    signature:
      ret: std.core.String
      args: [std.core.String]
    impl: ark::ets::intrinsics::EtsEscompatInt16ArrayJoin

  - name: Int16ArrayFillInternal
    space: ets
    class_name: escompat.Int16Array
    method_name: fillInternal
    static: false
    signature:
      ret: void
      args: [i16, i32, i32]
    impl: ark::ets::intrinsics::EtsEscompatInt16ArrayFillInternal
    codegen_func: CreateInt16ArrayFillInternal
    codegen_arch: [arm64, amd64]
    llvm_codegen_func: EmitInt16ArrayFillInternal

  - name: Int32ArraySetInt
    space: ets
    class_name: escompat.Int32Array
    method_name: $_set
    static: false
    signature:
      ret: void
      args: [i32, i32]
    impl: ark::ets::intrinsics::EtsEscompatInt32ArraySetInt

  - name: Int32ArrayGet
    space: ets
    class_name: escompat.Int32Array
    method_name: $_get
    static: false
    signature:
      ret: f64
      args: [i32]
    impl: ark::ets::intrinsics::EtsEscompatInt32ArrayGet

  - name: Int32ArrayGetUnsafe
    space: ets
    class_name: escompat.Int32Array
    method_name: getUnsafe
    static: false
    signature:
      ret: i32
      args: [i32]
    impl: ark::ets::intrinsics::EtsEscompatInt32ArrayGetUnsafe

  - name: Int32ArraySetValues
    space: ets
    class_name: escompat.Int32Array
    method_name: set
    static: false
    signature:
      ret: void
      args: [escompat.Int32Array]
    impl: ark::ets::intrinsics::EtsEscompatInt32ArraySetValues

  - name: Int32ArraySetValuesWithOffset
    space: ets
    class_name: escompat.Int32Array
    method_name: set
    static: false
    signature:
      ret: void
      args: [escompat.Int32Array, f64]
    impl: ark::ets::intrinsics::EtsEscompatInt32ArraySetValuesWithOffset

  - name: Int32ArraySort
    space: ets
    class_name: escompat.Int32Array
    method_name: sort
    static: false
    signature:
      ret: escompat.Int32Array
      args: []
    impl: ark::ets::intrinsics::EtsEscompatInt32ArraySort

  - name: Int32ArrayJoin
    space: ets
    class_name: escompat.Int32Array
    method_name: joinInternal
    static: false
    signature:
      ret: std.core.String
      args: [std.core.String]
    impl: ark::ets::intrinsics::EtsEscompatInt32ArrayJoin

  - name: Int32ArrayFillInternal
    space: ets
    class_name: escompat.Int32Array
    method_name: fillInternal
    static: false
    signature:
      ret: void
      args: [i32, i32, i32]
    impl: ark::ets::intrinsics::EtsEscompatInt32ArrayFillInternal
    codegen_func: CreateInt32ArrayFillInternal
    codegen_arch: [arm64, amd64]
    llvm_codegen_func: EmitInt32ArrayFillInternal

  - name: BigInt64ArraySetLong
    space: ets
    class_name: escompat.BigInt64Array
    method_name: $_set
    static: false
    signature:
      ret: void
      args: [i32, i64]
    impl: ark::ets::intrinsics::EtsEscompatBigInt64ArraySetLong

  - name: BigInt64ArrayGet
    space: ets
    class_name: escompat.BigInt64Array
    method_name: getLong
    static: false
    signature:
      ret: i64
      args: [i32]
    impl: ark::ets::intrinsics::EtsEscompatBigInt64ArrayGet

  - name: BigInt64ArrayGetUnsafe
    space: ets
    class_name: escompat.BigInt64Array
    method_name: getUnsafe
    static: false
    signature:
      ret: i64
      args: [i32]
    impl: ark::ets::intrinsics::EtsEscompatBigInt64ArrayGetUnsafe

  - name: BigInt64ArraySetValues
    space: ets
    class_name: escompat.BigInt64Array
    method_name: set
    static: false
    signature:
      ret: void
      args: [escompat.BigInt64Array]
    impl: ark::ets::intrinsics::EtsEscompatBigInt64ArraySetValues

  - name: BigInt64ArraySetValuesWithOffset
    space: ets
    class_name: escompat.BigInt64Array
    method_name: set
    static: false
    signature:
      ret: void
      args: [escompat.BigInt64Array, f64]
    impl: ark::ets::intrinsics::EtsEscompatBigInt64ArraySetValuesWithOffset

  - name: BigInt64ArraySort
    space: ets
    class_name: escompat.BigInt64Array
    method_name: sort
    static: false
    signature:
      ret: escompat.BigInt64Array
      args: []
    impl: ark::ets::intrinsics::EtsEscompatBigInt64ArraySort

  - name: BigInt64ArrayJoin
    space: ets
    class_name: escompat.BigInt64Array
    method_name: joinInternal
    static: false
    signature:
      ret: std.core.String
      args: [std.core.String]
    impl: ark::ets::intrinsics::EtsEscompatBigInt64ArrayJoin

  - name: BigInt64ArrayFillInternal
    space: ets
    class_name: escompat.BigInt64Array
    method_name: fillInternal
    static: false
    signature:
      ret: void
      args: [i64, i32, i32]
    impl: ark::ets::intrinsics::EtsEscompatBigInt64ArrayFillInternal
    codegen_func: CreateBigInt64ArrayFillInternal
    codegen_arch: [arm64, amd64]
    llvm_codegen_func: EmitBigInt64ArrayFillInternal

  - name: Float32ArraySetFloat
    space: ets
    class_name: escompat.Float32Array
    method_name: $_set
    static: false
    signature:
      ret: void
      args: [i32, f32]
    impl: ark::ets::intrinsics::EtsEscompatFloat32ArraySetFloat

  - name: Float32ArrayGet
    space: ets
    class_name: escompat.Float32Array
    method_name: $_get
    static: false
    signature:
      ret: f64
      args: [i32]
    impl: ark::ets::intrinsics::EtsEscompatFloat32ArrayGet

  - name: Float32ArrayGetUnsafe
    space: ets
    class_name: escompat.Float32Array
    method_name: getUnsafe
    static: false
    signature:
      ret: f32
      args: [i32]
    impl: ark::ets::intrinsics::EtsEscompatFloat32ArrayGetUnsafe

  - name: Float32ArraySetValues
    space: ets
    class_name: escompat.Float32Array
    method_name: set
    static: false
    signature:
      ret: void
      args: [escompat.Float32Array]
    impl: ark::ets::intrinsics::EtsEscompatFloat32ArraySetValues

  - name: Float32ArraySetValuesWithOffset
    space: ets
    class_name: escompat.Float32Array
    method_name: set
    static: false
    signature:
      ret: void
      args: [escompat.Float32Array, f64]
    impl: ark::ets::intrinsics::EtsEscompatFloat32ArraySetValuesWithOffset

  - name: Float32ArraySort
    space: ets
    class_name: escompat.Float32Array
    method_name: sort
    static: false
    signature:
      ret: escompat.Float32Array
      args: []
    impl: ark::ets::intrinsics::EtsEscompatFloat32ArraySort

  - name: Float32ArrayFillInternal
    space: ets
    class_name: escompat.Float32Array
    method_name: fillInternal
    static: false
    signature:
      ret: void
      args: [f32, i32, i32]
    impl: ark::ets::intrinsics::EtsEscompatFloat32ArrayFillInternal
    codegen_func: CreateFloat32ArrayFillInternal
    codegen_arch: [arm64, amd64]
    llvm_codegen_func: EmitFloat32ArrayFillInternal

  - name: Float32ArrayJoin
    space: ets
    class_name: escompat.Float32Array
    method_name: joinInternal
    static: false
    signature:
      ret: std.core.String
      args: [std.core.String]
    impl: ark::ets::intrinsics::EtsEscompatFloat32ArrayJoin

  - name: Float64ArraySetDouble
    space: ets
    class_name: escompat.Float64Array
    method_name: $_set
    static: false
    signature:
      ret: void
      args: [i32, f64]
    impl: ark::ets::intrinsics::EtsEscompatFloat64ArraySetDouble

  - name: Float64ArrayGet
    space: ets
    class_name: escompat.Float64Array
    method_name: $_get
    static: false
    signature:
      ret: f64
      args: [i32]
    impl: ark::ets::intrinsics::EtsEscompatFloat64ArrayGet

  - name: Float64ArrayGetUnsafe
    space: ets
    class_name: escompat.Float64Array
    method_name: getUnsafe
    static: false
    signature:
      ret: f64
      args: [i32]
    impl: ark::ets::intrinsics::EtsEscompatFloat64ArrayGetUnsafe

  - name: Float64ArraySetValues
    space: ets
    class_name: escompat.Float64Array
    method_name: set
    static: false
    signature:
      ret: void
      args: [escompat.Float64Array]
    impl: ark::ets::intrinsics::EtsEscompatFloat64ArraySetValues

  - name: Float64ArraySetValuesWithOffset
    space: ets
    class_name: escompat.Float64Array
    method_name: set
    static: false
    signature:
      ret: void
      args: [escompat.Float64Array, f64]
    impl: ark::ets::intrinsics::EtsEscompatFloat64ArraySetValuesWithOffset

  - name: Float64ArraySort
    space: ets
    class_name: escompat.Float64Array
    method_name: sort
    static: false
    signature:
      ret: escompat.Float64Array
      args: []
    impl: ark::ets::intrinsics::EtsEscompatFloat64ArraySort

  - name: Float64ArrayFillInternal
    space: ets
    class_name: escompat.Float64Array
    method_name: fillInternal
    static: false
    signature:
      ret: void
      args: [f64, i32, i32]
    impl: ark::ets::intrinsics::EtsEscompatFloat64ArrayFillInternal
    codegen_func: CreateFloat64ArrayFillInternal
    codegen_arch: [arm64, amd64]
    llvm_codegen_func: EmitFloat64ArrayFillInternal

  - name: Float64ArrayJoin
    space: ets
    class_name: escompat.Float64Array
    method_name: joinInternal
    static: false
    signature:
      ret: std.core.String
      args: [std.core.String]
    impl: ark::ets::intrinsics::EtsEscompatFloat64ArrayJoin

  - name: UInt8ClampedArraySetInt
    space: ets
    class_name: escompat.Uint8ClampedArray
    method_name: $_set
    static: false
    signature:
      ret: void
      args: [i32, i32]
    impl: ark::ets::intrinsics::EtsEscompatUInt8ClampedArraySetInt

  - name: UInt8ClampedArrayGet
    space: ets
    class_name: escompat.Uint8ClampedArray
    method_name: $_get
    static: false
    signature:
      ret: f64
      args: [i32]
    impl: ark::ets::intrinsics::EtsEscompatUInt8ClampedArrayGet

  - name: UInt8ClampedArrayGetUnsafe
    space: ets
    class_name: escompat.Uint8ClampedArray
    method_name: getUnsafe
    static: false
    signature:
      ret: i32
      args: [i32]
    impl: ark::ets::intrinsics::EtsEscompatUInt8ClampedArrayGetUnsafe

  - name: UInt8ClampedArraySetValues
    space: ets
    class_name: escompat.Uint8ClampedArray
    method_name: set
    static: false
    signature:
      ret: void
      args: [escompat.Uint8ClampedArray]
    impl: ark::ets::intrinsics::EtsEscompatUInt8ClampedArraySetValues

  - name: UInt8ClampedArraySetValuesWithOffset
    space: ets
    class_name: escompat.Uint8ClampedArray
    method_name: set
    static: false
    signature:
      ret: void
      args: [escompat.Uint8ClampedArray, f64]
    impl: ark::ets::intrinsics::EtsEscompatUInt8ClampedArraySetValuesWithOffset

  - name: Uint8ClampedArraySort
    space: ets
    class_name: escompat.Uint8ClampedArray
    method_name: sort
    static: false
    signature:
      ret: escompat.Uint8ClampedArray
      args: []
    impl: ark::ets::intrinsics::EtsEscompatUInt8ClampedArraySort

  - name: UInt8ClampedArrayFillInternal
    space: ets
    class_name: escompat.Uint8ClampedArray
    method_name: fillInternal
    static: false
    signature:
      ret: void
      args: [i32, i32, i32]
    impl: ark::ets::intrinsics::EtsEscompatUInt8ClampedArrayFillInternal
    codegen_func: CreateUInt8ClampedArrayFillInternal
    codegen_arch: [arm64, amd64]
    llvm_codegen_func: EmitUInt8ClampedArrayFillInternal

  - name: Uint8ClampedArrayJoin
    space: ets
    class_name: escompat.Uint8ClampedArray
    method_name: joinInternal
    static: false
    signature:
      ret: std.core.String
      args: [std.core.String]
    impl: ark::ets::intrinsics::EtsEscompatUint8ClampedArrayJoin

  - name: UInt8ArraySetInt
    space: ets
    class_name: escompat.Uint8Array
    method_name: $_set
    static: false
    signature:
      ret: void
      args: [i32, i32]
    impl: ark::ets::intrinsics::EtsEscompatUInt8ArraySetInt

  - name: UInt8ArrayGet
    space: ets
    class_name: escompat.Uint8Array
    method_name: $_get
    static: false
    signature:
      ret: f64
      args: [i32]
    impl: ark::ets::intrinsics::EtsEscompatUInt8ArrayGet

  - name: UInt8ArrayGetUnsafe
    space: ets
    class_name: escompat.Uint8Array
    method_name: getUnsafe
    static: false
    signature:
      ret: i32
      args: [i32]
    impl: ark::ets::intrinsics::EtsEscompatUInt8ArrayGetUnsafe

  - name: UInt8ArraySetValues
    space: ets
    class_name: escompat.Uint8Array
    method_name: set
    static: false
    signature:
      ret: void
      args: [escompat.Uint8Array]
    impl: ark::ets::intrinsics::EtsEscompatUInt8ArraySetValues

  - name: UInt8ArraySetValuesWithOffset
    space: ets
    class_name: escompat.Uint8Array
    method_name: set
    static: false
    signature:
      ret: void
      args: [escompat.Uint8Array, f64]
    impl: ark::ets::intrinsics::EtsEscompatUInt8ArraySetValuesWithOffset

  - name: Uint8ArraySort
    space: ets
    class_name: escompat.Uint8Array
    method_name: sort
    static: false
    signature:
      ret: escompat.Uint8Array
      args: []
    impl: ark::ets::intrinsics::EtsEscompatUInt8ArraySort

  - name: UInt8ArrayFillInternal
    space: ets
    class_name: escompat.Uint8Array
    method_name: fillInternal
    static: false
    signature:
      ret: void
      args: [i32, i32, i32]
    impl: ark::ets::intrinsics::EtsEscompatUInt8ArrayFillInternal
    codegen_func: CreateUInt8ArrayFillInternal
    codegen_arch: [arm64, amd64]
    llvm_codegen_func: EmitUInt8ArrayFillInternal

  - name: Uint8ArrayJoin
    space: ets
    class_name: escompat.Uint8Array
    method_name: joinInternal
    static: false
    signature:
      ret: std.core.String
      args: [std.core.String]
    impl: ark::ets::intrinsics::EtsEscompatUint8ArrayJoin

  - name: UInt16ArraySetInt
    space: ets
    class_name: escompat.Uint16Array
    method_name: $_set
    static: false
    signature:
      ret: void
      args: [i32, i32]
    impl: ark::ets::intrinsics::EtsEscompatUInt16ArraySetInt

  - name: UInt16ArrayGet
    space: ets
    class_name: escompat.Uint16Array
    method_name: $_get
    static: false
    signature:
      ret: f64
      args: [i32]
    impl: ark::ets::intrinsics::EtsEscompatUInt16ArrayGet

  - name: UInt16ArrayGetUnsafe
    space: ets
    class_name: escompat.Uint16Array
    method_name: getUnsafe
    static: false
    signature:
      ret: i32
      args: [i32]
    impl: ark::ets::intrinsics::EtsEscompatUInt16ArrayGetUnsafe

  - name: UInt16ArraySetValues
    space: ets
    class_name: escompat.Uint16Array
    method_name: set
    static: false
    signature:
      ret: void
      args: [escompat.Uint16Array]
    impl: ark::ets::intrinsics::EtsEscompatUInt16ArraySetValues

  - name: UInt16ArraySetValuesWithOffset
    space: ets
    class_name: escompat.Uint16Array
    method_name: set
    static: false
    signature:
      ret: void
      args: [escompat.Uint16Array, f64]
    impl: ark::ets::intrinsics::EtsEscompatUInt16ArraySetValuesWithOffset

  - name: UInt16ArrayFillInternal
    space: ets
    class_name: escompat.Uint16Array
    method_name: fillInternal
    static: false
    signature:
      ret: void
      args: [i32, i32, i32]
    impl: ark::ets::intrinsics::EtsEscompatUInt16ArrayFillInternal
    codegen_func: CreateUInt16ArrayFillInternal
    codegen_arch: [arm64, amd64]
    llvm_codegen_func: EmitUInt16ArrayFillInternal

  - name: Uint16ArraySort
    space: ets
    class_name: escompat.Uint16Array
    method_name: sort
    static: false
    signature:
      ret: escompat.Uint16Array
      args: []
    impl: ark::ets::intrinsics::EtsEscompatUInt16ArraySort

  - name: Uint16ArrayJoin
    space: ets
    class_name: escompat.Uint16Array
    method_name: joinInternal
    static: false
    signature:
      ret: std.core.String
      args: [std.core.String]
    impl: ark::ets::intrinsics::EtsEscompatUint16ArrayJoin

  - name: UInt32ArraySetInt
    space: ets
    class_name: escompat.Uint32Array
    method_name: $_set
    static: false
    signature:
      ret: void
      args: [i32, i32]
    impl: ark::ets::intrinsics::EtsEscompatUInt32ArraySetInt

  - name: UInt32ArraySetLong
    space: ets
    class_name: escompat.Uint32Array
    method_name: $_set
    static: false
    signature:
      ret: void
      args: [i32, i64]
    impl: ark::ets::intrinsics::EtsEscompatUInt32ArraySetLong

  - name: UInt32ArrayGet
    space: ets
    class_name: escompat.Uint32Array
    method_name: $_get
    static: false
    signature:
      ret: f64
      args: [i32]
    impl: ark::ets::intrinsics::EtsEscompatUInt32ArrayGet

  - name: UInt32ArrayGetUnsafe
    space: ets
    class_name: escompat.Uint32Array
    method_name: getUnsafe
    static: false
    signature:
      ret: i64
      args: [i32]
    impl: ark::ets::intrinsics::EtsEscompatUInt32ArrayGetUnsafe

  - name: UInt32ArraySetValues
    space: ets
    class_name: escompat.Uint32Array
    method_name: set
    static: false
    signature:
      ret: void
      args: [escompat.Uint32Array]
    impl: ark::ets::intrinsics::EtsEscompatUInt32ArraySetValues

  - name: UInt32ArraySetValuesWithOffset
    space: ets
    class_name: escompat.Uint32Array
    method_name: set
    static: false
    signature:
      ret: void
      args: [escompat.Uint32Array, f64]
    impl: ark::ets::intrinsics::EtsEscompatUInt32ArraySetValuesWithOffset

  - name: UInt32ArrayFillInternal
    space: ets
    class_name: escompat.Uint32Array
    method_name: fillInternal
    static: false
    signature:
      ret: void
      args: [i64, i32, i32]
    impl: ark::ets::intrinsics::EtsEscompatUInt32ArrayFillInternal
    codegen_func: CreateUInt32ArrayFillInternal
    codegen_arch: [arm64, amd64]
    llvm_codegen_func: EmitUInt32ArrayFillInternal

  - name: Uint32ArraySort
    space: ets
    class_name: escompat.Uint32Array
    method_name: sort
    static: false
    signature:
      ret: escompat.Uint32Array
      args: []
    impl: ark::ets::intrinsics::EtsEscompatUInt32ArraySort

  - name: Uint32ArrayJoin
    space: ets
    class_name: escompat.Uint32Array
    method_name: joinInternal
    static: false
    signature:
      ret: std.core.String
      args: [std.core.String]
    impl: ark::ets::intrinsics::EtsEscompatUint32ArrayJoin

  - name: BigUInt64ArraySetInt
    space: ets
    class_name: escompat.BigUint64Array
    method_name: $_set
    static: false
    signature:
      ret: void
      args: [i32, i32]
    impl: ark::ets::intrinsics::EtsEscompatBigUInt64ArraySetInt

  - name: BigUInt64ArraySetLong
    space: ets
    class_name: escompat.BigUint64Array
    method_name: $_set
    static: false
    signature:
      ret: void
      args: [i32, i64]
    impl: ark::ets::intrinsics::EtsEscompatBigUInt64ArraySetLong

  - name: BigUInt64ArrayGet
    space: ets
    class_name: escompat.BigUint64Array
    method_name: getLong
    static: false
    signature:
      ret: i64
      args: [i32]
    impl: ark::ets::intrinsics::EtsEscompatBigUInt64ArrayGet

  - name: BigUInt64ArrayGetUnsafe
    space: ets
    class_name: escompat.BigUint64Array
    method_name: getUnsafe
    static: false
    signature:
      ret: i64
      args: [i32]
    impl: ark::ets::intrinsics::EtsEscompatBigUInt64ArrayGetUnsafe

  - name: BigUInt64ArraySetValues
    space: ets
    class_name: escompat.BigUint64Array
    method_name: set
    static: false
    signature:
      ret: void
      args: [escompat.BigUint64Array]
    impl: ark::ets::intrinsics::EtsEscompatBigUInt64ArraySetValues

  - name: BigUInt64ArraySetValuesWithOffset
    space: ets
    class_name: escompat.BigUint64Array
    method_name: set
    static: false
    signature:
      ret: void
      args: [escompat.BigUint64Array, f64]
    impl: ark::ets::intrinsics::EtsEscompatBigUInt64ArraySetValuesWithOffset

  - name: BigUInt64ArrayFillInternal
    space: ets
    class_name: escompat.BigUint64Array
    method_name: fillInternal
    static: false
    signature:
      ret: void
      args: [i64, i32, i32]
    impl: ark::ets::intrinsics::EtsEscompatBigUInt64ArrayFillInternal
    codegen_func: CreateBigUInt64ArrayFillInternal
    codegen_arch: [arm64, amd64]
    llvm_codegen_func: EmitBigUInt64ArrayFillInternal

  - name: BigUint64ArraySort
    space: ets
    class_name: escompat.BigUint64Array
    method_name: sort
    static: false
    signature:
      ret: escompat.BigUint64Array
      args: []
    impl: ark::ets::intrinsics::EtsEscompatBigUInt64ArraySort

  - name: BigUint64ArrayJoin
    space: ets
    class_name: escompat.BigUint64Array
    method_name: joinInternal
    static: false
    signature:
      ret: std.core.String
      args: [std.core.String]
    impl: ark::ets::intrinsics::EtsEscompatBigUint64ArrayJoin

  - name: Int8ArrayReverse
    space: ets
    class_name: escompat.Int8Array
    method_name: reverse
    static: false
    signature:
      ret: escompat.Int8Array
      args: []
    impl: ark::ets::intrinsics::EtsEscompatInt8ArrayReverse

  - name: Int16ArrayReverse
    space: ets
    class_name: escompat.Int16Array
    method_name: reverse
    static: false
    signature:
      ret: escompat.Int16Array
      args: []
    impl: ark::ets::intrinsics::EtsEscompatInt16ArrayReverse

  - name: Int32ArrayReverse
    space: ets
    class_name: escompat.Int32Array
    method_name: reverse
    static: false
    signature:
      ret: escompat.Int32Array
      args: []
    impl: ark::ets::intrinsics::EtsEscompatInt32ArrayReverse

  - name: BigInt64ArrayReverse
    space: ets
    class_name: escompat.BigInt64Array
    method_name: reverse
    static: false
    signature:
      ret: escompat.BigInt64Array
      args: []
    impl: ark::ets::intrinsics::EtsEscompatBigInt64ArrayReverse

  - name: Float32ArrayReverse
    space: ets
    class_name: escompat.Float32Array
    method_name: reverse
    static: false
    signature:
      ret: escompat.Float32Array
      args: []
    impl: ark::ets::intrinsics::EtsEscompatFloat32ArrayReverse

  - name: Float64ArrayReverse
    space: ets
    class_name: escompat.Float64Array
    method_name: reverse
    static: false
    signature:
      ret: escompat.Float64Array
      args: []
    impl: ark::ets::intrinsics::EtsEscompatFloat64ArrayReverse

  - name: UInt8ArrayReverse
    space: ets
    class_name: escompat.Uint8Array
    method_name: reverse
    static: false
    signature:
      ret: escompat.Uint8Array
      args: []
    impl: ark::ets::intrinsics::EtsEscompatUInt8ArrayReverse

  - name: UInt8ClampedArrayReverse
    space: ets
    class_name: escompat.Uint8ClampedArray
    method_name: reverse
    static: false
    signature:
      ret: escompat.Uint8ClampedArray
      args: []
    impl: ark::ets::intrinsics::EtsEscompatUInt8ArrayReverse

  - name: UInt16ArrayReverse
    space: ets
    class_name: escompat.Uint16Array
    method_name: reverse
    static: false
    signature:
      ret: escompat.Uint16Array
      args: []
    impl: ark::ets::intrinsics::EtsEscompatUInt16ArrayReverse

  - name: UInt32ArrayReverse
    space: ets
    class_name: escompat.Uint32Array
    method_name: reverse
    static: false
    signature:
      ret: escompat.Uint32Array
      args: []
    impl: ark::ets::intrinsics::EtsEscompatUInt32ArrayReverse

  - name: BigUInt64ArrayReverse
    space: ets
    class_name: escompat.BigUint64Array
    method_name: reverse
    static: false
    signature:
      ret: escompat.BigUint64Array
      args: []
    impl: ark::ets::intrinsics::EtsEscompatBigUInt64ArrayReverse

  - name: Int8ArrayToReversed
    space: ets
    class_name: escompat.Int8Array
    method_name: toReversed
    static: false
    signature:
      ret: escompat.Int8Array
      args: []
    impl: ark::ets::intrinsics::EtsEscompatInt8ArrayToReversed
    codegen_arch: [arm64, amd64]
    codegen_func: CreateInt8ArrayToReversed
    llvm_codegen_func: EmitInt8ArrayToReversed

  - name: Int16ArrayToReversed
    space: ets
    class_name: escompat.Int16Array
    method_name: toReversed
    static: false
    signature:
      ret: escompat.Int16Array
      args: []
    impl: ark::ets::intrinsics::EtsEscompatInt16ArrayToReversed
    codegen_arch: [arm64, amd64]
    codegen_func: CreateInt16ArrayToReversed
    llvm_codegen_func: EmitInt16ArrayToReversed

  - name: Int32ArrayToReversed
    space: ets
    class_name: escompat.Int32Array
    method_name: toReversed
    static: false
    signature:
      ret: escompat.Int32Array
      args: []
    impl: ark::ets::intrinsics::EtsEscompatInt32ArrayToReversed
    codegen_arch: [arm64, amd64]
    codegen_func: CreateInt32ArrayToReversed
    llvm_codegen_func: EmitInt32ArrayToReversed

  - name: BigInt64ArrayToReversed
    space: ets
    class_name: escompat.BigInt64Array
    method_name: toReversed
    static: false
    signature:
      ret: escompat.BigInt64Array
      args: []
    impl: ark::ets::intrinsics::EtsEscompatBigInt64ArrayToReversed
    codegen_arch: [arm64, amd64]
    codegen_func: CreateBigInt64ArrayToReversed
    llvm_codegen_func: EmitBigInt64ArrayToReversed

  - name: Float32ArrayToReversed
    space: ets
    class_name: escompat.Float32Array
    method_name: toReversed
    static: false
    signature:
      ret: escompat.Float32Array
      args: []
    impl: ark::ets::intrinsics::EtsEscompatFloat32ArrayToReversed
    codegen_arch: [arm64, amd64]
    codegen_func: CreateFloat32ArrayToReversed
    llvm_codegen_func: EmitFloat32ArrayToReversed

  - name: Float64ArrayToReversed
    space: ets
    class_name: escompat.Float64Array
    method_name: toReversed
    static: false
    signature:
      ret: escompat.Float64Array
      args: []
    impl: ark::ets::intrinsics::EtsEscompatFloat64ArrayToReversed
    codegen_arch: [arm64, amd64]
    codegen_func: CreateFloat64ArrayToReversed
    llvm_codegen_func: EmitFloat64ArrayToReversed

  - name: UInt8ArrayToReversed
    space: ets
    class_name: escompat.Uint8Array
    method_name: toReversed
    static: false
    signature:
      ret: escompat.Uint8Array
      args: []
    impl: ark::ets::intrinsics::EtsEscompatUInt8ArrayToReversed
    codegen_arch: [arm64, amd64]
    codegen_func: CreateUint8ArrayToReversed
    llvm_codegen_func: EmitUint8ArrayToReversed

  - name: UInt8ClampedArrayToReversed
    space: ets
    class_name: escompat.Uint8ClampedArray
    method_name: toReversed
    static: false
    signature:
      ret: escompat.Uint8ClampedArray
      args: []
    impl: ark::ets::intrinsics::EtsEscompatUInt8ArrayToReversed
    codegen_arch: [arm64, amd64]
    codegen_func: CreateUint8ArrayToReversed
    llvm_codegen_func: EmitUint8ArrayToReversed

  - name: UInt16ArrayToReversed
    space: ets
    class_name: escompat.Uint16Array
    method_name: toReversed
    static: false
    signature:
      ret: escompat.Uint16Array
      args: []
    impl: ark::ets::intrinsics::EtsEscompatUInt16ArrayToReversed
    codegen_arch: [arm64, amd64]
    codegen_func: CreateUint16ArrayToReversed
    llvm_codegen_func: EmitUint16ArrayToReversed

  - name: UInt32ArrayToReversed
    space: ets
    class_name: escompat.Uint32Array
    method_name: toReversed
    static: false
    signature:
      ret: escompat.Uint32Array
      args: []
    impl: ark::ets::intrinsics::EtsEscompatUInt32ArrayToReversed
    codegen_arch: [arm64, amd64]
    codegen_func: CreateUint32ArrayToReversed
    llvm_codegen_func: EmitUint32ArrayToReversed


  - name: BigUInt64ArrayToReversed
    space: ets
    class_name: escompat.BigUint64Array
    method_name: toReversed
    static: false
    signature:
      ret: escompat.BigUint64Array
      args: []
    impl: ark::ets::intrinsics::EtsEscompatBigUInt64ArrayToReversed
    codegen_arch: [arm64, amd64]
    codegen_func: CreateBigUint64ArrayToReversed
    llvm_codegen_func: EmitBigUint64ArrayToReversed

  - name: Int8ArrayCopyWithin
    space: ets
    class_name: escompat.Int8Array
    method_name: copyWithin
    static: false
    signature:
      ret: escompat.Int8Array
      args: [i32, i32, i32]
    impl: ark::ets::intrinsics::EtsEscompatInt8ArrayCopyWithin

  - name: Int16ArrayCopyWithin
    space: ets
    class_name: escompat.Int16Array
    method_name: copyWithin
    static: false
    signature:
      ret: escompat.Int16Array
      args: [i32, i32, i32]
    impl: ark::ets::intrinsics::EtsEscompatInt16ArrayCopyWithin

  - name: Int32ArrayCopyWithin
    space: ets
    class_name: escompat.Int32Array
    method_name: copyWithin
    static: false
    signature:
      ret: escompat.Int32Array
      args: [i32, i32, i32]
    impl: ark::ets::intrinsics::EtsEscompatInt32ArrayCopyWithin

  - name: BigInt64ArrayCopyWithin
    space: ets
    class_name: escompat.BigInt64Array
    method_name: copyWithin
    static: false
    signature:
      ret: escompat.BigInt64Array
      args: [i32, i32, i32]
    impl: ark::ets::intrinsics::EtsEscompatBigInt64ArrayCopyWithin

  - name: Float32ArrayCopyWithin
    space: ets
    class_name: escompat.Float32Array
    method_name: copyWithin
    static: false
    signature:
      ret: escompat.Float32Array
      args: [i32, i32, i32]
    impl: ark::ets::intrinsics::EtsEscompatFloat32ArrayCopyWithin

  - name: Float64ArrayCopyWithin
    space: ets
    class_name: escompat.Float64Array
    method_name: copyWithin
    static: false
    signature:
      ret: escompat.Float64Array
      args: [i32, i32, i32]
    impl: ark::ets::intrinsics::EtsEscompatFloat64ArrayCopyWithin

  - name: UInt8ArrayCopyWithin
    space: ets
    class_name: escompat.Uint8Array
    method_name: copyWithin
    static: false
    signature:
      ret: escompat.Uint8Array
      args: [i32, i32, i32]
    impl: ark::ets::intrinsics::EtsEscompatUInt8ArrayCopyWithin

  - name: UInt16ArrayCopyWithin
    space: ets
    class_name: escompat.Uint16Array
    method_name: copyWithin
    static: false
    signature:
      ret: escompat.Uint16Array
      args: [i32, i32, i32]
    impl: ark::ets::intrinsics::EtsEscompatUInt16ArrayCopyWithin

  - name: UInt32ArrayCopyWithin
    space: ets
    class_name: escompat.Uint32Array
    method_name: copyWithin
    static: false
    signature:
      ret: escompat.Uint32Array
      args: [i32, i32, i32]
    impl: ark::ets::intrinsics::EtsEscompatUInt32ArrayCopyWithin

  - name: BigUInt64ArrayCopyWithin
    space: ets
    class_name: escompat.BigUint64Array
    method_name: copyWithin
    static: false
    signature:
      ret: escompat.BigUint64Array
      args: [i32, i32, i32]
    impl: ark::ets::intrinsics::EtsEscompatBigUInt64ArrayCopyWithin

  - name: UInt8ClampedArrayCopyWithin
    space: ets
    class_name: escompat.Uint8ClampedArray
    method_name: copyWithin
    static: false
    signature:
      ret: escompat.Uint8ClampedArray
      args: [i32, i32, i32]
    impl: ark::ets::intrinsics::EtsEscompatUInt8ClampedArrayCopyWithin

  - name: Int8ArrayIndexOfNumber
    space: ets
    class_name: escompat.Int8Array
    method_name: indexOfImpl
    static: false
    signature:
      ret: f64
      args: [f64, i32]
    impl: ark::ets::intrinsics::EtsEscompatInt8ArrayIndexOfNumber

  - name: Int16ArrayIndexOfNumber
    space: ets
    class_name: escompat.Int16Array
    method_name: indexOfImpl
    static: false
    signature:
      ret: f64
      args: [f64, i32]
    impl: ark::ets::intrinsics::EtsEscompatInt16ArrayIndexOfNumber

  - name: Int32ArrayIndexOfNumber
    space: ets
    class_name: escompat.Int32Array
    method_name: indexOfImpl
    static: false
    signature:
      ret: f64
      args: [f64, i32]
    impl: ark::ets::intrinsics::EtsEscompatInt32ArrayIndexOfNumber

  - name: BigInt64ArrayIndexOfNumber
    space: ets
    class_name: escompat.BigInt64Array
    method_name: indexOfImpl
    static: false
    signature:
      ret: f64
      args: [f64, i32]
    impl: ark::ets::intrinsics::EtsEscompatBigInt64ArrayIndexOfNumber

  - name: Float32ArrayIndexOfNumber
    space: ets
    class_name: escompat.Float32Array
    method_name: indexOfImpl
    static: false
    signature:
      ret: f64
      args: [f64, i32]
    impl: ark::ets::intrinsics::EtsEscompatFloat32ArrayIndexOfNumber

  - name: Float64ArrayIndexOfNumber
    space: ets
    class_name: escompat.Float64Array
    method_name: indexOfImpl
    static: false
    signature:
      ret: f64
      args: [f64, i32]
    impl: ark::ets::intrinsics::EtsEscompatFloat64ArrayIndexOfNumber

  - name: UInt8ArrayIndexOfNumber
    space: ets
    class_name: escompat.Uint8Array
    method_name: indexOfImpl
    static: false
    signature:
      ret: f64
      args: [f64, i32]
    impl: ark::ets::intrinsics::EtsEscompatUInt8ArrayIndexOfNumber

  - name: UInt16ArrayIndexOfNumber
    space: ets
    class_name: escompat.Uint16Array
    method_name: indexOfImpl
    static: false
    signature:
      ret: f64
      args: [f64, i32]
    impl: ark::ets::intrinsics::EtsEscompatUInt16ArrayIndexOfNumber

  - name: UInt32ArrayIndexOfNumber
    space: ets
    class_name: escompat.Uint32Array
    method_name: indexOfImpl
    static: false
    signature:
      ret: f64
      args: [f64, i32]
    impl: ark::ets::intrinsics::EtsEscompatUInt32ArrayIndexOfNumber

  - name: BigUInt64ArrayIndexOfNumber
    space: ets
    class_name: escompat.BigUint64Array
    method_name: indexOfImpl
    static: false
    signature:
      ret: f64
      args: [f64, i32]
    impl: ark::ets::intrinsics::EtsEscompatBigUInt64ArrayIndexOfNumber

  - name: UInt8ClampedArrayIndexOfNumber
    space: ets
    class_name: escompat.Uint8ClampedArray
    method_name: indexOfImpl
    static: false
    signature:
      ret: f64
      args: [f64, i32]
    impl: ark::ets::intrinsics::EtsEscompatUInt8ClampedArrayIndexOfNumber

  - name: Int8ArrayIndexOfLong
    space: ets
    class_name: escompat.Int8Array
    method_name: indexOfImpl
    static: false
    signature:
      ret: f64
      args: [i64, i32]
    impl: ark::ets::intrinsics::EtsEscompatInt8ArrayIndexOfLong

  - name: Int16ArrayIndexOfLong
    space: ets
    class_name: escompat.Int16Array
    method_name: indexOfImpl
    static: false
    signature:
      ret: f64
      args: [i64, i32]
    impl: ark::ets::intrinsics::EtsEscompatInt16ArrayIndexOfLong

  - name: Int32ArrayIndexOfLong
    space: ets
    class_name: escompat.Int32Array
    method_name: indexOfImpl
    static: false
    signature:
      ret: f64
      args: [i64, i32]
    impl: ark::ets::intrinsics::EtsEscompatInt32ArrayIndexOfLong

  - name: BigInt64ArrayIndexOfLong
    space: ets
    class_name: escompat.BigInt64Array
    method_name: indexOfImpl
    static: false
    signature:
      ret: f64
      args: [i64, i32]
    impl: ark::ets::intrinsics::EtsEscompatBigInt64ArrayIndexOfLong

<<<<<<< HEAD
  - name: Float32ArraySetFloat
    space: ets
    class_name: escompat.Float32Array
    method_name: $_set
    static: false
    signature:
      ret: void
      args: [i32, f32]
    impl: ark::ets::intrinsics::EtsEscompatFloat32ArraySetFloat

  - name: Float32ArrayGet
    space: ets
    class_name: escompat.Float32Array
    method_name: $_get
    static: false
    signature:
      ret: f64
      args: [i32]
    impl: ark::ets::intrinsics::EtsEscompatFloat32ArrayGet

  - name: Float32ArraySetValues
=======
  - name: Float32ArrayIndexOfLong
>>>>>>> 46f0ea7f
    space: ets
    class_name: escompat.Float32Array
    method_name: indexOfImpl
    static: false
    signature:
      ret: f64
      args: [i64, i32]
    impl: ark::ets::intrinsics::EtsEscompatFloat32ArrayIndexOfLong

  - name: Float64ArrayIndexOfLong
    space: ets
    class_name: escompat.Float64Array
    method_name: indexOfImpl
    static: false
    signature:
      ret: f64
      args: [i64, i32]
    impl: ark::ets::intrinsics::EtsEscompatFloat64ArrayIndexOfLong

  - name: UInt8ArrayIndexOfLong
    space: ets
    class_name: escompat.Uint8Array
    method_name: indexOfImpl
    static: false
    signature:
      ret: f64
      args: [i64, i32]
    impl: ark::ets::intrinsics::EtsEscompatUInt8ArrayIndexOfLong

  - name: UInt16ArrayIndexOfLong
    space: ets
    class_name: escompat.Uint16Array
    method_name: indexOfImpl
    static: false
    signature:
      ret: f64
      args: [i64, i32]
    impl: ark::ets::intrinsics::EtsEscompatUInt16ArrayIndexOfLong

  - name: UInt32ArrayIndexOfLong
    space: ets
    class_name: escompat.Uint32Array
    method_name: indexOfImpl
    static: false
    signature:
      ret: f64
      args: [i64, i32]
    impl: ark::ets::intrinsics::EtsEscompatUInt32ArrayIndexOfLong

  - name: BigUInt64ArrayIndexOfLong
    space: ets
    class_name: escompat.BigUint64Array
    method_name: indexOfImpl
    static: false
    signature:
      ret: f64
      args: [i64, i32]
    impl: ark::ets::intrinsics::EtsEscompatBigUInt64ArrayIndexOfLong

  - name: UInt8ClampedArrayIndexOfLong
    space: ets
    class_name: escompat.Uint8ClampedArray
    method_name: indexOfImpl
    static: false
    signature:
      ret: f64
      args: [i64, i32]
    impl: ark::ets::intrinsics::EtsEscompatUInt8ClampedArrayIndexOfLong

  - name: Int8ArrayLastIndexOfNumber
    space: ets
    class_name: escompat.Int8Array
    method_name: lastIndexOfImpl
    static: false
    signature:
      ret: f64
      args: [f64, i32]
    impl: ark::ets::intrinsics::EtsEscompatInt8ArrayLastIndexOfNumber

  - name: Int16ArrayLastIndexOfNumber
    space: ets
    class_name: escompat.Int16Array
    method_name: lastIndexOfImpl
    static: false
    signature:
      ret: f64
      args: [f64, i32]
    impl: ark::ets::intrinsics::EtsEscompatInt16ArrayLastIndexOfNumber

  - name: Int32ArrayLastIndexOfNumber
    space: ets
    class_name: escompat.Int32Array
    method_name: lastIndexOfImpl
    static: false
    signature:
      ret: f64
      args: [f64, i32]
    impl: ark::ets::intrinsics::EtsEscompatInt32ArrayLastIndexOfNumber

  - name: BigInt64ArrayLastIndexOfNumber
    space: ets
    class_name: escompat.BigInt64Array
    method_name: lastIndexOfImpl
    static: false
    signature:
      ret: f64
      args: [f64, i32]
    impl: ark::ets::intrinsics::EtsEscompatBigInt64ArrayLastIndexOfNumber

  - name: Float32ArrayLastIndexOfNumber
    space: ets
    class_name: escompat.Float32Array
    method_name: lastIndexOfImpl
    static: false
    signature:
      ret: f64
      args: [f64, i32]
    impl: ark::ets::intrinsics::EtsEscompatFloat32ArrayLastIndexOfNumber

<<<<<<< HEAD
  - name: Float64ArraySetDouble
    space: ets
    class_name: escompat.Float64Array
    method_name: $_set
    static: false
    signature:
      ret: void
      args: [i32, f64]
    impl: ark::ets::intrinsics::EtsEscompatFloat64ArraySetDouble

  - name: Float64ArrayGet
    space: ets
    class_name: escompat.Float64Array
    method_name: $_get
    static: false
    signature:
      ret: f64
      args: [i32]
    impl: ark::ets::intrinsics::EtsEscompatFloat64ArrayGet

  - name: Float64ArraySetValues
=======
  - name: Float64ArrayLastIndexOfNumber
>>>>>>> 46f0ea7f
    space: ets
    class_name: escompat.Float64Array
    method_name: lastIndexOfImpl
    static: false
    signature:
      ret: f64
      args: [f64, i32]
    impl: ark::ets::intrinsics::EtsEscompatFloat64ArrayLastIndexOfNumber

  - name: UInt8ArrayLastIndexOfNumber
    space: ets
    class_name: escompat.Uint8Array
    method_name: lastIndexOfImpl
    static: false
    signature:
      ret: f64
      args: [f64, i32]
    impl: ark::ets::intrinsics::EtsEscompatUInt8ArrayLastIndexOfNumber

  - name: UInt16ArrayLastIndexOfNumber
    space: ets
    class_name: escompat.Uint16Array
    method_name: lastIndexOfImpl
    static: false
    signature:
      ret: f64
      args: [f64, i32]
    impl: ark::ets::intrinsics::EtsEscompatUInt16ArrayLastIndexOfNumber

  - name: UInt32ArrayLastIndexOfNumber
    space: ets
    class_name: escompat.Uint32Array
    method_name: lastIndexOfImpl
    static: false
    signature:
      ret: f64
      args: [f64, i32]
    impl: ark::ets::intrinsics::EtsEscompatUInt32ArrayLastIndexOfNumber

  - name: BigUInt64ArrayLastIndexOfNumber
    space: ets
    class_name: escompat.BigUint64Array
    method_name: lastIndexOfImpl
    static: false
    signature:
      ret: f64
      args: [f64, i32]
    impl: ark::ets::intrinsics::EtsEscompatBigUInt64ArrayLastIndexOfNumber

  - name: UInt8ClampedArrayLastIndexOfNumber
    space: ets
    class_name: escompat.Uint8ClampedArray
    method_name: lastIndexOfImpl
    static: false
    signature:
      ret: f64
      args: [f64, i32]
    impl: ark::ets::intrinsics::EtsEscompatUInt8ClampedArrayLastIndexOfNumber

  - name: Int8ArrayLastIndexOfLong
    space: ets
    class_name: escompat.Int8Array
    method_name: lastIndexOfImpl
    static: false
    signature:
      ret: f64
      args: [i64, i32]
    impl: ark::ets::intrinsics::EtsEscompatInt8ArrayLastIndexOfLong

  - name: Int16ArrayLastIndexOfLong
    space: ets
    class_name: escompat.Int16Array
    method_name: lastIndexOfImpl
    static: false
    signature:
      ret: f64
      args: [i64, i32]
    impl: ark::ets::intrinsics::EtsEscompatInt16ArrayLastIndexOfLong

  - name: Int32ArrayLastIndexOfLong
    space: ets
    class_name: escompat.Int32Array
    method_name: lastIndexOfImpl
    static: false
    signature:
      ret: f64
      args: [i64, i32]
    impl: ark::ets::intrinsics::EtsEscompatInt32ArrayLastIndexOfLong

  - name: BigInt64ArrayLastIndexOfLong
    space: ets
    class_name: escompat.BigInt64Array
    method_name: lastIndexOfImpl
    static: false
    signature:
      ret: f64
      args: [i64, i32]
    impl: ark::ets::intrinsics::EtsEscompatBigInt64ArrayLastIndexOfLong

  - name: Float32ArrayLastIndexOfLong
    space: ets
    class_name: escompat.Float32Array
    method_name: lastIndexOfImpl
    static: false
    signature:
      ret: f64
      args: [i64, i32]
    impl: ark::ets::intrinsics::EtsEscompatFloat32ArrayLastIndexOfLong

  - name: Float64ArrayLastIndexOfLong
    space: ets
    class_name: escompat.Float64Array
    method_name: lastIndexOfImpl
    static: false
    signature:
      ret: f64
      args: [i64, i32]
    impl: ark::ets::intrinsics::EtsEscompatFloat64ArrayLastIndexOfLong

  - name: UInt8ArrayLastIndexOfLong
    space: ets
    class_name: escompat.Uint8Array
    method_name: lastIndexOfImpl
    static: false
    signature:
      ret: f64
      args: [i64, i32]
    impl: ark::ets::intrinsics::EtsEscompatUInt8ArrayLastIndexOfLong

  - name: UInt16ArrayLastIndexOfLong
    space: ets
    class_name: escompat.Uint16Array
    method_name: lastIndexOfImpl
    static: false
    signature:
      ret: f64
      args: [i64, i32]
    impl: ark::ets::intrinsics::EtsEscompatUInt16ArrayLastIndexOfLong

  - name: UInt32ArrayLastIndexOfLong
    space: ets
    class_name: escompat.Uint32Array
    method_name: lastIndexOfImpl
    static: false
    signature:
      ret: f64
      args: [i64, i32]
    impl: ark::ets::intrinsics::EtsEscompatUInt32ArrayLastIndexOfLong

  - name: BigUInt64ArrayLastIndexOfLong
    space: ets
    class_name: escompat.BigUint64Array
    method_name: lastIndexOfImpl
    static: false
    signature:
      ret: f64
      args: [i64, i32]
    impl: ark::ets::intrinsics::EtsEscompatBigUInt64ArrayLastIndexOfLong

  - name: UInt8ClampedArrayLastIndexOfLong
    space: ets
    class_name: escompat.Uint8ClampedArray
    method_name: lastIndexOfImpl
    static: false
    signature:
      ret: f64
      args: [i64, i32]
    impl: ark::ets::intrinsics::EtsEscompatUInt8ClampedArrayLastIndexOfLong

  - name: UInt8ClampedArraySetInt
    space: ets
    class_name: escompat.Uint8ClampedArray
    method_name: $_set
    static: false
    signature:
      ret: void
      args: [i32, i32]
    impl: ark::ets::intrinsics::EtsEscompatUInt8ClampedArraySetInt

  - name: UInt8ClampedArrayGet
    space: ets
    class_name: escompat.Uint8ClampedArray
    method_name: $_get
    static: false
    signature:
      ret: f64
      args: [i32]
    impl: ark::ets::intrinsics::EtsEscompatUInt8ClampedArrayGet

  - name: UInt8ClampedArraySetValues
    space: ets
    class_name: escompat.Uint8ClampedArray
    method_name: set
    static: false
    signature:
      ret: void
      args: [escompat.Uint8ClampedArray]
    impl: ark::ets::intrinsics::EtsEscompatUInt8ClampedArraySetValues

  - name: UInt8ClampedArraySetValuesWithOffset
    space: ets
    class_name: escompat.Uint8ClampedArray
    method_name: set
    static: false
    signature:
      ret: void
      args: [escompat.Uint8ClampedArray, f64]
    impl: ark::ets::intrinsics::EtsEscompatUInt8ClampedArraySetValuesWithOffset

  - name: UInt8ArraySetInt
    space: ets
    class_name: escompat.Uint8Array
    method_name: $_set
    static: false
    signature:
      ret: void
      args: [i32, i32]
    impl: ark::ets::intrinsics::EtsEscompatUInt8ArraySetInt

  - name: UInt8ArrayGet
    space: ets
    class_name: escompat.Uint8Array
    method_name: $_get
    static: false
    signature:
      ret: f64
      args: [i32]
    impl: ark::ets::intrinsics::EtsEscompatUInt8ArrayGet

  - name: UInt8ArraySetValues
    space: ets
    class_name: escompat.Uint8Array
    method_name: set
    static: false
    signature:
      ret: void
      args: [escompat.Uint8Array]
    impl: ark::ets::intrinsics::EtsEscompatUInt8ArraySetValues

  - name: UInt8ArraySetValuesWithOffset
    space: ets
    class_name: escompat.Uint8Array
    method_name: set
    static: false
    signature:
      ret: void
      args: [escompat.Uint8Array, f64]
    impl: ark::ets::intrinsics::EtsEscompatUInt8ArraySetValuesWithOffset

  - name: UInt16ArraySetInt
    space: ets
    class_name: escompat.Uint16Array
    method_name: $_set
    static: false
    signature:
      ret: void
      args: [i32, i32]
    impl: ark::ets::intrinsics::EtsEscompatUInt16ArraySetInt

  - name: UInt16ArrayGet
    space: ets
    class_name: escompat.Uint16Array
    method_name: $_get
    static: false
    signature:
      ret: f64
      args: [i32]
    impl: ark::ets::intrinsics::EtsEscompatUInt16ArrayGet

  - name: UInt16ArraySetValues
    space: ets
    class_name: escompat.Uint16Array
    method_name: set
    static: false
    signature:
      ret: void
      args: [escompat.Uint16Array]
    impl: ark::ets::intrinsics::EtsEscompatUInt16ArraySetValues

  - name: UInt16ArraySetValuesWithOffset
    space: ets
    class_name: escompat.Uint16Array
    method_name: set
    static: false
    signature:
      ret: void
      args: [escompat.Uint16Array, f64]
    impl: ark::ets::intrinsics::EtsEscompatUInt16ArraySetValuesWithOffset

  - name: UInt32ArraySetInt
    space: ets
    class_name: escompat.Uint32Array
    method_name: $_set
    static: false
    signature:
      ret: void
      args: [i32, i32]
    impl: ark::ets::intrinsics::EtsEscompatUInt32ArraySetInt

  - name: UInt32ArraySetLong
    space: ets
    class_name: escompat.Uint32Array
    method_name: $_set
    static: false
    signature:
      ret: void
      args: [i32, i64]
    impl: ark::ets::intrinsics::EtsEscompatUInt32ArraySetLong

  - name: UInt32ArrayGet
    space: ets
    class_name: escompat.Uint32Array
    method_name: $_get
    static: false
    signature:
      ret: f64
      args: [i32]
    impl: ark::ets::intrinsics::EtsEscompatUInt32ArrayGet

  - name: UInt32ArraySetValues
    space: ets
    class_name: escompat.Uint32Array
    method_name: set
    static: false
    signature:
      ret: void
      args: [escompat.Uint32Array]
    impl: ark::ets::intrinsics::EtsEscompatUInt32ArraySetValues

  - name: UInt32ArraySetValuesWithOffset
    space: ets
    class_name: escompat.Uint32Array
    method_name: set
    static: false
    signature:
      ret: void
      args: [escompat.Uint32Array, f64]
    impl: ark::ets::intrinsics::EtsEscompatUInt32ArraySetValuesWithOffset

  - name: BigUInt64ArraySetInt
    space: ets
    class_name: escompat.BigUint64Array
    method_name: $_set
    static: false
    signature:
      ret: void
      args: [i32, i32]
    impl: ark::ets::intrinsics::EtsEscompatBigUInt64ArraySetInt

  - name: BigUInt64ArraySetLong
    space: ets
    class_name: escompat.BigUint64Array
    method_name: $_set
    static: false
    signature:
      ret: void
      args: [i32, i64]
    impl: ark::ets::intrinsics::EtsEscompatBigUInt64ArraySetLong

  - name: BigUInt64ArrayGet
    space: ets
    class_name: escompat.BigUint64Array
    method_name: getLong
    static: false
    signature:
      ret: i64
      args: [i32]
    impl: ark::ets::intrinsics::EtsEscompatBigUInt64ArrayGet

  - name: BigUInt64ArraySetValues
    space: ets
    class_name: escompat.BigUint64Array
    method_name: set
    static: false
    signature:
      ret: void
      args: [escompat.BigUint64Array]
    impl: ark::ets::intrinsics::EtsEscompatBigUInt64ArraySetValues

  - name: BigUInt64ArraySetValuesWithOffset
    space: ets
    class_name: escompat.BigUint64Array
    method_name: set
    static: false
    signature:
      ret: void
      args: [escompat.BigUint64Array, f64]
    impl: ark::ets::intrinsics::EtsEscompatBigUInt64ArraySetValuesWithOffset

########################
# escompat.taskpool #
########################
  - name: TaskpoolGenerateId
    space: ets
    class_name: escompat.taskpool.Task
    method_name: generateId
    static: true
    signature:
      ret: i64
      args: []
    impl: ark::ets::intrinsics::taskpool::GenerateTaskId

  - name: TaskpoolGenerateGroupId
    space: ets
    class_name: escompat.taskpool.TaskGroup
    method_name: generateGroupId
    static: true
    signature:
      ret: i64
      args: []
    impl: ark::ets::intrinsics::taskpool::GenerateGroupId

  - name: TaskpoolIsUsingLaunch
    space: ets
    class_name: escompat.taskpool
    method_name: isUsingLaunch
    static: true
    signature:
      ret: u1
      args: []
    impl: ark::ets::intrinsics::taskpool::IsUsingLaunchMode

  - name: TaskpoolIsSupportInterop
    space: ets
    class_name: escompat.taskpool
    method_name: isSupportingInterop
    static: true
    signature:
      ret: u1
      args: []
    impl: ark::ets::intrinsics::taskpool::IsSupportingInterop

  - name: TaskpoolGenerateSequenceRunnerId
    space: ets
    class_name: escompat.taskpool.SequenceRunner
    method_name: generateSeqRunnerId
    static: true
    signature:
      ret: i64
      args: []
    impl: ark::ets::intrinsics::taskpool::GenerateSeqRunnerId

###################
# std.time.Chrono #
###################

  - name: StdTimeDateNanoNow
    space: ets
    class_name: std.time.Chrono
    method_name: nanoNow
    static: true
    signature:
      ret: i64
      args: []
    impl: ark::intrinsics::NanoTime
    clear_flags: [ require_state, runtime_call, can_throw ]

  - name: StdTimeChronoGetCpuTime
    space: ets
    class_name: std.time.Chrono
    method_name: getCpuTime
    static: true
    signature:
      ret: i64
      args: []
    impl: ark::ets::intrinsics::ChronoGetCpuTime
    clear_flags: [ require_state, runtime_call, can_throw ]

##################
# std.core.Float #
##################
  - name: StdFloatToString
    space: ets
    class_name: std.core.Float
    method_name: toString
    static: true
    signature:
      ret: std.core.String
      args: [f32, i32]
    impl: ark::ets::intrinsics::StdCoreFloatToString

  - name: StdFloatIsNan
    space: ets
    class_name: std.core.Float
    method_name: isNaN
    static: true
    signature:
      ret: u1
      args: [f32]
    impl: ark::ets::intrinsics::StdCoreFloatIsNan
    safe_intrinsic: true

  - name: StdFloatIsFinite
    space: ets
    class_name: std.core.Float
    method_name: isFinite
    static: true
    signature:
      ret: u1
      args: [f32]
    impl: ark::ets::intrinsics::StdCoreFloatIsFinite
    safe_intrinsic: true

  - name: StdFloatBitCastFromInt
    space: ets
    class_name: std.core.Float
    method_name: bitCastFromInt
    static: true
    signature:
      ret: f32
      args: [i32]
    impl: ark::ets::intrinsics::StdCoreFloatBitCastFromInt
    llvm_codegen_func: EmitRawBitcastFromInt
    safe_intrinsic: true

  - name: StdFloatBitCastToInt
    space: ets
    class_name: std.core.Float
    method_name: bitCastToInt
    static: true
    signature:
      ret: i32
      args: [f32]
    impl: ark::ets::intrinsics::StdCoreFloatBitCastToInt
    llvm_codegen_func: EmitRawBitcastToInt
    safe_intrinsic: true

  - name: StdFloatIsInteger
    space: ets
    class_name: std.core.Float
    method_name: isInteger
    static: true
    signature:
      ret: u1
      args: [f32]
    impl: ark::ets::intrinsics::StdCoreFloatIsInteger
    codegen_func: CreateFloatIsInteger
    llvm_codegen_func: EmitIsInteger
    safe_intrinsic: true

  - name: StdFloatIsSafeInteger
    space: ets
    class_name: std.core.Float
    method_name: isSafeInteger
    static: true
    signature:
      ret: u1
      args: [f32]
    impl: ark::ets::intrinsics::StdCoreFloatIsSafeInteger
    codegen_func: CreateFloatIsSafeInteger
    llvm_codegen_func: EmitIsSafeInteger
    safe_intrinsic: true

  - name: StdCoreFloatToShort
    space: ets
    class_name: std.core.Float
    method_name: toShort
    static: true
    signature:
      ret: i16
      args: [ f32 ]
    impl: ark::ets::intrinsics::StdCoreFloatToShort
    safe_intrinsic: true

  - name: StdCoreFloatToByte
    space: ets
    class_name: std.core.Float
    method_name: toByte
    static: true
    signature:
      ret: i8
      args: [ f32 ]
    impl: ark::ets::intrinsics::StdCoreFloatToByte
    safe_intrinsic: true

  - name: StdCoreFloatToInt
    space: ets
    class_name: std.core.Float
    method_name: toInt
    static: true
    signature:
      ret: i32
      args: [ f32 ]
    impl: ark::ets::intrinsics::StdCoreFloatToInt
    safe_intrinsic: true

  - name: StdCoreFloatToLong
    space: ets
    class_name: std.core.Float
    method_name: toLong
    static: true
    signature:
      ret: i64
      args: [ f32 ]
    impl: ark::ets::intrinsics::StdCoreFloatToLong
    safe_intrinsic: true

  - name: StdCoreFloatToDouble
    space: ets
    class_name: std.core.Float
    method_name: toDouble
    static: true
    signature:
      ret: f64
      args: [ f32 ]
    impl: ark::ets::intrinsics::StdCoreFloatToDouble
    safe_intrinsic: true

  - name: StdCoreFloatToChar
    space: ets
    class_name: std.core.Float
    method_name: toChar
    static: true
    signature:
      ret: u16
      args: [ f32 ]
    impl: ark::ets::intrinsics::StdCoreFloatToChar
    safe_intrinsic: true

###################
# std.core.Double #
###################
  - name: StdDoubleToString
    space: ets
    class_name: std.core.Double
    method_name: toString
    static: true
    signature:
      ret: std.core.String
      args: [ f64, i32 ]
    impl: ark::ets::intrinsics::StdCoreDoubleToString
    peephole_func: PeepholeDoubleToString

  - name: StdCoreDoubleParseFloat
    space: ets
    class_name: std.core.Double
    method_name: parseFloat
    static: true
    signature:
      ret: f64
      args: [std.core.String]
    impl: ark::ets::intrinsics::StdCoreDoubleParseFloat

  - name: StdCoreDoubleParseInt
    space: ets
    class_name: std.core.Double
    method_name: parseIntCore
    static: true
    signature:
      ret: f64
      args: [std.core.String, i32]
    impl: ark::ets::intrinsics::StdCoreDoubleParseInt

  - name: StdCoreDoubleToExponential
    space: ets
    class_name: std.core.Double
    method_name: toExponential
    static: false
    signature:
      ret: std.core.String
      args: [f64]
    impl: ark::ets::intrinsics::StdCoreDoubleToExponential

  - name: StdCoreDoubleToExponentialWithNoDigit
    space: ets
    class_name: std.core.Double
    method_name: toExponentialWithNoDigit
    static: false
    signature:
      ret: std.core.String
      args: []
    impl: ark::ets::intrinsics::StdCoreDoubleToExponentialWithNoDigit

  - name: StdCoreDoubleToPrecision
    space: ets
    class_name: std.core.Double
    method_name: toPrecision
    static: false
    signature:
      ret: std.core.String
      args: [f64]
    impl: ark::ets::intrinsics::StdCoreDoubleToPrecision

  - name: StdCoreDoubleToFixed
    space: ets
    class_name: std.core.Double
    method_name: toFixed
    static: false
    signature:
      ret: std.core.String
      args: [f64]
    impl: ark::ets::intrinsics::StdCoreDoubleToFixed

  - name: StdCoreDoubleNumberFromString
    space: ets
    class_name: std.core.Double
    method_name: numberFromString
    static: true
    signature:
      ret: f64
      args: [ std.core.String ]
    impl: ark::ets::intrinsics::StdCoreDoubleNumberFromString

  - name: StdDoubleIsNan
    space: ets
    class_name: std.core.Double
    method_name: isNaN
    static: true
    signature:
      ret: u1
      args: [f64]
    impl: ark::ets::intrinsics::StdCoreDoubleIsNan
    safe_intrinsic: true

  - name: StdDoubleIsFinite
    space: ets
    class_name: std.core.Double
    method_name: isFinite
    static: true
    signature:
      ret: u1
      args: [f64]
    impl: ark::ets::intrinsics::StdCoreDoubleIsFinite
    safe_intrinsic: true

  - name: StdDoubleBitCastFromLong
    space: ets
    class_name: std.core.Double
    method_name: bitCastFromLong
    static: true
    signature:
      ret: f64
      args: [i64]
    impl: ark::ets::intrinsics::StdCoreDoubleBitCastFromLong
    llvm_codegen_func: EmitRawBitcastFromLong
    safe_intrinsic: true

  - name: StdDoubleBitCastToLong
    space: ets
    class_name: std.core.Double
    method_name: bitCastToLong
    static: true
    signature:
      ret: i64
      args: [f64]
    impl: ark::ets::intrinsics::StdCoreDoubleBitCastToLong
    llvm_codegen_func: EmitRawBitcastToLong
    safe_intrinsic: true

  - name: StdDoubleIsInteger
    space: ets
    class_name: std.core.Double
    method_name: isInteger
    static: true
    signature:
      ret: u1
      args: [f64]
    impl: ark::ets::intrinsics::StdCoreDoubleIsInteger
    codegen_func: CreateFloatIsInteger
    llvm_codegen_func: EmitIsInteger
    safe_intrinsic: true

  - name: StdDoubleIsSafeInteger
    space: ets
    class_name: std.core.Double
    method_name: isSafeInteger
    static: true
    signature:
      ret: u1
      args: [f64]
    impl: ark::ets::intrinsics::StdCoreDoubleIsSafeInteger
    codegen_func: CreateFloatIsSafeInteger
    llvm_codegen_func: EmitIsSafeInteger
    safe_intrinsic: true

  - name: StdCoreDoubleToShort
    space: ets
    class_name: std.core.Double
    method_name: toShort
    static: true
    signature:
      ret: i16
      args: [ f64 ]
    impl: ark::ets::intrinsics::StdCoreDoubleToShort
    safe_intrinsic: true

  - name: StdCoreDoubleToByte
    space: ets
    class_name: std.core.Double
    method_name: toByte
    static: true
    signature:
      ret: i8
      args: [ f64 ]
    impl: ark::ets::intrinsics::StdCoreDoubleToByte
    safe_intrinsic: true

  - name: StdCoreDoubleToInt
    space: ets
    class_name: std.core.Double
    method_name: toInt
    static: true
    signature:
      ret: i32
      args: [ f64 ]
    impl: ark::ets::intrinsics::StdCoreDoubleToInt
    safe_intrinsic: true

  - name: StdCoreDoubleToLong
    space: ets
    class_name: std.core.Double
    method_name: toLong
    static: true
    signature:
      ret: i64
      args: [ f64 ]
    impl: ark::ets::intrinsics::StdCoreDoubleToLong
    safe_intrinsic: true

  - name: StdCoreDoubleToFloat
    space: ets
    class_name: std.core.Double
    method_name: toFloat
    static: true
    signature:
      ret: f32
      args: [ f64 ]
    impl: ark::ets::intrinsics::StdCoreDoubleToFloat
    safe_intrinsic: true

  - name: StdCoreDoubleToChar
    space: ets
    class_name: std.core.Double
    method_name: toChar
    static: true
    signature:
      ret: u16
      args: [ f64 ]
    impl: ark::ets::intrinsics::StdCoreDoubleToChar
    safe_intrinsic: true

##############
# std.core.unsafeMemory #
##############
  - name: UnsafeMemoryWriteInt8
    space: ets
    class_name: std.core.unsafeMemory
    method_name: writeInt8
    static: true
    signature:
      ret: void
      args:
         - i64
         - i8
    impl: ark::ets::intrinsics::UnsafeMemoryWriteInt8
    clear_flags: [ runtime_call, require_state, can_throw, heap_inv ]

  - name: UnsafeMemoryWriteInt16
    space: ets
    class_name: std.core.unsafeMemory
    method_name: writeInt16
    static: true
    signature:
      ret: void
      args:
         - i64
         - i16
    impl: ark::ets::intrinsics::UnsafeMemoryWriteInt16
    clear_flags: [ runtime_call, require_state, can_throw, heap_inv ]

  - name: UnsafeMemoryWriteInt32
    space: ets
    class_name: std.core.unsafeMemory
    method_name: writeInt32
    static: true
    signature:
      ret: void
      args:
         - i64
         - i32
    impl: ark::ets::intrinsics::UnsafeMemoryWriteInt32
    clear_flags: [ runtime_call, require_state, can_throw, heap_inv ]

  - name: UnsafeMemoryWriteInt64
    space: ets
    class_name: std.core.unsafeMemory
    method_name: writeInt64
    static: true
    signature:
      ret: void
      args:
         - i64
         - i64
    impl: ark::ets::intrinsics::UnsafeMemoryWriteInt64
    clear_flags: [ runtime_call, require_state, can_throw, heap_inv ]

  - name: UnsafeMemoryWriteBoolean
    space: ets
    class_name: std.core.unsafeMemory
    method_name: writeBoolean
    static: true
    signature:
      ret: void
      args:
         - i64
         - u1
    impl: ark::ets::intrinsics::UnsafeMemoryWriteBoolean
    clear_flags: [ runtime_call, require_state, can_throw, heap_inv ]

  - name: UnsafeMemoryWriteFloat32
    space: ets
    class_name: std.core.unsafeMemory
    method_name: writeFloat32
    static: true
    signature:
      ret: void
      args:
         - i64
         - f32
    impl: ark::ets::intrinsics::UnsafeMemoryWriteFloat32
    clear_flags: [ runtime_call, require_state, can_throw, heap_inv ]

  - name: UnsafeMemoryWriteFloat64
    space: ets
    class_name: std.core.unsafeMemory
    method_name: writeFloat64
    static: true
    signature:
      ret: void
      args:
         - i64
         - f64
    impl: ark::ets::intrinsics::UnsafeMemoryWriteFloat64
    clear_flags: [ runtime_call, require_state, can_throw, heap_inv ]

  - name: UnsafeMemoryWriteNumber
    space: ets
    class_name: std.core.unsafeMemory
    method_name: writeNumber
    static: true
    signature:
      ret: void
      args:
         - i64
         - f64
    impl: ark::ets::intrinsics::UnsafeMemoryWriteFloat64
    clear_flags: [ runtime_call, require_state, can_throw, heap_inv ]

  - name: UnsafeMemoryWriteString
    space: ets
    class_name: std.core.unsafeMemory
    method_name: writeString
    static: true
    signature:
      ret: i32
      args:
         - i64
         - std.core.String
    impl: ark::ets::intrinsics::UnsafeMemoryWriteString
    codegen_arch: [arm64, amd64]
    codegen_func: CreateWriteString
    llvm_codegen_func: EmitWriteString
    need_param_locations: true
    clear_flags: [ runtime_call, require_state, can_throw, heap_inv ]

  - name: UnsafeMemoryReadBoolean
    space: ets
    class_name: std.core.unsafeMemory
    method_name: readBoolean
    static: true
    signature:
      ret: u1
      args:
         - i64
    impl: ark::ets::intrinsics::UnsafeMemoryReadBoolean
    clear_flags: [ runtime_call, require_state, can_throw, heap_inv ]

  - name: UnsafeMemoryReadInt8
    space: ets
    class_name: std.core.unsafeMemory
    method_name: readInt8
    static: true
    signature:
      ret: i8
      args:
         - i64
    impl: ark::ets::intrinsics::UnsafeMemoryReadInt8
    clear_flags: [ runtime_call, require_state, can_throw, heap_inv ]

  - name: UnsafeMemoryReadInt16
    space: ets
    class_name: std.core.unsafeMemory
    method_name: readInt16
    static: true
    signature:
      ret: i16
      args:
         - i64
    impl: ark::ets::intrinsics::UnsafeMemoryReadInt16
    clear_flags: [ runtime_call, require_state, can_throw, heap_inv ]

  - name: UnsafeMemoryReadInt32
    space: ets
    class_name: std.core.unsafeMemory
    method_name: readInt32
    static: true
    signature:
      ret: i32
      args:
         - i64
    impl: ark::ets::intrinsics::UnsafeMemoryReadInt32
    clear_flags: [ runtime_call, require_state, can_throw, heap_inv ]

  - name: UnsafeMemoryReadInt64
    space: ets
    class_name: std.core.unsafeMemory
    method_name: readInt64
    static: true
    signature:
      ret: i64
      args:
         - i64
    impl: ark::ets::intrinsics::UnsafeMemoryReadInt64
    clear_flags: [ runtime_call, require_state, can_throw, heap_inv ]

  - name: UnsafeMemoryReadFloat32
    space: ets
    class_name: std.core.unsafeMemory
    method_name: readFloat32
    static: true
    signature:
      ret: f32
      args:
         - i64
    impl: ark::ets::intrinsics::UnsafeMemoryReadFloat32
    clear_flags: [ runtime_call, require_state, can_throw, heap_inv ]

  - name: UnsafeMemoryReadFloat64
    space: ets
    class_name: std.core.unsafeMemory
    method_name: readFloat64
    static: true
    signature:
      ret: f64
      args:
         - i64
    impl: ark::ets::intrinsics::UnsafeMemoryReadFloat64
    clear_flags: [ runtime_call, require_state, can_throw, heap_inv ]

  - name: UnsafeMemoryReadNumber
    space: ets
    class_name: std.core.unsafeMemory
    method_name: readNumber
    static: true
    signature:
      ret: f64
      args:
         - i64
    impl: ark::ets::intrinsics::UnsafeMemoryReadNumber
    clear_flags: [ runtime_call, require_state, can_throw, heap_inv ]

  - name: UnsafeMemoryReadString
    space: ets
    class_name: std.core.unsafeMemory
    method_name: readString
    static: true
    signature:
      ret: std.core.String
      args:
         - i64
         - i32
    impl: ark::ets::intrinsics::UnsafeMemoryReadString
    codegen_arch: [arm64, amd64]
    codegen_func: CreateReadString
    llvm_codegen_func: EmitReadString
    need_param_locations: true

  - name: UnsafeMemoryGetStringSizeInBytes
    space: ets
    class_name: std.core.unsafeMemory
    method_name: getStringSizeInBytes
    static: true
    signature:
      ret: i32
      args:
         - std.core.String
    impl: ark::ets::intrinsics::UnsafeMemoryStringGetSizeInBytes
    clear_flags: [ runtime_call, require_state, can_throw, heap_inv ]

############
# std.core #
############
  - name: StdCoreAllocGenericArray
    space: ets
    class_name: std.core.ETSGLOBAL
    method_name: __alloc_array
    static: true
    signature:
      ret: std.core.Object[]
      args:
        - i32
        - std.core.Object
    impl: ark::ets::intrinsics::StdCoreAllocGenericArray

  - name: StdCoreBoolCopyTo
    space: ets
    class_name: std.core.ETSGLOBAL
    method_name: copyTo
    static: true
    signature:
      ret: void
      args:
         - u1\[
         - u1\[
         - i32
         - i32
         - i32
    impl: ark::ets::intrinsics::StdCoreBoolCopyTo
    codegen_arch: [arm64, amd64]
    codegen_func: CreateArrayCopyTo
    llvm_codegen_func: EmitArrayCopyTo
    need_param_locations: true

  - name: StdCoreCharCopyTo
    space: ets
    class_name: std.core.ETSGLOBAL
    method_name: copyTo
    static: true
    signature:
      ret: void
      args:
         - u16\[
         - u16\[
         - i32
         - i32
         - i32
    impl: ark::ets::intrinsics::StdCoreCharCopyTo
    codegen_arch: [arm64, amd64]
    codegen_func: CreateArrayCopyTo
    llvm_codegen_func: EmitArrayCopyTo
    need_param_locations: true

  - name: StdCoreByteCopyTo
    space: ets
    class_name: std.core.ETSGLOBAL
    method_name: copyTo
    static: true
    signature:
      ret: void
      args:
         - i8\[
         - i8\[
         - i32
         - i32
         - i32
    impl: ark::ets::intrinsics::StdCoreByteCopyTo
    codegen_arch: [arm64, amd64]
    codegen_func: CreateArrayCopyTo
    llvm_codegen_func: EmitArrayCopyTo
    need_param_locations: true

  - name: StdCoreShortCopyTo
    space: ets
    class_name: std.core.ETSGLOBAL
    method_name: copyTo
    static: true
    signature:
      ret: void
      args:
         - i16\[
         - i16\[
         - i32
         - i32
         - i32
    impl: ark::ets::intrinsics::StdCoreShortCopyTo
    codegen_arch: [arm64, amd64]
    codegen_func: CreateArrayCopyTo
    llvm_codegen_func: EmitArrayCopyTo
    need_param_locations: true

  - name: StdCoreIntCopyTo
    space: ets
    class_name: std.core.ETSGLOBAL
    method_name: copyTo
    static: true
    signature:
      ret: void
      args:
         - i32\[
         - i32\[
         - i32
         - i32
         - i32
    impl: ark::ets::intrinsics::StdCoreIntCopyTo
    codegen_arch: [arm64, amd64]
    codegen_func: CreateArrayCopyTo
    llvm_codegen_func: EmitArrayCopyTo
    need_param_locations: true

  - name: StdCoreLongCopyTo
    space: ets
    class_name: std.core.ETSGLOBAL
    method_name: copyTo
    static: true
    signature:
      ret: void
      args:
         - i64\[
         - i64\[
         - i32
         - i32
         - i32
    impl: ark::ets::intrinsics::StdCoreLongCopyTo
    codegen_arch: [arm64, amd64]
    codegen_func: CreateArrayCopyTo
    llvm_codegen_func: EmitArrayCopyTo
    need_param_locations: true

  - name: StdCoreFloatCopyTo
    space: ets
    class_name: std.core.ETSGLOBAL
    method_name: copyTo
    static: true
    signature:
      ret: void
      args:
         - f32\[
         - f32\[
         - i32
         - i32
         - i32
    impl: ark::ets::intrinsics::StdCoreFloatCopyTo
    codegen_arch: [arm64, amd64]
    codegen_func: CreateArrayCopyTo
    llvm_codegen_func: EmitArrayCopyTo
    need_param_locations: true

  - name: StdCoreDoubleCopyTo
    space: ets
    class_name: std.core.ETSGLOBAL
    method_name: copyTo
    static: true
    signature:
      ret: void
      args:
         - f64\[
         - f64\[
         - i32
         - i32
         - i32
    impl: ark::ets::intrinsics::StdCoreDoubleCopyTo
    codegen_arch: [arm64, amd64]
    codegen_func: CreateArrayCopyTo
    llvm_codegen_func: EmitArrayCopyTo
    need_param_locations: true


############
# std.core #
############
  - name: StdCorePrintStackTrace
    space: ets
    class_name: std.core.ETSGLOBAL
    method_name: printStackTrace
    static: true
    signature:
      ret: void
      args: []
    impl: ark::ets::intrinsics::StdCorePrintStackTrace

  - name: StdCoreStackTraceLines
    space: ets
    class_name: std.core.ETSGLOBAL
    method_name: stackTraceLines
    static: true
    signature:
      ret: std.core.String[]
      args: []
    impl: ark::ets::intrinsics::StdCoreStackTraceLines
    clear_flags: [ no_dce ]

  - name: StdCoreStackTraceProvisionStackTrace
    space: ets
    class_name: std.core.StackTrace
    method_name: provisionStackTrace
    static: true
    signature:
      ret: std.core.StackTraceElement[]
      args: []
    impl: ark::ets::intrinsics::StdCoreStackTraceProvisionStackTrace
    clear_flags: [ no_dce ]

  - name: StdCoreExit
    space: ets
    class_name: std.core.ETSGLOBAL
    method_name: exit
    static: true
    signature:
      ret: void
      args: [i32]
    impl: ark::intrinsics::SystemExit
    clear_flags: [require_state, runtime_call, can_throw]

######################
# std.core.GC #
######################
  - name: StdGCStartGC
    space: ets
    class_name: std.core.GC
    method_name: startGCImpl
    static: true
    signature:
      ret: i64
      args: [ i32, std.core.Object, u1 ]
    impl: ark::ets::intrinsics::StdGCStartGC

  - name: StdGCWaitForFinishGC
    space: ets
    class_name: std.core.GC
    method_name: waitForFinishGC
    static: true
    signature:
      ret: void
      args: [ i64 ]
    impl: ark::ets::intrinsics::StdGCWaitForFinishGC

  - name: StdGCScheduleGCAfterNthAlloc
    space: ets
    class_name: std.core.GC
    method_name: scheduleGcAfterNthAllocImpl
    static: true
    signature:
      ret: void
      args: [ i32, i32 ]
    impl: ark::ets::intrinsics::StdGCScheduleGCAfterNthAlloc

  - name: StdGCIsScheduledGCTriggered
    space: ets
    class_name: std.core.GC
    method_name: isScheduledGCTriggered
    static: true
    signature:
      ret: u1
      args: []
    impl: ark::ets::intrinsics::StdGCIsScheduledGCTriggered

  - name: StdGCPostponeGCStart
    space: ets
    class_name: std.core.GC
    method_name: postponeGCStart
    static: true
    signature:
      ret: void
      args: []
    impl: ark::ets::intrinsics::StdGCPostponeGCStart

  - name: StdGCPostponeGCEnd
    space: ets
    class_name: std.core.GC
    method_name: postponeGCEnd
    static: true
    signature:
      ret: void
      args: []
    impl: ark::ets::intrinsics::StdGCPostponeGCEnd

  - name: StdGCAllocatePinnedBooleanArray
    space: ets
    class_name: std.core.GC
    method_name: allocatePinnedBooleanArray
    static: true
    signature:
      ret: u1[]
      args: [ i64 ]
    impl: ark::ets::intrinsics::StdGCAllocatePinnedBooleanArray

  - name: StdGCAllocatePinnedByteArray
    space: ets
    class_name: std.core.GC
    method_name: allocatePinnedByteArray
    static: true
    signature:
      ret: i8[]
      args: [ i64 ]
    impl: ark::ets::intrinsics::StdGCAllocatePinnedByteArray

  - name: StdGCAllocatePinnedCharArray
    space: ets
    class_name: std.core.GC
    method_name: allocatePinnedCharArray
    static: true
    signature:
      ret: u16[]
      args: [ i64 ]
    impl: ark::ets::intrinsics::StdGCAllocatePinnedCharArray

  - name: StdGCAllocatePinnedShortArray
    space: ets
    class_name: std.core.GC
    method_name: allocatePinnedShortArray
    static: true
    signature:
      ret: i16[]
      args: [ i64 ]
    impl: ark::ets::intrinsics::StdGCAllocatePinnedShortArray

  - name: StdGCAllocatePinnedIntArray
    space: ets
    class_name: std.core.GC
    method_name: allocatePinnedIntArray
    static: true
    signature:
      ret: i32[]
      args: [ i64 ]
    impl: ark::ets::intrinsics::StdGCAllocatePinnedIntArray

  - name: StdGCAllocatePinnedLongArray
    space: ets
    class_name: std.core.GC
    method_name: allocatePinnedLongArray
    static: true
    signature:
      ret: i64[]
      args: [ i64 ]
    impl: ark::ets::intrinsics::StdGCAllocatePinnedLongArray

  - name: StdGCAllocatePinnedFloatArray
    space: ets
    class_name: std.core.GC
    method_name: allocatePinnedFloatArray
    static: true
    signature:
      ret: f32[]
      args: [ i64 ]
    impl: ark::ets::intrinsics::StdGCAllocatePinnedFloatArray

  - name: StdGCAllocatePinnedDoubleArray
    space: ets
    class_name: std.core.GC
    method_name: allocatePinnedDoubleArray
    static: true
    signature:
      ret: f64[]
      args: [ i64 ]
    impl: ark::ets::intrinsics::StdGCAllocatePinnedDoubleArray

  - name: StdGCGetObjectSpaceType
    space: ets
    class_name: std.core.GC
    method_name: getObjectSpaceTypeImpl
    static: true
    signature:
      ret: i32
      args: [ std.core.Object ]
    impl: ark::ets::intrinsics::StdGCGetObjectSpaceType

  - name: StdGCGetObjectAddress
    space: ets
    class_name: std.core.GC
    method_name: getObjectAddress
    static: true
    signature:
      ret: i64
      args: [ std.core.Object ]
    impl: ark::ets::intrinsics::StdGCGetObjectAddress

  - name: StdGetObjectSize
    space: ets
    class_name: std.core.GC
    method_name: getObjectSize
    static: true
    signature:
      ret: i64
      args: [ std.core.Object ]
    impl: ark::ets::intrinsics::StdGetObjectSize

  - name: StdGCPinObject
    space: ets
    class_name: std.core.GC
    method_name: pinObject
    static: true
    signature:
      ret: void
      args: [ std.core.Object ]
    impl: ark::ets::intrinsics::StdGCPinObject

  - name: StdGCUnpinObject
    space: ets
    class_name: std.core.GC
    method_name: unpinObject
    static: true
    signature:
      ret: void
      args: [ std.core.Object ]
    impl: ark::ets::intrinsics::StdGCUnpinObject

  - name: StdGetFreeHeapSize
    space: ets
    class_name: std.core.GC
    method_name: getFreeHeapSize
    static: true
    signature:
      ret: i64
      args: [ ]
    impl: ark::ets::intrinsics::StdGetFreeHeapSize

  - name: StdGetUsedHeapSize
    space: ets
    class_name: std.core.GC
    method_name: getUsedHeapSize
    static: true
    signature:
      ret: i64
      args: [ ]
    impl: ark::ets::intrinsics::StdGetUsedHeapSize

  - name: StdGetReservedHeapSize
    space: ets
    class_name: std.core.GC
    method_name: getReservedHeapSize
    static: true
    signature:
      ret: i64
      args: [ ]
    impl: ark::ets::intrinsics::StdGetReservedHeapSize

  - name: StdGCRegisterNativeAllocation
    space: ets
    class_name: std.core.GC
    method_name: registerNativeAllocation
    static: true
    signature:
      ret: void
      args: [ i64 ]
    impl: ark::ets::intrinsics::StdGCRegisterNativeAllocation

  - name: StdGCRegisterNativeFree
    space: ets
    class_name: std.core.GC
    method_name: registerNativeFree
    static: true
    signature:
      ret: void
      args: [ i64 ]
    impl: ark::ets::intrinsics::StdGCRegisterNativeFree

#################################
# std.core.FinalizationRegistry #
#################################
  - name: StdFinalizationRegistryRegisterInstance
    space: ets
    class_name: std.core.FinalizationRegistry
    method_name: registerInstance
    static: true
    signature:
      ret: i32
      args: [ std.core.Object ]
    impl: ark::ets::intrinsics::StdFinalizationRegistryRegisterInstance

  - name: StdFinalizationRegistryFinishCleanup
    space: ets
    class_name: std.core.FinalizationRegistry
    method_name: finishCleanup
    static: true
    signature:
      ret: void
      args: [ ]
    impl: ark::ets::intrinsics::StdFinalizationRegistryFinishCleanup

########################
# std.core.Job #
########################
  - name: StdJobAwait
    space: ets
    class_name: std.core.Job
    method_name: Await
    static: false
    signature:
      ret: std.core.Object
      args: []
    impl: ark::ets::intrinsics::EtsAwaitJob

  - name: StdJobFinish
    space: ets
    class_name: std.core.CompletableJob
    method_name: finishImpl
    static: false
    signature:
      ret: void
      args: [ std.core.Object ]
    impl: ark::ets::intrinsics::EtsFinishJob

  - name: StdJobFail
    space: ets
    class_name: std.core.CompletableJob
    method_name: failImpl
    static: false
    signature:
      ret: void
      args: [ std.core.Object ]
    impl: ark::ets::intrinsics::EtsFailJob

######################
# std.core.Promise #
######################
  - name: StdPromiseResolve
    space: ets
    class_name: std.core.Promise
    method_name: resolveImpl
    static: false
    signature:
      ret: void
      args: [std.core.Object, u1]
    impl: ark::ets::intrinsics::EtsPromiseResolve

  - name: StdPromiseReject
    space: ets
    class_name: std.core.Promise
    method_name: rejectImpl
    static: false
    signature:
      ret: void
      args: [std.core.Object, u1]
    impl: ark::ets::intrinsics::EtsPromiseReject

  - name: StdPromiseSubmitCallback
    space: ets
    class_name: std.core.Promise
    method_name: submitCallback
    static: false
    signature:
      ret: void
      args: [std.core.Object]
    impl: ark::ets::intrinsics::EtsPromiseSubmitCallback

  - name: StdPromiseAwait
    space: ets
    class_name: std.core.Promise
    method_name: awaitResolution
    static: false
    signature:
      ret: std.core.Object
      args: []
    impl: ark::ets::intrinsics::EtsAwaitPromise

######################
# std.core.Coroutine #
######################
  - name: StdCoroutineSchedule
    space: ets
    class_name: std.core.Coroutine
    method_name: Schedule
    static: true
    signature:
      ret: void
      args: []
    impl: ark::ets::intrinsics::StdSystemScheduleCoroutine

######################
# std.core.Mutex #
######################
  - name: StdMutexLock
    space: ets
    class_name: std.core.Mutex
    method_name: lock
    static: true
    signature:
      ret: void
      args: [ std.core.Object ]
    impl: ark::ets::intrinsics::EtsMutexLock

  - name: StdMutexUnlock
    space: ets
    class_name: std.core.Mutex
    method_name: unlock
    static: true
    signature:
      ret: void
      args: [ std.core.Object ]
    impl: ark::ets::intrinsics::EtsMutexUnlock

######################
# std.core.Event #
######################
  - name: StdEventWait
    space: ets
    class_name: std.core.Event
    method_name: wait
    static: true
    signature:
      ret: void
      args: [ std.core.Object ]
    impl: ark::ets::intrinsics::EtsEventWait

  - name: StdEventFire
    space: ets
    class_name: std.core.Event
    method_name: fire
    static: true
    signature:
      ret: void
      args: [ std.core.Object ]
    impl: ark::ets::intrinsics::EtsEventFire

######################
# std.core.CondVar #
######################
  - name: StdCondVarWait
    space: ets
    class_name: std.core.CondVar
    method_name: wait
    static: true
    signature:
      ret: void
      args: [ std.core.Object, std.core.Object ]
    impl: ark::ets::intrinsics::EtsCondVarWait

  - name: StdCondVarNotfiyOne
    space: ets
    class_name: std.core.CondVar
    method_name: notifyOne
    static: true
    signature:
      ret: void
      args: [ std.core.Object, std.core.Object ]
    impl: ark::ets::intrinsics::EtsCondVarNotifyOne

  - name: StdCondVarNotifyAll
    space: ets
    class_name: std.core.CondVar
    method_name: notifyAll
    static: true
    signature:
      ret: void
      args: [ std.core.Object, std.core.Object ]
    impl: ark::ets::intrinsics::EtsCondVarNotifyAll

######################
# std.core.QueueSpinlock #
######################
  - name: StdQueueSpinlockGuard
<<<<<<< HEAD
    space: ets
    class_name: std.core.QueueSpinlock
    method_name: guard
    static: true
    signature:
      ret: void
      args: [ std.core.Object, std.core.Object ]
    impl: ark::ets::intrinsics::EtsQueueSpinlockGuard

############################
#   escompat.SharedMemory  #
############################

  - name: SharedMemoryCreate
=======
>>>>>>> 46f0ea7f
    space: ets
    class_name: std.core.QueueSpinlock
    method_name: guard
    static: true
    signature:
      ret: void
      args: [ std.core.Object, std.core.Object ]
    impl: ark::ets::intrinsics::EtsQueueSpinlockGuard

############################
#   escompat.ArrayBuffer  #
############################

  - name: ArrayBufferAddI8
    space: ets
    class_name: escompat.ArrayBuffer
    method_name: atomicAddI8
    static: false
    signature:
      ret: f64
      args: [ i32, i32, i8 ]
    impl: ark::ets::intrinsics::ArrayBufferAddI8

  - name: ArrayBufferAndI8
    space: ets
    class_name: escompat.ArrayBuffer
    method_name: atomicAndI8
    static: false
    signature:
      ret: f64
      args: [ i32, i32, i8 ]
    impl: ark::ets::intrinsics::ArrayBufferAndI8

  - name: ArrayBufferCompareExchangeI8
    space: ets
    class_name: escompat.ArrayBuffer
    method_name: atomicCompareExchangeI8
    static: false
    signature:
      ret: f64
      args: [ i32, i32, i8, i8 ]
    impl: ark::ets::intrinsics::ArrayBufferCompareExchangeI8

  - name: ArrayBufferExchangeI8
    space: ets
    class_name: escompat.ArrayBuffer
    method_name: atomicExchangeI8
    static: false
    signature:
      ret: f64
      args: [ i32, i32, i8 ]
    impl: ark::ets::intrinsics::ArrayBufferExchangeI8

  - name: ArrayBufferLoadI8
    space: ets
    class_name: escompat.ArrayBuffer
    method_name: atomicLoadI8
    static: false
    signature:
      ret: f64
      args: [ i32, i32 ]
    impl: ark::ets::intrinsics::ArrayBufferLoadI8

  - name: ArrayBufferrI8
    space: ets
    class_name: escompat.ArrayBuffer
    method_name: atomicOrI8
    static: false
    signature:
      ret: f64
      args: [ i32, i32, i8 ]
    impl: ark::ets::intrinsics::ArrayBufferOrI8

  - name: ArrayBufferStoreI8
    space: ets
    class_name: escompat.ArrayBuffer
    method_name: atomicStoreI8
    static: false
    signature:
      ret: f64
      args: [ i32, i32, i8 ]
    impl: ark::ets::intrinsics::ArrayBufferStoreI8

  - name: ArrayBufferSubI8
    space: ets
    class_name: escompat.ArrayBuffer
    method_name: atomicSubI8
    static: false
    signature:
      ret: f64
      args: [ i32, i32, i8 ]
    impl: ark::ets::intrinsics::ArrayBufferSubI8

  - name: ArrayBufferXorI8
    space: ets
    class_name: escompat.ArrayBuffer
    method_name: atomicXorI8
    static: false
    signature:
      ret: f64
      args: [ i32, i32, i8 ]
    impl: ark::ets::intrinsics::ArrayBufferXorI8

  - name: ArrayBufferAddI16
    space: ets
    class_name: escompat.ArrayBuffer
    method_name: atomicAddI16
    static: false
    signature:
      ret: f64
      args: [ i32, i32, i16 ]
    impl: ark::ets::intrinsics::ArrayBufferAddI16

  - name: ArrayBufferAndI16
    space: ets
    class_name: escompat.ArrayBuffer
    method_name: atomicAndI16
    static: false
    signature:
      ret: f64
      args: [ i32, i32, i16 ]
    impl: ark::ets::intrinsics::ArrayBufferAndI16

  - name: ArrayBufferCompareExchangeI16
    space: ets
    class_name: escompat.ArrayBuffer
    method_name: atomicCompareExchangeI16
    static: false
    signature:
      ret: f64
      args: [ i32, i32, i16, i16 ]
    impl: ark::ets::intrinsics::ArrayBufferCompareExchangeI16

  - name: ArrayBufferExchangeI16
    space: ets
    class_name: escompat.ArrayBuffer
    method_name: atomicExchangeI16
    static: false
    signature:
      ret: f64
      args: [ i32, i32, i16 ]
    impl: ark::ets::intrinsics::ArrayBufferExchangeI16

  - name: ArrayBufferLoadI16
    space: ets
    class_name: escompat.ArrayBuffer
    method_name: atomicLoadI16
    static: false
    signature:
      ret: f64
      args: [ i32, i32 ]
    impl: ark::ets::intrinsics::ArrayBufferLoadI16

  - name: ArrayBufferOrI16
    space: ets
    class_name: escompat.ArrayBuffer
    method_name: atomicOrI16
    static: false
    signature:
      ret: f64
      args: [ i32, i32, i16 ]
    impl: ark::ets::intrinsics::ArrayBufferOrI16

  - name: ArrayBufferStoreI16
    space: ets
    class_name: escompat.ArrayBuffer
    method_name: atomicStoreI16
    static: false
    signature:
      ret: f64
      args: [ i32, i32, i16 ]
    impl: ark::ets::intrinsics::ArrayBufferStoreI16

  - name: ArrayBufferSubI16
    space: ets
    class_name: escompat.ArrayBuffer
    method_name: atomicSubI16
    static: false
    signature:
      ret: f64
      args: [ i32, i32, i16 ]
    impl: ark::ets::intrinsics::ArrayBufferSubI16

  - name: ArrayBufferXorI16
    space: ets
    class_name: escompat.ArrayBuffer
    method_name: atomicXorI16
    static: false
    signature:
      ret: f64
      args: [ i32, i32, i16 ]
    impl: ark::ets::intrinsics::ArrayBufferXorI16

  - name: ArrayBufferAddI32
    space: ets
    class_name: escompat.ArrayBuffer
    method_name: atomicAddI32
    static: false
    signature:
      ret: f64
      args: [ i32, i32, i32 ]
    impl: ark::ets::intrinsics::ArrayBufferAddI32

  - name: ArrayBufferAndI32
    space: ets
    class_name: escompat.ArrayBuffer
    method_name: atomicAndI32
    static: false
    signature:
      ret: f64
      args: [ i32, i32, i32 ]
    impl: ark::ets::intrinsics::ArrayBufferAndI32

  - name: ArrayBufferCompareExchangeI32
    space: ets
    class_name: escompat.ArrayBuffer
    method_name: atomicCompareExchangeI32
    static: false
    signature:
      ret: f64
      args: [ i32, i32, i32, i32 ]
    impl: ark::ets::intrinsics::ArrayBufferCompareExchangeI32

  - name: ArrayBufferExchangeI32
    space: ets
    class_name: escompat.ArrayBuffer
    method_name: atomicExchangeI32
    static: false
    signature:
      ret: f64
      args: [ i32, i32, i32 ]
    impl: ark::ets::intrinsics::ArrayBufferExchangeI32

  - name: ArrayBufferLoadI32
    space: ets
    class_name: escompat.ArrayBuffer
    method_name: atomicLoadI32
    static: false
    signature:
      ret: f64
      args: [ i32, i32 ]
    impl: ark::ets::intrinsics::ArrayBufferLoadI32

  - name: ArrayBufferOrI32
    space: ets
    class_name: escompat.ArrayBuffer
    method_name: atomicOrI32
    static: false
    signature:
      ret: f64
      args: [ i32, i32, i32 ]
    impl: ark::ets::intrinsics::ArrayBufferOrI32

  - name: ArrayBufferStoreI32
    space: ets
    class_name: escompat.ArrayBuffer
    method_name: atomicStoreI32
    static: false
    signature:
      ret: f64
      args: [ i32, i32, i32 ]
    impl: ark::ets::intrinsics::ArrayBufferStoreI32

  - name: ArrayBufferSubI32
    space: ets
    class_name: escompat.ArrayBuffer
    method_name: atomicSubI32
    static: false
    signature:
      ret: f64
      args: [ i32, i32, i32 ]
    impl: ark::ets::intrinsics::ArrayBufferSubI32

  - name: ArrayBufferXorI32
    space: ets
    class_name: escompat.ArrayBuffer
    method_name: atomicXorI32
    static: false
    signature:
      ret: f64
      args: [ i32, i32, i32 ]
    impl: ark::ets::intrinsics::ArrayBufferXorI32

  - name: ArrayBufferAddI64
    space: ets
    class_name: escompat.ArrayBuffer
    method_name: atomicAddI64
    static: false
    signature:
      ret: f64
      args: [ i32, i32, i64 ]
    impl: ark::ets::intrinsics::ArrayBufferAddI64

  - name: ArrayBufferAndI64
    space: ets
    class_name: escompat.ArrayBuffer
    method_name: atomicAndI64
    static: false
    signature:
      ret: f64
      args: [ i32, i32, i64 ]
    impl: ark::ets::intrinsics::ArrayBufferAndI64

  - name: ArrayBufferCompareExchangeI64
    space: ets
    class_name: escompat.ArrayBuffer
    method_name: atomicCompareExchangeI64
    static: false
    signature:
      ret: f64
      args: [ i32, i32, i64, i64 ]
    impl: ark::ets::intrinsics::ArrayBufferCompareExchangeI64

  - name: ArrayBufferExchangeI64
    space: ets
    class_name: escompat.ArrayBuffer
    method_name: atomicExchangeI64
    static: false
    signature:
      ret: f64
      args: [ i32, i32, i64 ]
    impl: ark::ets::intrinsics::ArrayBufferExchangeI64

  - name: ArrayBufferLoadI64
    space: ets
    class_name: escompat.ArrayBuffer
    method_name: atomicLoadI64
    static: false
    signature:
      ret: f64
      args: [ i32, i32 ]
    impl: ark::ets::intrinsics::ArrayBufferLoadI64

  - name: ArrayBufferOrI64
    space: ets
    class_name: escompat.ArrayBuffer
    method_name: atomicOrI64
    static: false
    signature:
      ret: f64
      args: [ i32, i32, i64 ]
    impl: ark::ets::intrinsics::ArrayBufferOrI64

  - name: ArrayBufferStoreI64
    space: ets
    class_name: escompat.ArrayBuffer
    method_name: atomicStoreI64
    static: false
    signature:
      ret: f64
      args: [ i32, i32, i64 ]
    impl: ark::ets::intrinsics::ArrayBufferStoreI64

  - name: ArrayBufferSubI64
    space: ets
    class_name: escompat.ArrayBuffer
    method_name: atomicSubI64
    static: false
    signature:
      ret: f64
      args: [ i32, i32, i64 ]
    impl: ark::ets::intrinsics::ArrayBufferSubI64

  - name: ArrayBufferXorI64
    space: ets
    class_name: escompat.ArrayBuffer
    method_name: atomicXorI64
    static: false
    signature:
      ret: f64
      args: [ i32, i32, i64 ]
    impl: ark::ets::intrinsics::ArrayBufferXorI64

  - name: ArrayBufferAddU8
    space: ets
    class_name: escompat.ArrayBuffer
    method_name: atomicAddU8
    static: false
    signature:
      ret: f64
      args: [ i32, i32, i8 ]
    impl: ark::ets::intrinsics::ArrayBufferAddU8

  - name: ArrayBufferAndU8
    space: ets
    class_name: escompat.ArrayBuffer
    method_name: atomicAndU8
    static: false
    signature:
      ret: f64
      args: [ i32, i32, i8 ]
    impl: ark::ets::intrinsics::ArrayBufferAndU8

  - name: ArrayBufferCompareExchangeU8
    space: ets
    class_name: escompat.ArrayBuffer
    method_name: atomicCompareExchangeU8
    static: false
    signature:
      ret: f64
      args: [ i32, i32, i8, i8 ]
    impl: ark::ets::intrinsics::ArrayBufferCompareExchangeU8

  - name: ArrayBufferExchangeU8
    space: ets
    class_name: escompat.ArrayBuffer
    method_name: atomicExchangeU8
    static: false
    signature:
      ret: f64
      args: [ i32, i32, i8 ]
    impl: ark::ets::intrinsics::ArrayBufferExchangeU8

  - name: ArrayBufferLoadU8
    space: ets
    class_name: escompat.ArrayBuffer
    method_name: atomicLoadU8
    static: false
    signature:
      ret: f64
      args: [ i32, i32 ]
    impl: ark::ets::intrinsics::ArrayBufferLoadU8

  - name: ArrayBufferOrU8
    space: ets
    class_name: escompat.ArrayBuffer
    method_name: atomicOrU8
    static: false
    signature:
      ret: f64
      args: [ i32, i32, i8 ]
    impl: ark::ets::intrinsics::ArrayBufferOrU8

  - name: ArrayBufferStoreU8
    space: ets
    class_name: escompat.ArrayBuffer
    method_name: atomicStoreU8
    static: false
    signature:
      ret: f64
      args: [ i32, i32, i8 ]
    impl: ark::ets::intrinsics::ArrayBufferStoreU8

  - name: ArrayBufferSubU8
    space: ets
    class_name: escompat.ArrayBuffer
    method_name: atomicSubU8
    static: false
    signature:
      ret: f64
      args: [ i32, i32, i8 ]
    impl: ark::ets::intrinsics::ArrayBufferSubU8

  - name: ArrayBufferXorU8
    space: ets
    class_name: escompat.ArrayBuffer
    method_name: atomicXorU8
    static: false
    signature:
      ret: f64
      args: [ i32, i32, i8 ]
    impl: ark::ets::intrinsics::ArrayBufferXorU8

  - name: ArrayBufferAddU16
    space: ets
    class_name: escompat.ArrayBuffer
    method_name: atomicAddU16
    static: false
    signature:
      ret: f64
      args: [ i32, i32, i16 ]
    impl: ark::ets::intrinsics::ArrayBufferAddU16

  - name: ArrayBufferAndU16
    space: ets
    class_name: escompat.ArrayBuffer
    method_name: atomicAndU16
    static: false
    signature:
      ret: f64
      args: [ i32, i32, i16 ]
    impl: ark::ets::intrinsics::ArrayBufferAndU16

  - name: ArrayBufferCompareExchangeU16
    space: ets
    class_name: escompat.ArrayBuffer
    method_name: atomicCompareExchangeU16
    static: false
    signature:
      ret: f64
      args: [ i32, i32, i16, i16 ]
    impl: ark::ets::intrinsics::ArrayBufferCompareExchangeU16

  - name: ArrayBufferExchangeU16
    space: ets
    class_name: escompat.ArrayBuffer
    method_name: atomicExchangeU16
    static: false
    signature:
      ret: f64
      args: [ i32, i32, i16 ]
    impl: ark::ets::intrinsics::ArrayBufferExchangeU16

  - name: ArrayBufferLoadU16
    space: ets
    class_name: escompat.ArrayBuffer
    method_name: atomicLoadU16
    static: false
    signature:
      ret: f64
      args: [ i32, i32 ]
    impl: ark::ets::intrinsics::ArrayBufferLoadU16

  - name: ArrayBufferOrU16
    space: ets
    class_name: escompat.ArrayBuffer
    method_name: atomicOrU16
    static: false
    signature:
      ret: f64
      args: [ i32, i32, i16 ]
    impl: ark::ets::intrinsics::ArrayBufferOrU16

  - name: ArrayBufferStoreU16
    space: ets
    class_name: escompat.ArrayBuffer
    method_name: atomicStoreU16
    static: false
    signature:
      ret: f64
      args: [ i32, i32, i16 ]
    impl: ark::ets::intrinsics::ArrayBufferStoreU16

  - name: ArrayBufferSubU16
    space: ets
    class_name: escompat.ArrayBuffer
    method_name: atomicSubU16
    static: false
    signature:
      ret: f64
      args: [ i32, i32, i16 ]
    impl: ark::ets::intrinsics::ArrayBufferSubU16

  - name: ArrayBufferXorU16
    space: ets
    class_name: escompat.ArrayBuffer
    method_name: atomicXorU16
    static: false
    signature:
      ret: f64
      args: [ i32, i32, i16 ]
    impl: ark::ets::intrinsics::ArrayBufferXorU16

  - name: ArrayBufferAddU32
    space: ets
    class_name: escompat.ArrayBuffer
    method_name: atomicAddU32
    static: false
    signature:
      ret: f64
      args: [ i32, i32, i32 ]
    impl: ark::ets::intrinsics::ArrayBufferAddU32

  - name: ArrayBufferAndU32
    space: ets
    class_name: escompat.ArrayBuffer
    method_name: atomicAndU32
    static: false
    signature:
      ret: f64
      args: [ i32, i32, i32 ]
    impl: ark::ets::intrinsics::ArrayBufferAndU32

  - name: ArrayBufferCompareExchangeU32
    space: ets
    class_name: escompat.ArrayBuffer
    method_name: atomicCompareExchangeU32
    static: false
    signature:
      ret: f64
      args: [ i32, i32, i32, i32 ]
    impl: ark::ets::intrinsics::ArrayBufferCompareExchangeU32

  - name: ArrayBufferExchangeU32
    space: ets
    class_name: escompat.ArrayBuffer
    method_name: atomicExchangeU32
    static: false
    signature:
      ret: f64
      args: [ i32, i32, i32 ]
    impl: ark::ets::intrinsics::ArrayBufferExchangeU32

  - name: ArrayBufferLoadU32
    space: ets
    class_name: escompat.ArrayBuffer
    method_name: atomicLoadU32
    static: false
    signature:
      ret: f64
      args: [ i32, i32 ]
    impl: ark::ets::intrinsics::ArrayBufferLoadU32

  - name: ArrayBufferOrU32
    space: ets
    class_name: escompat.ArrayBuffer
    method_name: atomicOrU32
    static: false
    signature:
      ret: f64
      args: [ i32, i32, i32 ]
    impl: ark::ets::intrinsics::ArrayBufferOrU32

  - name: ArrayBufferStoreU32
    space: ets
    class_name: escompat.ArrayBuffer
    method_name: atomicStoreU32
    static: false
    signature:
      ret: f64
      args: [ i32, i32, i32 ]
    impl: ark::ets::intrinsics::ArrayBufferStoreU32

  - name: ArrayBufferSubU32
    space: ets
    class_name: escompat.ArrayBuffer
    method_name: atomicSubU32
    static: false
    signature:
      ret: f64
      args: [ i32, i32, i32 ]
    impl: ark::ets::intrinsics::ArrayBufferSubU32

  - name: ArrayBufferXorU32
    space: ets
    class_name: escompat.ArrayBuffer
    method_name: atomicXorU32
    static: false
    signature:
      ret: f64
      args: [ i32, i32, i32 ]
    impl: ark::ets::intrinsics::ArrayBufferXorU32

  - name: ArrayBufferAddU64
    space: ets
    class_name: escompat.ArrayBuffer
    method_name: atomicAddU64
    static: false
    signature:
      ret: f64
      args: [ i32, i32, i64 ]
    impl: ark::ets::intrinsics::ArrayBufferAddU64

  - name: ArrayBufferAndU64
    space: ets
    class_name: escompat.ArrayBuffer
    method_name: atomicAndU64
    static: false
    signature:
      ret: f64
      args: [ i32, i32, i64 ]
    impl: ark::ets::intrinsics::ArrayBufferAndU64

  - name: ArrayBufferCompareExchangeU64
    space: ets
    class_name: escompat.ArrayBuffer
    method_name: atomicCompareExchangeU64
    static: false
    signature:
      ret: f64
      args: [ i32, i32, i64, i64 ]
    impl: ark::ets::intrinsics::ArrayBufferCompareExchangeU64

  - name: ArrayBufferExchangeU64
    space: ets
    class_name: escompat.ArrayBuffer
    method_name: atomicExchangeU64
    static: false
    signature:
      ret: f64
      args: [ i32, i32, i64 ]
    impl: ark::ets::intrinsics::ArrayBufferExchangeU64

  - name: ArrayBufferLoadU64
    space: ets
    class_name: escompat.ArrayBuffer
    method_name: atomicLoadU64
    static: false
    signature:
      ret: f64
      args: [ i32, i32 ]
    impl: ark::ets::intrinsics::ArrayBufferLoadU64

  - name: ArrayBufferOrU64
    space: ets
    class_name: escompat.ArrayBuffer
    method_name: atomicOrU64
    static: false
    signature:
      ret: f64
      args: [ i32, i32, i64 ]
    impl: ark::ets::intrinsics::ArrayBufferOrU64

  - name: ArrayBufferStoreU64
    space: ets
    class_name: escompat.ArrayBuffer
    method_name: atomicStoreU64
    static: false
    signature:
      ret: f64
      args: [ i32, i32, i64 ]
    impl: ark::ets::intrinsics::ArrayBufferStoreU64

  - name: ArrayBufferSubU64
    space: ets
    class_name: escompat.ArrayBuffer
    method_name: atomicSubU64
    static: false
    signature:
      ret: f64
      args: [ i32, i32, i64 ]
    impl: ark::ets::intrinsics::ArrayBufferSubU64

  - name: ArrayBufferXorU64
    space: ets
    class_name: escompat.ArrayBuffer
    method_name: atomicXorU64
    static: false
    signature:
      ret: f64
      args: [ i32, i32, i64 ]
    impl: ark::ets::intrinsics::ArrayBufferXorU64

  - name: StdCoroutineGetWorkerId
    space: ets
    class_name: std.debug.concurrency.CoroutineExtras
    method_name: getWorkerId
    static: true
    signature:
      ret: i32
      args: []
    impl: ark::intrinsics::SystemCoroutineGetWorkerId

  - name: StdTaskPoolIsSupportingInterop
    space: ets
    class_name: std.debug.concurrency.CoroutineExtras
    method_name: isTaskpoolSupportingInterop
    static: true
    signature:
      ret: u1
      args: []
    impl: ark::ets::intrinsics::taskpool::IsSupportingInterop

  - name: StdTaskPoolIsUsingLaunchMode
    space: ets
    class_name: std.debug.concurrency.CoroutineExtras
    method_name: isTaskpoolUsingLaunchMode
    static: true
    signature:
      ret: u1
      args: []
    impl: ark::ets::intrinsics::taskpool::IsUsingLaunchMode

  - name: StdCoroutineSetSchedulingPolicy
    space: ets
    class_name: std.debug.concurrency.CoroutineExtras
    method_name: setSchedulingPolicy
    static: true
    signature:
      ret: void
      args: [i32]
    impl: ark::ets::intrinsics::StdSystemSetCoroutineSchedulingPolicy

  - name: StdCoroutineGetCoroutineId
    space: ets
    class_name: std.debug.concurrency.CoroutineExtras
    method_name: getCoroutineId
    static: true
    signature:
      ret: i32
      args: []
    impl: ark::ets::intrinsics::StdSystemGetCoroutineId

  - name: StdCoroutineIsMainWorker
    space: ets
    class_name: std.debug.concurrency.CoroutineExtras
    method_name: isMainWorker
    static: true
    signature:
      ret: u1
      args: []
    impl: ark::ets::intrinsics::StdSystemIsMainWorker

  - name: StdCoroutineWorkerHasExternalScheduler
    space: ets
    class_name: std.debug.concurrency.CoroutineExtras
    method_name: workerHasExternalScheduler
    static: true
    signature:
      ret: u1
      args: []
    impl: ark::ets::intrinsics::StdSystemWorkerHasExternalScheduler

  - name: StdCoroutineScaleWorkersPool
    space: ets
    class_name: std.debug.concurrency.CoroutineExtras
    method_name: scaleWorkersPool
    static: true
    signature:
      ret: void
      args: [i32]
    impl: ark::ets::intrinsics::StdSystemScaleWorkersPool

  - name: StdCoroutineStopTaskpool
    space: ets
    class_name: std.debug.concurrency.CoroutineExtras
    method_name: stopTaskpool
    static: true
    signature:
      ret: void
      args: []
    impl: ark::ets::intrinsics::StdSystemStopTaskpool

  - name: StdCoroutineIncreaseTaskpoolWorkersToN
    space: ets
    class_name: std.debug.concurrency.CoroutineExtras
    method_name: increaseTaskpoolWorkersToN
    static: true
    signature:
      ret: void
      args: [i32]
    impl: ark::ets::intrinsics::StdSystemIncreaseTaskpoolWorkersToN

  - name: StdAtomicFlagSet
    space: ets
    class_name: std.debug.concurrency.AtomicFlag
    method_name: set
    static: false
    signature:
      ret: void
      args: [u1]
    impl: ark::ets::intrinsics::StdSystemAtomicFlagSet

  - name: StdAtomicFlagGet
    space: ets
    class_name: std.debug.concurrency.AtomicFlag
    method_name: get
    static: false
    signature:
      ret: u1
      args: []
    impl: ark::ets::intrinsics::StdSystemAtomicFlagGet
####################
# std.core.Runtime #
####################

  - name: StdIsLittleEndianPlatform
    space: ets
    class_name: std.core.Runtime
    method_name: isLittleEndianPlatform
    static: true
    signature:
      ret: u1
      args: [  ]
    impl: ark::ets::intrinsics::StdCoreRuntimeIsLittleEndianPlatform
    clear_flags: [ ]

  - name: StdCoreRuntimeIsSameReference
    space: ets
    class_name: std.core.Runtime
    method_name: isSameReference
    static: true
    signature:
      ret: u1
      args: [ std.core.Object, std.core.Object ]
    impl: ark::ets::intrinsics::StdCoreRuntimeIsSameReference

  - name: StdRuntimeGetHashCode
    space: ets
    class_name: std.core.Runtime
    method_name: getHashCode
    static: true
    signature:
      ret: i32
      args: [ std.core.Object ]
    impl: ark::ets::intrinsics::StdCoreRuntimeGetHashCode

  - name: StdCoreRuntimeFailedTypeCastException
    space: ets
    class_name: std.core.Runtime
    method_name: failedTypeCastException
    static: true
    signature:
      ret: std.core.ClassCastError
      args: [ std.core.Object, std.core.String ]
    impl: ark::ets::intrinsics::StdCoreRuntimeFailedTypeCastException
    clear_flags: [ ]

  - name: StdCoreRuntimeGetTypeInfo
    space: ets
    class_name: std.core.Runtime
    method_name: __getTypeInfo
    static: true
    signature:
      ret: std.core.Class
      args: [ std.core.Object ]
    impl: ark::ets::intrinsics::StdCoreRuntimeGetTypeInfo
    clear_flags: [ heap_inv, no_dce ]
    peephole_func: PeepholeGetTypeInfo

  - name: StdCoreRuntimeAllocSameTypeArray
    space: ets
    class_name: std.core.Runtime
    method_name: allocSameTypeArray
    static: true
    signature:
      ret: std.core.Object[]
      args: [ std.core.Class, i32 ]
    impl: ark::ets::intrinsics::StdCoreRuntimeAllocSameTypeArray
    clear_flags: [ ]

##################
# std.core.Class #
##################
  - name: StdCoreClassGetNameInternal
    space: ets
    class_name: std.core.Class
    method_name: getNameInternal
    static: false
    signature:
      ret: std.core.String
      args: [ ]
    impl: ark::ets::intrinsics::StdCoreClassGetNameInternal

  - name: StdCoreClassGetLinker
    space: ets
    class_name: std.core.Class
    method_name: getLinker
    static: false
    signature:
      ret: std.core.RuntimeLinker
      args: [ ]
    impl: ark::ets::intrinsics::StdCoreClassGetLinker

  - name: StdCoreClassOf
    space: ets
    class_name: std.core.Class
    method_name: of
    static: true
    signature:
      ret: std.core.Class
      args: [ std.core.Object ]
    impl: ark::ets::intrinsics::StdCoreClassOf

  - name: StdCoreClassCurrent
    space: ets
    class_name: std.core.Class
    method_name: current
    static: true
    signature:
      ret: std.core.Class
      args: [ ]
    impl: ark::ets::intrinsics::StdCoreClassCurrent

  - name: StdCoreClassOfCaller
    space: ets
    class_name: std.core.Class
    method_name: ofCaller
    static: true
    signature:
      ret: std.core.Class
      args: [ ]
    impl: ark::ets::intrinsics::StdCoreClassOfCaller

  - name: StdCoreClassInitialize
    space: ets
    class_name: std.core.Class
    method_name: initialize
    static: false
    signature:
      ret: void
      args: [ ]
    impl: ark::ets::intrinsics::StdCoreClassInitialize

  - name: StdCoreClassCreateInstance
    space: ets
    class_name: std.core.Class
    method_name: createInstance
    static: false
    signature:
      ret: std.core.Object
      args: [ ]
    impl: ark::ets::intrinsics::StdCoreClassCreateInstance

  - name: StdCoreClassGetDescriptor
    space: ets
    class_name: std.core.Class
    method_name: getDescriptor
    static: false
    signature:
      ret: std.core.String
      args: [ ]
    impl: ark::ets::intrinsics::StdCoreClassGetDescriptor

##########################
# std.core.RuntimeLinker #
##########################
  - name: StdCoreRuntimeLinkerFindLoadedClass
    space: ets
    class_name: std.core.RuntimeLinker
    method_name: findLoadedClass
    static: false
    signature:
      ret: std.core.Class
      args: [ std.core.String ]
    impl: ark::ets::intrinsics::EtsRuntimeLinkerFindLoadedClass

  - name: StdCoreRuntimeLinkerInitializeContext
    space: ets
    class_name: std.core.RuntimeLinker
    method_name: initializeContext
    static: false
    signature:
      ret: void
      args: [ ]
    impl: ark::ets::intrinsics::EtsRuntimeLinkerInitializeContext

##############################
# std.core.BootRuntimeLinker #
##############################
  - name: StdCoreBootRuntimeLinkerFindAndLoadClass
    space: ets
    class_name: std.core.BootRuntimeLinker
    method_name: findAndLoadClass
    static: false
    signature:
      ret: std.core.Class
      args: [ std.core.String, u1 ]
    impl: ark::ets::intrinsics::EtsBootRuntimeLinkerFindAndLoadClass

  - name: StdCoreGetNearestNonBootRuntimeLinker
    space: ets
    class_name: std.core.ETSGLOBAL
    method_name: getNearestNonBootRuntimeLinker
    static: true
    signature:
      ret: std.core.RuntimeLinker
      args: [ ]
    impl: ark::ets::intrinsics::EtsGetNearestNonBootRuntimeLinker

####################
# std.core.AbcFile #
####################
  - name: StdCoreAbcFileLoadAbcFile
    space: ets
    class_name: std.core.AbcFile
    method_name: loadAbcFile
    static: true
    signature:
      ret: std.core.AbcFile
      args: [ std.core.RuntimeLinker, std.core.String ]
    impl: ark::ets::intrinsics::EtsAbcFileLoadAbcFile

  - name: StdCoreAbcFileLoadFromMemory
    space: ets
    class_name: std.core.AbcFile
    method_name: loadFromMemoryImpl
    static: true
    signature:
      ret: std.core.AbcFile
      args:
        - std.core.RuntimeLinker
        - i8[]
    impl: ark::ets::intrinsics::EtsAbcFileLoadFromMemory

  - name: StdCoreAbcFileLoadClass
    space: ets
    class_name: std.core.AbcFile
    method_name: loadClass
    static: false
    signature:
      ret: std.core.Class
      args: [ std.core.RuntimeLinker, std.core.String, u1 ]
    impl: ark::ets::intrinsics::EtsAbcFileLoadClass

  - name: StdCoreAbcFileGetFilename
    space: ets
    class_name: std.core.AbcFile
    method_name: getFilename
    static: false
    signature:
      ret: std.core.String
      args: [ ]
    impl: ark::ets::intrinsics::EtsAbcFileGetFilename

#############################
# std.core.AbcRuntimeLinker #
#############################
  - name: StdCoreAbcRuntimeLinkerLoadClassFromAbcFiles
    space: ets
    class_name: std.core.AbcRuntimeLinker
    method_name: loadClassFromAbcFiles
    static: false
    signature:
      ret: std.core.Class
      args: [ std.core.String, u1 ]
    impl: ark::ets::intrinsics::EtsAbcRuntimeLinkerLoadClassFromAbcFiles

  - name: StdCoreAbcRuntimeLinkerAddNewAbcFiles
    space: ets
    class_name: std.core.AbcRuntimeLinker
    method_name: addAbcFiles
    static: false
    signature:
      ret: void
      args:
        - std.core.AbcFile[]
    impl: ark::ets::intrinsics::EtsAbcRuntimeLinkerAddNewAbcFiles

###################
# std.core.RegExp #
###################
  - name: EscompatRegExpCompile
    space: ets
    class_name: escompat.RegExp
    method_name: compile
    static: false
    signature:
      ret: escompat.RegExp
      args: []
    impl: ark::ets::intrinsics::EscompatRegExpCompile

  - name: EscompatRegExpExec
    space: ets
    class_name: escompat.RegExp
    method_name: execImpl
    static: false
    signature:
      ret: escompat.RegExpExecArray
      args: [ std.core.String, std.core.String, std.core.String ]
    impl: ark::ets::intrinsics::EscompatRegExpExec

  - name: EscompatRegExpParse
    space: ets
    class_name: escompat.RegExp
    method_name: parse
    static: true
    signature:
      ret: std.core.String
      args: [ std.core.String ]
    impl: ark::ets::intrinsics::EscompatRegExpParse

####################
# std.core.TypeAPI #
####################
  - name: TypeAPIGetTypeKind
    space: ets
    class_name: std.core.TypeAPI
    method_name: getTypeKind
    static: true
    signature:
      ret: i8
      args: [ std.core.String, std.core.RuntimeLinker ]
    impl: ark::ets::intrinsics::TypeAPIGetTypeKind

  - name: TypeAPIIsValueType
    space: ets
    class_name: std.core.TypeAPI
    method_name: isValueType
    static: true
    signature:
      ret: u1
      args: [ std.core.String, std.core.RuntimeLinker ]
    impl: ark::ets::intrinsics::TypeAPIIsValueType

  - name: TypeAPIGetNullTypeDescriptor
    space: ets
    class_name: std.core.TypeAPI
    method_name: getNullTypeDescriptor
    static: true
    signature:
      ret: std.core.String
      args: [ ]
    impl: ark::ets::intrinsics::TypeAPIGetNullTypeDescriptor

  - name: TypeAPIGetUndefinedTypeDescriptor
    space: ets
    class_name: std.core.TypeAPI
    method_name: getUndefinedTypeDescriptor
    static: true
    signature:
      ret: std.core.String
      args: [ ]
    impl: ark::ets::intrinsics::TypeAPIGetUndefinedTypeDescriptor

  - name: TypeAPIGetClass
    space: ets
    class_name: std.core.TypeAPI
    method_name: getClass
    static: true
    signature:
      ret: std.core.Class
      args: [ std.core.String, std.core.RuntimeLinker ]
    impl: ark::ets::intrinsics::TypeAPIGetClass

  - name: TypeAPIGetClassAttributes
    space: ets
    class_name: std.core.TypeAPI
    method_name: getClassAttributes
    static: true
    signature:
      ret: i32
      args: [ std.core.Class ]
    impl: ark::ets::intrinsics::TypeAPIGetClassAttributes

  - name: TypeAPIGetFieldsNum
    space: ets
    class_name: std.core.TypeAPI
    method_name: getFieldsNum
    static: true
    signature:
      ret: i64
      args: [ std.core.Class ]
    impl: ark::ets::intrinsics::TypeAPIGetFieldsNum

  - name: TypeAPIGetOwnFieldsNum
    space: ets
    class_name: std.core.TypeAPI
    method_name: getOwnFieldsNum
    static: true
    signature:
      ret: i64
      args: [ std.core.Class ]
    impl: ark::ets::intrinsics::TypeAPIGetOwnFieldsNum

  - name: TypeAPIGetFieldPtr
    space: ets
    class_name: std.core.TypeAPI
    method_name: getFieldPtr
    static: true
    signature:
      ret: std.core.Long
      args: [ std.core.Class, i64 ]
    impl: ark::ets::intrinsics::TypeAPIGetFieldPtr

  - name: TypeAPIGetOwnFieldPtr
    space: ets
    class_name: std.core.TypeAPI
    method_name: getOwnFieldPtr
    static: true
    signature:
      ret: std.core.Long
      args: [ std.core.Class, i64 ]
    impl: ark::ets::intrinsics::TypeAPIGetOwnFieldPtr

  - name: TypeAPIGetFieldPtrByName
    space: ets
    class_name: std.core.TypeAPI
    method_name: getFieldPtrByName
    static: true
    signature:
      ret: std.core.Long
      args: [ std.core.Class, std.core.String ]
    impl: ark::ets::intrinsics::TypeAPIGetFieldPtrByName

  - name: TypeAPIGetFieldDescriptor
    space: ets
    class_name: std.core.TypeAPI
    method_name: getFieldDescriptor
    static: true
    signature:
      ret: std.core.String
      args: [ i64 ]
    impl: ark::ets::intrinsics::TypeAPIGetFieldDescriptor

  - name: TypeAPIGetFieldOwner
    space: ets
    class_name: std.core.TypeAPI
    method_name: getFieldOwner
    static: true
    signature:
      ret: std.core.Class
      args: [ i64 ]
    impl: ark::ets::intrinsics::TypeAPIGetFieldOwner

  - name: TypeAPIGetField
    space: ets
    class_name: std.core.TypeAPI
    method_name: getField
    static: true
    signature:
      ret: std.core.Field
      args: [ std.core.Class, i64, std.core.Type, std.core.Type ]
    impl: ark::ets::intrinsics::TypeAPIGetField

  - name: TypeAPIGetMethodsNum
    space: ets
    class_name: std.core.TypeAPI
    method_name: getMethodsNum
    static: true
    signature:
      ret: i64
      args: [ std.core.Class ]
    impl: ark::ets::intrinsics::TypeAPIGetMethodsNum

  - name: TypeAPIGetMethodDescriptor
    space: ets
    class_name: std.core.TypeAPI
    method_name: getMethodDescriptor
    static: true
    signature:
      ret: std.core.String
      args: [ std.core.Class, i64 ]
    impl: ark::ets::intrinsics::TypeAPIGetMethodDescriptor

  - name: TypeAPIGetMethod
    space: ets
    class_name: std.core.TypeAPI
    method_name: getMethod
    static: true
    signature:
      ret: std.core.Method
      args: [ std.core.Class, std.core.MethodType ]
    impl: ark::ets::intrinsics::TypeAPIGetMethod

  - name: TypeAPIGetConstructorsNum
    space: ets
    class_name: std.core.TypeAPI
    method_name: getConstructorsNum
    static: true
    signature:
      ret: i64
      args: [ std.core.Class ]
    impl: ark::ets::intrinsics::TypeAPIGetConstructorsNum

  - name: TypeAPIGetConstructorDescriptor
    space: ets
    class_name: std.core.TypeAPI
    method_name: getConstructorDescriptor
    static: true
    signature:
      ret: std.core.String
      args: [ std.core.Class, i64 ]
    impl: ark::ets::intrinsics::TypeAPIGetConstructorDescriptor

  - name: TypeAPIGetArrayElementType
    space: ets
    class_name: std.core.TypeAPI
    method_name: getArrayElementType
    static: true
    signature:
      ret: std.core.String
      args: [ std.core.Class ]
    impl: ark::ets::intrinsics::TypeAPIGetArrayElementType

  - name: TypeAPIMakeArrayInstance
    space: ets
    class_name: std.core.TypeAPI
    method_name: makeArrayInstance
    static: true
    signature:
      ret: std.core.Object
      args: [ std.core.String, std.core.RuntimeLinker, i64 ]
    impl: ark::ets::intrinsics::TypeAPIMakeArrayInstance

  - name: TypeAPIGetInterfacesNum
    space: ets
    class_name: std.core.TypeAPI
    method_name: getInterfacesNum
    static: true
    signature:
      ret: i64
      args: [ std.core.Class ]
    impl: ark::ets::intrinsics::TypeAPIGetInterfacesNum

  - name: TypeAPIGetInterface
    space: ets
    class_name: std.core.TypeAPI
    method_name: getInterface
    static: true
    signature:
      ret: std.core.Class
      args: [ std.core.Class, i64 ]
    impl: ark::ets::intrinsics::TypeAPIGetInterface

  - name: TypeAPIIsInheritedFrom
    space: ets
    class_name: std.core.TypeAPI
    method_name: isInheritedFrom
    static: true
    signature:
      ret: u1
      args: [ std.core.Class, std.core.Class ]
    impl: ark::ets::intrinsics::TypeAPIIsInheritedFrom
    clear_flags: [ ]

  - name: TypeAPIGetFunctionAttributes
    space: ets
    class_name: std.core.TypeAPI
    method_name: getFunctionAttributes
    static: true
    signature:
      ret: i32
      args: [ std.core.String ]
    impl: ark::ets::intrinsics::TypeAPIGetFunctionAttributes

  - name: TypeAPIGetStaticFieldValue
    space: ets
    class_name: std.core.ETSGLOBAL
    method_name: TypeAPIGetStaticFieldValue
    static: true
    signature:
      ret: std.core.Object
      args: [ std.core.Type, std.core.String ]
    impl: ark::ets::intrinsics::TypeAPIGetStaticFieldValue

  - name: TypeAPISetStaticFieldValue
    space: ets
    class_name: std.core.ETSGLOBAL
    method_name: TypeAPISetStaticFieldValue
    static: true
    signature:
      ret: void
      args: [ std.core.Type, std.core.String, std.core.Object ]
    impl: ark::ets::intrinsics::TypeAPISetStaticFieldValue

  - name: StdMethodInvoke
    space: ets
    class_name: std.core.ETSGLOBAL
    method_name: TypeAPIMethodInvoke
    static: true
    signature:
      ret: std.core.Object
      args:
        - std.core.MethodType
        - std.core.Object
        - std.core.Object[]
    impl: ark::ets::intrinsics::TypeAPIMethodInvoke

  - name: StdMethodInvokeConstructor
    space: ets
    class_name: std.core.ETSGLOBAL
    method_name: TypeAPIMethodInvokeConstructor
    static: true
    signature:
      ret: std.core.Object
      args:
        - std.core.MethodType
        - std.core.Object[]
    impl: ark::ets::intrinsics::TypeAPIMethodInvokeConstructor

  - name: TypeAPIGetFunctionObjectNameFromAnnotation
    space: ets
    class_name: std.core.ETSGLOBAL
    method_name: getFunctionObjectNameFromAnnotation
    static: true
    signature:
      ret: std.core.String
      args: [ std.core.Object ]
    impl: ark::ets::intrinsics::TypeAPIGetFunctionObjectNameFromAnnotation

#########################
# std.core.FunctionType #
#########################
  - name: TypeAPIGetParametersNum
    space: ets
    class_name: std.core.FunctionType
    method_name: getParametersNum
    static: false
    signature:
      ret: i64
      args: [ ]
    impl: ark::ets::intrinsics::TypeAPIGetParametersNum

  - name: TypeAPIGetResultTypeDescriptor
    space: ets
    class_name: std.core.FunctionType
    method_name: getResultTypeDescriptor
    static: false
    signature:
      ret: std.core.String
      args: [ ]
    impl: ark::ets::intrinsics::TypeAPIGetResultTypeDescriptor

  - name: TypeAPIGetParameterDescriptor
    space: ets
    class_name: std.core.FunctionType
    method_name: getParameterDescriptor
    static: false
    signature:
      ret: std.core.String
      args: [ i64 ]
    impl: ark::ets::intrinsics::TypeAPIGetParameterDescriptor

  - name: TypeAPIGetParameter
    space: ets
    class_name: std.core.FunctionType
    method_name: getParameter
    static: false
    signature:
      ret: std.core.Parameter
      args: [ i64, std.core.Type ]
    impl: ark::ets::intrinsics::TypeAPIGetParameter

#######################
# std.core.MethodType #
#######################
  - name: TypeAPIGetReceiverTypeDescriptor
    space: ets
    class_name: std.core.MethodType
    method_name: getReceiverTypeDescriptor
    static: false
    signature:
      ret: std.core.String
      args: [ ]
    impl: ark::ets::intrinsics::TypeAPIGetReceiverTypeDescriptor

#######################
# std.core.LambdaType #
#######################
  - name: TypeAPIGetDeclaringClass
    space: ets
    class_name: std.core.LambdaType
    method_name: getDeclaringClass
    static: false
    signature:
      ret: std.core.Class
      args: [ ]
    impl: ark::ets::intrinsics::TypeAPIGetDeclaringClass

#################
# std.core.Char #
#################
  - name: StdCoreCharToByte
    space: ets
    class_name: std.core.Char
    method_name: toByte
    static: true
    signature:
      ret: i8
      args: [ u16 ]
    impl: ark::ets::intrinsics::StdCoreCharToByte

  - name: StdCoreCharToShort
    space: ets
    class_name: std.core.Char
    method_name: toShort
    static: true
    signature:
      ret: i16
      args: [ u16 ]
    impl: ark::ets::intrinsics::StdCoreCharToByte

  - name: StdCoreCharToInt
    space: ets
    class_name: std.core.Char
    method_name: toInt
    static: true
    signature:
      ret: i32
      args: [ u16 ]
    impl: ark::ets::intrinsics::StdCoreCharToInt

  - name: StdCoreCharToLong
    space: ets
    class_name: std.core.Char
    method_name: toLong
    static: true
    signature:
      ret: i64
      args: [ u16 ]
    impl: ark::ets::intrinsics::StdCoreCharToLong

  - name: StdCoreCharToFloat
    space: ets
    class_name: std.core.Char
    method_name: toFloat
    static: true
    signature:
      ret: f32
      args: [ u16 ]
    impl: ark::ets::intrinsics::StdCoreCharToFloat

  - name: StdCoreCharToDouble
    space: ets
    class_name: std.core.Char
    method_name: toDouble
    static: true
    signature:
      ret: f64
      args: [ u16 ]
    impl: ark::ets::intrinsics::StdCoreCharToDouble

  - name: StdCoreCharIsUpperCase
    space: ets
    class_name: std.core.Char
    method_name: isUpperCase
    static: true
    signature:
      ret: u1
      args: [ u16 ]
    impl: ark::ets::intrinsics::StdCoreCharIsUpperCase
    safe_intrinsic: true

  - name: StdCoreCharToUpperCase
    space: ets
    class_name: std.core.Char
    method_name: toUpperCase
    static: true
    signature:
      ret: u16
      args: [ u16 ]
    impl: ark::ets::intrinsics::StdCoreCharToUpperCase
    safe_intrinsic: true

  - name: StdCoreCharIsLowerCase
    space: ets
    class_name: std.core.Char
    method_name: isLowerCase
    static: true
    signature:
      ret: u1
      args: [ u16 ]
    impl: ark::ets::intrinsics::StdCoreCharIsLowerCase
    safe_intrinsic: true

  - name: StdCoreCharToLowerCase
    space: ets
    class_name: std.core.Char
    method_name: toLowerCase
    static: true
    signature:
      ret: u16
      args: [ u16 ]
    impl: ark::ets::intrinsics::StdCoreCharToLowerCase
    safe_intrinsic: true

  - name: StdCoreCharIsWhiteSpace
    space: ets
    class_name: std.core.Char
    method_name: isWhiteSpace
    static: true
    signature:
      ret: u1
      args: [ u16 ]
    impl: ark::ets::intrinsics::StdCoreCharIsWhiteSpace
    safe_intrinsic: true
    codegen_arch: [arm64, amd64]
    codegen_func: CreateCharIsWhiteSpace
    llvm_codegen_func: EmitCharIsWhiteSpace

###################
# std.core.Value  #
###################

  - name: ValueAPIGetFieldObject
    space: ets
    class_name: std.core.ETSGLOBAL
    method_name: ValueAPIGetFieldObject
    static: true
    signature:
      ret: std.core.Object
      args: [ std.core.Object, i64 ]
    impl: ark::ets::intrinsics::ValueAPIGetFieldObject

  - name: ValueAPIGetFieldBoolean
    space: ets
    class_name: std.core.ETSGLOBAL
    method_name: ValueAPIGetFieldBoolean
    static: true
    signature:
      ret: u1
      args: [ std.core.Object, i64 ]
    impl: ark::ets::intrinsics::ValueAPIGetFieldBoolean

  - name: ValueAPIGetFieldByte
    space: ets
    class_name: std.core.ETSGLOBAL
    method_name: ValueAPIGetFieldByte
    static: true
    signature:
      ret: i8
      args: [ std.core.Object, i64 ]
    impl: ark::ets::intrinsics::ValueAPIGetFieldByte

  - name: ValueAPIGetFieldChar
    space: ets
    class_name: std.core.ETSGLOBAL
    method_name: ValueAPIGetFieldChar
    static: true
    signature:
      ret: u16
      args: [ std.core.Object, i64 ]
    impl: ark::ets::intrinsics::ValueAPIGetFieldChar

  - name: ValueAPIGetFieldShort
    space: ets
    class_name: std.core.ETSGLOBAL
    method_name: ValueAPIGetFieldShort
    static: true
    signature:
      ret: i16
      args: [ std.core.Object, i64 ]
    impl: ark::ets::intrinsics::ValueAPIGetFieldShort

  - name: ValueAPIGetFieldInt
    space: ets
    class_name: std.core.ETSGLOBAL
    method_name: ValueAPIGetFieldInt
    static: true
    signature:
      ret: i32
      args: [ std.core.Object, i64 ]
    impl: ark::ets::intrinsics::ValueAPIGetFieldInt

  - name: ValueAPIGetFieldLong
    space: ets
    class_name: std.core.ETSGLOBAL
    method_name: ValueAPIGetFieldLong
    static: true
    signature:
      ret: i64
      args: [ std.core.Object, i64 ]
    impl: ark::ets::intrinsics::ValueAPIGetFieldLong

  - name: ValueAPIGetFieldFloat
    space: ets
    class_name: std.core.ETSGLOBAL
    method_name: ValueAPIGetFieldFloat
    static: true
    signature:
      ret: f32
      args: [ std.core.Object, i64 ]
    impl: ark::ets::intrinsics::ValueAPIGetFieldFloat

  - name: ValueAPIGetFieldDouble
    space: ets
    class_name: std.core.ETSGLOBAL
    method_name: ValueAPIGetFieldDouble
    static: true
    signature:
      ret: f64
      args: [ std.core.Object, i64 ]
    impl: ark::ets::intrinsics::ValueAPIGetFieldDouble

  - name: ValueAPIGetFieldByNameObject
    space: ets
    class_name: std.core.ETSGLOBAL
    method_name: ValueAPIGetFieldByNameObject
    static: true
    signature:
      ret: std.core.Object
      args: [ std.core.Object, std.core.String ]
    impl: ark::ets::intrinsics::ValueAPIGetFieldByNameObject

  - name: ValueAPIGetFieldByNameBoolean
    space: ets
    class_name: std.core.ETSGLOBAL
    method_name: ValueAPIGetFieldByNameBoolean
    static: true
    signature:
      ret: u1
      args: [ std.core.Object, std.core.String ]
    impl: ark::ets::intrinsics::ValueAPIGetFieldByNameBoolean

  - name: ValueAPIGetFieldByNameByte
    space: ets
    class_name: std.core.ETSGLOBAL
    method_name: ValueAPIGetFieldByNameByte
    static: true
    signature:
      ret: i8
      args: [ std.core.Object, std.core.String ]
    impl: ark::ets::intrinsics::ValueAPIGetFieldByNameByte

  - name: ValueAPIGetFieldByNameChar
    space: ets
    class_name: std.core.ETSGLOBAL
    method_name: ValueAPIGetFieldByNameChar
    static: true
    signature:
      ret: u16
      args: [ std.core.Object, std.core.String ]
    impl: ark::ets::intrinsics::ValueAPIGetFieldByNameChar

  - name: ValueAPIGetFieldByNameShort
    space: ets
    class_name: std.core.ETSGLOBAL
    method_name: ValueAPIGetFieldByNameShort
    static: true
    signature:
      ret: i16
      args: [ std.core.Object, std.core.String ]
    impl: ark::ets::intrinsics::ValueAPIGetFieldByNameShort

  - name: ValueAPIGetFieldByNameInt
    space: ets
    class_name: std.core.ETSGLOBAL
    method_name: ValueAPIGetFieldByNameInt
    static: true
    signature:
      ret: i32
      args: [ std.core.Object, std.core.String ]
    impl: ark::ets::intrinsics::ValueAPIGetFieldByNameInt

  - name: ValueAPIGetFieldByNameLong
    space: ets
    class_name: std.core.ETSGLOBAL
    method_name: ValueAPIGetFieldByNameLong
    static: true
    signature:
      ret: i64
      args: [ std.core.Object, std.core.String ]
    impl: ark::ets::intrinsics::ValueAPIGetFieldByNameLong

  - name: ValueAPIGetFieldByNameFloat
    space: ets
    class_name: std.core.ETSGLOBAL
    method_name: ValueAPIGetFieldByNameFloat
    static: true
    signature:
      ret: f32
      args: [ std.core.Object, std.core.String ]
    impl: ark::ets::intrinsics::ValueAPIGetFieldByNameFloat

  - name: ValueAPIGetFieldByNameDouble
    space: ets
    class_name: std.core.ETSGLOBAL
    method_name: ValueAPIGetFieldByNameDouble
    static: true
    signature:
      ret: f64
      args: [ std.core.Object, std.core.String ]
    impl: ark::ets::intrinsics::ValueAPIGetFieldByNameDouble

  - name: ValueAPISetFieldObject
    space: ets
    class_name: std.core.ETSGLOBAL
    method_name: ValueAPISetFieldObject
    static: true
    signature:
      ret: void
      args: [ std.core.Object, i64, std.core.Object ]
    impl: ark::ets::intrinsics::ValueAPISetFieldObject

  - name: ValueAPISetFieldBoolean
    space: ets
    class_name: std.core.ETSGLOBAL
    method_name: ValueAPISetFieldBoolean
    static: true
    signature:
      ret: void
      args: [ std.core.Object, i64, u1 ]
    impl: ark::ets::intrinsics::ValueAPISetFieldBoolean

  - name: ValueAPISetFieldByte
    space: ets
    class_name: std.core.ETSGLOBAL
    method_name: ValueAPISetFieldByte
    static: true
    signature:
      ret: void
      args: [ std.core.Object, i64, i8 ]
    impl: ark::ets::intrinsics::ValueAPISetFieldByte

  - name: ValueAPISetFieldChar
    space: ets
    class_name: std.core.ETSGLOBAL
    method_name: ValueAPISetFieldChar
    static: true
    signature:
      ret: void
      args: [ std.core.Object, i64, u16 ]
    impl: ark::ets::intrinsics::ValueAPISetFieldChar

  - name: ValueAPISetFieldShort
    space: ets
    class_name: std.core.ETSGLOBAL
    method_name: ValueAPISetFieldShort
    static: true
    signature:
      ret: void
      args: [ std.core.Object, i64, i16 ]
    impl: ark::ets::intrinsics::ValueAPISetFieldShort

  - name: ValueAPISetFieldInt
    space: ets
    class_name: std.core.ETSGLOBAL
    method_name: ValueAPISetFieldInt
    static: true
    signature:
      ret: void
      args: [ std.core.Object, i64, i32 ]
    impl: ark::ets::intrinsics::ValueAPISetFieldInt

  - name: ValueAPISetFieldLong
    space: ets
    class_name: std.core.ETSGLOBAL
    method_name: ValueAPISetFieldLong
    static: true
    signature:
      ret: void
      args: [ std.core.Object, i64, i64 ]
    impl: ark::ets::intrinsics::ValueAPISetFieldLong

  - name: ValueAPISetFieldFloat
    space: ets
    class_name: std.core.ETSGLOBAL
    method_name: ValueAPISetFieldFloat
    static: true
    signature:
      ret: void
      args: [ std.core.Object, i64, f32 ]
    impl: ark::ets::intrinsics::ValueAPISetFieldFloat

  - name: ValueAPISetFieldDouble
    space: ets
    class_name: std.core.ETSGLOBAL
    method_name: ValueAPISetFieldDouble
    static: true
    signature:
      ret: void
      args: [ std.core.Object, i64, f64 ]
    impl: ark::ets::intrinsics::ValueAPISetFieldDouble

  - name: ValueAPISetFieldByNameObject
    space: ets
    class_name: std.core.ETSGLOBAL
    method_name: ValueAPISetFieldByNameObject
    static: true
    signature:
      ret: void
      args: [ std.core.Object, std.core.String, std.core.Object ]
    impl: ark::ets::intrinsics::ValueAPISetFieldByNameObject

  - name: ValueAPISetFieldByNameBoolean
    space: ets
    class_name: std.core.ETSGLOBAL
    method_name: ValueAPISetFieldByNameBoolean
    static: true
    signature:
      ret: void
      args: [ std.core.Object, std.core.String, u1 ]
    impl: ark::ets::intrinsics::ValueAPISetFieldByNameBoolean

  - name: ValueAPISetFieldByNameByte
    space: ets
    class_name: std.core.ETSGLOBAL
    method_name: ValueAPISetFieldByNameByte
    static: true
    signature:
      ret: void
      args: [ std.core.Object, std.core.String, i8 ]
    impl: ark::ets::intrinsics::ValueAPISetFieldByNameByte

  - name: ValueAPISetFieldByNameChar
    space: ets
    class_name: std.core.ETSGLOBAL
    method_name: ValueAPISetFieldByNameChar
    static: true
    signature:
      ret: void
      args: [ std.core.Object, std.core.String, u16 ]
    impl: ark::ets::intrinsics::ValueAPISetFieldByNameChar

  - name: ValueAPISetFieldByNameShort
    space: ets
    class_name: std.core.ETSGLOBAL
    method_name: ValueAPISetFieldByNameShort
    static: true
    signature:
      ret: void
      args: [ std.core.Object, std.core.String, i16 ]
    impl: ark::ets::intrinsics::ValueAPISetFieldByNameShort

  - name: ValueAPISetFieldByNameInt
    space: ets
    class_name: std.core.ETSGLOBAL
    method_name: ValueAPISetFieldByNameInt
    static: true
    signature:
      ret: void
      args: [ std.core.Object, std.core.String, i32 ]
    impl: ark::ets::intrinsics::ValueAPISetFieldByNameInt

  - name: ValueAPISetFieldByNameLong
    space: ets
    class_name: std.core.ETSGLOBAL
    method_name: ValueAPISetFieldByNameLong
    static: true
    signature:
      ret: void
      args: [ std.core.Object, std.core.String, i64 ]
    impl: ark::ets::intrinsics::ValueAPISetFieldByNameLong

  - name: ValueAPISetFieldByNameFloat
    space: ets
    class_name: std.core.ETSGLOBAL
    method_name: ValueAPISetFieldByNameFloat
    static: true
    signature:
      ret: void
      args: [ std.core.Object, std.core.String, f32 ]
    impl: ark::ets::intrinsics::ValueAPISetFieldByNameFloat

  - name: ValueAPISetFieldByNameDouble
    space: ets
    class_name: std.core.ETSGLOBAL
    method_name: ValueAPISetFieldByNameDouble
    static: true
    signature:
      ret: void
      args: [ std.core.Object, std.core.String, f64 ]
    impl: ark::ets::intrinsics::ValueAPISetFieldByNameDouble

  - name: ValueAPIGetArrayLength
    space: ets
    class_name: std.core.ETSGLOBAL
    method_name: ValueAPIGetArrayLength
    static: true
    signature:
      ret: i64
      args: [ std.core.Object ]
    impl: ark::ets::intrinsics::ValueAPIGetArrayLength

  - name: ValueAPISetElementObject
    space: ets
    class_name: std.core.ETSGLOBAL
    method_name: ValueAPISetElementObject
    static: true
    signature:
      ret: void
      args: [ std.core.Object, i64, std.core.Object ]
    impl: ark::ets::intrinsics::ValueAPISetElementObject

  - name: ValueAPISetElementBoolean
    space: ets
    class_name: std.core.ETSGLOBAL
    method_name: ValueAPISetElementBoolean
    static: true
    signature:
      ret: void
      args: [ std.core.Object, i64, u1 ]
    impl: ark::ets::intrinsics::ValueAPISetElementBoolean

  - name: ValueAPISetElementByte
    space: ets
    class_name: std.core.ETSGLOBAL
    method_name: ValueAPISetElementByte
    static: true
    signature:
      ret: void
      args: [ std.core.Object, i64, i8 ]
    impl: ark::ets::intrinsics::ValueAPISetElementByte

  - name: ValueAPISetElementChar
    space: ets
    class_name: std.core.ETSGLOBAL
    method_name: ValueAPISetElementChar
    static: true
    signature:
      ret: void
      args: [ std.core.Object, i64, u16 ]
    impl: ark::ets::intrinsics::ValueAPISetElementChar

  - name: ValueAPISetElementShort
    space: ets
    class_name: std.core.ETSGLOBAL
    method_name: ValueAPISetElementShort
    static: true
    signature:
      ret: void
      args: [ std.core.Object, i64, i16 ]
    impl: ark::ets::intrinsics::ValueAPISetElementShort

  - name: ValueAPISetElementInt
    space: ets
    class_name: std.core.ETSGLOBAL
    method_name: ValueAPISetElementInt
    static: true
    signature:
      ret: void
      args: [ std.core.Object, i64, i32 ]
    impl: ark::ets::intrinsics::ValueAPISetElementInt

  - name: ValueAPISetElementLong
    space: ets
    class_name: std.core.ETSGLOBAL
    method_name: ValueAPISetElementLong
    static: true
    signature:
      ret: void
      args: [ std.core.Object, i64, i64 ]
    impl: ark::ets::intrinsics::ValueAPISetElementLong

  - name: ValueAPISetElementFloat
    space: ets
    class_name: std.core.ETSGLOBAL
    method_name: ValueAPISetElementFloat
    static: true
    signature:
      ret: void
      args: [ std.core.Object, i64, f32 ]
    impl: ark::ets::intrinsics::ValueAPISetElementFloat

  - name: ValueAPISetElementDouble
    space: ets
    class_name: std.core.ETSGLOBAL
    method_name: ValueAPISetElementDouble
    static: true
    signature:
      ret: void
      args: [ std.core.Object, i64, f64 ]
    impl: ark::ets::intrinsics::ValueAPISetElementDouble

  - name: ValueAPIGetElementObject
    space: ets
    class_name: std.core.ETSGLOBAL
    method_name: ValueAPIGetElementObject
    static: true
    signature:
      ret: std.core.Object
      args: [ std.core.Object, i64 ]
    impl: ark::ets::intrinsics::ValueAPIGetElementObject

  - name: ValueAPIGetElementBoolean
    space: ets
    class_name: std.core.ETSGLOBAL
    method_name: ValueAPIGetElementBoolean
    static: true
    signature:
      ret: u1
      args: [ std.core.Object, i64 ]
    impl: ark::ets::intrinsics::ValueAPIGetElementBoolean

  - name: ValueAPIGetElementByte
    space: ets
    class_name: std.core.ETSGLOBAL
    method_name: ValueAPIGetElementByte
    static: true
    signature:
      ret: i8
      args: [ std.core.Object, i64 ]
    impl: ark::ets::intrinsics::ValueAPIGetElementByte

  - name: ValueAPIGetElementChar
    space: ets
    class_name: std.core.ETSGLOBAL
    method_name: ValueAPIGetElementChar
    static: true
    signature:
      ret: u16
      args: [ std.core.Object, i64 ]
    impl: ark::ets::intrinsics::ValueAPIGetElementChar

  - name: ValueAPIGetElementShort
    space: ets
    class_name: std.core.ETSGLOBAL
    method_name: ValueAPIGetElementShort
    static: true
    signature:
      ret: i16
      args: [ std.core.Object, i64 ]
    impl: ark::ets::intrinsics::ValueAPIGetElementShort

  - name: ValueAPIGetElementInt
    space: ets
    class_name: std.core.ETSGLOBAL
    method_name: ValueAPIGetElementInt
    static: true
    signature:
      ret: i32
      args: [ std.core.Object, i64 ]
    impl: ark::ets::intrinsics::ValueAPIGetElementInt

  - name: ValueAPIGetElementLong
    space: ets
    class_name: std.core.ETSGLOBAL
    method_name: ValueAPIGetElementLong
    static: true
    signature:
      ret: i64
      args: [ std.core.Object, i64 ]
    impl: ark::ets::intrinsics::ValueAPIGetElementLong

  - name: ValueAPIGetElementFloat
    space: ets
    class_name: std.core.ETSGLOBAL
    method_name: ValueAPIGetElementFloat
    static: true
    signature:
      ret: f32
      args: [ std.core.Object, i64 ]
    impl: ark::ets::intrinsics::ValueAPIGetElementFloat

  - name: ValueAPIGetElementDouble
    space: ets
    class_name: std.core.ETSGLOBAL
    method_name: ValueAPIGetElementDouble
    static: true
    signature:
      ret: f64
      args: [ std.core.Object, i64 ]
    impl: ark::ets::intrinsics::ValueAPIGetElementDouble

###############################
# std.core.TypeBuilderContext #
###############################

  - name: TypeAPITypeCreatorCtxCreate
    space: ets
    class_name: std.core.TypeCreatorCtx
    method_name: createCtx
    static: true
    signature:
      ret: i64
      args: []
    impl: ark::ets::intrinsics::TypeAPITypeCreatorCtxCreate

  - name: TypeAPITypeCreatorCtxDestroy
    space: ets
    class_name: std.core.TypeCreatorCtx
    method_name: destroyCtx
    static: true
    signature:
      ret: void
      args: [ i64 ]
    impl: ark::ets::intrinsics::TypeAPITypeCreatorCtxDestroy

  - name: TypeAPITypeCreatorCtxCommit
    space: ets
    class_name: std.core.TypeCreatorCtx
    method_name: commit
    static: true
    signature:
      ret: std.core.String
      args:
        - i64
        - std.core.Object[]
        - std.core.RuntimeLinker
    impl: ark::ets::intrinsics::TypeAPITypeCreatorCtxCommit

  - name: TypeAPITypeCreatorCtxGetError
    space: ets
    class_name: std.core.TypeCreatorCtx
    method_name: getError
    static: true
    signature:
      ret: std.core.String
      args:
        - i64
    impl: ark::ets::intrinsics::TypeAPITypeCreatorCtxGetError

  - name: TypeAPITypeCreatorCtxGetObjectsArrayForCCtor
    space: ets
    class_name: std.core.TypeCreatorCtx
    method_name: getObjectsArrayForCCtor
    static: true
    signature:
      ret: std.core.Object[]
      args:
        - i64
    impl: ark::ets::intrinsics::TypeAPITypeCreatorCtxGetObjectsArrayForCCtor

  - name: TypeAPITypeCreatorCtxGetTypeDescFromPointer
    space: ets
    class_name: std.core.TypeCreatorCtx
    method_name: getTypeDescFromPointer
    static: true
    signature:
      ret: std.core.String
      args:
        - i64
    impl: ark::ets::intrinsics::TypeAPITypeCreatorCtxGetTypeDescFromPointer

  - name: TypeAPITypeCreatorCtxClassCreate
    space: ets
    class_name: std.core.TypeCreatorCtx
    method_name: classCreate
    static: true
    signature:
      ret: i64
      args:
        - i64
        - std.core.String
        - i32
    impl: ark::ets::intrinsics::TypeAPITypeCreatorCtxClassCreate

  - name: TypeAPITypeCreatorCtxClassSetBase
    space: ets
    class_name: std.core.TypeCreatorCtx
    method_name: classSetBase
    static: true
    signature:
      ret: std.core.String
      args:
        - i64
        - std.core.String
    impl: ark::ets::intrinsics::TypeAPITypeCreatorCtxClassSetBase

  - name: TypeAPITypeCreatorCtxClassAddIface
    space: ets
    class_name: std.core.TypeCreatorCtx
    method_name: classAddIface
    static: true
    signature:
      ret: std.core.String
      args:
        - i64
        - std.core.String
    impl: ark::ets::intrinsics::TypeAPITypeCreatorCtxClassAddIface

  - name: TypeAPITypeCreatorCtxClassAddField
    space: ets
    class_name: std.core.TypeCreatorCtx
    method_name: classAddField
    static: true
    signature:
      ret: std.core.String
      args:
        - i64
        - std.core.String
        - std.core.String
        - i32
        - i32
    impl: ark::ets::intrinsics::TypeAPITypeCreatorCtxClassAddField

  - name: TypeAPITypeCreatorCtxInterfaceCreate
    space: ets
    class_name: std.core.TypeCreatorCtx
    method_name: interfaceCreate
    static: true
    signature:
      ret: i64
      args:
        - i64
        - std.core.String
    impl: ark::ets::intrinsics::TypeAPITypeCreatorCtxInterfaceCreate

  - name: TypeAPITypeCreatorCtxInterfaceAddBase
    space: ets
    class_name: std.core.TypeCreatorCtx
    method_name: interfaceAddBase
    static: true
    signature:
      ret: std.core.String
      args:
        - i64
        - std.core.String
    impl: ark::ets::intrinsics::TypeAPITypeCreatorCtxInterfaceAddBase

  - name: TypeAPITypeCreatorCtxMethodCreate
    space: ets
    class_name: std.core.TypeCreatorCtx
    method_name: methodCreate
    static: true
    signature:
      ret: i64
      args:
        - i64
        - std.core.String
        - i32
    impl: ark::ets::intrinsics::TypeAPITypeCreatorCtxMethodCreate

  - name: TypeAPITypeCreatorCtxMethodAddAccessMod
    space: ets
    class_name: std.core.TypeCreatorCtx
    method_name: methodAddAccessMod
    static: true
    signature:
      ret: std.core.String
      args:
        - i64
        - i32
    impl: ark::ets::intrinsics::TypeAPITypeCreatorCtxMethodAddAccessMod

  - name: TypeAPITypeCreatorCtxMethodAddParam
    space: ets
    class_name: std.core.TypeCreatorCtx
    method_name: methodAddParam
    static: true
    signature:
      ret: std.core.String
      args:
        - i64
        - std.core.String
        - std.core.String
        - i32
    impl: ark::ets::intrinsics::TypeAPITypeCreatorCtxMethodAddParam

  - name: TypeAPITypeCreatorCtxMethodAddBodyFromMethod
    space: ets
    class_name: std.core.TypeCreatorCtx
    method_name: methodAddBodyFromMethod
    static: true
    signature:
      ret: std.core.String
      args:
        - i64
        - std.core.MethodType
    impl: ark::ets::intrinsics::TypeAPITypeCreatorCtxMethodAddBodyFromMethod

  - name: TypeAPITypeCreatorCtxMethodAddBodyFromLambda
    space: ets
    class_name: std.core.TypeCreatorCtx
    method_name: methodAddBodyFromLambda
    static: true
    signature:
      ret: std.core.String
      args:
        - i64
        - i32
        - std.core.LambdaType
    impl: ark::ets::intrinsics::TypeAPITypeCreatorCtxMethodAddBodyFromLambda

  - name: TypeAPITypeCreatorCtxMethodAddBodyFromErasedLambda
    space: ets
    class_name: std.core.TypeCreatorCtx
    method_name: methodAddBodyFromErasedLambda
    static: true
    signature:
      ret: std.core.String
      args:
        - i64
        - i32
    impl: ark::ets::intrinsics::TypeAPITypeCreatorCtxMethodAddBodyFromErasedLambda

  - name: TypeAPITypeCreatorCtxMethodAddBodyDefault
    space: ets
    class_name: std.core.TypeCreatorCtx
    method_name: methodAddBodyDefault
    static: true
    signature:
      ret: std.core.String
      args:
        - i64
    impl: ark::ets::intrinsics::TypeAPITypeCreatorCtxMethodAddBodyDefault

  - name: TypeAPITypeCreatorCtxMethodAddResult
    space: ets
    class_name: std.core.TypeCreatorCtx
    method_name: methodAddResult
    static: true
    signature:
      ret: std.core.String
      args:
        - i64
        - std.core.String
    impl: ark::ets::intrinsics::TypeAPITypeCreatorCtxMethodAddResult

  - name: TypeAPITypeCreatorCtxMethodAdd
    space: ets
    class_name: std.core.TypeCreatorCtx
    method_name: methodAdd
    static: true
    signature:
      ret: std.core.String
      args:
        - i64
    impl: ark::ets::intrinsics::TypeAPITypeCreatorCtxMethodAdd

  - name: TypeAPITypeCreatorCtxLambdaTypeCreate
    space: ets
    class_name: std.core.TypeCreatorCtx
    method_name: lambdaTypeCreate
    static: true
    signature:
      ret: i64
      args:
        - i64
        - i32
    impl: ark::ets::intrinsics::TypeAPITypeCreatorCtxLambdaTypeCreate

  - name: TypeAPITypeCreatorCtxLambdaTypeAddParam
    space: ets
    class_name: std.core.TypeCreatorCtx
    method_name: lambdaTypeAddParam
    static: true
    signature:
      ret: std.core.String
      args:
        - i64
        - std.core.String
        - i32
    impl: ark::ets::intrinsics::TypeAPITypeCreatorCtxLambdaTypeAddParam

  - name: TypeAPITypeCreatorCtxLambdaTypeAddResult
    space: ets
    class_name: std.core.TypeCreatorCtx
    method_name: lambdaTypeAddResult
    static: true
    signature:
      ret: std.core.String
      args:
        - i64
        - std.core.String
    impl: ark::ets::intrinsics::TypeAPITypeCreatorCtxLambdaTypeAddResult

  - name: TypeAPITypeCreatorCtxLambdaTypeAdd
    space: ets
    class_name: std.core.TypeCreatorCtx
    method_name: lambdaTypeAdd
    static: true
    signature:
      ret: std.core.String
      args:
        - i64
    impl: ark::ets::intrinsics::TypeAPITypeCreatorCtxLambdaTypeAdd

################################
# std.containers.ConcurrencyHelpers #
################################

  - name: ConcurrencyHelpersMutexCreate
    space: ets
    class_name: std.containers.ConcurrencyHelpers
    method_name: mutexCreate
    static: true
    signature:
      ret: std.core.Object
      args: []
    impl: ark::ets::intrinsics::EtsMutexCreate

  - name: ConcurrencyHelpersMutexLock
    space: ets
    class_name: std.containers.ConcurrencyHelpers
    method_name: mutexLock
    static: true
    signature:
      ret: void
      args: [ std.core.Object ]
    impl: ark::ets::intrinsics::EtsMutexLock

  - name: ConcurrencyHelpersMutexUnlock
    space: ets
    class_name: std.containers.ConcurrencyHelpers
    method_name: mutexUnlock
    static: true
    signature:
      ret: void
      args: [ std.core.Object ]
    impl: ark::ets::intrinsics::EtsMutexUnlock

  - name: ConcurrencyHelpersEventCreate
    space: ets
    class_name: std.containers.ConcurrencyHelpers
    method_name: eventCreate
    static: true
    signature:
      ret: std.core.Object
      args: []
    impl: ark::ets::intrinsics::EtsEventCreate

  - name: ConcurrencyHelpersEventWait
    space: ets
    class_name: std.containers.ConcurrencyHelpers
    method_name: eventWait
    static: true
    signature:
      ret: void
      args: [ std.core.Object ]
    impl: ark::ets::intrinsics::EtsEventWait

  - name: ConcurrencyHelpersEventFire
    space: ets
    class_name: std.containers.ConcurrencyHelpers
    method_name: eventFire
    static: true
    signature:
      ret: void
      args: [ std.core.Object ]
    impl: ark::ets::intrinsics::EtsEventFire

  - name: ConcurrencyHelpersCondVarCreate
    space: ets
    class_name: std.containers.ConcurrencyHelpers
    method_name: condVarCreate
    static: true
    signature:
      ret: std.core.Object
      args: []
    impl: ark::ets::intrinsics::EtsCondVarCreate

  - name: ConcurrencyHelpersCondVarWait
    space: ets
    class_name: std.containers.ConcurrencyHelpers
    method_name: condVarWait
    static: true
    signature:
      ret: void
      args: [ std.core.Object, std.core.Object ]
    impl: ark::ets::intrinsics::EtsCondVarWait

  - name: ConcurrencyHelpersCondVarNotifyOne
    space: ets
    class_name: std.containers.ConcurrencyHelpers
    method_name: condVarNotifyOne
    static: true
    signature:
      ret: void
      args: [ std.core.Object, std.core.Object ]
    impl: ark::ets::intrinsics::EtsCondVarNotifyOne

  - name: ConcurrencyHelpersCondVarNotifyAll
    space: ets
    class_name: std.containers.ConcurrencyHelpers
    method_name: condVarNotifyAll
    static: true
    signature:
      ret: void
      args: [ std.core.Object, std.core.Object ]
    impl: ark::ets::intrinsics::EtsCondVarNotifyAll

###############################
# std.core.Debugger #
###############################

  - name: DebuggerAPIGetLocalBoolean
    space: ets
    class_name: std.debug.DebuggerAPI
    method_name: getLocalBoolean
    static: true
    signature:
      ret: u1
      args:
        - i64
    impl: ark::ets::intrinsics::DebuggerAPIGetLocalBoolean

  - name: DebuggerAPIGetLocalByte
    space: ets
    class_name: std.debug.DebuggerAPI
    method_name: getLocalByte
    static: true
    signature:
      ret: i8
      args:
        - i64
    impl: ark::ets::intrinsics::DebuggerAPIGetLocalByte

  - name: DebuggerAPIGetLocalShort
    space: ets
    class_name: std.debug.DebuggerAPI
    method_name: getLocalShort
    static: true
    signature:
      ret: i16
      args:
        - i64
    impl: ark::ets::intrinsics::DebuggerAPIGetLocalShort

  - name: DebuggerAPIGetLocalChar
    space: ets
    class_name: std.debug.DebuggerAPI
    method_name: getLocalChar
    static: true
    signature:
      ret: u16
      args:
        - i64
    impl: ark::ets::intrinsics::DebuggerAPIGetLocalChar

  - name: DebuggerAPIGetLocalInt
    space: ets
    class_name: std.debug.DebuggerAPI
    method_name: getLocalInt
    static: true
    signature:
      ret: i32
      args:
        - i64
    impl: ark::ets::intrinsics::DebuggerAPIGetLocalInt

  - name: DebuggerAPIGetLocalFloat
    space: ets
    class_name: std.debug.DebuggerAPI
    method_name: getLocalFloat
    static: true
    signature:
      ret: f32
      args:
        - i64
    impl: ark::ets::intrinsics::DebuggerAPIGetLocalFloat

  - name: DebuggerAPIGetLocalDouble
    space: ets
    class_name: std.debug.DebuggerAPI
    method_name: getLocalDouble
    static: true
    signature:
      ret: f64
      args:
        - i64
    impl: ark::ets::intrinsics::DebuggerAPIGetLocalDouble

  - name: DebuggerAPIGetLocalLong
    space: ets
    class_name: std.debug.DebuggerAPI
    method_name: getLocalLong
    static: true
    signature:
      ret: i64
      args:
        - i64
    impl: ark::ets::intrinsics::DebuggerAPIGetLocalLong

  - name: DebuggerAPIGetLocalObject
    space: ets
    class_name: std.debug.DebuggerAPI
    method_name: getLocalObject
    static: true
    signature:
      ret: std.core.Object
      args:
        - i64
    impl: ark::ets::intrinsics::DebuggerAPIGetLocalObject

  - name: DebuggerAPISetLocalBoolean
    space: ets
    class_name: std.debug.DebuggerAPI
    method_name: setLocalBoolean
    static: true
    signature:
      ret: void
      args:
        - i64
        - u1
    impl: ark::ets::intrinsics::DebuggerAPISetLocalBoolean

  - name: DebuggerAPISetLocalByte
    space: ets
    class_name: std.debug.DebuggerAPI
    method_name: setLocalByte
    static: true
    signature:
      ret: void
      args:
        - i64
        - i8
    impl: ark::ets::intrinsics::DebuggerAPISetLocalByte

  - name: DebuggerAPISetLocalShort
    space: ets
    class_name: std.debug.DebuggerAPI
    method_name: setLocalShort
    static: true
    signature:
      ret: void
      args:
        - i64
        - i16
    impl: ark::ets::intrinsics::DebuggerAPISetLocalShort

  - name: DebuggerAPISetLocalChar
    space: ets
    class_name: std.debug.DebuggerAPI
    method_name: setLocalChar
    static: true
    signature:
      ret: void
      args:
        - i64
        - u16
    impl: ark::ets::intrinsics::DebuggerAPISetLocalChar

  - name: DebuggerAPISetLocalInt
    space: ets
    class_name: std.debug.DebuggerAPI
    method_name: setLocalInt
    static: true
    signature:
      ret: void
      args:
        - i64
        - i32
    impl: ark::ets::intrinsics::DebuggerAPISetLocalInt

  - name: DebuggerAPISetLocalFloat
    space: ets
    class_name: std.debug.DebuggerAPI
    method_name: setLocalFloat
    static: true
    signature:
      ret: void
      args:
        - i64
        - f32
    impl: ark::ets::intrinsics::DebuggerAPISetLocalFloat

  - name: DebuggerAPISetLocalDouble
    space: ets
    class_name: std.debug.DebuggerAPI
    method_name: setLocalDouble
    static: true
    signature:
      ret: void
      args:
        - i64
        - f64
    impl: ark::ets::intrinsics::DebuggerAPISetLocalDouble

  - name: DebuggerAPISetLocalLong
    space: ets
    class_name: std.debug.DebuggerAPI
    method_name: setLocalLong
    static: true
    signature:
      ret: void
      args:
        - i64
        - i64
    impl: ark::ets::intrinsics::DebuggerAPISetLocalLong

  - name: DebuggerAPISetLocalObject
    space: ets
    class_name: std.debug.DebuggerAPI
    method_name: setLocalObject
    static: true
    signature:
      ret: void
      args:
        - i64
        - std.core.Object
    impl: ark::ets::intrinsics::DebuggerAPISetLocalObject

###############################
# escompat.ConcurrencyHelpers #
###############################

  - name: escompatConcurrencyHelpersMutexCreate
    space: ets
    class_name: escompat.ConcurrencyHelpers
    method_name: mutexCreate
    static: true
    signature:
      ret: std.core.Object
      args: []
    impl: ark::ets::intrinsics::EtsMutexCreate

  - name: escompatConcurrencyHelpersMutexLock
    space: ets
    class_name: escompat.ConcurrencyHelpers
    method_name: mutexLock
    static: true
    signature:
      ret: void
      args: [ std.core.Object ]
    impl: ark::ets::intrinsics::EtsMutexLock

  - name: escompatConcurrencyHelpersMutexUnlock
    space: ets
    class_name: escompat.ConcurrencyHelpers
    method_name: mutexUnlock
    static: true
    signature:
      ret: void
      args: [ std.core.Object ]
    impl: ark::ets::intrinsics::EtsMutexUnlock

  - name: escompatConcurrencyHelpersEventCreate
    space: ets
    class_name: escompat.ConcurrencyHelpers
    method_name: eventCreate
    static: true
    signature:
      ret: std.core.Object
      args: []
    impl: ark::ets::intrinsics::EtsEventCreate

  - name: escompatConcurrencyHelpersEventWait
    space: ets
    class_name: escompat.ConcurrencyHelpers
    method_name: eventWait
    static: true
    signature:
      ret: void
      args: [ std.core.Object ]
    impl: ark::ets::intrinsics::EtsEventWait

  - name: escompatConcurrencyHelpersEventFire
    space: ets
    class_name: escompat.ConcurrencyHelpers
    method_name: eventFire
    static: true
    signature:
      ret: void
      args: [ std.core.Object ]
    impl: ark::ets::intrinsics::EtsEventFire

  - name: escompatConcurrencyHelpersCondVarCreate
    space: ets
    class_name: escompat.ConcurrencyHelpers
    method_name: condVarCreate
    static: true
    signature:
      ret: std.core.Object
      args: []
    impl: ark::ets::intrinsics::EtsCondVarCreate

  - name: escompatConcurrencyHelpersCondVarWait
    space: ets
    class_name: escompat.ConcurrencyHelpers
    method_name: condVarWait
    static: true
    signature:
      ret: void
      args: [ std.core.Object, std.core.Object ]
    impl: ark::ets::intrinsics::EtsCondVarWait

  - name: escompatConcurrencyHelpersCondVarNotifyOne
    space: ets
    class_name: escompat.ConcurrencyHelpers
    method_name: condVarNotifyOne
    static: true
    signature:
      ret: void
      args: [ std.core.Object, std.core.Object ]
    impl: ark::ets::intrinsics::EtsCondVarNotifyOne

  - name: escompatConcurrencyHelpersCondVarNotifyAll
    space: ets
    class_name: escompat.ConcurrencyHelpers
    method_name: condVarNotifyAll
    static: true
    signature:
      ret: void
      args: [ std.core.Object, std.core.Object ]
    impl: ark::ets::intrinsics::EtsCondVarNotifyAll

##############################
#      escompat.Reflect      #
##############################

  - name: escompatReflectIsInterfaceLiteral
    space: ets
    class_name: escompat.Reflect
    method_name: isLiteralInitializedInterfaceImpl
    static: true
    signature:
      ret: u1
      args: [ std.core.Object ]
    impl: ark::ets::intrinsics::IsLiteralInitializedInterfaceImpl

  - name: StdCoreDoubleNumberFromStringForReflect
    space: ets
    class_name: escompat.Reflect
    method_name: numberFromString
    static: true
    signature:
      ret: f64
      args: [ std.core.String ]
    impl: ark::ets::intrinsics::StdCoreDoubleNumberFromString

######################################
# std.concurrency.ConcurrencyHelpers #
######################################

  - name: stdConcurrencyConcurrencyHelpersMutexCreate
    space: ets
    class_name: std.concurrency.ConcurrencyHelpers
    method_name: mutexCreate
    static: true
    signature:
      ret: std.core.Object
      args: []
    impl: ark::ets::intrinsics::EtsMutexCreate

  - name: stdConcurrencyConcurrencyHelpersMutexLock
    space: ets
    class_name: std.concurrency.ConcurrencyHelpers
    method_name: mutexLock
    static: true
    signature:
      ret: void
      args: [ std.core.Object ]
    impl: ark::ets::intrinsics::EtsMutexLock

  - name: stdConcurrencyConcurrencyHelpersMutexUnlock
    space: ets
    class_name: std.concurrency.ConcurrencyHelpers
    method_name: mutexUnlock
    static: true
    signature:
      ret: void
      args: [ std.core.Object ]
    impl: ark::ets::intrinsics::EtsMutexUnlock

  - name: stdConcurrencyHelpersEventCreate
    space: ets
    class_name: std.concurrency.ConcurrencyHelpers
    method_name: eventCreate
    static: true
    signature:
      ret: std.core.Object
      args: []
    impl: ark::ets::intrinsics::EtsEventCreate

  - name: stdConcurrencyHelpersEventWait
    space: ets
    class_name: std.concurrency.ConcurrencyHelpers
    method_name: eventWait
    static: true
    signature:
      ret: void
      args: [ std.core.Object ]
    impl: ark::ets::intrinsics::EtsEventWait

  - name: stdConcurrencyHelpersEventFire
    space: ets
    class_name: std.concurrency.ConcurrencyHelpers
    method_name: eventFire
    static: true
    signature:
      ret: void
      args: [ std.core.Object ]
    impl: ark::ets::intrinsics::EtsEventFire

  - name: stdConcurrencyHelpersSpinlockCreate
    space: ets
    class_name: std.concurrency.ConcurrencyHelpers
    method_name: spinlockCreate
    static: true
    signature:
      ret: std.core.Object
      args: []
    impl: ark::ets::intrinsics::EtsQueueSpinlockCreate

  - name: stdConcurrencyHelpersSpinlockGuard
    space: ets
    class_name: std.concurrency.ConcurrencyHelpers
    method_name: spinlockGuard
    static: true
    signature:
      ret: void
      args: [ std.core.Object, std.core.Object ]
    impl: ark::ets::intrinsics::EtsQueueSpinlockGuard

  - name: stdConcurrencyNativeAsyncWorkHelperAsyncWorkNativeInvoke
    space: ets
    class_name: std.concurrency.NativeAsyncWorkHelper
    method_name: asyncWorkNativeInvoke
    static: true
    signature:
      ret: void
      args: [ i64, i64, u1 ]
    impl: ark::ets::intrinsics::AsyncWorkNativeInvoke

###############################
# std.core.ExclusiveLauncher #
###############################

  - name: StdExclusiveLauncherLaunch
    space: ets
    class_name: std.core.ExclusiveLauncher
    method_name: elaunch
    static: true
    signature:
      ret: void
      args: [std.core.Object, u1]
    impl: ark::ets::intrinsics::ExclusiveLaunch

###################
# std.core.EAWorker #
###################

  - name: EtsEAWorkerPostToMain
    space: ets
    class_name: std.core.EAWorker
    method_name: postTaskToMain
    static: true
    signature:
      ret: std.core.Job
      args:
        - std.core.Object
        - std.core.Object[]
        - u1
    impl: ark::ets::intrinsics::PostToMainThread



###############################
# std.core.TaskPoster #
###############################

  - name: StdTaskPosterCreate
    space: ets
    class_name: std.core.TaskPoster
    method_name: create
    static: true
    signature:
      ret: i64
      args: []
    impl: ark::ets::intrinsics::TaskPosterCreate

  - name: StdTaskPosterDestroy
    space: ets
    class_name: std.core.TaskPoster
    method_name: destroy
    static: true
    signature:
      ret: void
      args: [i64]
    impl: ark::ets::intrinsics::TaskPosterDestroy

  - name: StdTaskPosterPost
    space: ets
    class_name: std.core.TaskPoster
    method_name: post
    static: true
    signature:
      ret: void
      args: [i64, std.core.Object]
    impl: ark::ets::intrinsics::TaskPosterPost

###################
# std.concurrency #
###################

  - name: EtsLaunchInternalJobNative
    space: ets
    class_name: std.concurrency.ETSGLOBAL
    method_name: launchInternalJobNative
    static: true
    signature:
      ret: std.core.Job
      args:
        - std.core.Object
        - std.core.Object[]
        - u1
    impl: ark::ets::intrinsics::EtsLaunchInternalJobNative

  - name: EtsLaunchOnTheSameWorker
    space: ets
    class_name: std.concurrency.ETSGLOBAL
    method_name: launchSameWorker
    static: true
    signature:
      ret: void
      args:
        - std.core.Object
    impl: ark::ets::intrinsics::EtsLaunchSameWorker

################
# std.core.Byte #
################

  - name: StdCoreByteToShort
    space: ets
    class_name: std.core.Byte
    method_name: toShort
    static: true
    signature:
      ret: i16
      args: [ i8 ]
    impl: ark::ets::intrinsics::StdCoreByteToShort
    safe_intrinsic: true

  - name: StdCoreByteToInt
    space: ets
    class_name: std.core.Byte
    method_name: toInt
    static: true
    signature:
      ret: i32
      args: [ i8 ]
    impl: ark::ets::intrinsics::StdCoreByteToInt
    safe_intrinsic: true

  - name: StdCoreByteToLong
    space: ets
    class_name: std.core.Byte
    method_name: toLong
    static: true
    signature:
      ret: i64
      args: [ i8 ]
    impl: ark::ets::intrinsics::StdCoreByteToLong
    safe_intrinsic: true

  - name: StdCoreByteToFloat
    space: ets
    class_name: std.core.Byte
    method_name: toFloat
    static: true
    signature:
      ret: f32
      args: [ i8 ]
    impl: ark::ets::intrinsics::StdCoreByteToFloat
    safe_intrinsic: true

  - name: StdCoreByteToDouble
    space: ets
    class_name: std.core.Byte
    method_name: toDouble
    static: true
    signature:
      ret: f64
      args: [ i8 ]
    impl: ark::ets::intrinsics::StdCoreByteToDouble
    safe_intrinsic: true

  - name: StdCoreByteToChar
    space: ets
    class_name: std.core.Byte
    method_name: toChar
    static: true
    signature:
      ret: u16
      args: [ i8 ]
    impl: ark::ets::intrinsics::StdCoreByteToChar
    safe_intrinsic: true

################
# std.core.Short #
################

  - name: StdCoreShortToByte
    space: ets
    class_name: std.core.Short
    method_name: toByte
    static: true
    signature:
      ret: i8
      args: [ i16 ]
    impl: ark::ets::intrinsics::StdCoreShortToByte
    safe_intrinsic: true

  - name: StdCoreShortToInt
    space: ets
    class_name: std.core.Short
    method_name: toInt
    static: true
    signature:
      ret: i32
      args: [ i16 ]
    impl: ark::ets::intrinsics::StdCoreShortToInt
    safe_intrinsic: true

  - name: StdCoreShortToLong
    space: ets
    class_name: std.core.Short
    method_name: toLong
    static: true
    signature:
      ret: i64
      args: [ i16 ]
    impl: ark::ets::intrinsics::StdCoreShortToLong
    safe_intrinsic: true

  - name: StdCoreShortToFloat
    space: ets
    class_name: std.core.Short
    method_name: toFloat
    static: true
    signature:
      ret: f32
      args: [ i16 ]
    impl: ark::ets::intrinsics::StdCoreShortToFloat
    safe_intrinsic: true

  - name: StdCoreShortToDouble
    space: ets
    class_name: std.core.Short
    method_name: toDouble
    static: true
    signature:
      ret: f64
      args: [ i16 ]
    impl: ark::ets::intrinsics::StdCoreShortToDouble
    safe_intrinsic: true

  - name: StdCoreShortToChar
    space: ets
    class_name: std.core.Short
    method_name: toChar
    static: true
    signature:
      ret: u16
      args: [ i16 ]
    impl: ark::ets::intrinsics::StdCoreShortToChar
    safe_intrinsic: true

################
# std.core.Int #
################

  - name: StdCoreIntToShort
    space: ets
    class_name: std.core.Int
    method_name: toShort
    static: true
    signature:
      ret: i16
      args: [ i32 ]
    impl: ark::ets::intrinsics::StdCoreIntToShort
    safe_intrinsic: true

  - name: StdCoreIntToByte
    space: ets
    class_name: std.core.Int
    method_name: toByte
    static: true
    signature:
      ret: i8
      args: [ i32 ]
    impl: ark::ets::intrinsics::StdCoreIntToByte
    safe_intrinsic: true

  - name: StdCoreIntToLong
    space: ets
    class_name: std.core.Int
    method_name: toLong
    static: true
    signature:
      ret: i64
      args: [ i32 ]
    impl: ark::ets::intrinsics::StdCoreIntToLong
    safe_intrinsic: true

  - name: StdCoreIntToFloat
    space: ets
    class_name: std.core.Int
    method_name: toFloat
    static: true
    signature:
      ret: f32
      args: [ i32 ]
    impl: ark::ets::intrinsics::StdCoreIntToFloat
    safe_intrinsic: true

  - name: StdCoreIntToDouble
    space: ets
    class_name: std.core.Int
    method_name: toDouble
    static: true
    signature:
      ret: f64
      args: [ i32 ]
    impl: ark::ets::intrinsics::StdCoreIntToDouble
    safe_intrinsic: true

  - name: StdCoreIntToChar
    space: ets
    class_name: std.core.Int
    method_name: toChar
    static: true
    signature:
      ret: u16
      args: [ i32 ]
    impl: ark::ets::intrinsics::StdCoreIntToChar
    safe_intrinsic: true

################
# std.core.Long #
################

  - name: StdCoreLongToShort
    space: ets
    class_name: std.core.Long
    method_name: toShort
    static: true
    signature:
      ret: i16
      args: [ i64 ]
    impl: ark::ets::intrinsics::StdCoreLongToShort
    safe_intrinsic: true

  - name: StdCoreLongToByte
    space: ets
    class_name: std.core.Long
    method_name: toByte
    static: true
    signature:
      ret: i8
      args: [ i64 ]
    impl: ark::ets::intrinsics::StdCoreLongToByte
    safe_intrinsic: true

  - name: StdCoreLongToInt
    space: ets
    class_name: std.core.Long
    method_name: toInt
    static: true
    signature:
      ret: i32
      args: [ i64 ]
    impl: ark::ets::intrinsics::StdCoreLongToInt
    safe_intrinsic: true

  - name: StdCoreLongToFloat
    space: ets
    class_name: std.core.Long
    method_name: toFloat
    static: true
    signature:
      ret: f32
      args: [ i64 ]
    impl: ark::ets::intrinsics::StdCoreLongToFloat
    safe_intrinsic: true

  - name: StdCoreLongToDouble
    space: ets
    class_name: std.core.Long
    method_name: toDouble
    static: true
    signature:
      ret: f64
      args: [ i64 ]
    impl: ark::ets::intrinsics::StdCoreLongToDouble
    safe_intrinsic: true

  - name: StdCoreLongToChar
    space: ets
    class_name: std.core.Long
    method_name: toChar
    static: true
    signature:
      ret: u16
      args: [ i64 ]
    impl: ark::ets::intrinsics::StdCoreLongToChar
    safe_intrinsic: true<|MERGE_RESOLUTION|>--- conflicted
+++ resolved
@@ -630,186 +630,14 @@
   - name: StdConsolePrintString
     space: ets
     class_name: std.core.Console
-<<<<<<< HEAD
-    method_name: print
+    method_name: printString
     static: false
     signature:
       ret: void
       args:
       - std.core.String
-    impl: ark::ets::intrinsics::StdConsolePrintString
-
-  - name: StdConsolePrintStringError
-    space: ets
-    class_name: std.core.Console
-    method_name: printError
-=======
-    method_name: printString
->>>>>>> 46f0ea7f
-    static: false
-    signature:
-      ret: void
-      args:
-      - std.core.String
-<<<<<<< HEAD
-    impl: ark::ets::intrinsics::StdConsolePrintStringError
-
-  - name: StdConsolePrintU1
-    space: ets
-    class_name: std.core.Console
-    method_name: print
-    static: false
-    signature:
-      ret: void
-      args:
-      - u1
-    impl: ark::ets::intrinsics::StdConsolePrintBool
-
-  - name: StdConsolePrintU1Error
-    space: ets
-    class_name: std.core.Console
-    method_name: printError
-    static: false
-    signature:
-      ret: void
-      args:
-      - u1
-    impl: ark::ets::intrinsics::StdConsolePrintBoolError
-
-  - name: StdConsolePrintI8
-    space: ets
-    class_name: std.core.Console
-    method_name: print
-    static: false
-    signature:
-      ret: void
-      args:
-      - i8
-    impl: ark::ets::intrinsics::StdConsolePrintI8
-
-  - name: StdConsolePrintI8Error
-    space: ets
-    class_name: std.core.Console
-    method_name: printError
-    static: false
-    signature:
-      ret: void
-      args:
-      - i8
-    impl: ark::ets::intrinsics::StdConsolePrintI8Error
-
-  - name: StdConsolePrintI16
-    space: ets
-    class_name: std.core.Console
-    method_name: print
-    static: false
-    signature:
-      ret: void
-      args:
-      - i16
-    impl: ark::ets::intrinsics::StdConsolePrintI16
-
-  - name: StdConsolePrintI16Error
-    space: ets
-    class_name: std.core.Console
-    method_name: printError
-    static: false
-    signature:
-      ret: void
-      args:
-      - i16
-    impl: ark::ets::intrinsics::StdConsolePrintI16Error
-
-  - name: StdConsolePrintU16
-    space: ets
-    class_name: std.core.Console
-    method_name: print
-    static: false
-    signature:
-      ret: void
-      args:
-      - u16
-    impl: ark::ets::intrinsics::StdConsolePrintChar
-
-  - name: StdConsolePrintU16Error
-    space: ets
-    class_name: std.core.Console
-    method_name: printError
-    static: false
-    signature:
-      ret: void
-      args:
-      - u16
-    impl: ark::ets::intrinsics::StdConsolePrintCharError
-
-  - name: StdConsolePrintI32
-    space: ets
-    class_name: std.core.Console
-    method_name: print
-    static: false
-    signature:
-      ret: void
-      args:
-      - i32
-    impl: ark::ets::intrinsics::StdConsolePrintI32
-
-  - name: StdConsolePrintI32Error
-    space: ets
-    class_name: std.core.Console
-    method_name: printError
-    static: false
-    signature:
-      ret: void
-      args:
-      - i32
-    impl: ark::ets::intrinsics::StdConsolePrintI32Error
-
-  - name: StdConsolePrintI64
-    space: ets
-    class_name: std.core.Console
-    method_name: print
-    static: false
-    signature:
-      ret: void
-      args:
-      - i64
-    impl: ark::ets::intrinsics::StdConsolePrintI64
-
-  - name: StdConsolePrintI64Error
-    space: ets
-    class_name: std.core.Console
-    method_name: printError
-    static: false
-    signature:
-      ret: void
-      args:
-      - i64
-    impl: ark::ets::intrinsics::StdConsolePrintI64Error
-
-  - name: StdConsolePrintln
-    space: ets
-    class_name: std.core.Console
-    method_name: println
-    static: false
-    signature:
-      ret: void
-      args: []
-    impl: ark::ets::intrinsics::StdConsolePrintln
-
-  - name: StdConsolePrintlnError
-    space: ets
-    class_name: std.core.Console
-    method_name: printlnError
-    static: false
-    signature:
-      ret: void
-      args: []
-    impl: ark::ets::intrinsics::StdConsolePrintlnError
-
-=======
       - i32
     impl: ark::ets::intrinsics::StdConsolePrintString
->>>>>>> 46f0ea7f
 
 ####################
 
@@ -1873,41 +1701,7 @@
       args: [escompat.Int8Array, f64]
     impl: ark::ets::intrinsics::EtsEscompatInt8ArraySetValuesWithOffset
 
-<<<<<<< HEAD
-  - name: Int16ArraySetInt
-    space: ets
-    class_name: escompat.Int16Array
-    method_name: $_set
-    static: false
-    signature:
-      ret: void
-      args: [i32, i32]
-    impl: ark::ets::intrinsics::EtsEscompatInt16ArraySetInt
-
-  - name: Int16ArraySetShort
-    space: ets
-    class_name: escompat.Int16Array
-    method_name: $_set
-    static: false
-    signature:
-      ret: void
-      args: [i32, i16]
-    impl: ark::ets::intrinsics::EtsEscompatInt16ArraySetShort
-
-  - name: Int16ArrayGet
-    space: ets
-    class_name: escompat.Int16Array
-    method_name: $_get
-    static: false
-    signature:
-      ret: f64
-      args: [i32]
-    impl: ark::ets::intrinsics::EtsEscompatInt16ArrayGet
-
-  - name: Int16ArraySetValues
-=======
   - name: Int8ArraySort
->>>>>>> 46f0ea7f
     space: ets
     class_name: escompat.Int8Array
     method_name: sort
@@ -1930,31 +1724,7 @@
     codegen_arch: [arm64, amd64]
     llvm_codegen_func: EmitInt8ArrayFillInternal
 
-<<<<<<< HEAD
-  - name: Int32ArraySetInt
-    space: ets
-    class_name: escompat.Int32Array
-    method_name: $_set
-    static: false
-    signature:
-      ret: void
-      args: [i32, i32]
-    impl: ark::ets::intrinsics::EtsEscompatInt32ArraySetInt
-
-  - name: Int32ArrayGet
-    space: ets
-    class_name: escompat.Int32Array
-    method_name: $_get
-    static: false
-    signature:
-      ret: f64
-      args: [i32]
-    impl: ark::ets::intrinsics::EtsEscompatInt32ArrayGet
-
-  - name: Int32ArraySetValues
-=======
   - name: Int8ArrayJoin
->>>>>>> 46f0ea7f
     space: ets
     class_name: escompat.Int8Array
     method_name: joinInternal
@@ -1974,31 +1744,7 @@
       args: [i32, i32]
     impl: ark::ets::intrinsics::EtsEscompatInt16ArraySetInt
 
-<<<<<<< HEAD
-  - name: BigInt64ArraySetLong
-    space: ets
-    class_name: escompat.BigInt64Array
-    method_name: $_set
-    static: false
-    signature:
-      ret: void
-      args: [i32, i64]
-    impl: ark::ets::intrinsics::EtsEscompatBigInt64ArraySetLong
-
-  - name: BigInt64ArrayGet
-    space: ets
-    class_name: escompat.BigInt64Array
-    method_name: getLong
-    static: false
-    signature:
-      ret: i64
-      args: [i32]
-    impl: ark::ets::intrinsics::EtsEscompatBigInt64ArrayGet
-
-  - name: BigInt64ArraySetValues
-=======
   - name: Int16ArraySetShort
->>>>>>> 46f0ea7f
     space: ets
     class_name: escompat.Int16Array
     method_name: $_set
@@ -3362,31 +3108,7 @@
       args: [i64, i32]
     impl: ark::ets::intrinsics::EtsEscompatBigInt64ArrayIndexOfLong
 
-<<<<<<< HEAD
-  - name: Float32ArraySetFloat
-    space: ets
-    class_name: escompat.Float32Array
-    method_name: $_set
-    static: false
-    signature:
-      ret: void
-      args: [i32, f32]
-    impl: ark::ets::intrinsics::EtsEscompatFloat32ArraySetFloat
-
-  - name: Float32ArrayGet
-    space: ets
-    class_name: escompat.Float32Array
-    method_name: $_get
-    static: false
-    signature:
-      ret: f64
-      args: [i32]
-    impl: ark::ets::intrinsics::EtsEscompatFloat32ArrayGet
-
-  - name: Float32ArraySetValues
-=======
   - name: Float32ArrayIndexOfLong
->>>>>>> 46f0ea7f
     space: ets
     class_name: escompat.Float32Array
     method_name: indexOfImpl
@@ -3506,31 +3228,7 @@
       args: [f64, i32]
     impl: ark::ets::intrinsics::EtsEscompatFloat32ArrayLastIndexOfNumber
 
-<<<<<<< HEAD
-  - name: Float64ArraySetDouble
-    space: ets
-    class_name: escompat.Float64Array
-    method_name: $_set
-    static: false
-    signature:
-      ret: void
-      args: [i32, f64]
-    impl: ark::ets::intrinsics::EtsEscompatFloat64ArraySetDouble
-
-  - name: Float64ArrayGet
-    space: ets
-    class_name: escompat.Float64Array
-    method_name: $_get
-    static: false
-    signature:
-      ret: f64
-      args: [i32]
-    impl: ark::ets::intrinsics::EtsEscompatFloat64ArrayGet
-
-  - name: Float64ArraySetValues
-=======
   - name: Float64ArrayLastIndexOfNumber
->>>>>>> 46f0ea7f
     space: ets
     class_name: escompat.Float64Array
     method_name: lastIndexOfImpl
@@ -3699,226 +3397,6 @@
       ret: f64
       args: [i64, i32]
     impl: ark::ets::intrinsics::EtsEscompatUInt8ClampedArrayLastIndexOfLong
-
-  - name: UInt8ClampedArraySetInt
-    space: ets
-    class_name: escompat.Uint8ClampedArray
-    method_name: $_set
-    static: false
-    signature:
-      ret: void
-      args: [i32, i32]
-    impl: ark::ets::intrinsics::EtsEscompatUInt8ClampedArraySetInt
-
-  - name: UInt8ClampedArrayGet
-    space: ets
-    class_name: escompat.Uint8ClampedArray
-    method_name: $_get
-    static: false
-    signature:
-      ret: f64
-      args: [i32]
-    impl: ark::ets::intrinsics::EtsEscompatUInt8ClampedArrayGet
-
-  - name: UInt8ClampedArraySetValues
-    space: ets
-    class_name: escompat.Uint8ClampedArray
-    method_name: set
-    static: false
-    signature:
-      ret: void
-      args: [escompat.Uint8ClampedArray]
-    impl: ark::ets::intrinsics::EtsEscompatUInt8ClampedArraySetValues
-
-  - name: UInt8ClampedArraySetValuesWithOffset
-    space: ets
-    class_name: escompat.Uint8ClampedArray
-    method_name: set
-    static: false
-    signature:
-      ret: void
-      args: [escompat.Uint8ClampedArray, f64]
-    impl: ark::ets::intrinsics::EtsEscompatUInt8ClampedArraySetValuesWithOffset
-
-  - name: UInt8ArraySetInt
-    space: ets
-    class_name: escompat.Uint8Array
-    method_name: $_set
-    static: false
-    signature:
-      ret: void
-      args: [i32, i32]
-    impl: ark::ets::intrinsics::EtsEscompatUInt8ArraySetInt
-
-  - name: UInt8ArrayGet
-    space: ets
-    class_name: escompat.Uint8Array
-    method_name: $_get
-    static: false
-    signature:
-      ret: f64
-      args: [i32]
-    impl: ark::ets::intrinsics::EtsEscompatUInt8ArrayGet
-
-  - name: UInt8ArraySetValues
-    space: ets
-    class_name: escompat.Uint8Array
-    method_name: set
-    static: false
-    signature:
-      ret: void
-      args: [escompat.Uint8Array]
-    impl: ark::ets::intrinsics::EtsEscompatUInt8ArraySetValues
-
-  - name: UInt8ArraySetValuesWithOffset
-    space: ets
-    class_name: escompat.Uint8Array
-    method_name: set
-    static: false
-    signature:
-      ret: void
-      args: [escompat.Uint8Array, f64]
-    impl: ark::ets::intrinsics::EtsEscompatUInt8ArraySetValuesWithOffset
-
-  - name: UInt16ArraySetInt
-    space: ets
-    class_name: escompat.Uint16Array
-    method_name: $_set
-    static: false
-    signature:
-      ret: void
-      args: [i32, i32]
-    impl: ark::ets::intrinsics::EtsEscompatUInt16ArraySetInt
-
-  - name: UInt16ArrayGet
-    space: ets
-    class_name: escompat.Uint16Array
-    method_name: $_get
-    static: false
-    signature:
-      ret: f64
-      args: [i32]
-    impl: ark::ets::intrinsics::EtsEscompatUInt16ArrayGet
-
-  - name: UInt16ArraySetValues
-    space: ets
-    class_name: escompat.Uint16Array
-    method_name: set
-    static: false
-    signature:
-      ret: void
-      args: [escompat.Uint16Array]
-    impl: ark::ets::intrinsics::EtsEscompatUInt16ArraySetValues
-
-  - name: UInt16ArraySetValuesWithOffset
-    space: ets
-    class_name: escompat.Uint16Array
-    method_name: set
-    static: false
-    signature:
-      ret: void
-      args: [escompat.Uint16Array, f64]
-    impl: ark::ets::intrinsics::EtsEscompatUInt16ArraySetValuesWithOffset
-
-  - name: UInt32ArraySetInt
-    space: ets
-    class_name: escompat.Uint32Array
-    method_name: $_set
-    static: false
-    signature:
-      ret: void
-      args: [i32, i32]
-    impl: ark::ets::intrinsics::EtsEscompatUInt32ArraySetInt
-
-  - name: UInt32ArraySetLong
-    space: ets
-    class_name: escompat.Uint32Array
-    method_name: $_set
-    static: false
-    signature:
-      ret: void
-      args: [i32, i64]
-    impl: ark::ets::intrinsics::EtsEscompatUInt32ArraySetLong
-
-  - name: UInt32ArrayGet
-    space: ets
-    class_name: escompat.Uint32Array
-    method_name: $_get
-    static: false
-    signature:
-      ret: f64
-      args: [i32]
-    impl: ark::ets::intrinsics::EtsEscompatUInt32ArrayGet
-
-  - name: UInt32ArraySetValues
-    space: ets
-    class_name: escompat.Uint32Array
-    method_name: set
-    static: false
-    signature:
-      ret: void
-      args: [escompat.Uint32Array]
-    impl: ark::ets::intrinsics::EtsEscompatUInt32ArraySetValues
-
-  - name: UInt32ArraySetValuesWithOffset
-    space: ets
-    class_name: escompat.Uint32Array
-    method_name: set
-    static: false
-    signature:
-      ret: void
-      args: [escompat.Uint32Array, f64]
-    impl: ark::ets::intrinsics::EtsEscompatUInt32ArraySetValuesWithOffset
-
-  - name: BigUInt64ArraySetInt
-    space: ets
-    class_name: escompat.BigUint64Array
-    method_name: $_set
-    static: false
-    signature:
-      ret: void
-      args: [i32, i32]
-    impl: ark::ets::intrinsics::EtsEscompatBigUInt64ArraySetInt
-
-  - name: BigUInt64ArraySetLong
-    space: ets
-    class_name: escompat.BigUint64Array
-    method_name: $_set
-    static: false
-    signature:
-      ret: void
-      args: [i32, i64]
-    impl: ark::ets::intrinsics::EtsEscompatBigUInt64ArraySetLong
-
-  - name: BigUInt64ArrayGet
-    space: ets
-    class_name: escompat.BigUint64Array
-    method_name: getLong
-    static: false
-    signature:
-      ret: i64
-      args: [i32]
-    impl: ark::ets::intrinsics::EtsEscompatBigUInt64ArrayGet
-
-  - name: BigUInt64ArraySetValues
-    space: ets
-    class_name: escompat.BigUint64Array
-    method_name: set
-    static: false
-    signature:
-      ret: void
-      args: [escompat.BigUint64Array]
-    impl: ark::ets::intrinsics::EtsEscompatBigUInt64ArraySetValues
-
-  - name: BigUInt64ArraySetValuesWithOffset
-    space: ets
-    class_name: escompat.BigUint64Array
-    method_name: set
-    static: false
-    signature:
-      ret: void
-      args: [escompat.BigUint64Array, f64]
-    impl: ark::ets::intrinsics::EtsEscompatBigUInt64ArraySetValuesWithOffset
 
 ########################
 # escompat.taskpool #
@@ -5272,23 +4750,6 @@
 # std.core.QueueSpinlock #
 ######################
   - name: StdQueueSpinlockGuard
-<<<<<<< HEAD
-    space: ets
-    class_name: std.core.QueueSpinlock
-    method_name: guard
-    static: true
-    signature:
-      ret: void
-      args: [ std.core.Object, std.core.Object ]
-    impl: ark::ets::intrinsics::EtsQueueSpinlockGuard
-
-############################
-#   escompat.SharedMemory  #
-############################
-
-  - name: SharedMemoryCreate
-=======
->>>>>>> 46f0ea7f
     space: ets
     class_name: std.core.QueueSpinlock
     method_name: guard
