/**
 * Copyright (c) 2025 Huawei Device Co., Ltd.
 * Licensed under the Apache License, Version 2.0 (the "License");
 * you may not use this file except in compliance with the License.
 * You may obtain a copy of the License at
 *
 * http://www.apache.org/licenses/LICENSE-2.0
 *
 * Unless required by applicable law or agreed to in writing, software
 * distributed under the License is distributed on an "AS IS" BASIS,
 * WITHOUT WARRANTIES OR CONDITIONS OF ANY KIND, either express or implied.
 * See the License for the specific language governing permissions and
 * limitations under the License.
 */

#ifndef PANDA_RUNTIME_REGEXP_H
#define PANDA_RUNTIME_REGEXP_H

#include "plugins/ets/runtime/regexp/regexp_executor.h"
#include "plugins/ets/runtime/types/ets_string.h"

namespace ark::ets {

class pcre2_code;

class EtsRegExp {
public:
    void SetFlags(EtsString *flagsStr);
    bool Compile(const PandaVector<uint8_t> &pattern, const bool isUtf16, const int len);
<<<<<<< HEAD
    RegExpMatchResult Execute(const PandaVector<uint8_t> &str, const int len, const int startOffset);
=======
    RegExpExecResult Execute(const PandaVector<uint8_t> &str, const int len, const int startOffset);
>>>>>>> 46f0ea7f
    void Destroy();

    bool IsUtf16() const
    {
        return utf16_;
    }

private:
    // NOTE(kparshukov): add "string could be broken after" as nodiscard description when C++20
    [[nodiscard]] static bool PreparePattern(PandaVector<uint8_t> &pattern, const bool utf16);
    [[nodiscard]] static bool ReplaceUnicode(PandaVector<uint8_t> &pattern);
    static uint8_t HexCharToUint(const char &chr);
    static bool IsHex(const char &chr);
    static PandaVector<uint8_t> ReadLongUnicode(const PandaVector<uint8_t> &pattern, size_t &readingCurrent);
    static PandaVector<uint8_t> ReadShortUnicode(const PandaVector<uint8_t> &pattern, size_t &readingCurrent);
    static PandaVector<uint8_t> ReadUnicodeChars(const PandaVector<uint8_t> &pattern, size_t &readingCurrent);
    static uint64_t GetCodeFromHex(const PandaVector<uint8_t> &bytes);
    void SetFlag(const char &chr);
    void SetUnicodeFlag(const char &chr);
    void SetIfNotSet(bool &flag);
    void ThrowBadFlagsException();

    void *re_ = nullptr;
    bool flagGlobal_ = false;           // g
    bool flagMultiline_ = false;        // m
    bool flagCaseInsentitive_ = false;  // i
    bool flagSticky_ = false;           // y
    bool flagUnicode_ = false;          // u
    bool flagVnicode_ = false;          // v
    bool flagDotAll_ = false;           // s
    bool flagIndices_ = false;          // d
    bool utf16_ = false;
};

}  // namespace ark::ets
#endif  // PANDA_RUNTIME_REGEXP_H<|MERGE_RESOLUTION|>--- conflicted
+++ resolved
@@ -27,11 +27,7 @@
 public:
     void SetFlags(EtsString *flagsStr);
     bool Compile(const PandaVector<uint8_t> &pattern, const bool isUtf16, const int len);
-<<<<<<< HEAD
-    RegExpMatchResult Execute(const PandaVector<uint8_t> &str, const int len, const int startOffset);
-=======
     RegExpExecResult Execute(const PandaVector<uint8_t> &str, const int len, const int startOffset);
->>>>>>> 46f0ea7f
     void Destroy();
 
     bool IsUtf16() const
