/**
 * Copyright (c) 2022-2025 Huawei Device Co., Ltd.
 * Licensed under the Apache License, Version 2.0 (the "License");
 * you may not use this file except in compliance with the License.
 * You may obtain a copy of the License at
 *
 * http://www.apache.org/licenses/LICENSE-2.0
 *
 * Unless required by applicable law or agreed to in writing, software
 * distributed under the License is distributed on an "AS IS" BASIS,
 * WITHOUT WARRANTIES OR CONDITIONS OF ANY KIND, either express or implied.
 * See the License for the specific language governing permissions and
 * limitations under the License.
 */

#include "plugins/ets/runtime/ets_entrypoints.h"

#include "include/coretypes/string.h"
#include "include/object_header.h"
#include "libarkfile/shorty_iterator.h"
#include "plugins/ets/runtime/ets_coroutine.h"
#include "plugins/ets/runtime/ets_runtime_interface.h"
#include "plugins/ets/runtime/ets_vm.h"
#include "plugins/ets/runtime/ets_handle_scope.h"
#include "plugins/ets/runtime/ets_handle.h"
#include "plugins/ets/runtime/intrinsics/helpers/ets_to_string_cache.h"
#include "plugins/ets/runtime/intrinsics/helpers/ets_intrinsics_helpers.h"
#include "plugins/ets/runtime/types/ets_promise.h"
#include "plugins/ets/runtime/types/ets_escompat_array.h"
#include "plugins/ets/runtime/ets_stubs-inl.h"
#include "plugins/ets/runtime/ets_exceptions.h"
#include "plugins/ets/runtime/types/ets_string_builder.h"
#include "runtime/arch/helpers.h"
#include "runtime/coroutines/coroutine_worker_group.h"
#include "runtime/interpreter/vregister_iterator.h"
#include "plugins/ets/runtime/ets_class_linker_extension.h"
#include "plugins/ets/runtime/types/ets_box_primitive.h"
#include "runtime/include/class_linker-inl.h"

namespace ark::ets {

using TypeId = panda_file::Type::TypeId;

#if defined(__clang__)
#pragma clang diagnostic push
// CC-OFFNXT(warning_suppression) gcc false positive
#pragma clang diagnostic ignored "-Wgnu-label-as-value"
#elif defined(__GNUC__)
#pragma GCC diagnostic push
// CC-OFFNXT(warning_suppression) gcc false positive
#pragma GCC diagnostic ignored "-Wpedantic"
#endif

static inline bool Launch(EtsCoroutine *currentCoro, Method *method, const EtsHandle<EtsPromise> &promiseHandle,
                          PandaVector<Value> &&args)
{
    ASSERT(currentCoro != nullptr);
    PandaEtsVM *etsVm = currentCoro->GetPandaVM();
    auto *coroManager = currentCoro->GetCoroutineManager();
    auto promiseRef = etsVm->GetGlobalObjectStorage()->Add(promiseHandle.GetPtr(), mem::Reference::ObjectType::GLOBAL);
    auto evt = Runtime::GetCurrent()->GetInternalAllocator()->New<CompletionEvent>(promiseRef, coroManager);
    // create the coro and put it to the ready queue
    LaunchResult launchResult = currentCoro->GetCoroutineManager()->Launch(
        evt, method, std::move(args), CoroutineWorkerGroup::AnyId(), EtsCoroutine::LAUNCH, false);
    if (UNLIKELY(launchResult != LaunchResult::OK)) {
        // OOM
        if (launchResult == LaunchResult::COROUTINES_LIMIT_EXCEED) {
            Runtime::GetCurrent()->GetInternalAllocator()->Delete(evt);
        }
    }
    return launchResult == LaunchResult::OK;
}

void LaunchCoroutine(Method *method, ObjectHeader *obj, uint64_t *args, ObjectHeader *thisObj)
{
    auto *promise = reinterpret_cast<EtsPromise *>(obj);
    ASSERT(promise != nullptr);

    PandaVector<Value> values;
    arch::ArgReaderStack<RUNTIME_ARCH> argReader(reinterpret_cast<uint8_t *>(args));
    arch::ValueWriter writer(&values);
    if (thisObj != nullptr) {
        ASSERT(!method->IsStatic());
        // Add this for virtual call
        values.push_back(Value(thisObj));
    } else {
        if (!method->IsStatic()) {
            auto pThisObj = const_cast<ObjectHeader **>((argReader).template ReadPtr<ObjectHeader *>());
            values.push_back(Value(*pThisObj));
        }
    }
    ARCH_COPY_METHOD_ARGS(method, argReader, writer);

    auto *currentCoro = EtsCoroutine::GetCurrent();
    [[maybe_unused]] EtsHandleScope scope(currentCoro);
    EtsHandle<EtsPromise> promiseHandle(currentCoro, promise);
    // NOTE(panferovi): should be fixed in #19443
    ASSERT(promiseHandle->GetMutex(currentCoro) == nullptr);
    ASSERT(promiseHandle->GetEvent(currentCoro) == nullptr);
    // NOTE(panferovi): issue with raw args and thisObj??
    auto *mutex = EtsMutex::Create(currentCoro);
    promiseHandle->SetMutex(currentCoro, mutex);
    auto *event = EtsEvent::Create(currentCoro);
    promiseHandle->SetEvent(currentCoro, event);
    bool successfulLaunch = Launch(currentCoro, method, promiseHandle, std::move(values));
    if (UNLIKELY(!successfulLaunch)) {
        HandlePendingException();
        UNREACHABLE();
    }
}

extern "C" void CreateLaunchStaticCoroutineEntrypoint(Method *method, ObjectHeader *obj, uint64_t *args)
{
    LaunchCoroutine(method, obj, args, nullptr);
}

extern "C" void CreateLaunchVirtualCoroutineEntrypoint(Method *method, ObjectHeader *obj, uint64_t *args,
                                                       ObjectHeader *thisObj)
{
    LaunchCoroutine(method, obj, args, thisObj);
}

template <BytecodeInstruction::Format FORMAT>
ObjectHeader *LaunchFromInterpreterImpl(Method *method, Frame *frame, const uint8_t *pc)
{
    EtsPromise *promise = EtsPromise::Create();
    if (UNLIKELY(promise == nullptr)) {
        return nullptr;
    }

    auto numArgs = method->GetNumArgs();
    auto args = PandaVector<Value> {numArgs};
    auto frameHandler = StaticFrameHandler(frame);
    auto vregIter = interpreter::VRegisterIterator<FORMAT> {BytecodeInstruction(pc), frame};
    for (decltype(numArgs) i = 0; i < numArgs; ++i) {
        args[i] = Value::FromVReg(frameHandler.GetVReg(vregIter.GetVRegIdx(i)));
    }

    auto *currentCoro = EtsCoroutine::GetCurrent();
    [[maybe_unused]] EtsHandleScope scope(currentCoro);
    EtsHandle<EtsPromise> promiseHandle(currentCoro, promise);
    bool successfulLaunch = Launch(currentCoro, method, promiseHandle, std::move(args));
    if (UNLIKELY(!successfulLaunch)) {
        return nullptr;
    }
    frame->GetAccAsVReg().SetReference(promiseHandle.GetPtr());
    return promiseHandle.GetPtr();
}

extern "C" ObjectHeader *LaunchFromInterpreterShort(Method *method, Frame *frame, const uint8_t *pc)
{
    return LaunchFromInterpreterImpl<BytecodeInstruction::Format::PREF_V4_V4_ID16>(method, frame, pc);
}

extern "C" ObjectHeader *LaunchFromInterpreterLong(Method *method, Frame *frame, const uint8_t *pc)
{
    return LaunchFromInterpreterImpl<BytecodeInstruction::Format::PREF_V4_V4_V4_V4_ID16>(method, frame, pc);
}

extern "C" ObjectHeader *LaunchFromInterpreterRange(Method *method, Frame *frame, const uint8_t *pc)
{
    return LaunchFromInterpreterImpl<BytecodeInstruction::Format::PREF_V8_ID16>(method, frame, pc);
}

extern "C" Field *LookupFieldByNameEntrypoint(InterpreterCache::Entry *entry, ObjectHeader *obj, uint32_t id,
                                              Method *caller, const uint8_t *pc)
{
    auto current = static_cast<ark::Class *>(obj->ClassAddr<ark::BaseClass>());
    auto *classLinker = Runtime::GetCurrent()->GetClassLinker();
    Field *metaField = classLinker->GetField(*caller, caller->GetClass()->ResolveFieldIndex(id), false);
    if (UNLIKELY(metaField == nullptr)) {
        HandlePendingException();
        return nullptr;
    }
    return GetFieldByName(entry, caller, metaField, pc, current);
}

template <panda_file::Type::TypeId FORMAT>
Method *LookupGetterByNameEntrypoint(InterpreterCache::Entry *entry, ObjectHeader *obj, uint32_t id, Method *caller,
                                     const uint8_t *pc)
{
    auto current = static_cast<ark::Class *>(obj->ClassAddr<ark::BaseClass>());
    auto *classLinker = Runtime::GetCurrent()->GetClassLinker();
    Field *metaField = classLinker->GetField(*caller, caller->GetClass()->ResolveFieldIndex(id), false);
    if (UNLIKELY(metaField == nullptr)) {
        HandlePendingException();
        return nullptr;
    }
    return GetAccessorByName<FORMAT, true>(entry, caller, metaField, pc, current);
}

template <panda_file::Type::TypeId FORMAT>
Method *LookupSetterByNameEntrypoint(InterpreterCache::Entry *entry, ObjectHeader *obj, uint32_t id, Method *caller,
                                     const uint8_t *pc)
{
    auto current = static_cast<ark::Class *>(obj->ClassAddr<ark::BaseClass>());
    auto *classLinker = Runtime::GetCurrent()->GetClassLinker();
    Field *metaField = classLinker->GetField(*caller, caller->GetClass()->ResolveFieldIndex(id), false);
    if (UNLIKELY(metaField == nullptr)) {
        HandlePendingException();
        return nullptr;
    }
    return GetAccessorByName<FORMAT, false>(entry, caller, metaField, pc, current);
}

extern "C" Method *LookupGetterByNameShortEntrypoint(InterpreterCache::Entry *entry, ObjectHeader *obj, uint32_t id,
                                                     Method *caller, const uint8_t *pc)
{
    return LookupGetterByNameEntrypoint<panda_file::Type::TypeId::I32>(entry, obj, id, caller, pc);
}

extern "C" Method *LookupGetterByNameLongEntrypoint(InterpreterCache::Entry *entry, ObjectHeader *obj, uint32_t id,
                                                    Method *caller, const uint8_t *pc)
{
    return LookupGetterByNameEntrypoint<panda_file::Type::TypeId::I64>(entry, obj, id, caller, pc);
}

extern "C" Method *LookupGetterByNameObjEntrypoint(InterpreterCache::Entry *entry, ObjectHeader *obj, uint32_t id,
                                                   Method *caller, const uint8_t *pc)
{
    return LookupGetterByNameEntrypoint<panda_file::Type::TypeId::REFERENCE>(entry, obj, id, caller, pc);
}

extern "C" Method *LookupSetterByNameShortEntrypoint(InterpreterCache::Entry *entry, ObjectHeader *obj, uint32_t id,
                                                     Method *caller, const uint8_t *pc)
{
    return LookupSetterByNameEntrypoint<panda_file::Type::TypeId::I32>(entry, obj, id, caller, pc);
}

extern "C" Method *LookupSetterByNameLongEntrypoint(InterpreterCache::Entry *entry, ObjectHeader *obj, uint32_t id,
                                                    Method *caller, const uint8_t *pc)
{
    return LookupSetterByNameEntrypoint<panda_file::Type::TypeId::I64>(entry, obj, id, caller, pc);
}

extern "C" Method *LookupSetterByNameObjEntrypoint(InterpreterCache::Entry *entry, ObjectHeader *obj, uint32_t id,
                                                   Method *caller, const uint8_t *pc)
{
    return LookupSetterByNameEntrypoint<panda_file::Type::TypeId::REFERENCE>(entry, obj, id, caller, pc);
}

extern "C" void ThrowEtsExceptionNoSuchGetterEntrypoint(ObjectHeader *obj, uint32_t id, Method *caller)
{
    auto klass = static_cast<ark::Class *>(obj->ClassAddr<ark::BaseClass>());
    auto *classLinker = Runtime::GetCurrent()->GetClassLinker();
    auto rawField = classLinker->GetField(*caller, caller->GetClass()->ResolveFieldIndex(id), false);
    LookUpException<true>(klass, rawField);
}

extern "C" void ThrowEtsExceptionNoSuchSetterEntrypoint(ObjectHeader *obj, uint32_t id, Method *caller)
{
    auto klass = static_cast<ark::Class *>(obj->ClassAddr<ark::BaseClass>());
    auto *classLinker = Runtime::GetCurrent()->GetClassLinker();
    auto rawField = classLinker->GetField(*caller, caller->GetClass()->ResolveFieldIndex(id), false);
    LookUpException<false>(klass, rawField);
}

extern "C" Method *LookupMethodByNameEntrypoint(InterpreterCache::Entry *entry, ObjectHeader *obj, uint32_t id,
                                                Method *caller, const uint8_t *pc)
{
    auto current = static_cast<ark::Class *>(obj->ClassAddr<ark::BaseClass>());
    auto *currentCoro = EtsCoroutine::GetCurrent();
    [[maybe_unused]] EtsHandleScope scope(currentCoro);
    auto *classLinker = Runtime::GetCurrent()->GetClassLinker();
    Method *metaMethod = classLinker->GetMethod(*caller, caller->GetClass()->ResolveMethodIndex(id));
    if (UNLIKELY(metaMethod == nullptr)) {
        HandlePendingException();
        return nullptr;
    }
    ETSStubCacheInfo cacheInfo {entry, caller, pc};
    return GetMethodByName(currentCoro, cacheInfo, metaMethod, current);
}

extern "C" void ThrowEtsExceptionNoSuchMethodEntrypoint(ObjectHeader *obj, uint32_t id, Method *caller)
{
    auto klass = static_cast<ark::Class *>(obj->ClassAddr<ark::BaseClass>());
    auto *classLinker = Runtime::GetCurrent()->GetClassLinker();
    auto rawMethod = classLinker->GetMethod(*caller, caller->GetClass()->ResolveMethodIndex(id));
    if (UNLIKELY(rawMethod == nullptr)) {
        HandlePendingException();
    }
    LookUpException(klass, rawMethod);
}

extern "C" ObjectHeader *StringBuilderAppendLongEntrypoint(ObjectHeader *sb, int64_t v)
{
    ASSERT(sb != nullptr);
    return StringBuilderAppendLong(sb, v);
}

extern "C" ObjectHeader *StringBuilderAppendCharEntrypoint(ObjectHeader *sb, uint16_t ch)
{
    ASSERT(sb != nullptr);
    return StringBuilderAppendChar(sb, ch);
}

extern "C" ObjectHeader *StringBuilderAppendBoolEntrypoint(ObjectHeader *sb, uint8_t v)
{
    ASSERT(sb != nullptr);
    return StringBuilderAppendBool(sb, ToEtsBoolean(static_cast<bool>(v)));
}

extern "C" ObjectHeader *StringBuilderAppendStringEntrypoint(ObjectHeader *sb, ObjectHeader *str)
{
    ASSERT(sb != nullptr);
    return StringBuilderAppendString(sb, reinterpret_cast<EtsString *>(str));
}

extern "C" ObjectHeader *StringBuilderAppendString2Entrypoint(ObjectHeader *sb, ObjectHeader *str0, ObjectHeader *str1)
{
    ASSERT(sb != nullptr);
    return StringBuilderAppendStrings(sb, reinterpret_cast<EtsString *>(str0), reinterpret_cast<EtsString *>(str1));
}

extern "C" ObjectHeader *StringBuilderAppendString3Entrypoint(ObjectHeader *sb, ObjectHeader *str0, ObjectHeader *str1,
                                                              ObjectHeader *str2)
{
    ASSERT(sb != nullptr);
    return StringBuilderAppendStrings(sb, reinterpret_cast<EtsString *>(str0), reinterpret_cast<EtsString *>(str1),
                                      reinterpret_cast<EtsString *>(str2));
}

extern "C" ObjectHeader *StringBuilderAppendString4Entrypoint(ObjectHeader *sb, ObjectHeader *str0, ObjectHeader *str1,
                                                              ObjectHeader *str2, ObjectHeader *str3)
{
    ASSERT(sb != nullptr);
    return StringBuilderAppendStrings(sb, reinterpret_cast<EtsString *>(str0), reinterpret_cast<EtsString *>(str1),
                                      reinterpret_cast<EtsString *>(str2), reinterpret_cast<EtsString *>(str3));
}

extern "C" ObjectHeader *StringBuilderAppendNullStringEntrypoint(ObjectHeader *sb)
{
    ASSERT(sb != nullptr);
    return StringBuilderAppendNullString(sb);
}

extern "C" bool IsClassValueTypedEntrypoint(Class *cls)
{
    return EtsClass::FromRuntimeClass(cls)->IsValueTyped();
}

extern "C" bool CompareETSValueTypedEntrypoint(ManagedThread *thread, ObjectHeader *obj1, ObjectHeader *obj2)
{
    auto coro = EtsCoroutine::CastFromThread(thread);
    auto eobj1 = EtsObject::FromCoreType(obj1);
    auto eobj2 = EtsObject::FromCoreType(obj2);
    return EtsValueTypedEquals(coro, eobj1, eobj2);
}

extern "C" EtsString *EtsGetTypeofEntrypoint(ManagedThread *thread, ObjectHeader *obj)
{
    EtsCoroutine *coro = EtsCoroutine::CastFromThread(thread);
    EtsObject *eobj = EtsObject::FromCoreType(obj);
    return EtsGetTypeof(coro, eobj);
}

extern "C" bool EtsIstrueEntrypoint(ManagedThread *thread, ObjectHeader *obj)
{
    EtsCoroutine *coro = EtsCoroutine::CastFromThread(thread);
    EtsObject *eobj = EtsObject::FromCoreType(obj);
    return EtsIstrue(coro, eobj);
}

extern "C" ObjectHeader *StringBuilderToStringEntrypoint(ObjectHeader *sb)
{
    ASSERT(sb != nullptr);
    return StringBuilderToString(sb)->GetCoreType();
}

extern "C" ObjectHeader *DoubleToStringDecimalEntrypoint(ObjectHeader *cache, uint64_t number)
{
    if (UNLIKELY(cache == nullptr)) {
        return DoubleToStringDecimalNoCacheEntrypoint(number);
    }
    return DoubleToStringCache::FromCoreType(cache)
        ->GetOrCache(EtsCoroutine::GetCurrent(), bit_cast<double>(number))
        ->GetCoreType();
}

extern "C" ObjectHeader *DoubleToStringDecimalStoreEntrypoint(ObjectHeader *elem, uint64_t number, uint64_t cached)
{
    auto *cache = PandaEtsVM::GetCurrent()->GetDoubleToStringCache();
    if (UNLIKELY(cache == nullptr)) {
        return DoubleToStringDecimalNoCacheEntrypoint(number);
    }
    return cache->CacheAndGetNoCheck(EtsCoroutine::GetCurrent(), bit_cast<double>(number), elem, cached)->GetCoreType();
}

extern "C" ObjectHeader *DoubleToStringDecimalNoCacheEntrypoint(uint64_t number)
{
    return DoubleToStringCache::GetNoCache(bit_cast<double>(number))->GetCoreType();
}

extern "C" void BeginGeneralNativeMethod()
{
    auto *coroutine = EtsCoroutine::GetCurrent();
    ASSERT(coroutine != nullptr);
    auto *storage = coroutine->GetEtsNapiEnv()->GetEtsReferenceStorage();

    constexpr uint32_t MAX_LOCAL_REF = 4096;
    if (UNLIKELY(!storage->PushLocalEtsFrame(MAX_LOCAL_REF))) {
        LOG(FATAL, RUNTIME) << "eTS NAPI push local frame failed";
    }

    coroutine->NativeCodeBegin();
}

extern "C" void EndGeneralNativeMethodPrim()
{
    auto *coroutine = EtsCoroutine::GetCurrent();
    ASSERT(coroutine != nullptr);
    auto *storage = coroutine->GetEtsNapiEnv()->GetEtsReferenceStorage();

    coroutine->NativeCodeEnd();
    storage->PopLocalEtsFrame(EtsReference::GetUndefined());
}

extern "C" ObjectHeader *EndGeneralNativeMethodObj(ark::ets::EtsReference *etsRef)
{
    auto *coroutine = EtsCoroutine::GetCurrent();
    ASSERT(coroutine != nullptr);
    auto *storage = coroutine->GetEtsNapiEnv()->GetEtsReferenceStorage();
    coroutine->NativeCodeEnd();
    ObjectHeader *ret = nullptr;
    if (LIKELY(!coroutine->HasPendingException())) {
        ret = storage->GetEtsObject(etsRef)->GetCoreType();
    }

    storage->PopLocalEtsFrame(EtsReference::GetUndefined());
    return ret;
}

extern "C" void BeginQuickNativeMethod()
{
    auto *coroutine = EtsCoroutine::GetCurrent();
    ASSERT(coroutine != nullptr);
    auto *storage = coroutine->GetEtsNapiEnv()->GetEtsReferenceStorage();

    constexpr uint32_t MAX_LOCAL_REF = 4096;
    if (UNLIKELY(!storage->PushLocalEtsFrame(MAX_LOCAL_REF))) {
        LOG(FATAL, RUNTIME) << "eTS NAPI push local frame failed";
    }
}

extern "C" void EndQuickNativeMethodPrim()
{
    auto *coroutine = EtsCoroutine::GetCurrent();
    ASSERT(coroutine != nullptr);
    auto *storage = coroutine->GetEtsNapiEnv()->GetEtsReferenceStorage();

    storage->PopLocalEtsFrame(EtsReference::GetUndefined());
}

extern "C" ObjectHeader *EndQuickNativeMethodObj(ark::ets::EtsReference *etsRef)
{
    auto *coroutine = EtsCoroutine::GetCurrent();
    ASSERT(coroutine != nullptr);
    auto *storage = coroutine->GetEtsNapiEnv()->GetEtsReferenceStorage();
    ObjectHeader *ret = nullptr;
    if (LIKELY(!coroutine->HasPendingException())) {
        ret = storage->GetEtsObject(etsRef)->GetCoreType();
    }

    storage->PopLocalEtsFrame(EtsReference::GetUndefined());
    return ret;
}

extern "C" uintptr_t NO_ADDRESS_SANITIZE ResolveCallByNameEntrypoint(const Method *caller, ObjectHeader *obj,
                                                                     size_t calleeId)
{
    auto *currentCoro = EtsCoroutine::GetCurrent();
    [[maybe_unused]] EtsHandleScope scope(currentCoro);
    auto *classLinker = Runtime::GetCurrent()->GetClassLinker();
    auto klass = static_cast<ark::Class *>(obj->ClassAddr<ark::BaseClass>());
    auto rawMethod = classLinker->GetMethod(*caller, panda_file::File::EntityId(calleeId));
    if (LIKELY(rawMethod != nullptr)) {
        auto *resolved = ResolveCompatibleVMethod(currentCoro, klass, rawMethod);
        ASSERT(resolved != nullptr);
        return reinterpret_cast<uintptr_t>(resolved);
    }

    HandlePendingException();
    UNREACHABLE();
}

extern "C" coretypes::String *CreateStringFromCharCodeSingleNoCacheEntrypoint(uint64_t charCode)
{
<<<<<<< HEAD
    auto *charCodes = EtsEscompatArray::FromEtsObject(EtsObject::FromCoreType(array));
    return EtsString::CreateNewStringFromCharCode(charCodes->GetData(), charCodes->GetActualLength())->GetCoreType();
=======
    // We could use `ark::ets::intrinsics::StdCoreStringFromCharCodeSingle` as the entrypoint, it works, but
    // that function lookups the char code in the cache while we are sure the char code is not cached.
    return EtsString::CreateNewStringFromCharCode(bit_cast<double>(charCode))->GetCoreType();
>>>>>>> aad9f664
}

extern "C" int32_t WriteStringToMem(int64_t buf, ObjectHeader *s)
{
    auto str = reinterpret_cast<EtsString *>(s);
    auto addr = reinterpret_cast<void *>(buf);
    auto size = static_cast<uint32_t>(str->GetUtf8Length());

    if (str->IsUtf16()) {
        if (size != str->CopyDataRegionUtf8(addr, 0, size, size)) {
            return -1;
        }
    } else {
        PandaVector<uint8_t> tree8Buf;
        if (memcpy_s(addr, size, str->IsTreeString() ? str->GetTreeStringDataMUtf8(tree8Buf) : str->GetDataMUtf8(),
                     size) != 0) {
            return -1;
        }
    }
    return size;
}

extern "C" ObjectHeader *CreateStringFromMem(int64_t buf, int32_t len)
{
    auto str = EtsString::CreateFromUtf8(reinterpret_cast<const char *>(buf), static_cast<uint32_t>(len));
    return reinterpret_cast<ObjectHeader *>(str);
}

extern "C" int32_t GetStringSizeInBytes(ObjectHeader *str)
{
    return reinterpret_cast<EtsString *>(str)->GetUtf8Length();
}

extern "C" bool SameValueZeroEntrypoint(ObjectHeader *o1, ObjectHeader *o2)
{
    return ark::ets::intrinsics::helpers::SameValueZero(EtsCoroutine::GetCurrent(), EtsObject::FromCoreType(o1),
                                                        EtsObject::FromCoreType(o2));
}

extern "C" uint8_t EtsStringEqualsEntrypoint(coretypes::String *str1, coretypes::String *str2)
{
    // We could use `ark::ets::intrinsics::StdCoreStringEquals` as the entrypoint, it works, but
    // `ark::ets::intrinsics::StdCoreStringEquals` repeats the checks that the irtoc implementation
    // of the intrinsic has already performed: whether both pointers contain the same memory address
    // as well as for whether the pointees are actually strings.
    return ToEtsBoolean(EtsString::FromCoreType(str1)->Compare(EtsString::FromCoreType(str2)) == 0);
}

extern "C" int32_t WriteStringToMem(int64_t buf, ObjectHeader *s)
{
    auto str = reinterpret_cast<EtsString *>(s);
    auto addr = reinterpret_cast<void *>(buf);
    auto size = static_cast<uint32_t>(str->GetUtf8Length());

    if (str->IsUtf16()) {
        if (size != str->CopyDataRegionUtf8(addr, 0, size, size)) {
            return -1;
        }
    } else {
        if (memcpy_s(addr, size, str->GetDataMUtf8(), size) != 0) {
            return -1;
        }
    }
    return size;
}

extern "C" ObjectHeader *CreateStringFromMem(int64_t buf, int32_t len)
{
    auto str = EtsString::CreateFromUtf8(reinterpret_cast<const char *>(buf), static_cast<uint32_t>(len));
    return reinterpret_cast<ObjectHeader *>(str);
}

extern "C" int32_t GetStringSizeInBytes(ObjectHeader *str)
{
    return reinterpret_cast<EtsString *>(str)->GetUtf8Length();
}

}  // namespace ark::ets<|MERGE_RESOLUTION|>--- conflicted
+++ resolved
@@ -485,14 +485,9 @@
 
 extern "C" coretypes::String *CreateStringFromCharCodeSingleNoCacheEntrypoint(uint64_t charCode)
 {
-<<<<<<< HEAD
-    auto *charCodes = EtsEscompatArray::FromEtsObject(EtsObject::FromCoreType(array));
-    return EtsString::CreateNewStringFromCharCode(charCodes->GetData(), charCodes->GetActualLength())->GetCoreType();
-=======
     // We could use `ark::ets::intrinsics::StdCoreStringFromCharCodeSingle` as the entrypoint, it works, but
     // that function lookups the char code in the cache while we are sure the char code is not cached.
     return EtsString::CreateNewStringFromCharCode(bit_cast<double>(charCode))->GetCoreType();
->>>>>>> aad9f664
 }
 
 extern "C" int32_t WriteStringToMem(int64_t buf, ObjectHeader *s)
@@ -541,33 +536,4 @@
     return ToEtsBoolean(EtsString::FromCoreType(str1)->Compare(EtsString::FromCoreType(str2)) == 0);
 }
 
-extern "C" int32_t WriteStringToMem(int64_t buf, ObjectHeader *s)
-{
-    auto str = reinterpret_cast<EtsString *>(s);
-    auto addr = reinterpret_cast<void *>(buf);
-    auto size = static_cast<uint32_t>(str->GetUtf8Length());
-
-    if (str->IsUtf16()) {
-        if (size != str->CopyDataRegionUtf8(addr, 0, size, size)) {
-            return -1;
-        }
-    } else {
-        if (memcpy_s(addr, size, str->GetDataMUtf8(), size) != 0) {
-            return -1;
-        }
-    }
-    return size;
-}
-
-extern "C" ObjectHeader *CreateStringFromMem(int64_t buf, int32_t len)
-{
-    auto str = EtsString::CreateFromUtf8(reinterpret_cast<const char *>(buf), static_cast<uint32_t>(len));
-    return reinterpret_cast<ObjectHeader *>(str);
-}
-
-extern "C" int32_t GetStringSizeInBytes(ObjectHeader *str)
-{
-    return reinterpret_cast<EtsString *>(str)->GetUtf8Length();
-}
-
 }  // namespace ark::ets