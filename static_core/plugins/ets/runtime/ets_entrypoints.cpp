/**
 * Copyright (c) 2022-2025 Huawei Device Co., Ltd.
 * Licensed under the Apache License, Version 2.0 (the "License");
 * you may not use this file except in compliance with the License.
 * You may obtain a copy of the License at
 *
 * http://www.apache.org/licenses/LICENSE-2.0
 *
 * Unless required by applicable law or agreed to in writing, software
 * distributed under the License is distributed on an "AS IS" BASIS,
 * WITHOUT WARRANTIES OR CONDITIONS OF ANY KIND, either express or implied.
 * See the License for the specific language governing permissions and
 * limitations under the License.
 */

#include "plugins/ets/runtime/ets_entrypoints.h"

#include "include/object_header.h"
#include "libpandafile/shorty_iterator.h"
#include "plugins/ets/runtime/ets_coroutine.h"
#include "plugins/ets/runtime/ets_runtime_interface.h"
#include "plugins/ets/runtime/ets_vm.h"
#include "plugins/ets/runtime/ets_handle_scope.h"
#include "plugins/ets/runtime/ets_handle.h"
#include "plugins/ets/runtime/intrinsics/helpers/ets_to_string_cache.h"
#include "plugins/ets/runtime/types/ets_promise.h"
#include "plugins/ets/runtime/types/ets_escompat_array.h"
#include "plugins/ets/runtime/ets_stubs-inl.h"
#include "plugins/ets/runtime/ets_exceptions.h"
#include "plugins/ets/runtime/types/ets_string_builder.h"
#include "runtime/arch/helpers.h"
#include "runtime/interpreter/vregister_iterator.h"
#include "plugins/ets/runtime/ets_class_linker_extension.h"
#include "plugins/ets/runtime/types/ets_box_primitive.h"
#include "runtime/include/class_linker-inl.h"

namespace ark::ets {

using TypeId = panda_file::Type::TypeId;

#if defined(__clang__)
#pragma clang diagnostic push
// CC-OFFNXT(warning_suppression) gcc false positive
#pragma clang diagnostic ignored "-Wgnu-label-as-value"
#elif defined(__GNUC__)
#pragma GCC diagnostic push
// CC-OFFNXT(warning_suppression) gcc false positive
#pragma GCC diagnostic ignored "-Wpedantic"
#endif

static inline bool Launch(EtsCoroutine *currentCoro, Method *method, const EtsHandle<EtsPromise> &promiseHandle,
                          PandaVector<Value> &&args)
{
    ASSERT(currentCoro != nullptr);
    PandaEtsVM *etsVm = currentCoro->GetPandaVM();
    auto *coroManager = currentCoro->GetCoroutineManager();
    auto promiseRef = etsVm->GetGlobalObjectStorage()->Add(promiseHandle.GetPtr(), mem::Reference::ObjectType::GLOBAL);
    auto evt = Runtime::GetCurrent()->GetInternalAllocator()->New<CompletionEvent>(promiseRef, coroManager);
    // create the coro and put it to the ready queue
    bool launchResult = currentCoro->GetCoroutineManager()->Launch(
        evt, method, std::move(args), CoroutineLaunchMode::DEFAULT, EtsCoroutine::LAUNCH, false);
    if (UNLIKELY(!launchResult)) {
        // OOM
        Runtime::GetCurrent()->GetInternalAllocator()->Delete(evt);
    }
    return launchResult;
}

void LaunchCoroutine(Method *method, ObjectHeader *obj, uint64_t *args, ObjectHeader *thisObj)
{
    auto *promise = reinterpret_cast<EtsPromise *>(obj);
    ASSERT(promise != nullptr);

    PandaVector<Value> values;
    arch::ArgReaderStack<RUNTIME_ARCH> argReader(reinterpret_cast<uint8_t *>(args));
    arch::ValueWriter writer(&values);
    if (thisObj != nullptr) {
        ASSERT(!method->IsStatic());
        // Add this for virtual call
        values.push_back(Value(thisObj));
    } else {
        if (!method->IsStatic()) {
            auto pThisObj = const_cast<ObjectHeader **>((argReader).template ReadPtr<ObjectHeader *>());
            values.push_back(Value(*pThisObj));
        }
    }
    ARCH_COPY_METHOD_ARGS(method, argReader, writer);

    auto *currentCoro = EtsCoroutine::GetCurrent();
    [[maybe_unused]] EtsHandleScope scope(currentCoro);
    EtsHandle<EtsPromise> promiseHandle(currentCoro, promise);
    // NOTE(panferovi): should be fixed in #19443
    ASSERT(promiseHandle->GetMutex(currentCoro) == nullptr);
    ASSERT(promiseHandle->GetEvent(currentCoro) == nullptr);
    // NOTE(panferovi): issue with raw args and thisObj??
    auto *mutex = EtsMutex::Create(currentCoro);
    promiseHandle->SetMutex(currentCoro, mutex);
    auto *event = EtsEvent::Create(currentCoro);
    promiseHandle->SetEvent(currentCoro, event);
    bool successfulLaunch = Launch(currentCoro, method, promiseHandle, std::move(values));
    if (UNLIKELY(!successfulLaunch)) {
        HandlePendingException();
        UNREACHABLE();
    }
}

extern "C" void CreateLaunchStaticCoroutineEntrypoint(Method *method, ObjectHeader *obj, uint64_t *args)
{
    LaunchCoroutine(method, obj, args, nullptr);
}

extern "C" void CreateLaunchVirtualCoroutineEntrypoint(Method *method, ObjectHeader *obj, uint64_t *args,
                                                       ObjectHeader *thisObj)
{
    LaunchCoroutine(method, obj, args, thisObj);
}

template <BytecodeInstruction::Format FORMAT>
ObjectHeader *LaunchFromInterpreterImpl(Method *method, Frame *frame, const uint8_t *pc)
{
    EtsPromise *promise = EtsPromise::Create();
    if (UNLIKELY(promise == nullptr)) {
        return nullptr;
    }

    auto numArgs = method->GetNumArgs();
    auto args = PandaVector<Value> {numArgs};
    auto frameHandler = StaticFrameHandler(frame);
    auto vregIter = interpreter::VRegisterIterator<FORMAT> {BytecodeInstruction(pc), frame};
    for (decltype(numArgs) i = 0; i < numArgs; ++i) {
        args[i] = Value::FromVReg(frameHandler.GetVReg(vregIter.GetVRegIdx(i)));
    }

    auto *currentCoro = EtsCoroutine::GetCurrent();
    [[maybe_unused]] EtsHandleScope scope(currentCoro);
    EtsHandle<EtsPromise> promiseHandle(currentCoro, promise);
    bool successfulLaunch = Launch(currentCoro, method, promiseHandle, std::move(args));
    if (UNLIKELY(!successfulLaunch)) {
        return nullptr;
    }
    frame->GetAccAsVReg().SetReference(promiseHandle.GetPtr());
    return promiseHandle.GetPtr();
}

extern "C" ObjectHeader *LaunchFromInterpreterShort(Method *method, Frame *frame, const uint8_t *pc)
{
    return LaunchFromInterpreterImpl<BytecodeInstruction::Format::PREF_V4_V4_ID16>(method, frame, pc);
}

extern "C" ObjectHeader *LaunchFromInterpreterLong(Method *method, Frame *frame, const uint8_t *pc)
{
    return LaunchFromInterpreterImpl<BytecodeInstruction::Format::PREF_V4_V4_V4_V4_ID16>(method, frame, pc);
}

extern "C" ObjectHeader *LaunchFromInterpreterRange(Method *method, Frame *frame, const uint8_t *pc)
{
    return LaunchFromInterpreterImpl<BytecodeInstruction::Format::PREF_V8_ID16>(method, frame, pc);
}

extern "C" Field *LookupFieldByNameEntrypoint(InterpreterCache::Entry *entry, ObjectHeader *obj, uint32_t id,
                                              Method *caller, const uint8_t *pc)
{
    auto current = static_cast<ark::Class *>(obj->ClassAddr<ark::BaseClass>());
    auto *classLinker = Runtime::GetCurrent()->GetClassLinker();
    Field *metaField = classLinker->GetField(*caller, caller->GetClass()->ResolveFieldIndex(id), false);
    if (UNLIKELY(metaField == nullptr)) {
        HandlePendingException();
        return nullptr;
    }
    return GetFieldByName(entry, caller, metaField, pc, current);
}

template <panda_file::Type::TypeId FORMAT>
Method *LookupGetterByNameEntrypoint(InterpreterCache::Entry *entry, ObjectHeader *obj, uint32_t id, Method *caller,
                                     const uint8_t *pc)
{
    auto current = static_cast<ark::Class *>(obj->ClassAddr<ark::BaseClass>());
    auto *classLinker = Runtime::GetCurrent()->GetClassLinker();
    Field *metaField = classLinker->GetField(*caller, caller->GetClass()->ResolveFieldIndex(id), false);
    if (UNLIKELY(metaField == nullptr)) {
        HandlePendingException();
        return nullptr;
    }
    return GetAccessorByName<FORMAT, true>(entry, caller, metaField, pc, current);
}

template <panda_file::Type::TypeId FORMAT>
Method *LookupSetterByNameEntrypoint(InterpreterCache::Entry *entry, ObjectHeader *obj, uint32_t id, Method *caller,
                                     const uint8_t *pc)
{
    auto current = static_cast<ark::Class *>(obj->ClassAddr<ark::BaseClass>());
    auto *classLinker = Runtime::GetCurrent()->GetClassLinker();
    Field *metaField = classLinker->GetField(*caller, caller->GetClass()->ResolveFieldIndex(id), false);
    if (UNLIKELY(metaField == nullptr)) {
        HandlePendingException();
        return nullptr;
    }
    return GetAccessorByName<FORMAT, false>(entry, caller, metaField, pc, current);
}

extern "C" Method *LookupGetterByNameShortEntrypoint(InterpreterCache::Entry *entry, ObjectHeader *obj, uint32_t id,
                                                     Method *caller, const uint8_t *pc)
{
    return LookupGetterByNameEntrypoint<panda_file::Type::TypeId::I32>(entry, obj, id, caller, pc);
}

extern "C" Method *LookupGetterByNameLongEntrypoint(InterpreterCache::Entry *entry, ObjectHeader *obj, uint32_t id,
                                                    Method *caller, const uint8_t *pc)
{
    return LookupGetterByNameEntrypoint<panda_file::Type::TypeId::I64>(entry, obj, id, caller, pc);
}

extern "C" Method *LookupGetterByNameObjEntrypoint(InterpreterCache::Entry *entry, ObjectHeader *obj, uint32_t id,
                                                   Method *caller, const uint8_t *pc)
{
    return LookupGetterByNameEntrypoint<panda_file::Type::TypeId::REFERENCE>(entry, obj, id, caller, pc);
}

extern "C" Method *LookupSetterByNameShortEntrypoint(InterpreterCache::Entry *entry, ObjectHeader *obj, uint32_t id,
                                                     Method *caller, const uint8_t *pc)
{
    return LookupSetterByNameEntrypoint<panda_file::Type::TypeId::I32>(entry, obj, id, caller, pc);
}

extern "C" Method *LookupSetterByNameLongEntrypoint(InterpreterCache::Entry *entry, ObjectHeader *obj, uint32_t id,
                                                    Method *caller, const uint8_t *pc)
{
    return LookupSetterByNameEntrypoint<panda_file::Type::TypeId::I64>(entry, obj, id, caller, pc);
}

extern "C" Method *LookupSetterByNameObjEntrypoint(InterpreterCache::Entry *entry, ObjectHeader *obj, uint32_t id,
                                                   Method *caller, const uint8_t *pc)
{
    return LookupSetterByNameEntrypoint<panda_file::Type::TypeId::REFERENCE>(entry, obj, id, caller, pc);
}

extern "C" void ThrowEtsExceptionNoSuchGetterEntrypoint(ObjectHeader *obj, uint32_t id, Method *caller)
{
    auto klass = static_cast<ark::Class *>(obj->ClassAddr<ark::BaseClass>());
    auto *classLinker = Runtime::GetCurrent()->GetClassLinker();
    auto rawField = classLinker->GetField(*caller, caller->GetClass()->ResolveFieldIndex(id), false);
    LookUpException<true>(klass, rawField);
}

extern "C" void ThrowEtsExceptionNoSuchSetterEntrypoint(ObjectHeader *obj, uint32_t id, Method *caller)
{
    auto klass = static_cast<ark::Class *>(obj->ClassAddr<ark::BaseClass>());
    auto *classLinker = Runtime::GetCurrent()->GetClassLinker();
    auto rawField = classLinker->GetField(*caller, caller->GetClass()->ResolveFieldIndex(id), false);
    LookUpException<false>(klass, rawField);
}

extern "C" Method *LookupMethodByNameEntrypoint(InterpreterCache::Entry *entry, ObjectHeader *obj, uint32_t id,
                                                Method *caller, const uint8_t *pc)
{
    auto current = static_cast<ark::Class *>(obj->ClassAddr<ark::BaseClass>());
    auto *currentCoro = EtsCoroutine::GetCurrent();
    [[maybe_unused]] EtsHandleScope scope(currentCoro);
    auto *classLinker = Runtime::GetCurrent()->GetClassLinker();
    Method *metaMethod = classLinker->GetMethod(*caller, caller->GetClass()->ResolveMethodIndex(id));
    if (UNLIKELY(metaMethod == nullptr)) {
        HandlePendingException();
        return nullptr;
    }
    ETSStubCacheInfo cacheInfo {entry, caller, pc};
    return GetMethodByName(currentCoro, cacheInfo, metaMethod, current);
}

extern "C" void ThrowEtsExceptionNoSuchMethodEntrypoint(ObjectHeader *obj, uint32_t id, Method *caller)
{
    auto klass = static_cast<ark::Class *>(obj->ClassAddr<ark::BaseClass>());
    auto *classLinker = Runtime::GetCurrent()->GetClassLinker();
    auto rawMethod = classLinker->GetMethod(*caller, caller->GetClass()->ResolveMethodIndex(id));
    if (UNLIKELY(rawMethod == nullptr)) {
        HandlePendingException();
    }
    LookUpException(klass, rawMethod);
}

extern "C" ObjectHeader *StringBuilderAppendLongEntrypoint(ObjectHeader *sb, int64_t v)
{
    ASSERT(sb != nullptr);
    return StringBuilderAppendLong(sb, v);
}

extern "C" ObjectHeader *StringBuilderAppendCharEntrypoint(ObjectHeader *sb, uint16_t ch)
{
    ASSERT(sb != nullptr);
    return StringBuilderAppendChar(sb, ch);
}

extern "C" ObjectHeader *StringBuilderAppendBoolEntrypoint(ObjectHeader *sb, uint8_t v)
{
    ASSERT(sb != nullptr);
    return StringBuilderAppendBool(sb, ToEtsBoolean(static_cast<bool>(v)));
}

extern "C" ObjectHeader *StringBuilderAppendStringEntrypoint(ObjectHeader *sb, ObjectHeader *str)
{
    ASSERT(sb != nullptr);
    return StringBuilderAppendString(sb, reinterpret_cast<EtsString *>(str));
}

extern "C" ObjectHeader *StringBuilderAppendString2Entrypoint(ObjectHeader *sb, ObjectHeader *str0, ObjectHeader *str1)
{
    ASSERT(sb != nullptr);
    return StringBuilderAppendStrings(sb, reinterpret_cast<EtsString *>(str0), reinterpret_cast<EtsString *>(str1));
}

extern "C" ObjectHeader *StringBuilderAppendString3Entrypoint(ObjectHeader *sb, ObjectHeader *str0, ObjectHeader *str1,
                                                              ObjectHeader *str2)
{
    ASSERT(sb != nullptr);
    return StringBuilderAppendStrings(sb, reinterpret_cast<EtsString *>(str0), reinterpret_cast<EtsString *>(str1),
                                      reinterpret_cast<EtsString *>(str2));
}

extern "C" ObjectHeader *StringBuilderAppendString4Entrypoint(ObjectHeader *sb, ObjectHeader *str0, ObjectHeader *str1,
                                                              ObjectHeader *str2, ObjectHeader *str3)
{
    ASSERT(sb != nullptr);
    return StringBuilderAppendStrings(sb, reinterpret_cast<EtsString *>(str0), reinterpret_cast<EtsString *>(str1),
                                      reinterpret_cast<EtsString *>(str2), reinterpret_cast<EtsString *>(str3));
}

extern "C" ObjectHeader *StringBuilderAppendNullStringEntrypoint(ObjectHeader *sb)
{
    ASSERT(sb != nullptr);
    return StringBuilderAppendNullString(sb);
}

extern "C" bool IsClassValueTypedEntrypoint(Class *cls)
{
    return EtsClass::FromRuntimeClass(cls)->IsValueTyped();
}

extern "C" bool CompareETSValueTypedEntrypoint(ManagedThread *thread, ObjectHeader *obj1, ObjectHeader *obj2)
{
    auto coro = EtsCoroutine::CastFromThread(thread);
    auto eobj1 = EtsObject::FromCoreType(obj1);
    auto eobj2 = EtsObject::FromCoreType(obj2);
    return EtsValueTypedEquals(coro, eobj1, eobj2);
}

extern "C" EtsString *EtsGetTypeofEntrypoint(ManagedThread *thread, ObjectHeader *obj)
{
    EtsCoroutine *coro = EtsCoroutine::CastFromThread(thread);
    EtsObject *eobj = EtsObject::FromCoreType(obj);
    return EtsGetTypeof(coro, eobj);
}

extern "C" bool EtsIstrueEntrypoint(ManagedThread *thread, ObjectHeader *obj)
{
    EtsCoroutine *coro = EtsCoroutine::CastFromThread(thread);
    EtsObject *eobj = EtsObject::FromCoreType(obj);
    return EtsIstrue(coro, eobj);
}

extern "C" ObjectHeader *StringBuilderToStringEntrypoint(ObjectHeader *sb)
{
    ASSERT(sb != nullptr);
    return StringBuilderToString(sb)->GetCoreType();
}

extern "C" ObjectHeader *DoubleToStringDecimalEntrypoint(ObjectHeader *cache, uint64_t number)
{
    if (UNLIKELY(cache == nullptr)) {
        return DoubleToStringDecimalNoCacheEntrypoint(number);
    }
    return DoubleToStringCache::FromCoreType(cache)
        ->GetOrCache(EtsCoroutine::GetCurrent(), bit_cast<double>(number))
        ->GetCoreType();
}

extern "C" ObjectHeader *DoubleToStringDecimalStoreEntrypoint(ObjectHeader *elem, uint64_t number, uint64_t cached)
{
    auto *cache = PandaEtsVM::GetCurrent()->GetDoubleToStringCache();
    if (UNLIKELY(cache == nullptr)) {
        return DoubleToStringDecimalNoCacheEntrypoint(number);
    }
    return cache->CacheAndGetNoCheck(EtsCoroutine::GetCurrent(), bit_cast<double>(number), elem, cached)->GetCoreType();
}

extern "C" ObjectHeader *DoubleToStringDecimalNoCacheEntrypoint(uint64_t number)
{
    return DoubleToStringCache::GetNoCache(bit_cast<double>(number))->GetCoreType();
}

extern "C" void BeginGeneralNativeMethod()
{
    auto *coroutine = EtsCoroutine::GetCurrent();
    auto *storage = coroutine->GetEtsNapiEnv()->GetEtsReferenceStorage();

    constexpr uint32_t MAX_LOCAL_REF = 4096;
    if (UNLIKELY(!storage->PushLocalEtsFrame(MAX_LOCAL_REF))) {
        LOG(FATAL, RUNTIME) << "eTS NAPI push local frame failed";
    }

    coroutine->NativeCodeBegin();
}

extern "C" void EndGeneralNativeMethodPrim()
{
    auto *coroutine = EtsCoroutine::GetCurrent();
    auto *storage = coroutine->GetEtsNapiEnv()->GetEtsReferenceStorage();

    coroutine->NativeCodeEnd();
    storage->PopLocalEtsFrame(nullptr);
}

extern "C" ObjectHeader *EndGeneralNativeMethodObj(ark::mem::Reference *ref)
{
    auto *coroutine = EtsCoroutine::GetCurrent();
    auto *storage = coroutine->GetEtsNapiEnv()->GetEtsReferenceStorage();

    coroutine->NativeCodeEnd();

    ObjectHeader *ret = nullptr;
    auto *etsRef = EtsReference::CastFromReference(ref);
    if (etsRef != nullptr) {
        ret = storage->GetEtsObject(etsRef)->GetCoreType();
    }

    storage->PopLocalEtsFrame(nullptr);
    return ret;
}

extern "C" void BeginQuickNativeMethod()
{
    auto *coroutine = EtsCoroutine::GetCurrent();
    auto *storage = coroutine->GetEtsNapiEnv()->GetEtsReferenceStorage();

    constexpr uint32_t MAX_LOCAL_REF = 4096;
    if (UNLIKELY(!storage->PushLocalEtsFrame(MAX_LOCAL_REF))) {
        LOG(FATAL, RUNTIME) << "eTS NAPI push local frame failed";
    }
}

extern "C" void EndQuickNativeMethodPrim()
{
    auto *coroutine = EtsCoroutine::GetCurrent();
    auto *storage = coroutine->GetEtsNapiEnv()->GetEtsReferenceStorage();

    storage->PopLocalEtsFrame(nullptr);
}

extern "C" ObjectHeader *EndQuickNativeMethodObj(ark::mem::Reference *ref)
{
    auto *coroutine = EtsCoroutine::GetCurrent();
    auto *storage = coroutine->GetEtsNapiEnv()->GetEtsReferenceStorage();

    ObjectHeader *ret = nullptr;
    auto *etsRef = EtsReference::CastFromReference(ref);
    if (etsRef != nullptr) {
        ret = storage->GetEtsObject(etsRef)->GetCoreType();
    }

    storage->PopLocalEtsFrame(nullptr);
    return ret;
}

extern "C" uintptr_t NO_ADDRESS_SANITIZE ResolveCallByNameEntrypoint(const Method *caller, ObjectHeader *obj,
                                                                     size_t calleeId)
{
    auto *currentCoro = EtsCoroutine::GetCurrent();
    [[maybe_unused]] EtsHandleScope scope(currentCoro);
    auto *classLinker = Runtime::GetCurrent()->GetClassLinker();
    auto klass = static_cast<ark::Class *>(obj->ClassAddr<ark::BaseClass>());
    auto rawMethod = classLinker->GetMethod(*caller, panda_file::File::EntityId(calleeId));
    if (LIKELY(rawMethod != nullptr)) {
        auto *resolved = ResolveCompatibleVMethod(currentCoro, klass, rawMethod);
        ASSERT(resolved != nullptr);
        return reinterpret_cast<uintptr_t>(resolved);
    }

    HandlePendingException();
    UNREACHABLE();
}

<<<<<<< HEAD
=======
extern "C" coretypes::String *CreateStringFromCharCodeEntrypoint(ObjectHeader *array)
{
    auto *charCodes = EtsBoxedDoubleArray::FromEtsObject(EtsObject::FromCoreType(array));
    return EtsString::CreateNewStringFromCharCode(charCodes->GetData())->GetCoreType();
}

extern "C" coretypes::String *CreateStringFromCharCodeSingleEntrypoint(uint64_t charCode)
{
    return EtsString::CreateNewStringFromCharCode(bit_cast<double>(charCode))->GetCoreType();
}

>>>>>>> 46f0ea7f
}  // namespace ark::ets<|MERGE_RESOLUTION|>--- conflicted
+++ resolved
@@ -477,8 +477,6 @@
     UNREACHABLE();
 }
 
-<<<<<<< HEAD
-=======
 extern "C" coretypes::String *CreateStringFromCharCodeEntrypoint(ObjectHeader *array)
 {
     auto *charCodes = EtsBoxedDoubleArray::FromEtsObject(EtsObject::FromCoreType(array));
@@ -490,5 +488,4 @@
     return EtsString::CreateNewStringFromCharCode(bit_cast<double>(charCode))->GetCoreType();
 }
 
->>>>>>> 46f0ea7f
 }  // namespace ark::ets