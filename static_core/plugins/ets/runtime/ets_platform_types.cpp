/**
 * Copyright (c) 2025 Huawei Device Co., Ltd.
 * Licensed under the Apache License, Version 2.0 (the "License");
 * you may not use this file except in compliance with the License.
 * You may obtain a copy of the License at
 *
 * http://www.apache.org/licenses/LICENSE-2.0
 *
 * Unless required by applicable law or agreed to in writing, software
 * distributed under the License is distributed on an "AS IS" BASIS,
 * WITHOUT WARRANTIES OR CONDITIONS OF ANY KIND, either express or implied.
 * See the License for the specific language governing permissions and
 * limitations under the License.
 */

#include "plugins/ets/runtime/ets_platform_types.h"
#include "ets_class_linker_extension.h"
#include "include/thread_scopes.h"
#include "plugins/ets/runtime/ets_class_linker.h"
#include "plugins/ets/runtime/ets_panda_file_items.h"
#include "plugins/ets/runtime/types/ets_class.h"
#include "plugins/ets/runtime/types/ets_method.h"
#include "plugins/ets/runtime/ets_vm.h"

#include "runtime/include/class_linker-inl.h"

namespace ark::ets {

void EtsPlatformTypes::CreateAndInitializeCaches()
{
    auto *charClass = this->coreString;
    // asciiCharCache_ must point to a piece of memory in the non-movable space.
    asciiCharCache_ = EtsTypedObjectArray<EtsString>::Create(charClass, EtsPlatformTypes::ASCII_CHAR_TABLE_SIZE,
                                                             ark::SpaceType::SPACE_TYPE_NON_MOVABLE_OBJECT);
    if (UNLIKELY(asciiCharCache_ == nullptr)) {
        LOG(FATAL, RUNTIME) << "Failed to create asciiCharCache";
    }

    for (uint32_t i = 0; i < EtsPlatformTypes::ASCII_CHAR_TABLE_SIZE; ++i) {
        auto *str = EtsString::CreateNewStringFromCharCode(i);
        asciiCharCache_->Set(i, str);
    }
}

void EtsPlatformTypes::VisitRoots(const GCRootVisitor &visitor) const
{
    if (asciiCharCache_ != nullptr) {
        visitor(mem::GCRoot(mem::RootType::ROOT_VM, asciiCharCache_->GetCoreType()));
    }
}

EtsPlatformTypes const *PlatformTypes(PandaEtsVM *vm)
{
    return vm->GetClassLinker()->GetEtsClassLinkerExtension()->GetPlatformTypes();
}

EtsPlatformTypes const *PlatformTypes()
{
    return PlatformTypes(PandaEtsVM::GetCurrent());
}

class SuppressErrorHandler : public ClassLinkerErrorHandler {
    void OnError([[maybe_unused]] ClassLinker::Error error, [[maybe_unused]] const PandaString &message) override {}
};

static EtsClass *FindType(EtsClassLinker *classLinker, std::string_view descriptor)
{
    SuppressErrorHandler handler;
    auto bootCtx = classLinker->GetEtsClassLinkerExtension()->GetBootContext();
    auto klass = classLinker->GetClass(descriptor.data(), false, bootCtx, &handler);
    if (klass == nullptr) {
        // In some cases (i.e. unit-tests) we allow platform classes to be not found
        LOG(ERROR, RUNTIME) << "Cannot find a platform class " << descriptor;
        return nullptr;
    }
    return klass;
}

static EtsMethod *FindMethod(EtsClass *klass, char const *name, char const *signature, bool isStatic)
{
    if (klass == nullptr) {
        return nullptr;
    }

    EtsMethod *method = isStatic ? klass->GetStaticMethod(name, signature) : klass->GetInstanceMethod(name, signature);
    if (method == nullptr) {
        LOG(ERROR, RUNTIME) << "Method " << name << " is not found in class " << klass->GetDescriptor();
        return nullptr;
    }
    return method;
}

EtsPlatformTypes::Entry const *EtsPlatformTypes::GetTypeEntry(const uint8_t *descriptor) const
{
    if (auto it = entryTable_.find(descriptor); it != entryTable_.end()) {
        return &it->second;
    }
    return nullptr;
}

void EtsPlatformTypes::PreloadType(EtsClassLinker *linker, EtsClass **slot, std::string_view descriptor)
{
    auto cls = FindType(linker, descriptor);
    if (cls == nullptr) {
        return;
    }
    *slot = cls;

    size_t offset = ToUintPtr(slot) - ToUintPtr(this);
    ASSERT(IsAligned(offset, sizeof(uintptr_t)));
    Entry entry = {offset / sizeof(uintptr_t)};
    entryTable_.insert({utf::CStringAsMutf8(cls->GetDescriptor()), entry});
}

static EtsClass *GetTypeEntryClass(EtsPlatformTypes *ptypes, std::string_view descriptor)
{
    auto entry = ptypes->GetTypeEntry(utf::CStringAsMutf8(descriptor.data()));
    if (entry == nullptr) {
        return nullptr;
    }
    return *(reinterpret_cast<EtsClass **>(ptypes) + entry->slotIndex);
}

// CC-OFFNXT(huge_method[C++], G.FUN.01-CPP, G.FUD.05) solid logic
EtsPlatformTypes::EtsPlatformTypes([[maybe_unused]] EtsCoroutine *coro)
{
    // NOLINTNEXTLINE(google-build-using-namespace)
    using namespace panda_file_items::class_descriptors;

    auto classLinker = PandaEtsVM::GetCurrent()->GetClassLinker();
    [[maybe_unused]] size_t orderOffset = 0;
    auto const updateOffset = [this, &orderOffset](auto *slot) {
        size_t newOffset = ToUintPtr(slot) - ToUintPtr(this);
        ASSERT_PRINT(newOffset == 0 || (newOffset == orderOffset + sizeof(uintptr_t)),
                     "type preloading should follow the definition order");
        orderOffset = newOffset;
    };
    auto const findType = [this, classLinker, &updateOffset](EtsClass *ark::ets::EtsPlatformTypes::*field,
                                                             std::string_view descriptor) {
        auto slot = &(this->*field);
        PreloadType(classLinker, slot, descriptor);
        updateOffset(slot);
    };
    auto const findMethod = [this, &updateOffset](EtsMethod *ark::ets::EtsPlatformTypes::*field, EtsClass *cls,
                                                  char const *name, char const *signature, bool isStatic) {
        auto slot = &(this->*field);
        *slot = FindMethod(cls, name, signature, isStatic);
        updateOffset(slot);
    };

    // NOLINTBEGIN(cppcoreguidelines-macro-usage)
    // CC-OFFNXT(G.PRE.09) macro expansion
#define T(descr, name) findType(&EtsPlatformTypes::name, descr);
#define M(descr, mname, msig, name, isStatic) \
    /* CC-OFFNXT(G.PRE.09) macro expansion */ \
    findMethod(&EtsPlatformTypes::name, GetTypeEntryClass(this, descr), mname, msig, isStatic);
#define I(descr, mname, msig, name) M(descr, mname, msig, name, false)
#define S(descr, mname, msig, name) M(descr, mname, msig, name, true)
    ETS_PLATFORM_TYPES_LIST(T, I, S)
#undef T
#undef M
#undef I
#undef S
    // NOLINTEND(cppcoreguidelines-macro-usage)

    for (size_t i = 0; i < coreFunctions.size(); ++i) {
        PandaString descr = "Lstd/core/Function" + PandaString(std::to_string(i)) + ";";
        PreloadType(classLinker, &coreFunctions[i], descr);
        updateOffset(&coreFunctions[i]);
    }
    for (size_t i = 0; i < coreFunctionRs.size(); ++i) {
        PandaString descr = "Lstd/core/FunctionR" + PandaString(std::to_string(i)) + ";";
        PreloadType(classLinker, &coreFunctionRs[i], descr);
        updateOffset(&coreFunctionRs[i]);
    }

<<<<<<< HEAD
    findType(&EtsPlatformTypes::coreTuple, TUPLE);
    findType(&EtsPlatformTypes::coreTupleN, TUPLEN);

    findType(&EtsPlatformTypes::coreRuntimeLinker, RUNTIME_LINKER);
    findType(&EtsPlatformTypes::coreBootRuntimeLinker, BOOT_RUNTIME_LINKER);
    findType(&EtsPlatformTypes::coreAbcRuntimeLinker, ABC_RUNTIME_LINKER);
    findType(&EtsPlatformTypes::coreMemoryRuntimeLinker, MEMORY_RUNTIME_LINKER);
    findType(&EtsPlatformTypes::coreAbcFile, ABC_FILE);

    findType(&EtsPlatformTypes::coreOutOfMemoryError, OUT_OF_MEMORY_ERROR);
    findType(&EtsPlatformTypes::coreException, EXCEPTION);
    findType(&EtsPlatformTypes::coreStackTraceElement, STACK_TRACE_ELEMENT);

    findType(&EtsPlatformTypes::coreStringBuilder, STRING_BUILDER);

    findType(&EtsPlatformTypes::corePromise, PROMISE);
    findType(&EtsPlatformTypes::coreJob, JOB);

    findMethod(&EtsPlatformTypes::corePromiseSubscribeOnAnotherPromise, corePromise, "subscribeOnAnotherPromise",
               "Lstd/core/PromiseLike;:V", false);
    findType(&EtsPlatformTypes::corePromiseRef, PROMISE_REF);
    findType(&EtsPlatformTypes::coreWaitersList, WAITERS_LIST);
    findType(&EtsPlatformTypes::coreMutex, MUTEX);
    findType(&EtsPlatformTypes::coreEvent, EVENT);
    findType(&EtsPlatformTypes::coreCondVar, COND_VAR);
    findType(&EtsPlatformTypes::coreQueueSpinlock, QUEUE_SPINLOCK);
    findType(&EtsPlatformTypes::coreRWLock, RW_LOCK);

    findType(&EtsPlatformTypes::coreFinalizableWeakRef, FINALIZABLE_WEAK_REF);
    findType(&EtsPlatformTypes::coreFinalizationRegistry, FINALIZATION_REGISTRY);
    findMethod(&EtsPlatformTypes::coreFinalizationRegistryExecCleanup, coreFinalizationRegistry, "execCleanup",
               "[Lstd/core/WeakRef;I:V", true);

    findType(&EtsPlatformTypes::escompatArray, ARRAY);
    findMethod(&EtsPlatformTypes::escompatArrayPush, escompatArray, "pushSingle", "Lstd/core/Object;:V", false);
    findMethod(&EtsPlatformTypes::escompatArrayPop, escompatArray, "pop", ":Lstd/core/Object;", false);
    findType(&EtsPlatformTypes::escompatArrayBuffer, ARRAY_BUFFER);
    findType(&EtsPlatformTypes::escompatInt8Array, INT8_ARRAY);
    findType(&EtsPlatformTypes::escompatUint8Array, UINT8_ARRAY);
    findType(&EtsPlatformTypes::escompatUint8ClampedArray, UINT8_CLAMPED_ARRAY);
    findType(&EtsPlatformTypes::escompatInt16Array, INT16_ARRAY);
    findType(&EtsPlatformTypes::escompatUint16Array, UINT16_ARRAY);
    findType(&EtsPlatformTypes::escompatInt32Array, INT32_ARRAY);
    findType(&EtsPlatformTypes::escompatUint32Array, UINT32_ARRAY);
    findType(&EtsPlatformTypes::escompatFloat32Array, FLOAT32_ARRAY);
    findType(&EtsPlatformTypes::escompatFloat64Array, FLOAT64_ARRAY);
    findType(&EtsPlatformTypes::escompatBigInt64Array, BIG_INT64_ARRAY);
    findType(&EtsPlatformTypes::escompatBigUint64Array, BIG_UINT64_ARRAY);
    findType(&EtsPlatformTypes::containersArrayAsListInt, ARRAY_AS_LIST_INT);
    findType(&EtsPlatformTypes::escompatRecord, RECORD);
    findMethod(&EtsPlatformTypes::escompatRecordGetter, escompatRecord, GET_INDEX_METHOD, nullptr, false);
    findMethod(&EtsPlatformTypes::escompatRecordSetter, escompatRecord, SET_INDEX_METHOD, nullptr, false);

    findType(&EtsPlatformTypes::interopJSValue, JS_VALUE);

    findType(&EtsPlatformTypes::coreField, FIELD);
    findType(&EtsPlatformTypes::coreMethod, METHOD);
    findType(&EtsPlatformTypes::coreTypeAPIParameter, PARAMETER);
    findType(&EtsPlatformTypes::coreClassType, CLASS_TYPE);

    findType(&EtsPlatformTypes::reflectInstanceField, REFLECT_INSTANCE_FIELD);
    findType(&EtsPlatformTypes::reflectInstanceMethod, REFLECT_INSTANCE_METHOD);
    findType(&EtsPlatformTypes::reflectStaticField, REFLECT_STATIC_FIELD);
    findType(&EtsPlatformTypes::reflectStaticMethod, REFLECT_STATIC_METHOD);
    findType(&EtsPlatformTypes::reflectConstructor, REFLECT_CONSTRUCTOR);

    findType(&EtsPlatformTypes::coreReflectProxy, PROXY);
    findMethod(&EtsPlatformTypes::coreReflectProxyConstructor, coreReflectProxy, "<ctor>",
               "Lstd/core/reflect/InvocationHandler;:V", false);
    findMethod(&EtsPlatformTypes::coreReflectProxyInvoke, coreReflectProxy, "invoke", nullptr, true);
    findMethod(&EtsPlatformTypes::coreReflectProxyInvokeSet, coreReflectProxy, "invokeSet", nullptr, true);
    findMethod(&EtsPlatformTypes::coreReflectProxyInvokeGet, coreReflectProxy, "invokeGet", nullptr, true);

    findType(&EtsPlatformTypes::escompatProcess, PROCESS);
    findMethod(&EtsPlatformTypes::escompatProcessListUnhandledJobs, escompatProcess, "listUnhandledJobs",
               "Lescompat/Array;:V", true);
    findMethod(&EtsPlatformTypes::escompatProcessListUnhandledPromises, escompatProcess, "listUnhandledPromises",
               "Lescompat/Array;:V", true);

    findType(&EtsPlatformTypes::escompatRegExpExecArray, REG_EXP_EXEC_ARRAY);
    findType(&EtsPlatformTypes::escompatJsonReplacer, JSON_REPLACER);
    findType(&EtsPlatformTypes::escompatErrorOptions, ERROR_OPTIONS);
    findType(&EtsPlatformTypes::escompatErrorOptionsImpl, ERROR_OPTIONS_IMPL);
=======
>>>>>>> 8880fdd1
    if (LIKELY(Runtime::GetOptions().IsUseStringCaches())) {
        CreateAndInitializeCaches();
    }
}

void EtsPlatformTypes::InitializeClasses(EtsCoroutine *coro)
{
    ASSERT(coro != nullptr);
    ScopedManagedCodeThread sj(coro);

    auto *classLinker = PandaEtsVM::GetCurrent()->GetClassLinker();
    for (auto iter : entryTable_) {
        auto idx = iter.second.slotIndex;
        ASSERT(idx < sizeof(EtsPlatformTypes));
        // NOLINTNEXTLINE(cppcoreguidelines-pro-bounds-pointer-arithmetic)
        EtsClass *klass = *(reinterpret_cast<EtsClass **>(this) + idx);
        if (klass != nullptr && !classLinker->InitializeClass(coro, klass)) {
            LOG(FATAL, RUNTIME) << "Cannot initialize a platform class " << klass->GetDescriptor();
        }
    }
}

}  // namespace ark::ets<|MERGE_RESOLUTION|>--- conflicted
+++ resolved
@@ -174,92 +174,6 @@
         updateOffset(&coreFunctionRs[i]);
     }
 
-<<<<<<< HEAD
-    findType(&EtsPlatformTypes::coreTuple, TUPLE);
-    findType(&EtsPlatformTypes::coreTupleN, TUPLEN);
-
-    findType(&EtsPlatformTypes::coreRuntimeLinker, RUNTIME_LINKER);
-    findType(&EtsPlatformTypes::coreBootRuntimeLinker, BOOT_RUNTIME_LINKER);
-    findType(&EtsPlatformTypes::coreAbcRuntimeLinker, ABC_RUNTIME_LINKER);
-    findType(&EtsPlatformTypes::coreMemoryRuntimeLinker, MEMORY_RUNTIME_LINKER);
-    findType(&EtsPlatformTypes::coreAbcFile, ABC_FILE);
-
-    findType(&EtsPlatformTypes::coreOutOfMemoryError, OUT_OF_MEMORY_ERROR);
-    findType(&EtsPlatformTypes::coreException, EXCEPTION);
-    findType(&EtsPlatformTypes::coreStackTraceElement, STACK_TRACE_ELEMENT);
-
-    findType(&EtsPlatformTypes::coreStringBuilder, STRING_BUILDER);
-
-    findType(&EtsPlatformTypes::corePromise, PROMISE);
-    findType(&EtsPlatformTypes::coreJob, JOB);
-
-    findMethod(&EtsPlatformTypes::corePromiseSubscribeOnAnotherPromise, corePromise, "subscribeOnAnotherPromise",
-               "Lstd/core/PromiseLike;:V", false);
-    findType(&EtsPlatformTypes::corePromiseRef, PROMISE_REF);
-    findType(&EtsPlatformTypes::coreWaitersList, WAITERS_LIST);
-    findType(&EtsPlatformTypes::coreMutex, MUTEX);
-    findType(&EtsPlatformTypes::coreEvent, EVENT);
-    findType(&EtsPlatformTypes::coreCondVar, COND_VAR);
-    findType(&EtsPlatformTypes::coreQueueSpinlock, QUEUE_SPINLOCK);
-    findType(&EtsPlatformTypes::coreRWLock, RW_LOCK);
-
-    findType(&EtsPlatformTypes::coreFinalizableWeakRef, FINALIZABLE_WEAK_REF);
-    findType(&EtsPlatformTypes::coreFinalizationRegistry, FINALIZATION_REGISTRY);
-    findMethod(&EtsPlatformTypes::coreFinalizationRegistryExecCleanup, coreFinalizationRegistry, "execCleanup",
-               "[Lstd/core/WeakRef;I:V", true);
-
-    findType(&EtsPlatformTypes::escompatArray, ARRAY);
-    findMethod(&EtsPlatformTypes::escompatArrayPush, escompatArray, "pushSingle", "Lstd/core/Object;:V", false);
-    findMethod(&EtsPlatformTypes::escompatArrayPop, escompatArray, "pop", ":Lstd/core/Object;", false);
-    findType(&EtsPlatformTypes::escompatArrayBuffer, ARRAY_BUFFER);
-    findType(&EtsPlatformTypes::escompatInt8Array, INT8_ARRAY);
-    findType(&EtsPlatformTypes::escompatUint8Array, UINT8_ARRAY);
-    findType(&EtsPlatformTypes::escompatUint8ClampedArray, UINT8_CLAMPED_ARRAY);
-    findType(&EtsPlatformTypes::escompatInt16Array, INT16_ARRAY);
-    findType(&EtsPlatformTypes::escompatUint16Array, UINT16_ARRAY);
-    findType(&EtsPlatformTypes::escompatInt32Array, INT32_ARRAY);
-    findType(&EtsPlatformTypes::escompatUint32Array, UINT32_ARRAY);
-    findType(&EtsPlatformTypes::escompatFloat32Array, FLOAT32_ARRAY);
-    findType(&EtsPlatformTypes::escompatFloat64Array, FLOAT64_ARRAY);
-    findType(&EtsPlatformTypes::escompatBigInt64Array, BIG_INT64_ARRAY);
-    findType(&EtsPlatformTypes::escompatBigUint64Array, BIG_UINT64_ARRAY);
-    findType(&EtsPlatformTypes::containersArrayAsListInt, ARRAY_AS_LIST_INT);
-    findType(&EtsPlatformTypes::escompatRecord, RECORD);
-    findMethod(&EtsPlatformTypes::escompatRecordGetter, escompatRecord, GET_INDEX_METHOD, nullptr, false);
-    findMethod(&EtsPlatformTypes::escompatRecordSetter, escompatRecord, SET_INDEX_METHOD, nullptr, false);
-
-    findType(&EtsPlatformTypes::interopJSValue, JS_VALUE);
-
-    findType(&EtsPlatformTypes::coreField, FIELD);
-    findType(&EtsPlatformTypes::coreMethod, METHOD);
-    findType(&EtsPlatformTypes::coreTypeAPIParameter, PARAMETER);
-    findType(&EtsPlatformTypes::coreClassType, CLASS_TYPE);
-
-    findType(&EtsPlatformTypes::reflectInstanceField, REFLECT_INSTANCE_FIELD);
-    findType(&EtsPlatformTypes::reflectInstanceMethod, REFLECT_INSTANCE_METHOD);
-    findType(&EtsPlatformTypes::reflectStaticField, REFLECT_STATIC_FIELD);
-    findType(&EtsPlatformTypes::reflectStaticMethod, REFLECT_STATIC_METHOD);
-    findType(&EtsPlatformTypes::reflectConstructor, REFLECT_CONSTRUCTOR);
-
-    findType(&EtsPlatformTypes::coreReflectProxy, PROXY);
-    findMethod(&EtsPlatformTypes::coreReflectProxyConstructor, coreReflectProxy, "<ctor>",
-               "Lstd/core/reflect/InvocationHandler;:V", false);
-    findMethod(&EtsPlatformTypes::coreReflectProxyInvoke, coreReflectProxy, "invoke", nullptr, true);
-    findMethod(&EtsPlatformTypes::coreReflectProxyInvokeSet, coreReflectProxy, "invokeSet", nullptr, true);
-    findMethod(&EtsPlatformTypes::coreReflectProxyInvokeGet, coreReflectProxy, "invokeGet", nullptr, true);
-
-    findType(&EtsPlatformTypes::escompatProcess, PROCESS);
-    findMethod(&EtsPlatformTypes::escompatProcessListUnhandledJobs, escompatProcess, "listUnhandledJobs",
-               "Lescompat/Array;:V", true);
-    findMethod(&EtsPlatformTypes::escompatProcessListUnhandledPromises, escompatProcess, "listUnhandledPromises",
-               "Lescompat/Array;:V", true);
-
-    findType(&EtsPlatformTypes::escompatRegExpExecArray, REG_EXP_EXEC_ARRAY);
-    findType(&EtsPlatformTypes::escompatJsonReplacer, JSON_REPLACER);
-    findType(&EtsPlatformTypes::escompatErrorOptions, ERROR_OPTIONS);
-    findType(&EtsPlatformTypes::escompatErrorOptionsImpl, ERROR_OPTIONS_IMPL);
-=======
->>>>>>> 8880fdd1
     if (LIKELY(Runtime::GetOptions().IsUseStringCaches())) {
         CreateAndInitializeCaches();
     }
