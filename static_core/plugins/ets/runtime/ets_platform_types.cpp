/**
 * Copyright (c) 2025 Huawei Device Co., Ltd.
 * Licensed under the Apache License, Version 2.0 (the "License");
 * you may not use this file except in compliance with the License.
 * You may obtain a copy of the License at
 *
 * http://www.apache.org/licenses/LICENSE-2.0
 *tsClass *$1;
 * Unless required by applicable law or agreed to in writing, software
 * distributed under the License is distributed on an "AS IS" BASIS,
 * WITHOUT WARRANTIES OR CONDITIONS OF ANY KIND, either express or implied.
 * See the License for the specific language governing permissions and
 * limitations under the License.
 */

#include "plugins/ets/runtime/ets_platform_types.h"
#include "ets_class_linker_extension.h"
#include "plugins/ets/runtime/ets_class_linker.h"
#include "plugins/ets/runtime/ets_panda_file_items.h"
#include "plugins/ets/runtime/types/ets_class.h"
#include "plugins/ets/runtime/types/ets_method.h"
#include "plugins/ets/runtime/ets_vm.h"

#include "runtime/include/class_linker-inl.h"

namespace ark::ets {

void EtsPlatformTypes::InitializeCaches()
{
    auto *charClass = this->coreString;
    asciiCharCache_ = EtsTypedObjectArray<EtsString>::Create(charClass, EtsPlatformTypes::ASCII_CHAR_TABLE_SIZE,
                                                             ark::SpaceType::SPACE_TYPE_OBJECT);

    for (uint32_t i = 0; i < EtsPlatformTypes::ASCII_CHAR_TABLE_SIZE; ++i) {
        auto *str = EtsString::CreateNewStringFromCharCode(i);
        asciiCharCache_->Set(i, str);
    }
}

void EtsPlatformTypes::VisitRoots(const GCRootVisitor &visitor) const
{
    if (asciiCharCache_ != nullptr) {
        visitor(mem::GCRoot(mem::RootType::ROOT_VM, asciiCharCache_->GetCoreType()));
    }
}

void EtsPlatformTypes::UpdateCachesVmRefs(const GCRootUpdater &updater) const
{
    if (asciiCharCache_ != nullptr) {
        auto *obj = static_cast<ark::ObjectHeader *>(asciiCharCache_->GetCoreType());
        if (updater(&obj)) {
            asciiCharCache_ = reinterpret_cast<EtsTypedObjectArray<EtsString> *>(obj);
        }
    }
}

EtsPlatformTypes const *PlatformTypes(PandaEtsVM *vm)
{
    return vm->GetClassLinker()->GetEtsClassLinkerExtension()->GetPlatformTypes();
}

EtsPlatformTypes const *PlatformTypes()
{
    return PlatformTypes(PandaEtsVM::GetCurrent());
}

class SuppressErrorHandler : public ClassLinkerErrorHandler {
    void OnError([[maybe_unused]] ClassLinker::Error error, [[maybe_unused]] const PandaString &message) override {}
};

static EtsClass *FindType(EtsClassLinker *classLinker, std::string_view descriptor)
{
    SuppressErrorHandler handler;
    auto bootCtx = classLinker->GetEtsClassLinkerExtension()->GetBootContext();
    auto klass = classLinker->GetClass(descriptor.data(), false, bootCtx, &handler);
    if (klass == nullptr) {
        LOG(ERROR, RUNTIME) << "Cannot find a platform class " << descriptor;
        return nullptr;
    }
    return klass;
}

template <bool IS_STATIC>
static EtsMethod *FindMethod(EtsClass *klass, char const *name, char const *signature)
{
    if (klass == nullptr) {
        return nullptr;
    }

    EtsMethod *method = [&]() {
        if constexpr (IS_STATIC) {
            return klass->GetStaticMethod(name, signature);
        } else {
            return klass->GetInstanceMethod(name, signature);
        }
    }();

    if (method == nullptr) {
        LOG(ERROR, RUNTIME) << "Method " << name << " is not found in class " << klass->GetDescriptor();
        return nullptr;
    }
    return method;
}

// CC-OFFNXT(huge_method[C++], G.FUN.01-CPP, G.FUD.05) solid logic
EtsPlatformTypes::EtsPlatformTypes([[maybe_unused]] EtsCoroutine *coro)
{
    // NOLINTNEXTLINE(google-build-using-namespace)
    using namespace panda_file_items::class_descriptors;

    auto classLinker = PandaEtsVM::GetCurrent()->GetClassLinker();
    auto const findType = [classLinker](std::string_view descriptor) { return FindType(classLinker, descriptor); };
    coreString = findType(STRING);
    coreBoolean = findType(BOX_BOOLEAN);
    coreByte = findType(BOX_BYTE);
    coreChar = findType(BOX_CHAR);
    coreShort = findType(BOX_SHORT);
    coreInt = findType(BOX_INT);
    coreLong = findType(BOX_LONG);
    coreFloat = findType(BOX_FLOAT);
    coreObject = findType(OBJECT);
    coreDouble = findType(BOX_DOUBLE);
    escompatBigint = findType(BIG_INT);
    coreFunction = findType(FUNCTION);

    coreRuntimeLinker = findType(RUNTIME_LINKER);
    coreBootRuntimeLinker = findType(BOOT_RUNTIME_LINKER);
    coreAbcFile = findType(ABC_FILE);
    coreAbcRuntimeLinker = findType(ABC_RUNTIME_LINKER);
    memoryRuntimeLinker = findType(MEMORY_RUNTIME_LINKER);
    corePromise = findType(PROMISE);
    corePromiseSubscribeOnAnotherPromise =
        FindMethod<false>(corePromise, "subscribeOnAnotherPromise", "Lstd/core/PromiseLike;:V");
    corePromiseRef = findType(PROMISE_REF);
    coreJob = findType(JOB);
    coreWaitersList = findType(WAITERS_LIST);
    coreMutex = findType(MUTEX);
    coreEvent = findType(EVENT);
    coreCondVar = findType(COND_VAR);
    coreQueueSpinlock = findType(QUEUE_SPINLOCK);

    coreException = findType(EXCEPTION);
    escompatError = findType(ERROR);
    coreOutOfMemoryError = findType(OUT_OF_MEMORY_ERROR);
    escompatArrayBuffer = findType(ARRAY_BUFFER);
    coreStringBuilder = findType(STRING_BUILDER);
    containersArrayAsListInt = findType(ARRAY_AS_LIST_INT);
    escompatArray = findType(ARRAY);

    coreField = findType(FIELD);
    coreMethod = findType(METHOD);
    coreParameter = findType(PARAMETER);

    interopJSValue = findType(JS_VALUE);

    coreTupleN = findType(TUPLEN);

    coreStackTraceElement = findType(STACK_TRACE_ELEMENT);

    coreFinalizableWeakRef = findType(FINALIZABLE_WEAK_REF);
    coreFinalizationRegistry = findType(FINALIZATION_REGISTRY);
    coreFinalizationRegistryExecCleanup =
        FindMethod<true>(coreFinalizationRegistry, "execCleanup", "[Lstd/core/WeakRef;I:V");
<<<<<<< HEAD
=======

    escompatRecord = findType(RECORD);
    escompatRecordGetter = FindMethod<false>(escompatRecord, GET_INDEX_METHOD, nullptr);
    escompatRecordSetter = FindMethod<false>(escompatRecord, SET_INDEX_METHOD, nullptr);

    escompatProcess = findType(PROCESS);
    escompatProcessListUnhandledJobs = FindMethod<true>(escompatProcess, "listUnhandledJobs", "Lescompat/Array;:V");
    escompatProcessListUnhandledPromises =
        FindMethod<true>(escompatProcess, "listUnhandledPromises", "Lescompat/Array;:V");

    coreTuple = findType(TUPLE);
    escompatRegExpExecArray = findType(REG_EXP_EXEC_ARRAY);
    escompatJsonReplacer = findType(JSON_REPLACER);
    if (LIKELY(Runtime::GetOptions().IsUseStringCaches())) {
        InitializeCaches();
    }
>>>>>>> 46f0ea7f
}

}  // namespace ark::ets<|MERGE_RESOLUTION|>--- conflicted
+++ resolved
@@ -161,8 +161,6 @@
     coreFinalizationRegistry = findType(FINALIZATION_REGISTRY);
     coreFinalizationRegistryExecCleanup =
         FindMethod<true>(coreFinalizationRegistry, "execCleanup", "[Lstd/core/WeakRef;I:V");
-<<<<<<< HEAD
-=======
 
     escompatRecord = findType(RECORD);
     escompatRecordGetter = FindMethod<false>(escompatRecord, GET_INDEX_METHOD, nullptr);
@@ -179,7 +177,6 @@
     if (LIKELY(Runtime::GetOptions().IsUseStringCaches())) {
         InitializeCaches();
     }
->>>>>>> 46f0ea7f
 }
 
 }  // namespace ark::ets