/**
 * Copyright (c) 2021-2025 Huawei Device Co., Ltd.
 * Licensed under the Apache License, Version 2.0 (the "License");
 * you may not use this file except in compliance with the License.
 * You may obtain a copy of the License at
 *
 * http://www.apache.org/licenses/LICENSE-2.0
 *
 * Unless required by applicable law or agreed to in writing, software
 * distributed under the License is distributed on an "AS IS" BASIS,
 * WITHOUT WARRANTIES OR CONDITIONS OF ANY KIND, either express or implied.
 * See the License for the specific language governing permissions and
 * limitations under the License.
 */

#include "plugins/ets/runtime/ets_class_linker_extension.h"
#include "objects/string/base_string-inl.h"
#include "include/method.h"
#include "include/thread_scopes.h"
#include "libpandabase/macros.h"
#include "libpandabase/utils/logger.h"
#include "plugins/ets/runtime/ets_annotation.h"
#include "plugins/ets/runtime/ets_coroutine.h"
#include "plugins/ets/runtime/ets_exceptions.h"
#include "plugins/ets/runtime/ets_panda_file_items.h"
#include "plugins/ets/runtime/ets_vm.h"
#include "plugins/ets/runtime/ets_vtable_builder.h"
#include "plugins/ets/runtime/napi/ets_napi_helpers.h"
#include "plugins/ets/runtime/types/ets_abc_runtime_linker.h"
#include "plugins/ets/runtime/types/ets_method.h"
#include "runtime/class_linker_context.h"
#include "runtime/include/class_linker_extension.h"
#include "runtime/include/class_linker-inl.h"
#include "runtime/include/language_context.h"
#include "runtime/include/mem/panda_string.h"
#include "runtime/include/panda_vm.h"
#include "runtime/mem/heap_manager.h"

namespace ark::ets {
namespace {
enum class EtsNapiType {
    GENERIC,  // - Switches the coroutine to native mode (GC is allowed)
              // - Prepends the argument list with two additional arguments (NAPI environment and this / class object)

    FAST,  // - Leaves the coroutine in managed mode (GC is not allowed)
           // - Prepends the argument list with two additional arguments (NAPI environment and this / class object)
           // - !!! The native function should not make any allocations (GC may be triggered during an allocation)

    CRITICAL  // - Leaves the coroutine in managed mode (GC is not allowed)
              // - Passes the arguments as is (the callee method should be static)
              // - !!! The native function should not make any allocations (GC may be triggered during an allocation)
};
}  // namespace

extern "C" void EtsAsyncEntryPoint();

static EtsNapiType GetEtsNapiType(Method *method)
{
    EtsNapiType napiType = EtsNapiType::GENERIC;
    const panda_file::File &pf = *method->GetPandaFile();
    panda_file::MethodDataAccessor mda(pf, method->GetFileId());
    mda.EnumerateAnnotations([&pf, &napiType](panda_file::File::EntityId annId) {
        panda_file::AnnotationDataAccessor ada(pf, annId);
        const char *className = utf::Mutf8AsCString(pf.GetStringData(ada.GetClassId()).data);
        if (className == panda_file_items::class_descriptors::ANI_UNSAFE_QUICK) {
            napiType = EtsNapiType::FAST;
        } else if (className == panda_file_items::class_descriptors::ANI_UNSAFE_DIRECT) {
            napiType = EtsNapiType::CRITICAL;
        }
    });
    return napiType;
}

static std::string_view GetClassLinkerErrorDescriptor(ClassLinker::Error error)
{
    switch (error) {
        case ClassLinker::Error::CLASS_NOT_FOUND:
            return panda_file_items::class_descriptors::LINKER_CLASS_NOT_FOUND_ERROR;
        case ClassLinker::Error::FIELD_NOT_FOUND:
            return panda_file_items::class_descriptors::LINKER_UNRESOLVED_FIELD_ERROR;
        case ClassLinker::Error::METHOD_NOT_FOUND:
            return panda_file_items::class_descriptors::LINKER_UNRESOLVED_METHOD_ERROR;
        case ClassLinker::Error::NO_CLASS_DEF:
            return panda_file_items::class_descriptors::LINKER_UNRESOLVED_CLASS_ERROR;
        case ClassLinker::Error::CLASS_CIRCULARITY:
            return panda_file_items::class_descriptors::LINKER_TYPE_CIRCULARITY_ERROR;
        case ClassLinker::Error::OVERRIDES_FINAL:
        case ClassLinker::Error::MULTIPLE_OVERRIDE:
        case ClassLinker::Error::MULTIPLE_IMPLEMENT:
        case ClassLinker::Error::INVALID_CLASS_OVERLOAD:
            return panda_file_items::class_descriptors::LINKER_METHOD_CONFLICT_ERROR;
        default:
            LOG(FATAL, CLASS_LINKER) << "Unhandled class linker error (" << helpers::ToUnderlying(error) << "): ";
            UNREACHABLE();
    }
}

void EtsClassLinkerExtension::ErrorHandler::OnError(ClassLinker::Error error, const PandaString &message)
{
    ThrowEtsException(EtsCoroutine::GetCurrent(), GetClassLinkerErrorDescriptor(error), message);
}

void EtsClassLinkerExtension::InitializeClassRoots()
{
    InitializeArrayClassRoot(ClassRoot::ARRAY_CLASS, ClassRoot::CLASS,
                             utf::Mutf8AsCString(langCtx_.GetClassArrayClassDescriptor()));

    InitializePrimitiveClassRoot(ClassRoot::V, panda_file::Type::TypeId::VOID, "V");
    InitializePrimitiveClassRoot(ClassRoot::U1, panda_file::Type::TypeId::U1, "Z");
    InitializePrimitiveClassRoot(ClassRoot::I8, panda_file::Type::TypeId::I8, "B");
    InitializePrimitiveClassRoot(ClassRoot::U8, panda_file::Type::TypeId::U8, "H");
    InitializePrimitiveClassRoot(ClassRoot::I16, panda_file::Type::TypeId::I16, "S");
    InitializePrimitiveClassRoot(ClassRoot::U16, panda_file::Type::TypeId::U16, "C");
    InitializePrimitiveClassRoot(ClassRoot::I32, panda_file::Type::TypeId::I32, "I");
    InitializePrimitiveClassRoot(ClassRoot::U32, panda_file::Type::TypeId::U32, "U");
    InitializePrimitiveClassRoot(ClassRoot::I64, panda_file::Type::TypeId::I64, "J");
    InitializePrimitiveClassRoot(ClassRoot::U64, panda_file::Type::TypeId::U64, "Q");
    InitializePrimitiveClassRoot(ClassRoot::F32, panda_file::Type::TypeId::F32, "F");
    InitializePrimitiveClassRoot(ClassRoot::F64, panda_file::Type::TypeId::F64, "D");
    InitializePrimitiveClassRoot(ClassRoot::TAGGED, panda_file::Type::TypeId::TAGGED, "A");

    InitializeArrayClassRoot(ClassRoot::ARRAY_U1, ClassRoot::U1, "[Z");
    InitializeArrayClassRoot(ClassRoot::ARRAY_I8, ClassRoot::I8, "[B");
    InitializeArrayClassRoot(ClassRoot::ARRAY_U8, ClassRoot::U8, "[H");
    InitializeArrayClassRoot(ClassRoot::ARRAY_I16, ClassRoot::I16, "[S");
    InitializeArrayClassRoot(ClassRoot::ARRAY_U16, ClassRoot::U16, "[C");
    InitializeArrayClassRoot(ClassRoot::ARRAY_I32, ClassRoot::I32, "[I");
    InitializeArrayClassRoot(ClassRoot::ARRAY_U32, ClassRoot::U32, "[U");
    InitializeArrayClassRoot(ClassRoot::ARRAY_I64, ClassRoot::I64, "[J");
    InitializeArrayClassRoot(ClassRoot::ARRAY_U64, ClassRoot::U64, "[Q");
    InitializeArrayClassRoot(ClassRoot::ARRAY_F32, ClassRoot::F32, "[F");
    InitializeArrayClassRoot(ClassRoot::ARRAY_F64, ClassRoot::F64, "[D");
    InitializeArrayClassRoot(ClassRoot::ARRAY_TAGGED, ClassRoot::TAGGED, "[A");
    InitializeArrayClassRoot(ClassRoot::ARRAY_STRING, ClassRoot::STRING,
                             utf::Mutf8AsCString(langCtx_.GetStringArrayClassDescriptor()));
}

Class *EtsClassLinkerExtension::CreateStringSubClass(const uint8_t *descriptor, Class *stringClass, ClassRoot type)
{
    ClassLinker *classLinker = Runtime::GetCurrent()->GetClassLinker();
    ClassLinkerContext *context = stringClass->GetLoadContext();

    uint32_t accessFlags = stringClass->GetAccessFlags() | ACC_FINAL;

    Span<Field> fields {};
    Span<Method> methodsSpan {};
    Span<Class *> interfacesSpan {};
    Class *subClass = classLinker->BuildClass(descriptor, true, accessFlags, methodsSpan, fields, stringClass,
                                              interfacesSpan, context, false);

    subClass->SetState(Class::State::INITIALIZING);
    subClass->SetStringClass();
    switch (type) {
        case ClassRoot::LINE_STRING: {
            subClass->SetLineStringClass();
            break;
        }

        case ClassRoot::SLICED_STRING: {
            // used for gc
            subClass->SetSlicedStringClass();
            subClass->SetRefFieldsNum(common::SlicedString::REF_FIELDS_COUNT, false);
            subClass->SetRefFieldsOffset(common::SlicedString::PARENT_OFFSET, false);
            (static_cast<BaseClass *>(subClass))->SetObjectSize(common::SlicedString::SIZE);
            break;
        }

        case ClassRoot::TREE_STRING: {
            // used for gc
            subClass->SetTreeStringClass();
            subClass->SetRefFieldsNum(common::TreeString::REF_FIELDS_COUNT, false);
            subClass->SetRefFieldsOffset(common::TreeString::LEFT_OFFSET, false);
            (static_cast<BaseClass *>(subClass))->SetObjectSize(common::TreeString::SIZE);
            break;
        }

        default:
            UNREACHABLE();
    }

    subClass->SetState(Class::State::INITIALIZED);
    return subClass;
}

const uint8_t *EtsClassLinkerExtension::GetStringClassDescriptor(ClassRoot strCls)
{
    switch (strCls) {
        case ClassRoot::LINE_STRING:
            return utf::CStringAsMutf8(panda_file_items::class_descriptors::LINE_STRING.data());

        case ClassRoot::SLICED_STRING:
            return utf::CStringAsMutf8(panda_file_items::class_descriptors::SLICED_STRING.data());

        case ClassRoot::TREE_STRING:
            return utf::CStringAsMutf8(panda_file_items::class_descriptors::TREE_STRING.data());

        default:
            UNREACHABLE();
    }
}

bool EtsClassLinkerExtension::InitializeStringClass([[maybe_unused]] Class *classClass)
{
    // 1. create StringClass
    auto *strCls = GetClassLinker()->GetClass(langCtx_.GetStringClassDescriptor(), false, GetBootContext());
    if (strCls == nullptr) {
        LOG(ERROR, CLASS_LINKER) << "Cannot create string class '" << langCtx_.GetStringClassDescriptor() << "'";
        return false;
    }
    strCls->RemoveFinal();
    strCls->SetStringClass();
    EtsClass::FromRuntimeClass(strCls)->AsObject()->GetCoreType()->SetClass(classClass);
    SetClassRoot(ClassRoot::STRING, strCls);

    // 2. create LineStringClass / SlicedStringClass / TreeStringClass
    auto first = static_cast<int>(ClassRoot::LINE_STRING);
    auto last = static_cast<int>(ClassRoot::TREE_STRING);
    for (auto i = first; i <= last; i++) {
        auto flag = static_cast<ClassRoot>(i);
        auto *cls = CreateStringSubClass(GetStringClassDescriptor(flag), strCls, flag);
        if (cls == nullptr) {
            LOG(ERROR, CLASS_LINKER) << "Cannot create sub string class '" << GetStringClassDescriptor(flag) << "'";
            return false;
        }
        cls->SetFinal();
        EtsClass::FromRuntimeClass(cls)->AsObject()->GetCoreType()->SetClass(classClass);
        SetClassRoot(flag, cls);
    }

    return true;
}

bool EtsClassLinkerExtension::InitializeImpl(bool compressedStringEnabled)
{
    // NOLINTNEXTLINE(google-build-using-namespace)
    using namespace panda_file_items::class_descriptors;

    auto *coroutine = ets::EtsCoroutine::GetCurrent();
    langCtx_ = Runtime::GetCurrent()->GetLanguageContext(panda_file::SourceLang::ETS);
    ASSERT(coroutine != nullptr);
    heapManager_ = coroutine->GetVM()->GetHeapManager();

    auto *objectClass = GetClassLinker()->GetClass(langCtx_.GetObjectClassDescriptor(), false, GetBootContext());
    if (objectClass == nullptr) {
        LOG(ERROR, CLASS_LINKER) << "Cannot create class '" << langCtx_.GetObjectClassDescriptor() << "'";
        return false;
    }
    SetClassRoot(ClassRoot::OBJECT, objectClass);

    auto *classClass = GetClassLinker()->GetClass(langCtx_.GetClassClassDescriptor(), false, GetBootContext());
    if (classClass == nullptr) {
        LOG(ERROR, CLASS_LINKER) << "Cannot create class class '" << langCtx_.GetClassClassDescriptor() << "'";
        return false;
    }
    SetClassRoot(ClassRoot::CLASS, classClass);

    EtsClass::FromRuntimeClass(classClass)->AsObject()->GetCoreType()->SetClass(classClass);
    EtsClass::FromRuntimeClass(objectClass)->AsObject()->GetCoreType()->SetClass(classClass);

    coretypes::String::SetCompressedStringsEnabled(compressedStringEnabled);

    // Set String Classes
    if (!InitializeStringClass(classClass)) {
        LOG(ERROR, CLASS_LINKER) << "Cannot create String classes";
        return false;
    }

    auto *jsValueClass = GetClassLinker()->GetClass(utf::CStringAsMutf8(JS_VALUE.data()), false, GetBootContext());
    if (jsValueClass == nullptr) {
        LOG(ERROR, CLASS_LINKER) << "Cannot create class '" << JS_VALUE << "'";
        return false;
    }
    jsValueClass->SetXRefClass();
    InitializeClassRoots();
    return true;
}

bool EtsClassLinkerExtension::InitializeArrayClass(Class *arrayClass, Class *componentClass)
{
    ASSERT(IsInitialized());

    ASSERT(!arrayClass->IsInitialized());
    ASSERT(arrayClass->GetComponentType() == nullptr);

    auto *objectClass = GetClassRoot(ClassRoot::OBJECT);
    arrayClass->SetBase(objectClass);
    arrayClass->SetComponentType(componentClass);

    auto accessFlags = componentClass->GetAccessFlags() & ACC_FILE_MASK;
    accessFlags &= ~ACC_INTERFACE;
    accessFlags |= ACC_FINAL | ACC_ABSTRACT;

    arrayClass->SetAccessFlags(accessFlags);

    auto objectClassVtable = objectClass->GetVTable();
    auto arrayClassVtable = arrayClass->GetVTable();
    for (size_t i = 0; i < objectClassVtable.size(); i++) {
        arrayClassVtable[i] = objectClassVtable[i];
    }

    arrayClass->SetState(Class::State::INITIALIZED);

    ASSERT(arrayClass->IsArrayClass());  // After init, we give out a well-formed array class.
    return true;
}

bool EtsClassLinkerExtension::InitializeUnionClass(Class *unionClass, Span<Class *> constituentClasses)
{
    ASSERT(IsInitialized());

    ASSERT(!unionClass->IsInitialized());
    ASSERT(unionClass->GetConstituentTypes().begin() == nullptr);

    unionClass->SetBase(nullptr);
    unionClass->SetConstituentTypes(constituentClasses);
    unionClass->SetState(Class::State::INITIALIZED);

    ASSERT(unionClass->IsUnionClass());  // After init, we give out a well-formed union class.
    return true;
}

bool EtsClassLinkerExtension::InitializeClass(Class *klass)
{
    return InitializeClass(klass, GetErrorHandler());
}

bool EtsClassLinkerExtension::InitializeClass(Class *klass, [[maybe_unused]] ClassLinkerErrorHandler *handler)
{
    ASSERT(IsInitialized());
    ASSERT_HAVE_ACCESS_TO_MANAGED_OBJECTS();

    constexpr uint32_t ETS_ACCESS_FLAGS_MASK = 0xFFFFU;

    EtsClass::FromRuntimeClass(klass)->Initialize(
        klass->GetBase() != nullptr ? EtsClass::FromRuntimeClass(klass->GetBase()) : nullptr,
        klass->GetAccessFlags() & ETS_ACCESS_FLAGS_MASK, klass->IsPrimitive(), handler);

    return true;
}

void EtsClassLinkerExtension::InitializePrimitiveClass(Class *primitiveClass)
{
    ASSERT(IsInitialized());

    ASSERT(!primitiveClass->IsInitialized());
    ASSERT(primitiveClass->IsPrimitive());

    primitiveClass->SetAccessFlags(ACC_PUBLIC | ACC_FINAL | ACC_ABSTRACT);
    primitiveClass->SetState(Class::State::INITIALIZED);
}

size_t EtsClassLinkerExtension::GetClassVTableSize(ClassRoot root)
{
    ASSERT(IsInitialized());

    switch (root) {
        case ClassRoot::V:
        case ClassRoot::U1:
        case ClassRoot::I8:
        case ClassRoot::U8:
        case ClassRoot::I16:
        case ClassRoot::U16:
        case ClassRoot::I32:
        case ClassRoot::U32:
        case ClassRoot::I64:
        case ClassRoot::U64:
        case ClassRoot::F32:
        case ClassRoot::F64:
        case ClassRoot::TAGGED:
            return 0;
        case ClassRoot::ARRAY_U1:
        case ClassRoot::ARRAY_I8:
        case ClassRoot::ARRAY_U8:
        case ClassRoot::ARRAY_I16:
        case ClassRoot::ARRAY_U16:
        case ClassRoot::ARRAY_I32:
        case ClassRoot::ARRAY_U32:
        case ClassRoot::ARRAY_I64:
        case ClassRoot::ARRAY_U64:
        case ClassRoot::ARRAY_F32:
        case ClassRoot::ARRAY_F64:
        case ClassRoot::ARRAY_TAGGED:
        case ClassRoot::ARRAY_CLASS:
        case ClassRoot::ARRAY_STRING:
            return GetArrayClassVTableSize();
        case ClassRoot::OBJECT:
        case ClassRoot::STRING:
        case ClassRoot::LINE_STRING:
        case ClassRoot::SLICED_STRING:
        case ClassRoot::TREE_STRING:
            return GetClassRoot(root)->GetVTableSize();
        case ClassRoot::CLASS:
            return 0;
        default: {
            break;
        }
    }

    UNREACHABLE();
    return 0;
}

size_t EtsClassLinkerExtension::GetClassIMTSize(ClassRoot root)
{
    ASSERT(IsInitialized());

    switch (root) {
        case ClassRoot::V:
        case ClassRoot::U1:
        case ClassRoot::I8:
        case ClassRoot::U8:
        case ClassRoot::I16:
        case ClassRoot::U16:
        case ClassRoot::I32:
        case ClassRoot::U32:
        case ClassRoot::I64:
        case ClassRoot::U64:
        case ClassRoot::F32:
        case ClassRoot::F64:
        case ClassRoot::TAGGED:
            return 0;
        case ClassRoot::ARRAY_U1:
        case ClassRoot::ARRAY_I8:
        case ClassRoot::ARRAY_U8:
        case ClassRoot::ARRAY_I16:
        case ClassRoot::ARRAY_U16:
        case ClassRoot::ARRAY_I32:
        case ClassRoot::ARRAY_U32:
        case ClassRoot::ARRAY_I64:
        case ClassRoot::ARRAY_U64:
        case ClassRoot::ARRAY_F32:
        case ClassRoot::ARRAY_F64:
        case ClassRoot::ARRAY_TAGGED:
        case ClassRoot::ARRAY_CLASS:
        case ClassRoot::ARRAY_STRING:
            return GetArrayClassIMTSize();
        case ClassRoot::OBJECT:
        case ClassRoot::CLASS:
        case ClassRoot::STRING:
        case ClassRoot::LINE_STRING:
        case ClassRoot::SLICED_STRING:
        case ClassRoot::TREE_STRING:
            return 0;
        default: {
            break;
        }
    }

    UNREACHABLE();
    return 0;
}

size_t EtsClassLinkerExtension::GetClassSize(ClassRoot root)
{
    ASSERT(IsInitialized());

    switch (root) {
        case ClassRoot::V:
        case ClassRoot::U1:
        case ClassRoot::I8:
        case ClassRoot::U8:
        case ClassRoot::I16:
        case ClassRoot::U16:
        case ClassRoot::I32:
        case ClassRoot::U32:
        case ClassRoot::I64:
        case ClassRoot::U64:
        case ClassRoot::F32:
        case ClassRoot::F64:
        case ClassRoot::TAGGED:
            return Class::ComputeClassSize(GetClassVTableSize(root), GetClassIMTSize(root), 0, 0, 0, 0, 0, 0);
        case ClassRoot::ARRAY_U1:
        case ClassRoot::ARRAY_I8:
        case ClassRoot::ARRAY_U8:
        case ClassRoot::ARRAY_I16:
        case ClassRoot::ARRAY_U16:
        case ClassRoot::ARRAY_I32:
        case ClassRoot::ARRAY_U32:
        case ClassRoot::ARRAY_I64:
        case ClassRoot::ARRAY_U64:
        case ClassRoot::ARRAY_F32:
        case ClassRoot::ARRAY_F64:
        case ClassRoot::ARRAY_TAGGED:
        case ClassRoot::ARRAY_CLASS:
        case ClassRoot::ARRAY_STRING:
            return GetArrayClassSize();
        case ClassRoot::OBJECT:
        case ClassRoot::CLASS:
        case ClassRoot::STRING:
        case ClassRoot::LINE_STRING:
        case ClassRoot::SLICED_STRING:
        case ClassRoot::TREE_STRING:
            return Class::ComputeClassSize(GetClassVTableSize(root), GetClassIMTSize(root), 0, 0, 0, 0, 0, 0);
        default: {
            break;
        }
    }

    UNREACHABLE();
    return 0;
}

size_t EtsClassLinkerExtension::GetArrayClassVTableSize()
{
    ASSERT(IsInitialized());

    return GetClassVTableSize(ClassRoot::OBJECT);
}

size_t EtsClassLinkerExtension::GetArrayClassIMTSize()
{
    ASSERT(IsInitialized());

    return GetClassIMTSize(ClassRoot::OBJECT);
}

size_t EtsClassLinkerExtension::GetArrayClassSize()
{
    ASSERT(IsInitialized());

    return GetClassSize(ClassRoot::OBJECT);
}

Class *EtsClassLinkerExtension::InitializeClass(ObjectHeader *objectHeader, const uint8_t *descriptor,
                                                size_t vtableSize, size_t imtSize, size_t size)
{
    auto managedClass = reinterpret_cast<EtsClass *>(objectHeader);
    ASSERT(managedClass != nullptr);
    managedClass->InitClass(descriptor, vtableSize, imtSize, size);
    auto klass = managedClass->GetRuntimeClass();
    klass->SetManagedObject(objectHeader);
    klass->SetSourceLang(GetLanguage());

    AddCreatedClass(klass);

    return klass;
}

Class *EtsClassLinkerExtension::CreateClass(const uint8_t *descriptor, size_t vtableSize, size_t imtSize, size_t size)
{
    ASSERT(IsInitialized());

    Class *classClassRoot = GetClassRoot(ClassRoot::CLASS);
    ObjectHeader *classObject;
    if (UNLIKELY(classClassRoot == nullptr)) {
        ASSERT(utf::IsEqual(descriptor, langCtx_.GetObjectClassDescriptor()) ||
               utf::IsEqual(descriptor, langCtx_.GetClassClassDescriptor()));
        classObject = heapManager_->AllocateNonMovableObject<true>(classClassRoot, EtsClass::GetSize(size));
    } else {
        classObject = heapManager_->AllocateNonMovableObject<false>(classClassRoot, EtsClass::GetSize(size));
    }
    if (UNLIKELY(classObject == nullptr)) {
        return nullptr;
    }

    return InitializeClass(classObject, descriptor, vtableSize, imtSize, size);
}

Class *EtsClassLinkerExtension::CreateClassRoot(const uint8_t *descriptor, ClassRoot root)
{
    auto vtableSize = GetClassVTableSize(root);
    auto imtSize = GetClassIMTSize(root);
    auto size = GetClassSize(root);

    Class *klass;
    if (root == ClassRoot::CLASS) {
        ASSERT(GetClassRoot(ClassRoot::CLASS) == nullptr);
        auto objectHeader = heapManager_->AllocateNonMovableObject<true>(nullptr, EtsClass::GetSize(size));
        ASSERT(objectHeader != nullptr);

        klass = InitializeClass(objectHeader, descriptor, vtableSize, imtSize, size);
        klass->SetObjectSize(EtsClass::GetSize(size));
        EtsClass::FromRuntimeClass(klass)->AsObject()->SetClass(EtsClass::FromRuntimeClass(klass));
    } else {
        klass = CreateClass(descriptor, vtableSize, imtSize, size);
    }

    ASSERT(klass != nullptr);
    klass->SetBase(GetClassRoot(ClassRoot::OBJECT));
    klass->SetState(Class::State::LOADED);
    klass->SetLoadContext(GetBootContext());
    GetClassLinker()->AddClassRoot(root, klass);
    return klass;
}

void EtsClassLinkerExtension::FreeClass(Class *klass)
{
    ASSERT(IsInitialized());

    EtsClass::FromRuntimeClass(klass)->RemoveOverloadMap();
    RemoveCreatedClass(klass);
}

EtsClassLinkerExtension::~EtsClassLinkerExtension()
{
    if (!IsInitialized()) {
        return;
    }

    FreeLoadedClasses();

    // References from `EtsClassLinkerContext` are removed in their destructors, need to process only boot context.
    RemoveRefToLinker(GetBootContext());
}

bool EtsClassLinkerExtension::IsMethodNativeApi(const Method *method) const
{
    // intrinsics and async methods are marked as native, but they are not native api calls
    return method->IsNative() && !method->IsIntrinsic() && !EtsAnnotation::FindAsyncAnnotation(method).IsValid();
}

bool EtsClassLinkerExtension::CanThrowException(const Method *method) const
{
    if (!method->IsNative()) {
        return true;
    }

    const EtsMethod *etsMethod = EtsMethod::FromRuntimeMethod(method);
    return !etsMethod->IsCriticalNative();
}

bool EtsClassLinkerExtension::IsNecessarySwitchThreadState(const Method *method) const
{
    if (!IsMethodNativeApi(method)) {
        return false;
    }

    const EtsMethod *etsMethod = EtsMethod::FromRuntimeMethod(method);
    return !(etsMethod->IsFastNative() || etsMethod->IsCriticalNative());
}

bool EtsClassLinkerExtension::CanNativeMethodUseObjects(const Method *method) const
{
    if (!IsMethodNativeApi(method)) {
        return false;
    }

    const EtsMethod *etsMethod = EtsMethod::FromRuntimeMethod(method);
    return !etsMethod->IsCriticalNative();
}

const void *EtsClassLinkerExtension::GetNativeEntryPointFor(Method *method) const
{
    panda_file::File::EntityId asyncAnnId = EtsAnnotation::FindAsyncAnnotation(method);
    if (asyncAnnId.IsValid()) {
        return reinterpret_cast<const void *>(EtsAsyncEntryPoint);
    }
    switch (GetEtsNapiType(method)) {
        case EtsNapiType::GENERIC: {
            return napi::GetEtsNapiEntryPoint();
        }
        case EtsNapiType::FAST: {
            auto flags = method->GetAccessFlags();
            flags |= ACC_FAST_NATIVE;
            method->SetAccessFlags(flags);

            return napi::GetEtsNapiEntryPoint();
        }
        case EtsNapiType::CRITICAL: {
            auto flags = method->GetAccessFlags();
            flags |= ACC_CRITICAL_NATIVE;
            method->SetAccessFlags(flags);

            return napi::GetEtsNapiCriticalEntryPoint();
        }
    }

    UNREACHABLE();
}

Class *EtsClassLinkerExtension::FromClassObject(ark::ObjectHeader *obj)
{
    return obj != nullptr ? reinterpret_cast<EtsClass *>(obj)->GetRuntimeClass() : nullptr;
}

size_t EtsClassLinkerExtension::GetClassObjectSizeFromClassSize(uint32_t size)
{
    return EtsClass::GetSize(size);
}

Class *EtsClassLinkerExtension::CacheClass(std::string_view descriptor, bool forceInit)
{
    Class *cls = GetClassLinker()->GetClass(utf::CStringAsMutf8(descriptor.data()), false, GetBootContext());
    if (cls == nullptr) {
        LOG(ERROR, CLASS_LINKER) << "Cannot create class " << descriptor;
        return nullptr;
    }
    if (forceInit && !GetClassLinker()->InitializeClass(EtsCoroutine::GetCurrent(), cls)) {
        LOG(ERROR, CLASS_LINKER) << "Cannot initialize class " << descriptor;
        return nullptr;
    }
    return cls;
}

template <typename F>
Class *EtsClassLinkerExtension::CacheClass(std::string_view descriptor, F const &setup, bool forceInit)
{
    Class *cls = CacheClass(descriptor, forceInit);
    if (cls != nullptr) {
        setup(EtsClass::FromRuntimeClass(cls));
    }
    return cls;
}

void EtsClassLinkerExtension::InitializeBuiltinSpecialClasses()
{
    // CC-OFFNXT(WordsTool.95) false positive
    // NOLINTNEXTLINE(google-build-using-namespace)
    using namespace panda_file_items::class_descriptors;

    CacheClass(STRING, [](auto *c) { c->SetValueTyped(); });
    CacheClass(LINE_STRING, [](auto *c) { c->SetValueTyped(); });
    CacheClass(SLICED_STRING, [](auto *c) { c->SetValueTyped(); });
    CacheClass(TREE_STRING, [](auto *c) { c->SetValueTyped(); });
    CacheClass(NULL_VALUE, [](auto *c) {
        c->SetNullValue();
        c->SetValueTyped();
    });

    CacheClass(BOX_BOOLEAN, [](auto *c) { c->SetBoxedKind(EtsClass::BoxedType::BOOLEAN); });
    CacheClass(BOX_BYTE, [](auto *c) { c->SetBoxedKind(EtsClass::BoxedType::BYTE); });
    CacheClass(BOX_CHAR, [](auto *c) { c->SetBoxedKind(EtsClass::BoxedType::CHAR); });
    CacheClass(BOX_SHORT, [](auto *c) { c->SetBoxedKind(EtsClass::BoxedType::SHORT); });
    CacheClass(BOX_INT, [](auto *c) { c->SetBoxedKind(EtsClass::BoxedType::INT); });
    CacheClass(BOX_LONG, [](auto *c) { c->SetBoxedKind(EtsClass::BoxedType::LONG); });
    CacheClass(BOX_FLOAT, [](auto *c) { c->SetBoxedKind(EtsClass::BoxedType::FLOAT); });
    CacheClass(BOX_DOUBLE, [](auto *c) { c->SetBoxedKind(EtsClass::BoxedType::DOUBLE); });

    CacheClass(BIG_INT, [](auto *c) {
        c->SetBigInt();
        c->SetValueTyped();
    });
    CacheClass(FUNCTION, [](auto *c) { c->SetFunction(); });
    CacheClass(BASE_ENUM, [](auto *c) {
        c->SetEtsEnum();
        c->SetValueTyped();
    });

    CacheClass(FINALIZABLE_WEAK_REF, [](auto *c) {
        c->SetFinalizeReference();
        c->SetWeakReference();
    });
    CacheClass(WEAK_REF, [](auto *c) { c->SetWeakReference(); });
}

void EtsClassLinkerExtension::InitializeBuiltinClasses()
{
    // NOLINTNEXTLINE(google-build-using-namespace)
    using namespace panda_file_items::class_descriptors;

    InitializeBuiltinSpecialClasses();

    auto *coro = EtsCoroutine::GetCurrent();
    plaformTypes_ =
        PandaUniquePtr<EtsPlatformTypes>(Runtime::GetCurrent()->GetInternalAllocator()->New<EtsPlatformTypes>(coro));

    // NOTE (electronick, #15938): Refactor the managed class-related pseudo TLS fields
    // initialization in MT ManagedThread ctor and EtsCoroutine::Initialize
<<<<<<< HEAD
    auto coro = EtsCoroutine::GetCurrent();
    ASSERT(coro != nullptr);
=======
>>>>>>> a77d6327
    coro->SetPromiseClass(GetPlatformTypes()->corePromise->GetRuntimeClass());
    coro->SetJobClass(GetPlatformTypes()->coreJob->GetRuntimeClass());
    coro->SetStringClassPtr(GetClassRoot(ClassRoot::LINE_STRING));
    coro->SetArrayU16ClassPtr(GetClassRoot(ClassRoot::ARRAY_U16));
    coro->SetArrayU8ClassPtr(GetClassRoot(ClassRoot::ARRAY_U8));
}

void EtsClassLinkerExtension::InitializeFinish()
{
    plaformTypes_->InitializeClasses(EtsCoroutine::GetCurrent());
}

static EtsRuntimeLinker *GetEtsRuntimeLinker(ClassLinkerContext *ctx)
{
    ASSERT(ctx != nullptr);
    auto *ref = ctx->GetRefToLinker();
    if (ref == nullptr) {
        return nullptr;
    }
    return EtsRuntimeLinker::FromCoreType(PandaEtsVM::GetCurrent()->GetGlobalObjectStorage()->Get(ref));
}

static EtsRuntimeLinker *CreateBootRuntimeLinker(ClassLinkerContext *ctx)
{
    ASSERT(ctx->IsBootContext());
    ASSERT(ctx->GetRefToLinker() == nullptr);
    auto *etsObject = EtsObject::Create(PlatformTypes()->coreBootRuntimeLinker);
    if (UNLIKELY(etsObject == nullptr)) {
        LOG(FATAL, CLASS_LINKER) << "Could not allocate BootRuntimeLinker";
    }
    auto *runtimeLinker = EtsRuntimeLinker::FromEtsObject(etsObject);
    ASSERT(runtimeLinker != nullptr);
    runtimeLinker->SetClassLinkerContext(ctx);
    return runtimeLinker;
}

/* static */
EtsRuntimeLinker *EtsClassLinkerExtension::GetOrCreateEtsRuntimeLinker(ClassLinkerContext *ctx)
{
    ASSERT(ctx != nullptr);

    // CC-OFFNXT(G.CTL.03) false positive
    while (true) {
        auto *runtimeLinker = GetEtsRuntimeLinker(ctx);
        if (runtimeLinker != nullptr) {
            return runtimeLinker;
        }
        // Only BootRuntimeLinker is created after its corresponding context
        ASSERT(ctx->IsBootContext());
        runtimeLinker = CreateBootRuntimeLinker(ctx);
        auto *objectStorage = PandaEtsVM::GetCurrent()->GetGlobalObjectStorage();
        auto *refToLinker = objectStorage->Add(runtimeLinker->GetCoreType(), mem::Reference::ObjectType::GLOBAL);
        if (ctx->CompareAndSetRefToLinker(nullptr, refToLinker)) {
            return runtimeLinker;
        }
        objectStorage->Remove(refToLinker);
    }
    UNREACHABLE();
}

/* static */
void EtsClassLinkerExtension::RemoveRefToLinker(ClassLinkerContext *ctx)
{
    ASSERT(ctx != nullptr);
    if (Thread::GetCurrent() == nullptr) {
        // Do not remove references during runtime destruction
        return;
    }
    auto *ref = ctx->GetRefToLinker();
    if (ref != nullptr) {
        auto *etsVm = PandaEtsVM::GetCurrent();
        ASSERT(etsVm != nullptr);
        auto *objectStorage = etsVm->GetGlobalObjectStorage();
        ASSERT(objectStorage != nullptr);
        objectStorage->Remove(ref);
    }
}

ClassLinkerContext *EtsClassLinkerExtension::CreateApplicationClassLinkerContext(const PandaVector<PandaString> &path)
{
    ClassLinkerContext *ctx = PandaEtsVM::GetCurrent()->CreateApplicationRuntimeLinker(path);
    ASSERT(ctx != nullptr);
    return ctx;
}

/* static */
ClassLinkerContext *EtsClassLinkerExtension::GetParentContext(ClassLinkerContext *ctx)
{
    auto *linker = GetOrCreateEtsRuntimeLinker(ctx);
    auto *abcRuntimeLinker = EtsAbcRuntimeLinker::FromEtsObject(linker);
    auto *parentLinker = abcRuntimeLinker->GetParentLinker();
    return parentLinker->GetClassLinkerContext();
}

ClassLinkerContext *EtsClassLinkerExtension::GetCommonContext(Span<Class *> classes) const
{
    ASSERT(!classes.Empty());
    auto *commonCtx = classes[0]->GetLoadContext();

    size_t foundClassesNum = 0;
    while (!commonCtx->IsBootContext()) {
        for (auto *klass : classes) {
            if (commonCtx->FindClass(klass->GetDescriptor()) != nullptr) {
                foundClassesNum++;
            }
        }
        if (foundClassesNum == classes.Size()) {
            break;
        }
        commonCtx = GetParentContext(commonCtx);
    }
    return commonCtx;
}

const uint8_t *EtsClassLinkerExtension::ComputeLUB(const ClassLinkerContext *ctx, const uint8_t *descriptor)
{
    // Union descriptor format: '{' 'U' TypeDescriptor+ '}'
    RefTypeLink lub(ctx, nullptr);
    auto idx = 2;
    // NOLINTBEGIN(cppcoreguidelines-pro-bounds-pointer-arithmetic)
    while (descriptor[idx] != '}') {
        auto typeSp = ClassHelper::GetUnionComponent(&(descriptor[idx]));
        if (ClassHelper::IsPrimitive(typeSp.begin()) || ClassHelper::IsArrayDescriptor(typeSp.begin())) {
            // NOTE(aantipina): Process arrays:
            // compute GetClosestCommonAncestor for component type, lub = GetClosestCommonAncestor[]
            return langCtx_.GetObjectClassDescriptor();
        }
        idx += typeSp.Size();

        PandaString typeDescCopy(utf::Mutf8AsCString(typeSp.Data()), typeSp.Size());
        auto [typePf, typeClassId] = GetClassInfo(ctx, utf::CStringAsMutf8(typeDescCopy.c_str()));

        if (lub.GetDescriptor() == nullptr) {
            lub = RefTypeLink(ctx, typePf, typeClassId);
            continue;
        }

        auto type = RefTypeLink(ctx, typePf, typeClassId);
        if (RefTypeLink::AreEqual(lub, type)) {
            continue;
        }

        if (ClassHelper::IsReference(type.GetDescriptor()) && ClassHelper::IsReference(lub.GetDescriptor())) {
            auto lubDescOpt = GetClosestCommonAncestor(GetClassLinker(), ctx, lub, type);
            if (!lubDescOpt.has_value()) {
                return langCtx_.GetObjectClassDescriptor();
            }
            lub = lubDescOpt.value();
            continue;
        }

        return langCtx_.GetObjectClassDescriptor();
    }
    // NOLINTEND(cppcoreguidelines-pro-bounds-pointer-arithmetic)

    return lub.GetDescriptor();
}

}  // namespace ark::ets<|MERGE_RESOLUTION|>--- conflicted
+++ resolved
@@ -756,11 +756,6 @@
 
     // NOTE (electronick, #15938): Refactor the managed class-related pseudo TLS fields
     // initialization in MT ManagedThread ctor and EtsCoroutine::Initialize
-<<<<<<< HEAD
-    auto coro = EtsCoroutine::GetCurrent();
-    ASSERT(coro != nullptr);
-=======
->>>>>>> a77d6327
     coro->SetPromiseClass(GetPlatformTypes()->corePromise->GetRuntimeClass());
     coro->SetJobClass(GetPlatformTypes()->coreJob->GetRuntimeClass());
     coro->SetStringClassPtr(GetClassRoot(ClassRoot::LINE_STRING));
