--- conflicted
+++ resolved
@@ -18,10 +18,6 @@
 #include "plugins/ets/runtime/ets_stubs-inl.h"
 #include "plugins/ets/runtime/types/ets_box_primitive.h"
 #include "plugins/ets/runtime/types/ets_base_enum.h"
-<<<<<<< HEAD
-#include "plugins/ets/runtime/types/ets_bigint.h"
-=======
->>>>>>> 46f0ea7f
 #include "plugins/ets/runtime/types/ets_string.h"
 
 namespace ark::ets {
@@ -128,27 +124,16 @@
         return num2.has_value() && num2.value() == num1.value();
     }
     if (cls1->IsEtsEnum()) {
-<<<<<<< HEAD
-        if (UNLIKELY(!cls2->IsEtsEnum())) {
-            return false;
-        }
-        auto *value1 = EtsBaseEnum::FromEtsObject(obj1)->GetValue();
-        auto *value2 = EtsBaseEnum::FromEtsObject(obj2)->GetValue();
-        if (UNLIKELY(value1->GetClass()->IsEtsEnum() || value2->GetClass()->IsEtsEnum())) {
-=======
         auto *value1 = EtsBaseEnum::FromEtsObject(obj1)->GetValue();
         auto *value2 = obj2;
         if (LIKELY(cls2->IsEtsEnum())) {
             value2 = EtsBaseEnum::FromEtsObject(obj2)->GetValue();
         }
         if (!EqualityResursionAllowed(value1) || !EqualityResursionAllowed(value2)) {
->>>>>>> 46f0ea7f
             return false;
         }
         return EtsReferenceEquals(coro, value1, value2);
     }
-<<<<<<< HEAD
-=======
 
     if (cls1->IsFunctionReference()) {
         if (UNLIKELY(!cls2->IsFunctionReference())) {
@@ -170,7 +155,6 @@
         }
         return EtsReferenceEquals(coro, instance1, instance2);
     }
->>>>>>> 46f0ea7f
     UNREACHABLE();
 }
 
