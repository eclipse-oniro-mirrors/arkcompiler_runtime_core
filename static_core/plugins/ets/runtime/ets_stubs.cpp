
/**
 * Copyright (c) 2021-2025 Huawei Device Co., Ltd.
 * Licensed under the Apache License, Version 2.0 (the "License");
 * you may not use this file except in compliance with the License.
 * You may obtain a copy of the License at
 *
 * http://www.apache.org/licenses/LICENSE-2.0
 *
 * Unless required by applicable law or agreed to in writing, software
 * distributed under the License is distributed on an "AS IS" BASIS,
 * WITHOUT WARRANTIES OR CONDITIONS OF ANY KIND, either express or implied.
 * See the License for the specific language governing permissions and
 * limitations under the License.
 */

#include "libpandabase/utils/utf.h"
#include "plugins/ets/runtime/ets_class_linker_extension.h"
#include "plugins/ets/runtime/ets_stubs-inl.h"
#include "plugins/ets/runtime/ets_utils.h"
#include "plugins/ets/runtime/types/ets_base_enum.h"
<<<<<<< HEAD
=======
#include "plugins/ets/runtime/types/ets_box_primitive.h"
#include "plugins/ets/runtime/types/ets_method.h"
#include "plugins/ets/runtime/types/ets_object.h"
>>>>>>> a77d6327
#include "plugins/ets/runtime/types/ets_string.h"

#ifdef PANDA_ETS_INTEROP_JS
#include "plugins/ets/runtime/interop_js/intrinsics_api_impl.h"
#include "plugins/ets/runtime/interop_js/xref_object_operator.h"
#endif

namespace ark::ets {
#ifdef PANDA_ETS_INTEROP_JS
using JSValue = interop::js::JSValue;
using JSConvertEtsObject = interop::js::JSConvertEtsObject;

// NOLINTNEXTLINE(cppcoreguidelines-macro-usage)
#define PANDA_ETS_INTEROP_JS_GUARD(code)   \
    do {                                   \
        code                               \
        /* CC-OFFNXT(G.PRE.09) code gen */ \
    } while (0);
#else
// CC-OFFNXT(G.PRE.09) code gen
// NOLINTNEXTLINE(cppcoreguidelines-macro-usage)
#define PANDA_ETS_INTEROP_JS_GUARD(code)                                     \
    do {                                                                     \
        LOG(FATAL, RUNTIME) << "Found dynamic object without interop build"; \
        UNREACHABLE();                                                       \
        /* CC-OFFNXT(G.PRE.09) code gen */                                   \
    } while (0);
#endif

template <typename T>
static std::optional<T> GetBoxedNumericValue(EtsPlatformTypes const *ptypes, EtsObject *obj)
{
    auto *cls = obj->GetClass();

    auto const getValue = [obj](auto typeId) {
        using Type = typename decltype(typeId)::type;
        return static_cast<T>(EtsBoxPrimitive<Type>::FromCoreType(obj)->GetValue());
    };

    if (cls == ptypes->coreDouble) {
        return getValue(helpers::TypeIdentity<EtsDouble>());
    }
    if (cls == ptypes->coreInt) {
        return getValue(helpers::TypeIdentity<EtsInt>());
    }

    if (cls == ptypes->coreByte) {
        return getValue(helpers::TypeIdentity<EtsByte>());
    }
    if (cls == ptypes->coreShort) {
        return getValue(helpers::TypeIdentity<EtsShort>());
    }
    if (cls == ptypes->coreLong) {
        return getValue(helpers::TypeIdentity<EtsLong>());
    }
    if (cls == ptypes->coreFloat) {
        return getValue(helpers::TypeIdentity<EtsFloat>());
    }
    if (cls == ptypes->coreChar) {
        return getValue(helpers::TypeIdentity<EtsChar>());
    }
    return std::nullopt;
}

<<<<<<< HEAD
=======
inline EtsMethod *FindGetMethod(EtsCoroutine *coro, EtsClass *cls)
{
    auto getMethod = cls->GetInstanceMethod(GET_INDEX_METHOD, INDEXED_INT_GET_METHOD_SIGNATURE.data());
    if (getMethod == nullptr) {
        ThrowEtsMethodNotFoundException(coro, cls->GetDescriptor(), GET_INDEX_METHOD,
                                        INDEXED_INT_GET_METHOD_SIGNATURE.data());
    }
    return getMethod;
}

inline EtsMethod *FindSetMethod(EtsCoroutine *coro, EtsClass *cls)
{
    auto setMethod = cls->GetInstanceMethod(SET_INDEX_METHOD, INDEXED_INT_SET_METHOD_SIGNATURE.data());
    if (setMethod == nullptr) {
        ThrowEtsMethodNotFoundException(coro, cls->GetDescriptor(), SET_INDEX_METHOD,
                                        INDEXED_INT_SET_METHOD_SIGNATURE.data());
        return nullptr;
    }
    return setMethod;
}

inline EtsMethod *FindSetterMethod(EtsClass *cls, const char *methodName)
{
    auto setterMethod = cls->GetInstanceMethod((PandaString(SETTER_BEGIN) + methodName).c_str(), nullptr);
    if (setterMethod == nullptr) {
        return nullptr;
    }
    return setterMethod;
}

inline EtsMethod *FindGetterMethod(EtsClass *cls, const char *methodName)
{
    auto getterMethod = cls->GetInstanceMethod((PandaString(GETTER_BEGIN) + methodName).c_str(), nullptr);
    if (getterMethod == nullptr) {
        return nullptr;
    }
    return getterMethod;
}

>>>>>>> a77d6327
bool EtsBigIntEquality(EtsBigInt *obj1, EtsBigInt *obj2)
{
    auto bytes1 = obj1->GetBytes();
    auto bytes2 = obj2->GetBytes();
    ASSERT(bytes1 != nullptr && bytes2 != nullptr);

    auto size1 = bytes1->GetLength();
    auto size2 = bytes2->GetLength();
    if (size1 != size2) {
        return false;
    }

    if (obj1->GetSign() != obj2->GetSign()) {
        return false;
    }

    return (std::memcmp(bytes1->GetCoreType()->GetData(), bytes2->GetCoreType()->GetData(), size1 * sizeof(EtsInt)) ==
            0);
}

template <typename BoxedType>
static bool CompareBoxedPrimitive(EtsObject *obj1, EtsObject *obj2)
{
    return EtsBoxPrimitive<BoxedType>::FromCoreType(obj1)->GetValue() ==
           EtsBoxPrimitive<BoxedType>::FromCoreType(obj2)->GetValue();
}

static bool EqualityResursionAllowed(EtsObject *obj)
{
    return !(obj->GetClass()->IsEtsEnum() || obj->GetClass()->IsFunctionReference());
}

// CC-OFFNXT(huge_cca_cyclomatic_complexity[C++], huge_cyclomatic_complexity[C++], huge_method[C++]) big case
bool EtsValueTypedEquals(EtsCoroutine *coro, EtsObject *obj1, EtsObject *obj2)
{
    auto cls1 = obj1->GetClass();
    auto cls2 = obj2->GetClass();
    ASSERT(cls1->IsValueTyped() && cls2->IsValueTyped());

    auto ptypes = PlatformTypes(coro);
    ASSERT(ptypes != nullptr);
    if (cls1->IsStringClass()) {
        if (UNLIKELY(cls2->IsEtsEnum())) {
            obj2 = EtsBaseEnum::FromEtsObject(obj2)->GetValue();
            cls2 = obj2->GetClass();
        }
<<<<<<< HEAD
        return cls2->IsStringClass() &&
               coretypes::String::Cast(obj1->GetCoreType())->Compare(coretypes::String::Cast(obj2->GetCoreType())) == 0;
=======
        LanguageContext ctx = Runtime::GetCurrent()->GetLanguageContext(panda_file::SourceLang::ETS);
        return cls2->IsStringClass() && coretypes::String::Cast(obj1->GetCoreType())
                                                ->Compare(coretypes::String::Cast(obj2->GetCoreType()), ctx) == 0;
>>>>>>> a77d6327
    }
    if (cls1 == ptypes->coreBoolean) {
        return cls2 == ptypes->coreBoolean && CompareBoxedPrimitive<EtsBoolean>(obj1, obj2);
    }
    if (UNLIKELY(cls1->IsBigInt())) {
        return cls2->IsBigInt() && EtsBigIntEquality(EtsBigInt::FromEtsObject(obj1), EtsBigInt::FromEtsObject(obj2));
    }
    if (cls1 == ptypes->coreLong && cls2 == ptypes->coreLong) {
        return CompareBoxedPrimitive<EtsLong>(obj1, obj2);
    }
    if (auto num1 = GetBoxedNumericValue<EtsDouble>(ptypes, obj1); num1.has_value()) {
        if (UNLIKELY(cls2->IsEtsEnum())) {
            obj2 = EtsBaseEnum::FromEtsObject(obj2)->GetValue();
        }
        auto num2 = GetBoxedNumericValue<EtsDouble>(ptypes, obj2);
        return num2.has_value() && num2.value() == num1.value();
    }
    if (cls1->IsEtsEnum()) {
        auto *value1 = EtsBaseEnum::FromEtsObject(obj1)->GetValue();
        auto *value2 = obj2;
        if (LIKELY(cls2->IsEtsEnum())) {
            value2 = EtsBaseEnum::FromEtsObject(obj2)->GetValue();
        }
        if (!EqualityResursionAllowed(value1) || !EqualityResursionAllowed(value2)) {
            return false;
        }
        return EtsReferenceEquals(coro, value1, value2);
    }

    if (cls1->IsFunctionReference()) {
        if (UNLIKELY(!cls2->IsFunctionReference())) {
            return false;
        }
        if (cls1->GetTypeMetaData() != cls2->GetTypeMetaData()) {
            return false;
        }
        // function or static method
        if (obj1->GetClass()->GetFieldsNumber() == 0) {
            return true;
        }
        // For instance method, always only have one field as guaranteed by class initialization
        ASSERT((obj1->GetClass()->GetFieldsNumber() == 1) && (obj2->GetClass()->GetFieldsNumber() == 1));
        auto instance1 = obj1->GetFieldObject(obj1->GetClass()->GetFieldByIndex(0));
        auto instance2 = obj2->GetFieldObject(obj2->GetClass()->GetFieldByIndex(0));
        if (!EqualityResursionAllowed(instance1) || !EqualityResursionAllowed(instance2)) {
            return false;
        }
        return EtsReferenceEquals(coro, instance1, instance2);
    }
<<<<<<< HEAD
=======

    if (cls1->GetRuntimeClass()->IsXRefClass()) {
        PANDA_ETS_INTEROP_JS_GUARD({
            if (UNLIKELY(!cls2->GetRuntimeClass()->IsXRefClass())) {
                return false;
            }

            auto lhsXRefObject = interop::js::XRefObjectOperator::FromEtsObject(obj1);
            auto rhsXRefObject = interop::js::XRefObjectOperator::FromEtsObject(obj2);
            return interop::js::XRefObjectOperator::StrictEquals(coro, lhsXRefObject, rhsXRefObject);
        });
    }
>>>>>>> a77d6327
    UNREACHABLE();
}

[[maybe_unused]] static bool DbgIsBoxedNumericClass(EtsCoroutine *coro, EtsClass *cls)
{
    auto ptypes = PlatformTypes(coro);
    return cls == ptypes->coreByte || cls == ptypes->coreChar || cls == ptypes->coreShort || cls == ptypes->coreInt ||
           cls == ptypes->coreLong || cls == ptypes->coreFloat || cls == ptypes->coreDouble;
}

EtsString *EtsGetTypeof(EtsCoroutine *coro, EtsObject *obj)
{
    // NOTE(vpukhov): #19799 use string constants
    if (obj == nullptr) {
        return EtsString::CreateFromMUtf8("undefined");
    }
    EtsClass *cls = obj->GetClass();

    // NOTE(vpukhov): re-encode subtyping flags if necessary
    if (!cls->IsValueTyped()) {
        if (cls->IsFunction()) {
            return EtsString::CreateFromMUtf8("function");
        }
        return EtsString::CreateFromMUtf8("object");
    }
<<<<<<< HEAD

    if (cls->IsFunctionReference()) {
        return EtsString::CreateFromMUtf8("function");
    }

=======
>>>>>>> a77d6327
    if (cls->IsNullValue()) {
        return EtsString::CreateFromMUtf8("object");
    }
    if (obj->IsStringClass()) {
        return EtsString::CreateFromMUtf8("string");
    }
    if (cls->IsBigInt()) {
        return EtsString::CreateFromMUtf8("bigint");
    }
    if (cls->IsEtsEnum()) {
        auto *value = EtsBaseEnum::FromEtsObject(obj)->GetValue();
        if (UNLIKELY(value->GetClass()->IsEtsEnum())) {
            // This situation is unexpected from language point of view. If BaseEnum object is contained
            // as value of enum, then it's treated as object
            return EtsString::CreateFromMUtf8("object");
        }
        return EtsGetTypeof(coro, EtsBaseEnum::FromEtsObject(obj)->GetValue());
    }
    if (cls->IsFunctionReference()) {
        return EtsString::CreateFromMUtf8("function");
    }
    if (cls->GetRuntimeClass()->IsXRefClass()) {
        PANDA_ETS_INTEROP_JS_GUARD({
            auto xRefObjectOperator = interop::js::XRefObjectOperator::FromEtsObject(obj);
            return EtsString::CreateFromMUtf8(xRefObjectOperator.TypeOf(coro).c_str());
        });
    }

    ASSERT(cls->IsBoxed());

    if (cls == PlatformTypes(coro)->coreBoolean) {
        return EtsString::CreateFromMUtf8("boolean");
    }

    ASSERT(DbgIsBoxedNumericClass(coro, cls));
    return EtsString::CreateFromMUtf8("number");
}

bool EtsGetIstrue(EtsCoroutine *coro, EtsObject *obj)
{
    if (IsReferenceNullish(coro, obj)) {
        return false;
    }
    EtsClass *cls = obj->GetClass();

    if (!cls->IsValueTyped()) {
        return true;
    }
    if (cls->IsFunctionReference()) {
        return true;
    }
    if (obj->IsStringClass()) {
        return !EtsString::FromEtsObject(obj)->IsEmpty();
    }
    if (cls->IsBigInt()) {
        return EtsBigInt::FromEtsObject(obj)->GetSign() != 0;
    }
    if (cls->IsEtsEnum()) {
        auto *value = EtsBaseEnum::FromEtsObject(obj)->GetValue();
        if (UNLIKELY(value->GetClass()->IsEtsEnum())) {
            // This situation is unexpected from language point of view. If BaseEnum object is contained
            // as value of enum, then it's treated as object
            return true;
        }
        return EtsGetIstrue(coro, value);
    }

    ASSERT(cls->IsBoxed() || cls->GetRuntimeClass()->IsXRefClass());

    auto ptypes = PlatformTypes(coro);
    if (cls == ptypes->coreBoolean) {
        return EtsBoxPrimitive<EtsBoolean>::FromCoreType(obj)->GetValue() != 0;
    }

    ASSERT(DbgIsBoxedNumericClass(coro, cls) || cls->GetRuntimeClass()->IsXRefClass());
    if (auto num = GetBoxedNumericValue<EtsDouble>(ptypes, obj); num.has_value()) {
        return num.value() != 0 && !std::isnan(num.value());
    }

    if (cls->GetRuntimeClass()->IsXRefClass()) {
        PANDA_ETS_INTEROP_JS_GUARD({
            auto xRefObjectOperator = interop::js::XRefObjectOperator::FromEtsObject(obj);
            return xRefObjectOperator.IsTrue(coro);
        });
    }
    UNREACHABLE();
}

bool EtsHasPropertyByName([[maybe_unused]] EtsCoroutine *coro, EtsObject *thisObj, [[maybe_unused]] EtsString *name)
{
    if (thisObj->GetClass()->GetRuntimeClass()->IsXRefClass()) {
        PANDA_ETS_INTEROP_JS_GUARD({
            auto xRefObjectOperator = interop::js::XRefObjectOperator::FromEtsObject(thisObj);
            return xRefObjectOperator.HasProperty(coro, utf::Mutf8AsCString(name->GetDataMUtf8()));
        })
    } else {
        auto namePtr = utf::Mutf8AsCString(name->GetDataMUtf8());
        auto fieldIndex = thisObj->GetClass()->GetFieldIndexByName(namePtr);
        if (fieldIndex != static_cast<uint32_t>(-1)) {
            return true;
        }
        auto method = thisObj->GetClass()->GetInstanceMethod(namePtr, nullptr);
        if (method != nullptr) {
            return true;
        }
        return FindGetterMethod(thisObj->GetClass(), namePtr) != nullptr;
    }
}

bool EtsHasPropertyByIdx([[maybe_unused]] EtsCoroutine *coro, EtsObject *thisObj, [[maybe_unused]] uint32_t idx)
{
    if (thisObj->GetClass()->GetRuntimeClass()->IsXRefClass()) {
        PANDA_ETS_INTEROP_JS_GUARD({
            auto xRefObjectOperator = interop::js::XRefObjectOperator::FromEtsObject(thisObj);
            return xRefObjectOperator.HasProperty(coro, idx);
        })
    } else {
        EtsMethod *method = FindGetMethod(coro, thisObj->GetClass());
        if (method == nullptr) {
            return false;
        }
        std::array args {Value(thisObj->GetCoreType()), Value(idx)};
        Value res = method->GetPandaMethod()->Invoke(coro, args.data());
        EtsObject *obj = EtsObject::FromCoreType(res.GetAs<ObjectHeader *>());
        if (coro->HasPendingException()) {
            return false;
        }
        return obj != nullptr;
    }
}

bool EtsHasOwnPropertyByName([[maybe_unused]] EtsCoroutine *coro, EtsObject *thisObj, [[maybe_unused]] EtsString *name)
{
    if (thisObj->GetClass()->GetRuntimeClass()->IsXRefClass()) {
        PANDA_ETS_INTEROP_JS_GUARD({
            auto xRefObjectOperator = interop::js::XRefObjectOperator::FromEtsObject(thisObj);
            return xRefObjectOperator.HasProperty(coro, utf::Mutf8AsCString(name->GetDataMUtf8()), true);
        });
    } else {
        auto fieldName = utf::Mutf8AsCString(name->GetDataMUtf8());
        EtsField *etsFiled = thisObj->GetClass()->GetDeclaredFieldIDByName(fieldName);
        if (etsFiled != nullptr) {
            return true;
        }
        auto etsMethod = thisObj->GetClass()->GetDirectMethod(fieldName);
        if (etsMethod != nullptr) {
            return true;
        }
        return FindGetterMethod(thisObj->GetClass(), fieldName) != nullptr;
    }
}

bool HandleJSValueHasProperty([[maybe_unused]] EtsCoroutine *coro, [[maybe_unused]] EtsObject *thisObj,
                              [[maybe_unused]] EtsObject *property, [[maybe_unused]] bool isOwn)
{
    PANDA_ETS_INTEROP_JS_GUARD({
        auto xRefObjectOperator = interop::js::XRefObjectOperator::FromEtsObject(thisObj);
        return xRefObjectOperator.HasProperty(coro, property, isOwn);
    });
}

bool HandleStaticHasProperty(EtsCoroutine *coro, EtsObject *thisObj, EtsObject *property, bool isOwn)
{
    // ASSERTION. LHS is not a JSValue
    // then it is must a static object
    if (property->IsStringClass()) {
        if (isOwn) {
            return EtsHasOwnPropertyByName(coro, thisObj, EtsString::FromEtsObject(property));
        }
        auto fieldName = utf::Mutf8AsCString(EtsString::FromEtsObject(property)->GetDataMUtf8());
        EtsHandle<EtsObject> thisObjHandle(coro, thisObj);
        auto fieldNameStr = EtsString::CreateFromUtf8(fieldName, std::strlen(fieldName));
        return EtsHasPropertyByName(coro, thisObjHandle.GetPtr(), fieldNameStr);
    }
    auto unboxedValue = GetBoxedNumericValue<int64_t>(PlatformTypes(coro), property);
    if (unboxedValue.has_value()) {
        ASSERT(!isOwn);
        return EtsHasPropertyByIdx(coro, thisObj, unboxedValue.value());
    }
    if (property->GetClass()->GetRuntimeClass()->IsXRefClass()) {
        PANDA_ETS_INTEROP_JS_GUARD({
            auto ctx = interop::js::InteropCtx::Current(coro);
            auto env = ctx->GetJSEnv();
            interop::js::ets_proxy::SharedReferenceStorage *storage = ctx->GetSharedRefStorage();
            if (LIKELY(storage->HasReference(thisObj, env))) {
                bool res = false;
                if (isOwn) {
                    res = interop::js::JSRuntimeHasOwnPropertyObject(thisObj, property);
                } else {
                    res = interop::js::JSRuntimeHasPropertyObject(thisObj, property);
                }
                return res;
            }
        });
    }
    return false;
}

bool EtsHasPropertyByValue([[maybe_unused]] EtsCoroutine *coro, EtsObject *thisObj,
                           [[maybe_unused]] EtsObject *property, bool isOwn)
{
    if (thisObj->GetClass()->GetRuntimeClass()->IsXRefClass()) {
        return HandleJSValueHasProperty(coro, thisObj, property, isOwn);
    }
    return HandleStaticHasProperty(coro, thisObj, property, isOwn);
}

EtsObject *EtsLdbyname(EtsCoroutine *coro, EtsObject *thisObj, panda_file::File::StringData name)
{
    auto fieldName = utf::Mutf8AsCString(name.data);
    if (thisObj->GetClass()->GetRuntimeClass()->IsXRefClass()) {
        PANDA_ETS_INTEROP_JS_GUARD({
            auto xRefObjectOperator = interop::js::XRefObjectOperator::FromEtsObject(thisObj);
            return xRefObjectOperator.GetProperty(coro, utf::Mutf8AsCString(name.data));
        });
    } else {
        auto fieldIndex = thisObj->GetClass()->GetFieldIndexByName(fieldName);
        EtsField *field = thisObj->GetClass()->GetFieldByIndex(fieldIndex);
        if (field != nullptr) {
            return GetPropertyValue(coro, thisObj, field);
        }
        auto getMethod = FindGetterMethod(thisObj->GetClass(), fieldName);
        if (getMethod != nullptr) {
            std::array args {ark::Value(thisObj->GetCoreType())};
            Value res = getMethod->GetPandaMethod()->Invoke(coro, args.data());
            EtsObject *resObj {};
            if (res.IsPrimitive()) {
                EtsType returnType = getMethod->GetReturnValueType();
                resObj = GetBoxedValue(coro, res, returnType);
            } else if (res.IsReference()) {
                resObj = EtsObject::FromCoreType(res.GetAs<ObjectHeader *>());
            } else {
                UNREACHABLE();
            }
            return resObj;
        }
        ThrowEtsFieldNotFoundException(coro, thisObj->GetClass()->GetDescriptor(), fieldName);
        return nullptr;
    }
}

bool EtsStbyname([[maybe_unused]] EtsCoroutine *coro, EtsObject *thisObj,
                 [[maybe_unused]] panda_file::File::StringData name, [[maybe_unused]] EtsObject *value)
{
    auto fieldName = utf::Mutf8AsCString(name.data);
    if (thisObj->GetClass()->GetRuntimeClass()->IsXRefClass()) {
        PANDA_ETS_INTEROP_JS_GUARD({
            auto xRefObjectOperator = interop::js::XRefObjectOperator::FromEtsObject(thisObj);
            return xRefObjectOperator.SetProperty(coro, utf::Mutf8AsCString(name.data), value);
        });
    } else {
        // ASSERTION. LHS is not a JSValue
        // then it is must a static object
        auto fieldIndex = thisObj->GetClass()->GetFieldIndexByName(fieldName);
        EtsField *field = thisObj->GetClass()->GetFieldByIndex(fieldIndex);
        if (field != nullptr) {
            SetPropertyValue(coro, thisObj, field, value);
            return true;
        }

        auto setMethod = FindSetterMethod(thisObj->GetClass(), fieldName);
        if (setMethod != nullptr) {
            std::array args {ark::Value(thisObj->GetCoreType()), ark::Value(value->GetCoreType())};
            setMethod->GetPandaMethod()->Invoke(coro, args.data());
            return true;
        }
        ThrowEtsFieldNotFoundException(coro, thisObj->GetClass()->GetDescriptor(), fieldName);
        return false;
    }
}

EtsObject *EtsLdbyidx(EtsCoroutine *coro, EtsObject *thisObj, [[maybe_unused]] uint32_t index)
{
    if (thisObj->GetClass()->GetRuntimeClass()->IsXRefClass()) {
        PANDA_ETS_INTEROP_JS_GUARD({
            auto xRefObjectOperator = interop::js::XRefObjectOperator::FromEtsObject(thisObj);
            return xRefObjectOperator.GetProperty(coro, index);
        });
    } else {
        auto getMethod = FindGetMethod(coro, thisObj->GetClass());
        if (getMethod == nullptr) {
            return nullptr;
        }
        std::array args {ark::Value(thisObj->GetCoreType()), ark::Value(index)};
        Value res = getMethod->GetPandaMethod()->Invoke(coro, args.data());
        return EtsObject::FromCoreType(res.GetAs<ObjectHeader *>());
    }
}

bool EtsStbyidx(EtsCoroutine *coro, EtsObject *thisObj, uint32_t idx, EtsObject *value)
{
    if (thisObj->GetClass()->GetRuntimeClass()->IsXRefClass()) {
        PANDA_ETS_INTEROP_JS_GUARD({
            auto xRefObjectOperator = interop::js::XRefObjectOperator::FromEtsObject(thisObj);
            return xRefObjectOperator.SetProperty(coro, idx, value);
        });
    } else {
        // ASSERTION. LHS is not a JSValue
        // then it is must a static object
        auto setMethod = FindSetMethod(coro, thisObj->GetClass());
        if (setMethod == nullptr) {
            return false;
        }
        std::array args {ark::Value(thisObj->GetCoreType()), ark::Value(idx), ark::Value(value->GetCoreType())};
        setMethod->GetPandaMethod()->Invoke(coro, args.data());
        return true;
    }
    UNREACHABLE();
}

EtsObject *EtsLdbyval(EtsCoroutine *coro, EtsObject *thisObj, EtsObject *valObj)
{
    if (thisObj->GetClass()->GetRuntimeClass()->IsXRefClass()) {
        PANDA_ETS_INTEROP_JS_GUARD({
            auto xRefObjectThis = interop::js::XRefObjectOperator::FromEtsObject(thisObj);
            if (valObj->IsStringClass()) {
                return xRefObjectThis.GetProperty(
                    coro, utf::Mutf8AsCString(EtsString::FromEtsObject(valObj)->GetDataMUtf8()));
            }
            if (valObj->GetClass()->GetRuntimeClass()->IsXRefClass()) {
                return xRefObjectThis.GetProperty(coro, valObj);
            }
            auto unboxedValue = GetBoxedNumericValue<int64_t>(PlatformTypes(coro), valObj);
            if (unboxedValue.has_value()) {
                return xRefObjectThis.GetProperty(coro, unboxedValue.value());
            }
            ThrowEtsInvalidKey(coro, valObj->GetClass()->GetDescriptor());
            return nullptr;
        });
    } else {
        // ASSERTION. LHS is not a JSValue
        // then it is must a static object
        if (valObj->IsStringClass()) {
            auto strObj = EtsString::FromEtsObject(valObj)->GetDataMUtf8();
            panda_file::File::StringData propName = {static_cast<uint32_t>(utf::MUtf8ToUtf16Size(strObj)), strObj};
            return EtsLdbyname(coro, thisObj, propName);
        }
        auto unboxedValue = GetBoxedNumericValue<int64_t>(PlatformTypes(coro), valObj);
        if (unboxedValue.has_value()) {
            return EtsLdbyidx(coro, thisObj, unboxedValue.value());
        }
        if (valObj->GetClass()->GetRuntimeClass()->IsXRefClass()) {
            PANDA_ETS_INTEROP_JS_GUARD({
                auto ctx = interop::js::InteropCtx::Current(coro);
                auto env = ctx->GetJSEnv();
                interop::js::ets_proxy::SharedReferenceStorage *storage = ctx->GetSharedRefStorage();
                if (LIKELY(storage->HasReference(thisObj, env))) {
                    auto jsThis = storage->GetJsObject(thisObj, env);
                    return interop::js::GetPropertyObject(JSValue::Create(coro, ctx, jsThis),
                                                          JSValue::FromEtsObject(valObj));
                }
            });
        }
        ThrowEtsInvalidKey(coro, valObj->GetClass()->GetDescriptor());
        return nullptr;
    }
}

bool EtsStbyval(EtsCoroutine *coro, EtsObject *thisObj, EtsObject *key, EtsObject *value)
{
    if (thisObj->GetClass()->GetRuntimeClass()->IsXRefClass()) {
        PANDA_ETS_INTEROP_JS_GUARD({
            auto xRefObjectOperator = interop::js::XRefObjectOperator::FromEtsObject(thisObj);

            if (key->IsStringClass()) {
                std::string name = utf::Mutf8AsCString(EtsString::FromEtsObject(key)->GetDataMUtf8());
                return xRefObjectOperator.SetProperty(coro, name, value);
            }
            if (key->GetClass()->GetRuntimeClass()->IsXRefClass()) {
                return xRefObjectOperator.SetProperty(coro, key, value);
            }
            auto unboxedValue = GetBoxedNumericValue<int64_t>(PlatformTypes(coro), key);
            if (unboxedValue.has_value()) {
                uint32_t index = unboxedValue.value();
                return xRefObjectOperator.SetProperty(coro, index, value);
            }
            ThrowEtsInvalidKey(coro, key->GetClass()->GetDescriptor());
            return false;
        });
    } else {
        // ASSERTION. LHS is not a JSValue
        // then it is must a static object
        if (key->IsStringClass()) {
            auto strObj = EtsString::FromEtsObject(key)->GetDataMUtf8();
            panda_file::File::StringData propName = {static_cast<uint32_t>(utf::MUtf8ToUtf16Size(strObj)), strObj};
            return EtsStbyname(coro, thisObj, propName, value);
        }
        auto unboxedValue = GetBoxedNumericValue<int64_t>(PlatformTypes(coro), key);
        if (unboxedValue.has_value()) {
            return EtsStbyidx(coro, thisObj, unboxedValue.value(), value);
        }
        if (value->GetClass()->GetRuntimeClass()->IsXRefClass()) {
            PANDA_ETS_INTEROP_JS_GUARD({
                auto ctx = interop::js::InteropCtx::Current(coro);
                auto env = ctx->GetJSEnv();
                interop::js::ets_proxy::SharedReferenceStorage *storage = ctx->GetSharedRefStorage();
                if (LIKELY(storage->HasReference(thisObj, env))) {
                    auto jsThis = storage->GetJsObject(thisObj, env);
                    return interop::js::GetPropertyObject(JSValue::Create(coro, ctx, jsThis),
                                                          JSValue::FromEtsObject(value));
                }
            });
        }
        ThrowEtsInvalidKey(coro, key->GetClass()->GetDescriptor());
        return false;
    }
}

bool EtsIsinstance([[maybe_unused]] EtsCoroutine *coro, EtsObject *lhsObj, EtsObject *rhsObj)
{
    if (lhsObj->GetClass()->GetRuntimeClass()->IsXRefClass() && rhsObj->GetClass()->GetRuntimeClass()->IsXRefClass()) {
        PANDA_ETS_INTEROP_JS_GUARD({
            auto lhsXrefObjOperator = interop::js::XRefObjectOperator::FromEtsObject(lhsObj);
            auto rhsXrefObjOperator = interop::js::XRefObjectOperator::FromEtsObject(rhsObj);
            return lhsXrefObjOperator.IsInstanceOf(coro, rhsXrefObjOperator);
        });
    }
    return false;
}

EtsObject *EtsCall([[maybe_unused]] EtsCoroutine *coro, EtsObject *funcObj,
                   [[maybe_unused]] Span<VMHandle<ObjectHeader>> args)
{
    if (funcObj->GetClass()->GetRuntimeClass()->IsXRefClass()) {
        PANDA_ETS_INTEROP_JS_GUARD({
            auto xRefObjectOperator = interop::js::XRefObjectOperator::FromEtsObject(funcObj);
            return xRefObjectOperator.Invoke(coro, args);
        });
    } else {
        if (!funcObj->GetClass()->IsFunction()) {
            ThrowEtsInvalidType(coro, funcObj->GetClass()->GetDescriptor());
            return nullptr;
        }
        constexpr size_t UNSAFE_CALL_PARAM_COUNT = 2;
        auto method = funcObj->GetClass()->GetInstanceMethod("unsafeCall", nullptr);
        EtsHandle<EtsObject> funcObjHandle(coro, funcObj);
        auto restParam = EtsObjectArray::Create(PlatformTypes(coro)->coreObject, args.size());
        for (size_t i = 0; i < args.size(); i++) {
            restParam->Set(i, EtsObject::FromCoreType(args[i].GetPtr()));
        }
        std::array<ark::Value, UNSAFE_CALL_PARAM_COUNT> realArgs {Value(funcObjHandle.GetPtr()->GetCoreType()),
                                                                  Value(restParam->GetCoreType())};
        ark::Value res = method->GetPandaMethod()->Invoke(coro, realArgs.data());
        EtsObject *resObj {};
        if (res.IsPrimitive()) {
            EtsType returnType = method->GetReturnValueType();
            resObj = GetBoxedValue(coro, res, returnType);
        } else if (res.IsReference()) {
            resObj = EtsObject::FromCoreType(res.GetAs<ObjectHeader *>());
        } else {
            UNREACHABLE();
        }
        return resObj;
    }
}

EtsObject *EtsCallThis(EtsCoroutine *coro, EtsObject *thisObj, [[maybe_unused]] panda_file::File::StringData name,
                       [[maybe_unused]] Span<VMHandle<ObjectHeader>> args)
{
    [[maybe_unused]] auto fieldName = utf::Mutf8AsCString(name.data);
    if (thisObj->GetClass()->GetRuntimeClass()->IsXRefClass()) {
        PANDA_ETS_INTEROP_JS_GUARD({
            auto xRefObjectOperator = interop::js::XRefObjectOperator::FromEtsObject(thisObj);
            std::string methodName = utf::Mutf8AsCString(name.data);
            return xRefObjectOperator.InvokeMethod(coro, methodName, args);
        });
    } else {
        // Not supported yet, need rethink for overload case
        ThrowEtsInvalidType(coro, thisObj->GetClass()->GetDescriptor());
        return nullptr;
    }
}

EtsObject *EtsCallThis(EtsCoroutine *coro, EtsObject *thisObj, [[maybe_unused]] EtsObject *funcObj,
                       [[maybe_unused]] Span<VMHandle<ObjectHeader>> args)
{
    if (thisObj->GetClass()->GetRuntimeClass()->IsXRefClass()) {
        PANDA_ETS_INTEROP_JS_GUARD({
            auto xRefObjectOperator = interop::js::XRefObjectOperator::FromEtsObject(thisObj);
            return xRefObjectOperator.InvokeMethod(coro, funcObj, args);
        });
    } else {
        // Not supported yet, need rethink for overload case
        ThrowEtsInvalidType(coro, thisObj->GetClass()->GetDescriptor());
        return nullptr;
    }
}

EtsObject *EtsCallNew([[maybe_unused]] EtsCoroutine *coro, EtsObject *ctor,
                      [[maybe_unused]] Span<VMHandle<ObjectHeader>> args)
{
    if (ctor->GetClass()->GetRuntimeClass()->IsXRefClass()) {
        PANDA_ETS_INTEROP_JS_GUARD({
            auto xRefObjectOperator = interop::js::XRefObjectOperator::FromEtsObject(ctor);
            return xRefObjectOperator.Instantiate(coro, args);
        });
    } else {
        ThrowEtsInvalidType(coro, ctor->GetClass()->GetDescriptor());
        return nullptr;
    }
}
}  // namespace ark::ets<|MERGE_RESOLUTION|>--- conflicted
+++ resolved
@@ -19,12 +19,9 @@
 #include "plugins/ets/runtime/ets_stubs-inl.h"
 #include "plugins/ets/runtime/ets_utils.h"
 #include "plugins/ets/runtime/types/ets_base_enum.h"
-<<<<<<< HEAD
-=======
 #include "plugins/ets/runtime/types/ets_box_primitive.h"
 #include "plugins/ets/runtime/types/ets_method.h"
 #include "plugins/ets/runtime/types/ets_object.h"
->>>>>>> a77d6327
 #include "plugins/ets/runtime/types/ets_string.h"
 
 #ifdef PANDA_ETS_INTEROP_JS
@@ -89,8 +86,6 @@
     return std::nullopt;
 }
 
-<<<<<<< HEAD
-=======
 inline EtsMethod *FindGetMethod(EtsCoroutine *coro, EtsClass *cls)
 {
     auto getMethod = cls->GetInstanceMethod(GET_INDEX_METHOD, INDEXED_INT_GET_METHOD_SIGNATURE.data());
@@ -130,7 +125,6 @@
     return getterMethod;
 }
 
->>>>>>> a77d6327
 bool EtsBigIntEquality(EtsBigInt *obj1, EtsBigInt *obj2)
 {
     auto bytes1 = obj1->GetBytes();
@@ -177,14 +171,9 @@
             obj2 = EtsBaseEnum::FromEtsObject(obj2)->GetValue();
             cls2 = obj2->GetClass();
         }
-<<<<<<< HEAD
-        return cls2->IsStringClass() &&
-               coretypes::String::Cast(obj1->GetCoreType())->Compare(coretypes::String::Cast(obj2->GetCoreType())) == 0;
-=======
         LanguageContext ctx = Runtime::GetCurrent()->GetLanguageContext(panda_file::SourceLang::ETS);
         return cls2->IsStringClass() && coretypes::String::Cast(obj1->GetCoreType())
                                                 ->Compare(coretypes::String::Cast(obj2->GetCoreType()), ctx) == 0;
->>>>>>> a77d6327
     }
     if (cls1 == ptypes->coreBoolean) {
         return cls2 == ptypes->coreBoolean && CompareBoxedPrimitive<EtsBoolean>(obj1, obj2);
@@ -234,8 +223,6 @@
         }
         return EtsReferenceEquals(coro, instance1, instance2);
     }
-<<<<<<< HEAD
-=======
 
     if (cls1->GetRuntimeClass()->IsXRefClass()) {
         PANDA_ETS_INTEROP_JS_GUARD({
@@ -248,7 +235,6 @@
             return interop::js::XRefObjectOperator::StrictEquals(coro, lhsXRefObject, rhsXRefObject);
         });
     }
->>>>>>> a77d6327
     UNREACHABLE();
 }
 
@@ -274,14 +260,6 @@
         }
         return EtsString::CreateFromMUtf8("object");
     }
-<<<<<<< HEAD
-
-    if (cls->IsFunctionReference()) {
-        return EtsString::CreateFromMUtf8("function");
-    }
-
-=======
->>>>>>> a77d6327
     if (cls->IsNullValue()) {
         return EtsString::CreateFromMUtf8("object");
     }
