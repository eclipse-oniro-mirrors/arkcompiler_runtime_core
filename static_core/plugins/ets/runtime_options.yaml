# Copyright (c) 2022-2025 Huawei Device Co., Ltd.
# Licensed under the Apache License, Version 2.0 (the "License");
# you may not use this file except in compliance with the License.
# You may obtain a copy of the License at
#
# http://www.apache.org/licenses/LICENSE-2.0
#
# Unless required by applicable law or agreed to in writing, software
# distributed under the License is distributed on an "AS IS" BASIS,
# WITHOUT WARRANTIES OR CONDITIONS OF ANY KIND, either express or implied.
# See the License for the specific language governing permissions and
# limitations under the License.

options:
- name: boot-intrinsic-spaces
  type: arg_list_t
  default:
    - ets
  possible_values:
    - ets
  description: Load specified intrinsic spaces. This option is for fine tuning. Use load-runtimes instead
  delimiter: ":"

- name: boot-class-spaces
  type: arg_list_t
  default:
    - core
  possible_values:
    - core
    - ets
  description: Load specified class spaces. This option is for fine tuning. Use load-runtimes instead
  delimiter: ":"

- name: runtime-type
  type: std::string
  default: core
  possible_values:
    - core
    - ets
  description: Runtime type. This option is for fine tuning. Use load-runtimes instead

- name: load-runtimes
  type: arg_list_t
  default:
    - core
  possible_values:
    - core
    - ets
  description: Load specified class and intrinsic spaces and define runtime type
  delimiter: ":"

- name: run-gc-in-place
  lang:
    - ets
  type: bool
  default: false
  description: Enable/disable running GC only in place

- name: gc-type
  lang:
    - ets
  type: std::string
  default: g1-gc
  possible_values:
    - epsilon
    - epsilon-g1
    - stw
    - gen-gc
    - g1-gc
  description: Type of used GC

- name: gc-trigger-type
  lang:
    - ets
  type: std::string
  default: heap-trigger
  possible_values:
    - heap-trigger-test
    - heap-trigger
    - adaptive-heap-trigger
    - trigger-heap-occupancy
    - no-gc-for-start-up
    - debug
    - debug-never
  description: Type of used GC trigger

- name: skip-startup-gc-count
  lang:
    - ets
  type: uint32_t
  default: 10
  description: No stw gc count for no-gc-for-start-up

- name: gc-debug-trigger-start
  lang:
    - ets
  type: uint64_t
  default: 0
  description: First iteration to start returning true in debug trigger

- name: gc-dump-heap
  lang:
    - ets
  type: bool
  default: false
  description: Dump heap before and after GC

- name: reference-processor-enable
  type: bool
  default: true
  description: Enables/disables ReferenceProcessor

- name: gc-enable-tracing
  lang:
    - ets
  type: bool
  default: false
  description: enables/disables tracing gc

- name: native-gc-trigger-type
  lang:
    - ets
  type: std::string
  default: simple-strategy
  possible_values:
    - no-native-gc-trigger
    - simple-strategy
  description: Type of native gc trigger

- name: enable-fast-heap-verifier
  lang:
    - ets
  type: bool
  default: true
  description: Enable fast heap verifier, which is faster than ordinary heap verifier but uses more internal memory

- name: fail-on-heap-verification
  lang:
    - ets
  type: bool
  default: false
  description: if enabled then fail execution if heap verifier found heap corruption

- name: pre-gc-heap-verify-enabled
  lang:
    - ets
  type: bool
  default: false
  description: whether verify heap before GC

- name: into-gc-heap-verify-enabled
  lang:
    - ets
  type: bool
  default: false
  description: whether verify heap during GC

- name: post-gc-heap-verify-enabled
  lang:
    - ets
  type: bool
  default: false
  description: whether verify heap after GC

- name: concurrent-gc-enabled
  lang:
    - ets
  type: bool
  default: true
  description: whether concurrent GC is enabled

- name: enable-paralled-young-gc
  lang:
    - ets
  type: bool
  default: true
  description: enable-paralled-young-gc

- name: coroutine-impl
  lang:
    - ets
  type: std::string
  default: stackful
  possible_values:
    - threaded
    - stackful
  description: chooses coroutine implementation (either OS thread based emulation or full-featured fiber like)

- name: coroutine-workers-count
  lang:
    - ets
  type: uint32_t
  default: 0
  description: Number of worker threads for the NxM coroutine scheme (use 0 for auto)

- name: coroutine-e-workers-limit
  lang:
    - ets
  type: uint32_t
<<<<<<< HEAD
  default: 15
  description: Limit on the number of exclusive coroutines workers, 12 for 1.0 interop(native path), 3 for managed path create EAWorker.
=======
  default: 64
  description: Limit on the number of exclusive coroutines workers
>>>>>>> a77d6327

- name: coroutine-enable-features
  description: Specify a list of experimental features
  sub_options:
  - name: ani-drain-queue
    type: bool
    default: false
    description: "Drain the coroutine queue after native interface calls"
  - name: migration
    type: bool
    default: false
    description: "migration"
  - name: migrate-await
    type: bool
    default: false
    description: "migrate awakened coroutines"

- name: coroutine-dump-stats
  lang:
    - ets
  type: bool
  default: false
  description: Collect coroutine stats and dump it at the end of the program

- name: taskpool-mode
  lang:
    - ets
  type: std::string
  default: eaworker
  possible_values:
    - eaworker
    - launch
  description: taskpool using eaworker or launch as execution engine

- name: native-library-path
  lang:
    - ets
  type: arg_list_t
  default: []
  description: Pathes to find native libraries
  delimiter: ":"

- name: load-in-boot
  type: bool
  default: false
  description: Load entrypoint panda file in boot-panda-files

- name: list-unhandled-on-exit
  description: Collect rejected promises/jobs and throw if there is at least one unhandled on program exit
  sub_options:
  - name: promises
    type: bool
<<<<<<< HEAD
    default: false
=======
    default: true
>>>>>>> a77d6327
    description: "promises"
  - name: jobs
    type: bool
    default: false
    description: "jobs"<|MERGE_RESOLUTION|>--- conflicted
+++ resolved
@@ -197,13 +197,8 @@
   lang:
     - ets
   type: uint32_t
-<<<<<<< HEAD
-  default: 15
-  description: Limit on the number of exclusive coroutines workers, 12 for 1.0 interop(native path), 3 for managed path create EAWorker.
-=======
   default: 64
   description: Limit on the number of exclusive coroutines workers
->>>>>>> a77d6327
 
 - name: coroutine-enable-features
   description: Specify a list of experimental features
@@ -256,11 +251,7 @@
   sub_options:
   - name: promises
     type: bool
-<<<<<<< HEAD
-    default: false
-=======
     default: true
->>>>>>> a77d6327
     description: "promises"
   - name: jobs
     type: bool
