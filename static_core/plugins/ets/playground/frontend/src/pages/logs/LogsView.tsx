/*
 * Copyright (c) 2024-2025 Huawei Device Co., Ltd.
 * Licensed under the Apache License, Version 2.0 (the "License");
 * you may not use this file except in compliance with the License.
 * You may obtain a copy of the License at
 *
 * http://www.apache.org/licenses/LICENSE-2.0
 *
 * Unless required by applicable law or agreed to in writing, software
 * distributed under the License is distributed on an "AS IS" BASIS,
 * WITHOUT WARRANTIES OR CONDITIONS OF ANY KIND, either express or implied.
 * See the License for the specific language governing permissions and
 * limitations under the License.
 */

import React, {useEffect, useRef, useState} from 'react';
import {ILog} from '../../models/logs';
import styles from './styles.module.scss';
import {Icon, Tooltip, Checkbox} from '@blueprintjs/core';
import cx from 'classnames';
import { AppDispatch } from '../../store';
<<<<<<< HEAD
import { useDispatch } from 'react-redux';
import { setOutLogs, setErrLogs, setJumpTo } from '../../store/slices/logs';
=======
import { useDispatch, useSelector } from 'react-redux';
import {
    setOutLogs,
    setErrLogs,
    setJumpTo
} from '../../store/slices/logs';
import {
    selectOutLogs,
    selectErrLogs
} from '../../store/selectors/logs';
>>>>>>> aad9f664


interface IProps {
    logArr: ILog[]
    clearFilters: () => void
    logType: 'out' | 'err' | 'compilation' | 'runtime';
}

const LogsView = ({logArr, clearFilters, logType}: IProps): JSX.Element => {
    const [logs, setLogs] = useState<ILog[]>(logArr);
    const [showOut, setShowOut] = useState<boolean>(true);
    const [showErr, setShowErr] = useState<boolean>(true);
    const [filterText, setFilterText] = useState<string>('');
    const dispatch = useDispatch<AppDispatch>();
    const containerRef = useRef<HTMLDivElement | null>(null);

    const outLogs = useSelector(selectOutLogs);
    const errLogs = useSelector(selectErrLogs);

    useEffect(() => {
        let filtered = logArr;

        // Filter by type (out/err)
        filtered = filtered.filter(log => {
            const isErr = log.from?.includes('Err');
            if (!showOut && !isErr) return false;
            if (!showErr && isErr) return false;
            return true;
        });

        // Filter by text
        if (filterText) {
            filtered = filtered.filter(el =>
                el.message.some(m => m.message.includes(filterText))
            );
        }
<<<<<<< HEAD
        const filtered = logs.filter(el => el.message[0].message.includes(val));
=======

>>>>>>> aad9f664
        setLogs(filtered);
    }, [logArr, showOut, showErr, filterText]);

    useEffect(() => {
        if (!containerRef.current) {
            return undefined;
        }
        const observer = new IntersectionObserver(
            (entries) => {
                entries.forEach((entry) => {
                    if (entry.isIntersecting) {
                        const logIndex = Number(entry.target.getAttribute('data-index'));

                        if (logIndex !== undefined && !logs[logIndex].isRead) {
                            const currentLog = logs[logIndex];
                            const updatedLogs = [...logs];
                            updatedLogs[logIndex] = { ...updatedLogs[logIndex], isRead: true };
                            setLogs(updatedLogs);

                            const isOutputLog = currentLog.message.some(m => m.source === 'output');

                            if (isOutputLog) {
                                const updatedOutLogs = outLogs.map(log =>
                                    log === currentLog ? { ...log, isRead: true } : log
                                );
                                dispatch(setOutLogs(updatedOutLogs));
                            } else {
                                const updatedErrLogs = errLogs.map(log =>
                                    log === currentLog ? { ...log, isRead: true } : log
                                );
                                dispatch(setErrLogs(updatedErrLogs));
                            }
                        }
                    }
                });
            },
            { threshold: 0.1 }
        );

        containerRef.current.querySelectorAll('[data-index]').forEach((el): void => observer.observe(el));

        return () => {
            observer.disconnect();
        };
    }, [logs, dispatch, outLogs, errLogs]);

    return (
        <div className={styles.container}>
            <div className={styles.containerLogs} ref={containerRef}>
                {logs.map((log: ILog, index) => (
<<<<<<< HEAD
                    <pre
                        key={index}
                        data-index={index}
                        className={styles.rowContainer}
                    >
=======
                    <div key={index} data-index={index} className={styles.logRow}>
>>>>>>> aad9f664
                        <span
                            className={cx({
                                [styles.tag]: true,
                                [styles.red]: log.from?.includes('Err')})}
                        >
                            [{log.from?.includes('Err') ? 'err' : 'out'}]
                        </span>
<<<<<<< HEAD
                        {log.message.map((el, ind) => (
                            <span
                                key={`${el.message}-${ind}`}
                                className={styles.logText}
                                onClick={(): void => {
                                    if (el?.line && el?.column) {
                                        dispatch(setJumpTo({line: el.line, column: el.column, nonce: Date.now()}));
                                    }
                                }}
                            >{el.message}</span>
                        ))}
                    </pre>
=======
                        <div
                            className={cx({
                                [styles.tag]: true,
                                [styles.orange]: log.exit_code !== 0})}
                        >
                            <Tooltip content='exit_code' placement='bottom'><span>[{log.exit_code}]:</span></Tooltip>
                        </div>
                        <div>
                            {log.message.map((el, ind) => (
                                <pre
                                    key={`${el.message}-${ind}`}
                                    className={styles.rowContainer}
                                >
                                    <span
                                        className={styles.logText}
                                        onClick={(): void => {
                                            if (el?.line && el?.column) {
                                                dispatch(setJumpTo({line: el.line, column: el.column, nonce: Date.now()}));
                                            }
                                        }}
                                    >{el.message}</span>
                                </pre>
                            ))}
                        </div>
                    </div>
>>>>>>> aad9f664
                ))}
            </div>
            <div className={styles.filterContainer}>
                <Icon
                    icon={'disable'}
                    className={styles.clearIc}
                    onClick={clearFilters}
                    data-testid="clear-icon"
                />
                <Checkbox
                    checked={showOut}
                    label="Out"
                    onChange={(e): void => setShowOut(e.currentTarget.checked)}
                    className={styles.checkbox}
                />
                <Checkbox
                    checked={showErr}
                    label="Err"
                    onChange={(e): void => setShowErr(e.currentTarget.checked)}
                    className={styles.checkbox}
                />
                <input
                    placeholder="Filter"
                    className={styles.input}
                    onChange={(e): void => setFilterText(e.target.value)}
                    value={filterText}
                />
            </div>
        </div>);
};

export default LogsView;<|MERGE_RESOLUTION|>--- conflicted
+++ resolved
@@ -19,10 +19,6 @@
 import {Icon, Tooltip, Checkbox} from '@blueprintjs/core';
 import cx from 'classnames';
 import { AppDispatch } from '../../store';
-<<<<<<< HEAD
-import { useDispatch } from 'react-redux';
-import { setOutLogs, setErrLogs, setJumpTo } from '../../store/slices/logs';
-=======
 import { useDispatch, useSelector } from 'react-redux';
 import {
     setOutLogs,
@@ -33,7 +29,6 @@
     selectOutLogs,
     selectErrLogs
 } from '../../store/selectors/logs';
->>>>>>> aad9f664
 
 
 interface IProps {
@@ -70,11 +65,7 @@
                 el.message.some(m => m.message.includes(filterText))
             );
         }
-<<<<<<< HEAD
-        const filtered = logs.filter(el => el.message[0].message.includes(val));
-=======
 
->>>>>>> aad9f664
         setLogs(filtered);
     }, [logArr, showOut, showErr, filterText]);
 
@@ -125,15 +116,7 @@
         <div className={styles.container}>
             <div className={styles.containerLogs} ref={containerRef}>
                 {logs.map((log: ILog, index) => (
-<<<<<<< HEAD
-                    <pre
-                        key={index}
-                        data-index={index}
-                        className={styles.rowContainer}
-                    >
-=======
                     <div key={index} data-index={index} className={styles.logRow}>
->>>>>>> aad9f664
                         <span
                             className={cx({
                                 [styles.tag]: true,
@@ -141,20 +124,6 @@
                         >
                             [{log.from?.includes('Err') ? 'err' : 'out'}]
                         </span>
-<<<<<<< HEAD
-                        {log.message.map((el, ind) => (
-                            <span
-                                key={`${el.message}-${ind}`}
-                                className={styles.logText}
-                                onClick={(): void => {
-                                    if (el?.line && el?.column) {
-                                        dispatch(setJumpTo({line: el.line, column: el.column, nonce: Date.now()}));
-                                    }
-                                }}
-                            >{el.message}</span>
-                        ))}
-                    </pre>
-=======
                         <div
                             className={cx({
                                 [styles.tag]: true,
@@ -180,7 +149,6 @@
                             ))}
                         </div>
                     </div>
->>>>>>> aad9f664
                 ))}
             </div>
             <div className={styles.filterContainer}>
