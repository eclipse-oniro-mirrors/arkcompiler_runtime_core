/*
 * Copyright (c) 2024-2025 Huawei Device Co., Ltd.
 * Licensed under the Apache License, Version 2.0 (the "License");
 * you may not use this file except in compliance with the License.
 * You may obtain a copy of the License at
 *
 * http://www.apache.org/licenses/LICENSE-2.0
 *
 * Unless required by applicable law or agreed to in writing, software
 * distributed under the License is distributed on an "AS IS" BASIS,
 * WITHOUT WARRANTIES OR CONDITIONS OF ANY KIND, either express or implied.
 * See the License for the specific language governing permissions and
 * limitations under the License.
 */

import React, {useEffect, useRef, useState} from 'react';
import Editor, {useMonaco} from '@monaco-editor/react';
import styles from './styles.module.scss';
import {useTheme} from '../../components/theme/ThemeContext';
import {useDispatch, useSelector} from 'react-redux';
import {selectSyntax} from '../../store/selectors/syntax';
import {setCodeAction} from '../../store/actions/code';
import {AppDispatch} from '../../store';
import {selectCode} from '../../store/selectors/code';
import debounce from 'lodash.debounce';
import * as monaco from 'monaco-editor';
import { editor as monacoEditor } from 'monaco-editor';
import { loader } from '@monaco-editor/react';
import { selectHighlightErrors, selectJumpTo } from '../../store/selectors/logs';

loader.config({ monaco });

const ArkTSEditor: React.FC = () => {
    let backendSyntax = useSelector(selectSyntax);
    const monaco = useMonaco();
    const dispatch = useDispatch<AppDispatch>();
    const {theme} = useTheme();
    const [syn, setSyn] = useState(backendSyntax);
    const highlightErrors = useSelector(selectHighlightErrors);
    const jumpTo = useSelector(selectJumpTo);
<<<<<<< HEAD
=======
    const codeFromStore = useSelector(selectCode);
>>>>>>> aad9f664
    const [editorInstance, setEditorInstance] = useState<monaco.editor.IStandaloneCodeEditor | null>(null);
    const [cursorPos, setCursorPos] = useState<{ lineNumber: number; column: number }>({ lineNumber: 1, column: 1 });

    useEffect(() => {
        let cleanup: (() => void) | undefined;
        if (editorInstance) {
            setCursorPos(editorInstance.getPosition() ?? { lineNumber: 1, column: 1 });
            const sub = editorInstance.onDidChangeCursorPosition(e => setCursorPos(e.position));
            cleanup = (): void => sub.dispose();
        }
        return cleanup;
    }, [editorInstance]);

    useEffect(() => {
        if (!editorInstance || !jumpTo) {
            return;
        }
        const pos = { lineNumber: jumpTo.line, column: jumpTo.column || 1 };
<<<<<<< HEAD
      
=======

>>>>>>> aad9f664
        editorInstance.setSelection({
          startLineNumber: pos.lineNumber,
          startColumn: pos.column,
          endLineNumber: pos.lineNumber,
          endColumn: pos.column,
        });
        editorInstance.revealPositionInCenter(pos, monacoEditor.ScrollType.Smooth);
        editorInstance.focus();
      }, [jumpTo, editorInstance]);

    useEffect(() => {
        setSyn(backendSyntax);
    }, [backendSyntax]);

    useEffect(() => {
        if (monaco && backendSyntax) {
            const cloneSyntax = Object.assign({}, backendSyntax);
            const existingLang = monaco.languages.getLanguages()
                // @ts-ignore
                .find(lang => lang.id === 'arkts');
            if (!existingLang) {
                monaco.languages.register({ id: 'arkts' });
            }
            // @ts-ignore
            monaco.languages.setMonarchTokensProvider('arkts', cloneSyntax);
            monaco.languages.setLanguageConfiguration('arkts', {
                comments: {
                    lineComment: '//',
                    blockComment: ['/*', '*/'],
                },
                brackets: [
                    ['{', '}'],
                    ['[', ']'],
                    ['(', ')'],
                ],
                autoClosingPairs: [
                    { open: '{', close: '}' },
                    { open: '[', close: ']' },
                    { open: '(', close: ')' },
                    { open: '"', close: '"' },
                    { open: "'", close: "'" },
                ],
                surroundingPairs: [
                    { open: '{', close: '}' },
                    { open: '[', close: ']' },
                    { open: '(', close: ')' },
                    { open: '"', close: '"' },
                    { open: "'", close: "'" },
                ],
            });
        }
    }, [monaco, syn]);
    
    const debouncedDispatchRef = useRef(
        debounce((value: string) => {
          dispatch(setCodeAction(value));
        }, 800)
      );
      
      useEffect(() => {
        return () => debouncedDispatchRef.current.cancel();
      }, []);

<<<<<<< HEAD
    const handleEditorChange = (value?: string) => {
=======
    const hasCancel = (fn: unknown): fn is { cancel: () => void } =>
        !!fn && typeof (fn as { cancel?: unknown }).cancel === 'function';

    const hasFlush = (fn: unknown): fn is { flush: () => void } =>
        !!fn && typeof (fn as { flush?: unknown }).flush === 'function';

    const debouncedDispatchRef = useRef<ReturnType<typeof debounce>>(
        debounce((value: string) => {
          dispatch(setCodeAction(value));
        }, 800)
    );

    useEffect(() => {
        const handleFlush = (): void => {
            const d = debouncedDispatchRef.current;
            if (hasFlush(d)) {
                d.flush();
            }
        };

        window.addEventListener('flushPendingCodeUpdate', handleFlush);

        return () => {
            window.removeEventListener('flushPendingCodeUpdate', handleFlush);
            const d = debouncedDispatchRef.current;
            if (hasCancel(d)) {
                d.cancel();
            };
        }
    }, []);

    const handleEditorChange = (value?: string): void => {
>>>>>>> aad9f664
        debouncedDispatchRef.current(value ?? '');
    };

    useEffect(() => {
<<<<<<< HEAD
=======
        if (!editorInstance || !codeFromStore) {
            return;
        }

        const currentEditorValue = editorInstance.getValue();

        if (currentEditorValue !== codeFromStore) {
            const position = editorInstance.getPosition();
            editorInstance.setValue(codeFromStore);

            if (position) {
                editorInstance.setPosition(position);
            }
        }
    }, [codeFromStore, editorInstance]);

    useEffect(() => {
>>>>>>> aad9f664
        if (!monaco || !editorInstance) {
            return;
        }
        const model = editorInstance.getModel();
        if (!model) {
            return;
        }
        const markers: monaco.editor.IMarkerData[] = highlightErrors.filter(el => !!el.line).map(err => ({
            startLineNumber: err.line,
            startColumn: err.column,
            endLineNumber: err.line,
            endColumn: err.column + 1,
            message: err.message,
            severity: err.type === 'Warning'
             ? monaco.MarkerSeverity.Warning
             : monaco.MarkerSeverity.Error
        })
    );
<<<<<<< HEAD
    
=======

>>>>>>> aad9f664
        monacoEditor.setModelMarkers(model, 'arkts', markers);
    }, [highlightErrors, monaco, editorInstance]);

    return (
        <div className={styles.editorContent}>
            <Editor
                onMount={(editor): void => {
                    setEditorInstance(editor);
                }}
                defaultLanguage="arkts"
                defaultValue={'console.log("Hello, ArkTS!");'}
                theme={theme === 'dark' ? 'vs-dark' : 'light'}
                onChange={handleEditorChange}
                className={styles.editor}
<<<<<<< HEAD
                options={{ 
=======
                options={{
>>>>>>> aad9f664
                    fixedOverflowWidgets: true,
                    automaticLayout: true
                 }}
                height="100%"
            />
            <div className={styles.statusBar}>
                Ln {cursorPos.lineNumber}, Col {cursorPos.column}
            </div>
        </div>
    );
};

export default ArkTSEditor;<|MERGE_RESOLUTION|>--- conflicted
+++ resolved
@@ -38,10 +38,7 @@
     const [syn, setSyn] = useState(backendSyntax);
     const highlightErrors = useSelector(selectHighlightErrors);
     const jumpTo = useSelector(selectJumpTo);
-<<<<<<< HEAD
-=======
     const codeFromStore = useSelector(selectCode);
->>>>>>> aad9f664
     const [editorInstance, setEditorInstance] = useState<monaco.editor.IStandaloneCodeEditor | null>(null);
     const [cursorPos, setCursorPos] = useState<{ lineNumber: number; column: number }>({ lineNumber: 1, column: 1 });
 
@@ -60,11 +57,6 @@
             return;
         }
         const pos = { lineNumber: jumpTo.line, column: jumpTo.column || 1 };
-<<<<<<< HEAD
-      
-=======
-
->>>>>>> aad9f664
         editorInstance.setSelection({
           startLineNumber: pos.lineNumber,
           startColumn: pos.column,
@@ -128,9 +120,6 @@
         return () => debouncedDispatchRef.current.cancel();
       }, []);
 
-<<<<<<< HEAD
-    const handleEditorChange = (value?: string) => {
-=======
     const hasCancel = (fn: unknown): fn is { cancel: () => void } =>
         !!fn && typeof (fn as { cancel?: unknown }).cancel === 'function';
 
@@ -163,13 +152,10 @@
     }, []);
 
     const handleEditorChange = (value?: string): void => {
->>>>>>> aad9f664
         debouncedDispatchRef.current(value ?? '');
     };
 
     useEffect(() => {
-<<<<<<< HEAD
-=======
         if (!editorInstance || !codeFromStore) {
             return;
         }
@@ -187,7 +173,6 @@
     }, [codeFromStore, editorInstance]);
 
     useEffect(() => {
->>>>>>> aad9f664
         if (!monaco || !editorInstance) {
             return;
         }
@@ -206,11 +191,6 @@
              : monaco.MarkerSeverity.Error
         })
     );
-<<<<<<< HEAD
-    
-=======
-
->>>>>>> aad9f664
         monacoEditor.setModelMarkers(model, 'arkts', markers);
     }, [highlightErrors, monaco, editorInstance]);
 
@@ -225,11 +205,7 @@
                 theme={theme === 'dark' ? 'vs-dark' : 'light'}
                 onChange={handleEditorChange}
                 className={styles.editor}
-<<<<<<< HEAD
-                options={{ 
-=======
                 options={{
->>>>>>> aad9f664
                     fixedOverflowWidgets: true,
                     automaticLayout: true
                  }}
