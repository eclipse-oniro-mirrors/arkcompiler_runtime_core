/*
 * Copyright (c) 2024-2025 Huawei Device Co., Ltd.
 * Licensed under the Apache License, Version 2.0 (the "License");
 * you may not use this file except in compliance with the License.
 * You may obtain a copy of the License at
 *
 * http://www.apache.org/licenses/LICENSE-2.0
 *
 * Unless required by applicable law or agreed to in writing, software
 * distributed under the License is distributed on an "AS IS" BASIS,
 * WITHOUT WARRANTIES OR CONDITIONS OF ANY KIND, either express or implied.
 * See the License for the specific language governing permissions and
 * limitations under the License.
 */

import React, {useCallback, useEffect, useLayoutEffect, useState} from 'react';
import {Mosaic, MosaicWindow} from 'react-mosaic-component';
import 'react-mosaic-component/react-mosaic-component.css';
import '@blueprintjs/core/lib/css/blueprint.css';
import '@blueprintjs/icons/lib/css/blueprint-icons.css';
import ArkTSEditor from '../../pages/codeEditor/ArkTSEditor';
import cx from 'classnames';
import { Button, Icon, Tab, Tabs } from '@blueprintjs/core';
import styles from './styles.module.scss';
import ControlPanel from '../controlPanel/ControlPanel';
import {useDispatch, useSelector} from 'react-redux';
import {withAstView, withDisasm} from '../../store/selectors/appState';
import DisasmCode from '../../pages/disasmView/DisasmCode';
import {AppDispatch} from '../../store';
import {fetchOptions} from '../../store/actions/options';
import {fetchSyntax} from '../../store/actions/syntax';
import {
    selectCompilationLogs,
    selectRuntimeLogs,
    selectOutLogs,
    selectErrLogs
} from '../../store/selectors/logs';
import LogsView from '../../pages/logs/LogsView';
<<<<<<< HEAD
import {clearErrLogs, clearOutLogs} from '../../store/actions/logs';
=======
import {clearCompilationLogs, clearRuntimeLogs} from '../../store/actions/logs';
>>>>>>> aad9f664
import AstView from '../../pages/astView/AstView';
import { fetchFeatures } from '../../store/actions/features';
import { selectASTLoading } from '../../store/selectors/ast';
import { fetchAst } from '../../store/actions/ast';
import { selectAstMode } from '../../store/selectors/features';

export type ViewId = 'code' | 'disasm' | 'logs' | 'ast';

const TITLE_MAP: Record<ViewId, string> = {
    code: 'Code editor',
    disasm: 'Disassembly',
    logs: 'Logs',
    ast: 'AST viewer'
};

const MosaicApp = (): JSX.Element => {
    const [activeTab, setActiveTab] = useState<'compilation' | 'runtime'>('compilation');
    const withDisasmRender = useSelector(withDisasm);
    const withASTRender = useSelector(withAstView);
    const isAstLoading = useSelector(selectASTLoading);
    const astmode = useSelector(selectAstMode);
<<<<<<< HEAD
    const outLogsSelector = useSelector(selectOutLogs);
    const errLogsSelector = useSelector(selectErrLogs);
=======
    const compilationLogs = useSelector(selectCompilationLogs);
    const runtimeLogs = useSelector(selectRuntimeLogs);
    const outLogs = useSelector(selectOutLogs);
    const errLogs = useSelector(selectErrLogs);

>>>>>>> aad9f664
    const dispatch = useDispatch<AppDispatch>();
    const [compilationLogsCount, setCompilationLogsCount] = useState(0);
    const [runtimeLogsCount, setRuntimeLogsCount] = useState(0);

    useLayoutEffect(() => {
        dispatch(fetchOptions());
        dispatch(fetchSyntax());
        dispatch(fetchFeatures());
    }, []);

    const handleTabChange = (newTab: 'compilation' | 'runtime'): void => {
        setActiveTab(newTab);
    };

    const handleASTView = (): void => {
        dispatch(fetchAst('manual'))
    };

    useEffect(() => {
        const compilationUnread = [
            ...(outLogs?.filter(el => !el?.isRead && (el.from === 'compileOut' || el.from === 'compileErr')) || []),
            ...(errLogs?.filter(el => !el?.isRead && (el.from === 'compileOut' || el.from === 'compileErr')) || [])
        ].length;

        const runtimeUnread = [
            ...(outLogs?.filter(el => !el?.isRead && (el.from === 'runOut' || el.from === 'runErr')) || []),
            ...(errLogs?.filter(el => !el?.isRead && (el.from === 'runOut' || el.from === 'runErr')) || [])
        ].length;

        setCompilationLogsCount(compilationUnread);
        setRuntimeLogsCount(runtimeUnread);
    }, [outLogs, errLogs]);

    const header = useCallback((id: string): JSX.Element => {
        switch (id) {
            case 'code':
                return <ControlPanel />;
            case 'disasm':
                return <div>disasm</div>;
            case 'ast':
                return <div className={styles.astHeader}>
                AST view
                {astmode === 'manual' && <Button
                        icon={isAstLoading
                            ? <div className={styles.icon}><Icon icon="build" size={11}/></div>
                            : <div className={styles.icon}><Icon icon="play" size={20}/></div>}
                        className={styles.btn}
                        onClick={handleASTView}
                        disabled={isAstLoading}
                        data-testid="run-btn"
                    />}
                </div>;
            case 'logs':
                return (<Tabs
                    id="logs-tabs"
                    onChange={(tabId): void => handleTabChange(tabId as 'compilation' | 'runtime')}
                    selectedTabId={activeTab}
                >
                    <Tab id="compilation" className={styles.tab}>
                        Compile
                        {compilationLogsCount > 0 && <div className={styles.notif} />}
                    </Tab>
                    <Tab id="runtime" className={styles.tab}>
                        Execute
                        {runtimeLogsCount > 0 && <div className={styles.notif} />}
                    </Tab>
                </Tabs>);
            default:
                return <></>;
        }
<<<<<<< HEAD
    }, [activeTab, outLogsCount, errLogsCount, astmode, isAstLoading]);
=======
    }, [activeTab, compilationLogsCount, runtimeLogsCount, astmode, isAstLoading]);
>>>>>>> aad9f664

    const handleClearCompilationLogs = (): void => {
        dispatch(clearCompilationLogs());
    };
    const handleClearRuntimeLogs = (): void => {
        dispatch(clearRuntimeLogs());
    };

    const content = useCallback((title: string): JSX.Element => {
        switch (title) {
            case 'Code editor':
                return (
                    <div className={cx({
                        [styles.codeContainer]: true,
                        [styles.part]: withDisasmRender
                    })}>
                        <div className={cx(styles.code, 'monaco-editor')}>
                            <ArkTSEditor />
                        </div>
                        {withDisasmRender && <div className={cx(styles.disasm, 'monaco-editor')}>
                            <DisasmCode />
                        </div>}
                    </div>
                )
            case 'Logs':
                return (
                    <div className={styles.tabContent}>
<<<<<<< HEAD
                                {activeTab === 'output' ? (
                                    <LogsView
                                        logArr={outLogsSelector}
                                        logType='out'
                                        clearFilters={handleClearOutLogs}
                                    />
                                ) : (
                                    <LogsView
                                        logArr={errLogsSelector}
                                        logType='err'
                                        clearFilters={handleClearErrLogs}
=======
                                {activeTab === 'compilation' ? (
                                    <LogsView
                                        logArr={compilationLogs}
                                        logType='compilation'
                                        clearFilters={handleClearCompilationLogs}
                                    />
                                ) : (
                                    <LogsView
                                        logArr={runtimeLogs}
                                        logType='runtime'
                                        clearFilters={handleClearRuntimeLogs}
>>>>>>> aad9f664
                                    />
                                )}
                    </div>)
            case 'AST viewer':
                return (
                    <div className={cx({
                        [styles.codeContainer]: true,
                    })}>
                        <div className={cx(styles.code, 'monaco-editor')}>
                            <AstView />
                        </div>
                    </div>
                )
            default:
                return <h1>{title}</h1>
        }
<<<<<<< HEAD
    }, [withDisasmRender, outLogsSelector, errLogsSelector, activeTab]);
=======
    }, [withDisasmRender, compilationLogs, runtimeLogs, activeTab]);
>>>>>>> aad9f664

    return (
        <div
            id='app'
            data-testid='mosaic-app-component'
        >
            <Mosaic<ViewId>
                className={cx('mosaic-blueprint-theme', styles.mosaicContainer)}
                blueprintNamespace="bp5"
                renderTile={(id, path): JSX.Element => (
                    <MosaicWindow<ViewId>
                        path={path}
                        title={TITLE_MAP[id]}
                        toolbarControls={<></>}
                        renderToolbar={(props, draggable): JSX.Element => (
                            <div className={styles.customHeader}>
                                {header(id)}
                            </div>
                        )}
                        className={cx(styles.window, {
                            [styles.windowCode]: TITLE_MAP[id] === 'Code editor'
                        })}
                    >
                        {content(TITLE_MAP[id])}
                    </MosaicWindow>
                )}
                initialValue={!withASTRender ?
                    {
                    direction: withDisasmRender ? 'column' : 'row',
                    first: 'code',
                    second: 'logs',
                    splitPercentage: withDisasmRender ? 70 : 50
                } : {
                    direction: 'column',
                    first: {
                        direction: 'row',
                        first: 'code',
                        second: 'ast',
                    },
                    second: 'logs',
                    splitPercentage: 70
                }}
            />
        </div>
    );
};

export default MosaicApp;<|MERGE_RESOLUTION|>--- conflicted
+++ resolved
@@ -36,11 +36,7 @@
     selectErrLogs
 } from '../../store/selectors/logs';
 import LogsView from '../../pages/logs/LogsView';
-<<<<<<< HEAD
-import {clearErrLogs, clearOutLogs} from '../../store/actions/logs';
-=======
 import {clearCompilationLogs, clearRuntimeLogs} from '../../store/actions/logs';
->>>>>>> aad9f664
 import AstView from '../../pages/astView/AstView';
 import { fetchFeatures } from '../../store/actions/features';
 import { selectASTLoading } from '../../store/selectors/ast';
@@ -62,16 +58,11 @@
     const withASTRender = useSelector(withAstView);
     const isAstLoading = useSelector(selectASTLoading);
     const astmode = useSelector(selectAstMode);
-<<<<<<< HEAD
-    const outLogsSelector = useSelector(selectOutLogs);
-    const errLogsSelector = useSelector(selectErrLogs);
-=======
     const compilationLogs = useSelector(selectCompilationLogs);
     const runtimeLogs = useSelector(selectRuntimeLogs);
     const outLogs = useSelector(selectOutLogs);
     const errLogs = useSelector(selectErrLogs);
 
->>>>>>> aad9f664
     const dispatch = useDispatch<AppDispatch>();
     const [compilationLogsCount, setCompilationLogsCount] = useState(0);
     const [runtimeLogsCount, setRuntimeLogsCount] = useState(0);
@@ -142,11 +133,7 @@
             default:
                 return <></>;
         }
-<<<<<<< HEAD
-    }, [activeTab, outLogsCount, errLogsCount, astmode, isAstLoading]);
-=======
     }, [activeTab, compilationLogsCount, runtimeLogsCount, astmode, isAstLoading]);
->>>>>>> aad9f664
 
     const handleClearCompilationLogs = (): void => {
         dispatch(clearCompilationLogs());
@@ -174,19 +161,6 @@
             case 'Logs':
                 return (
                     <div className={styles.tabContent}>
-<<<<<<< HEAD
-                                {activeTab === 'output' ? (
-                                    <LogsView
-                                        logArr={outLogsSelector}
-                                        logType='out'
-                                        clearFilters={handleClearOutLogs}
-                                    />
-                                ) : (
-                                    <LogsView
-                                        logArr={errLogsSelector}
-                                        logType='err'
-                                        clearFilters={handleClearErrLogs}
-=======
                                 {activeTab === 'compilation' ? (
                                     <LogsView
                                         logArr={compilationLogs}
@@ -198,7 +172,6 @@
                                         logArr={runtimeLogs}
                                         logType='runtime'
                                         clearFilters={handleClearRuntimeLogs}
->>>>>>> aad9f664
                                     />
                                 )}
                     </div>)
@@ -215,11 +188,7 @@
             default:
                 return <h1>{title}</h1>
         }
-<<<<<<< HEAD
-    }, [withDisasmRender, outLogsSelector, errLogsSelector, activeTab]);
-=======
     }, [withDisasmRender, compilationLogs, runtimeLogs, activeTab]);
->>>>>>> aad9f664
 
     return (
         <div
