/*
 * Copyright (c) 2024-2025 Huawei Device Co., Ltd.
 * Licensed under the Apache License, Version 2.0 (the "License");
 * you may not use this file except in compliance with the License.
 * You may obtain a copy of the License at
 *
 * http://www.apache.org/licenses/LICENSE-2.0
 *
 * Unless required by applicable law or agreed to in writing, software
 * distributed under the License is distributed on an "AS IS" BASIS,
 * WITHOUT WARRANTIES OR CONDITIONS OF ANY KIND, either express or implied.
 * See the License for the specific language governing permissions and
 * limitations under the License.
 */

import { createSlice, PayloadAction } from '@reduxjs/toolkit';
import {ILog} from '../../models/logs';

interface IState {
    out: ILog[]
    err: ILog[]
    highlightErrors: HighlightError[];
    jumpTo: JumpTo | null;
}
export type JumpTo = { line: number; column: number; nonce?: number };

export interface HighlightError {
    message: string;
    line: number;
    column: number;
    type?: string
}

const initialState: IState = {
    out: [],
    err: [],
    highlightErrors: [],
    jumpTo: null
};

const logsSlice = createSlice({
    name: 'logsState',
    initialState,
    reducers: {
        setOutLogs(state, action: PayloadAction<ILog[]>) {
            state.out = action.payload;
        },
        setErrLogs(state, action: PayloadAction<ILog[]>) {
            state.err = action.payload;
        },
        setHighlightErrors: (state, action) => {
            state.highlightErrors = state.highlightErrors.concat(action.payload);
        },
<<<<<<< HEAD
        setClearHighLightErrs: (state, action) => {
=======
        setClearHighLightErrs: (state) => {
>>>>>>> aad9f664
            state.highlightErrors = [];
        },
        setJumpTo(state, action: PayloadAction<JumpTo | null>) {
            state.jumpTo = action.payload;
        },
    }
});

export const {
    setOutLogs,
    setErrLogs,
    setHighlightErrors,
    setClearHighLightErrs,
    setJumpTo,
} = logsSlice.actions;

export default logsSlice.reducer;<|MERGE_RESOLUTION|>--- conflicted
+++ resolved
@@ -51,11 +51,7 @@
         setHighlightErrors: (state, action) => {
             state.highlightErrors = state.highlightErrors.concat(action.payload);
         },
-<<<<<<< HEAD
-        setClearHighLightErrs: (state, action) => {
-=======
         setClearHighLightErrs: (state) => {
->>>>>>> aad9f664
             state.highlightErrors = [];
         },
         setJumpTo(state, action: PayloadAction<JumpTo | null>) {
