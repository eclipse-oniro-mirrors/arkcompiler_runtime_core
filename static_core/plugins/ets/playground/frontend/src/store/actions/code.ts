/*
 * Copyright (c) 2024-2025 Huawei Device Co., Ltd.
 * Licensed under the Apache License, Version 2.0 (the "License");
 * you may not use this file except in compliance with the License.
 * You may obtain a copy of the License at
 *
 * http://www.apache.org/licenses/LICENSE-2.0
 *
 * Unless required by applicable law or agreed to in writing, software
 * distributed under the License is distributed on an "AS IS" BASIS,
 * WITHOUT WARRANTIES OR CONDITIONS OF ANY KIND, either express or implied.
 * See the License for the specific language governing permissions and
 * limitations under the License.
 */

import { createAsyncThunk } from '@reduxjs/toolkit';
import {setCode, setCompileLoading, setCompileRes, setRunLoading, setRunRes, setShareLoading} from '../slices/code';
import {codeService} from '../../services/code';
import {handleResponseLogs} from '../../models/logs';
import { RootState } from '..';
import { clearErrLogs, clearOutLogs } from './logs';
import { setOptionsPicked } from '../slices/options';
import { setClearHighLightErrs } from '../slices/logs';
<<<<<<< HEAD
=======
import { encodeShareData, copyToClipboard, buildShareUrl } from '../../utils/shareUtils';
import { showMessage } from './notification';
>>>>>>> aad9f664

export const fetchCompileCode = createAsyncThunk(
    '@code/compileCode',
    async (_, thunkAPI) => {
        thunkAPI.dispatch(setCompileLoading(true));
        thunkAPI.dispatch(setCompileRes(null));
        thunkAPI.dispatch(setRunRes(null));
        const state: RootState = thunkAPI.getState() as RootState;
        const codeState = state.code || '';
        const appState = state?.appState || false;
        const optionsState = state.options || {};
<<<<<<< HEAD
        thunkAPI.dispatch(setClearHighLightErrs([]));
=======
        thunkAPI.dispatch(setClearHighLightErrs());
>>>>>>> aad9f664
        if (appState.clearLogsEachRun) {
            thunkAPI.dispatch(clearOutLogs());
            thunkAPI.dispatch(clearErrLogs());
        }
        const response = await codeService.fetchCompile({
            code: codeState?.code,
            options: optionsState?.pickedOptions,
            disassemble: appState.disasm,
            verifier: appState.verifier
        });
        if (response.error) {
            console.error(response.error);
            thunkAPI.dispatch(setCompileLoading(false));
            return;
        }
        thunkAPI.dispatch(handleResponseLogs(response));
        thunkAPI.dispatch(setCompileRes(response.data));
        thunkAPI.dispatch(setCompileLoading(false));
    },
);
export const fetchRunCode = createAsyncThunk(
    '@code/runCode',
    async (_, thunkAPI) => {
        thunkAPI.dispatch(setRunLoading(true));
        thunkAPI.dispatch(setCompileRes(null));
        thunkAPI.dispatch(setRunRes(null));
        const state: RootState = thunkAPI.getState() as RootState;
        const codeState = state.code || '';
        const appState = state?.appState || false;
        const optionsState = state?.options || {};
<<<<<<< HEAD
        thunkAPI.dispatch(setClearHighLightErrs([]));
=======
        thunkAPI.dispatch(setClearHighLightErrs());
>>>>>>> aad9f664
        if (appState.clearLogsEachRun) {
            thunkAPI.dispatch(clearOutLogs());
            thunkAPI.dispatch(clearErrLogs());
        }
        const response = await codeService.fetchRun({
            code: codeState?.code,
            options: optionsState?.pickedOptions,
            disassemble: appState.disasm,
            verifier: appState.verifier,
            runtime_verify: appState.runtimeVerify,
        });
        if (response.error) {
            console.error(response.error);
            thunkAPI.dispatch(setRunLoading(false));
            return;
        }
        thunkAPI.dispatch(handleResponseLogs(response));
        thunkAPI.dispatch(setRunRes(response.data));
        thunkAPI.dispatch(setRunLoading(false));
    },
);

export const setCodeAction = createAsyncThunk(
    '@code/setCode',
    (data: string, thunkAPI) => {
        thunkAPI.dispatch(setCode(data));
    },
);

export const flushPendingCodeUpdate = (): void => {
    window.dispatchEvent(new Event('flushPendingCodeUpdate'));
};

export const fetchShareCode = createAsyncThunk(
    '@code/shareCode',
    async (_, thunkAPI): Promise<string> => {
        const state: RootState = thunkAPI.getState() as RootState;
        const codeState = state.code || '';
        const optionsState = state.options || {};

        const response = await codeService.shareCode({
            code: codeState.code,
            options: optionsState.pickedOptions,
        });

        if (response.error) {
            console.error(response.error);
            return '';
        }

        const shareUrl = `${window.location.origin}/${response.data.uuid}`;
        return shareUrl;
    },
);

export const fetchCodeByUuid = createAsyncThunk(
    '@code/fetchCodeByUuid',
    async (uuid: string, thunkAPI) => {
        const response = await codeService.fetchShareCode(uuid);

        if (response.error) {
            console.error(response.error);
            return;
        }

        thunkAPI.dispatch(setCode(response.data.code));

        if (response.data.options) {
            thunkAPI.dispatch(setOptionsPicked(response.data.options));
        }
    },
);

export const shareCodeLocally = createAsyncThunk(
    '@code/shareCodeLocally',
    async (_, thunkAPI) => {
        thunkAPI.dispatch(setShareLoading(true));

        try {
            const state: RootState = thunkAPI.getState() as RootState;
            const codeState = state.code || '';
            const optionsState = state.options || {};
            const encoded = encodeShareData(codeState.code, optionsState.pickedOptions);
            const shareUrl = buildShareUrl(encoded);
            window.history.pushState({}, '', shareUrl);
            const copied = await copyToClipboard(shareUrl);

            if (copied) {
                thunkAPI.dispatch(showMessage({
                    type: 'success',
                    title: 'Share',
                    message: 'Link copied to clipboard!',
                    duration: 3000
                }));
            } else {
                thunkAPI.dispatch(showMessage({
                    type: 'info',
                    title: 'Share',
                    message: 'URL updated. Please copy it manually from the address bar.',
                    duration: 5000
                }));
            }

            thunkAPI.dispatch(setShareLoading(false));
        } catch (error) {
            console.error('Error sharing code:', error);

            thunkAPI.dispatch(showMessage({
                type: 'error',
                title: 'Share Error',
                message: 'Failed to create share link. Please try again.',
                duration: 5000
            }));

            thunkAPI.dispatch(setShareLoading(false));
        }
    },
);<|MERGE_RESOLUTION|>--- conflicted
+++ resolved
@@ -21,11 +21,8 @@
 import { clearErrLogs, clearOutLogs } from './logs';
 import { setOptionsPicked } from '../slices/options';
 import { setClearHighLightErrs } from '../slices/logs';
-<<<<<<< HEAD
-=======
 import { encodeShareData, copyToClipboard, buildShareUrl } from '../../utils/shareUtils';
 import { showMessage } from './notification';
->>>>>>> aad9f664
 
 export const fetchCompileCode = createAsyncThunk(
     '@code/compileCode',
@@ -37,11 +34,7 @@
         const codeState = state.code || '';
         const appState = state?.appState || false;
         const optionsState = state.options || {};
-<<<<<<< HEAD
-        thunkAPI.dispatch(setClearHighLightErrs([]));
-=======
         thunkAPI.dispatch(setClearHighLightErrs());
->>>>>>> aad9f664
         if (appState.clearLogsEachRun) {
             thunkAPI.dispatch(clearOutLogs());
             thunkAPI.dispatch(clearErrLogs());
@@ -72,11 +65,7 @@
         const codeState = state.code || '';
         const appState = state?.appState || false;
         const optionsState = state?.options || {};
-<<<<<<< HEAD
-        thunkAPI.dispatch(setClearHighLightErrs([]));
-=======
         thunkAPI.dispatch(setClearHighLightErrs());
->>>>>>> aad9f664
         if (appState.clearLogsEachRun) {
             thunkAPI.dispatch(clearOutLogs());
             thunkAPI.dispatch(clearErrLogs());
