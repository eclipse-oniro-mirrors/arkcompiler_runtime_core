/*
 * Copyright (c) 2024-2025 Huawei Device Co., Ltd.
 * Licensed under the Apache License, Version 2.0 (the "License");
 * you may not use this file except in compliance with the License.
 * You may obtain a copy of the License at
 *
 * http://www.apache.org/licenses/LICENSE-2.0
 *
 * Unless required by applicable law or agreed to in writing, software
 * distributed under the License is distributed on an "AS IS" BASIS,
 * WITHOUT WARRANTIES OR CONDITIONS OF ANY KIND, either express or implied.
 * See the License for the specific language governing permissions and
 * limitations under the License.
 */

import React from 'react';
import './App.css';
import MosaicApp from './components/mosaic/MosaicApp';
import {ThemeProvider} from './components/theme/ThemeContext';
import Header from './components/header/Header';
import {Provider} from 'react-redux';
import {store} from './store';
import { Notifications } from './components/notif/notification';
<<<<<<< HEAD
=======
import { useShareFromUrl } from './utils/useShareFromUrl';
>>>>>>> aad9f664

function AppContent(): JSX.Element {
  useShareFromUrl();

  return (
      <>
          <Header />
          <Notifications />
          <MosaicApp />
      </>
  );
}

function App(): JSX.Element {
  return (
      <Provider store={store}>
          <ThemeProvider>
<<<<<<< HEAD
              <Header />
              <Notifications />
              <MosaicApp />
=======
              <AppContent />
>>>>>>> aad9f664
          </ThemeProvider>
      </Provider>
  );
}

export default App;<|MERGE_RESOLUTION|>--- conflicted
+++ resolved
@@ -21,10 +21,7 @@
 import {Provider} from 'react-redux';
 import {store} from './store';
 import { Notifications } from './components/notif/notification';
-<<<<<<< HEAD
-=======
 import { useShareFromUrl } from './utils/useShareFromUrl';
->>>>>>> aad9f664
 
 function AppContent(): JSX.Element {
   useShareFromUrl();
@@ -42,13 +39,7 @@
   return (
       <Provider store={store}>
           <ThemeProvider>
-<<<<<<< HEAD
-              <Header />
-              <Notifications />
-              <MosaicApp />
-=======
               <AppContent />
->>>>>>> aad9f664
           </ThemeProvider>
       </Provider>
   );
