--- conflicted
+++ resolved
@@ -192,16 +192,10 @@
         """Parse ETS code and return AST dump strictly from stdout."""
         opts = list(options) if options else []
         async with aiofiles.tempfile.TemporaryDirectory(prefix="arkts_playground") as tempdir:
-<<<<<<< HEAD
-            stsfile_name = await self._save_code(tempdir, code)
-            cmd = ["--dump-ast", "--extension=ets", stsfile_name]
-            stdout, stderr, retcode = await self._execute_cmd(self.binary.es2panda, *(opts + cmd))
-=======
             stsfile_path = await self._save_code(tempdir, code)
             base = ["--dump-ast", "--extension=ets", f"--output={stsfile_path}.abc"]
             args = base + opts + [stsfile_path]
             stdout, stderr, retcode = await self._execute_cmd(self.binary.es2panda, *args)
->>>>>>> aad9f664
 
             if retcode == -11:
                 stderr += "ast: Segmentation fault"
