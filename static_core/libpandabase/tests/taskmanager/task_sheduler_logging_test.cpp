/*
 * Copyright (c) 2024-2025 Huawei Device Co., Ltd.
 * Licensed under the Apache License, Version 2.0 (the "License");
 * you may not use this file except in compliance with the License.
 * You may obtain a copy of the License at
 *
 * http://www.apache.org/licenses/LICENSE-2.0
 *
 * Unless required by applicable law or agreed to in writing, software
 * distributed under the License is distributed on an "AS IS" BASIS,
 * WITHOUT WARRANTIES OR CONDITIONS OF ANY KIND, either express or implied.
 * See the License for the specific language governing permissions and
 * limitations under the License.
 */

#include "utils/logger.h"
#include "libpandabase/taskmanager/task_manager.h"

#include <cstdio>

#include <regex>
<<<<<<< HEAD
#include <streambuf>
=======
>>>>>>> 46f0ea7f
#include <sstream>
#include <gtest/gtest.h>

namespace ark::taskmanager {

TEST(TaskSchedulerMetrics, InfoLoggingTest)
{
    constexpr size_t THREADS_COUNT = 4;
    Logger::InitializeStdLogging(Logger::Level::INFO, ark::LOGGER_COMPONENT_MASK_ALL);
    EXPECT_TRUE(Logger::IsLoggingOn(Logger::Level::FATAL, Logger::Component::ALLOC));
    testing::internal::CaptureStderr();
    TaskManager::Start(THREADS_COUNT, TaskTimeStatsType::LIGHT_STATISTICS);
    auto *queue = TaskManager::CreateTaskQueue();

    queue->AddForegroundTask([]() {});
    queue->AddForegroundTask([]() {});

    TaskManager::DestroyTaskQueue(queue);
    TaskManager::Finish();

    std::string err = testing::internal::GetCapturedStderr();
    auto correctMessage = std::string(
        "\\[TID [0-9a-f]{6}\\] I/task_manager: TaskQueueId: [0-9]+; "
        "mean life time: [\\.0-9]+us; max life time: [\\.0-9]+us; mean execution time: "
        "[\\.0-9]+us; max execution time: [\\.0-9]+us; count of tasks: [0-9]+;\n");
    std::regex e(correctMessage);
    EXPECT_TRUE(std::regex_match(err, e)) << "real message: " << err << "expected to find: " << correctMessage;
}

TEST(TaskSchedulerMetrics, NoInfoLoggingTest)
{
    Logger::InitializeStdLogging(Logger::Level::INFO, ark::LOGGER_COMPONENT_MASK_ALL);
    EXPECT_TRUE(Logger::IsLoggingOn(Logger::Level::FATAL, Logger::Component::ALLOC));
    testing::internal::CaptureStderr();

    constexpr size_t THREADS_COUNT = 4;
    TaskManager::Start(THREADS_COUNT, TaskTimeStatsType::NO_STATISTICS);
    auto *queue = TaskManager::CreateTaskQueue();

    queue->AddBackgroundTask([]() {});
    queue->WaitTasks();

    std::string err = testing::internal::GetCapturedStderr();
    EXPECT_TRUE(err.empty()) << "it should be no message in output, but it's equal to " << err;

    TaskManager::DestroyTaskQueue(queue);
    TaskManager::Finish();
}

TEST(TaskTimeStatsTest, OperatorLessThanLessTest)
{
    {
        std::stringstream stream;
        stream << TaskTimeStatsType::NO_STATISTICS;
        EXPECT_EQ(stream.str(), "TaskTimeStatsType::NO_STATISTICS");
    }

    {
        std::stringstream stream;
        stream << TaskTimeStatsType::LIGHT_STATISTICS;
        EXPECT_EQ(stream.str(), "TaskTimeStatsType::LIGHT_STATISTICS");
    }
}

TEST(TaskTimeStatsTest, StringToTaskTimeStatsTest)
{
    EXPECT_EQ(StringToTaskTimeStats("no-task-stats"), TaskTimeStatsType::NO_STATISTICS);
    EXPECT_EQ(StringToTaskTimeStats("light-task-stats"), TaskTimeStatsType::LIGHT_STATISTICS);
}

TEST(TaskTimeStatsTest, OperatorLessThanLessTest)
{
    {
        std::stringstream stream;
        stream << TaskTimeStatsType::NO_STATISTICS;
        EXPECT_EQ(stream.str(), "TaskTimeStatsType::NO_STATISTICS");
    }

    {
        std::stringstream stream;
        stream << TaskTimeStatsType::LIGHT_STATISTICS;
        EXPECT_EQ(stream.str(), "TaskTimeStatsType::LIGHT_STATISTICS");
    }
}

TEST(TaskTimeStatsTest, StringToTaskTimeStatsTest)
{
    EXPECT_EQ(StringToTaskTimeStats("no-task-stats"), TaskTimeStatsType::NO_STATISTICS);
    EXPECT_EQ(StringToTaskTimeStats("light-task-stats"), TaskTimeStatsType::LIGHT_STATISTICS);
}

}  // namespace ark::taskmanager<|MERGE_RESOLUTION|>--- conflicted
+++ resolved
@@ -19,10 +19,6 @@
 #include <cstdio>
 
 #include <regex>
-<<<<<<< HEAD
-#include <streambuf>
-=======
->>>>>>> 46f0ea7f
 #include <sstream>
 #include <gtest/gtest.h>
 
@@ -93,25 +89,4 @@
     EXPECT_EQ(StringToTaskTimeStats("light-task-stats"), TaskTimeStatsType::LIGHT_STATISTICS);
 }
 
-TEST(TaskTimeStatsTest, OperatorLessThanLessTest)
-{
-    {
-        std::stringstream stream;
-        stream << TaskTimeStatsType::NO_STATISTICS;
-        EXPECT_EQ(stream.str(), "TaskTimeStatsType::NO_STATISTICS");
-    }
-
-    {
-        std::stringstream stream;
-        stream << TaskTimeStatsType::LIGHT_STATISTICS;
-        EXPECT_EQ(stream.str(), "TaskTimeStatsType::LIGHT_STATISTICS");
-    }
-}
-
-TEST(TaskTimeStatsTest, StringToTaskTimeStatsTest)
-{
-    EXPECT_EQ(StringToTaskTimeStats("no-task-stats"), TaskTimeStatsType::NO_STATISTICS);
-    EXPECT_EQ(StringToTaskTimeStats("light-task-stats"), TaskTimeStatsType::LIGHT_STATISTICS);
-}
-
 }  // namespace ark::taskmanager