/*
 * Copyright (c) 2023-2025 Huawei Device Co., Ltd.
 * Licensed under the Apache License, Version 2.0 (the "License");
 * you may not use this file except in compliance with the License.
 * You may obtain a copy of the License at
 *
 * http://www.apache.org/licenses/LICENSE-2.0
 *
 * Unless required by applicable law or agreed to in writing, software
 * distributed under the License is distributed on an "AS IS" BASIS,
 * WITHOUT WARRANTIES OR CONDITIONS OF ANY KIND, either express or implied.
 * See the License for the specific language governing permissions and
 * limitations under the License.
 */

#include "libpandabase/taskmanager/task_manager.h"
#include <tuple>
#include <gtest/gtest.h>

namespace ark::taskmanager {

constexpr size_t DEFAULT_SEED = 123456U;
constexpr size_t TIMEOUT = 1U;

class TaskSchedulerTest : public testing::TestWithParam<TaskTimeStatsType> {
public:
    TaskSchedulerTest()
    {
#ifdef PANDA_NIGHTLY_TEST_ON
        seed_ = std::time(NULL);
#else
        seed_ = DEFAULT_SEED;
#endif
    };
    ~TaskSchedulerTest() override = default;

    NO_COPY_SEMANTIC(TaskSchedulerTest);
    NO_MOVE_SEMANTIC(TaskSchedulerTest);

    static constexpr size_t THREADED_TASKS_COUNT = 100'000U;

    std::thread *CreateTaskProducerThread(TaskQueueInterface *queue)
    {
        return new std::thread(
            [queue](TaskSchedulerTest *test) {
                for (size_t i = 0; i < THREADED_TASKS_COUNT; i++) {
                    queue->AddBackgroundTask([test]() { test->IncrementGlobalCounter(); });
                }
                test->AddedSetOfTasks();
            },
            this);
    }

    void IncrementGlobalCounter()
    {
        globalCounter_++;
    }

    size_t GetGlobalCounter() const
    {
        return globalCounter_;
    }

    void SetTasksSetCount(size_t setCount)
    {
        tasksCount_ = setCount;
    }

    /// Wait for all tasks would be added in queues
    void WaitAllTask()
    {
        os::memory::LockHolder lockHolder(tasksMutex_);
        while (tasksSetAdded_ != tasksCount_) {
            tasksCondVar_.TimedWait(&tasksMutex_, TIMEOUT);
        }
    }

    void AddedSetOfTasks()
    {
        os::memory::LockHolder lockHolder(tasksMutex_);
        tasksSetAdded_++;
        tasksCondVar_.SignalAll();
    }

    size_t GetSeed() const
    {
        return seed_;
    }

private:
    os::memory::Mutex lock_;
    os::memory::ConditionVariable condVar_;
    std::atomic_size_t globalCounter_ = 0U;

    size_t tasksCount_ = 0U;
    std::atomic_size_t tasksSetAdded_ = 0U;
    os::memory::Mutex tasksMutex_;
    os::memory::ConditionVariable tasksCondVar_;

    size_t seed_ = 0;
};

TEST_F(TaskSchedulerTest, TaskQueueRegistration)
{
    // CC-OFFNXT(G.NAM.03-CPP): static_core files have specifice codestyle
    constexpr size_t THREADS_COUNT = 4U;
    TaskManager::Start(THREADS_COUNT);
    // CC-OFFNXT(G.NAM.03-CPP): static_core files have specifice codestyle
    constexpr uint8_t QUEUE_PRIORITY = MAX_QUEUE_PRIORITY;
    TaskQueueInterface *queue = TaskManager::CreateTaskQueue(QUEUE_PRIORITY);
    EXPECT_NE(queue, nullptr);
    TaskManager::DestroyTaskQueue(queue);
    TaskManager::Finish();
}

TEST_F(TaskSchedulerTest, TaskQueuesFillingFromOwner)
{
    srand(GetSeed());
    // Create TaskScheduler
    constexpr size_t THREADS_COUNT = 4U;
    TaskManager::Start(THREADS_COUNT);
    // Create and register 2 queues
    constexpr uint8_t QUEUE_PRIORITY = DEFAULT_QUEUE_PRIORITY;
    TaskQueueInterface *gcQueue = TaskManager::CreateTaskQueue(QUEUE_PRIORITY);
    TaskQueueInterface *jitQueue = TaskManager::CreateTaskQueue(QUEUE_PRIORITY);
    // Fill queues with tasks that increment counter with its type.
    constexpr size_t COUNT_OF_TASK = 10U;
    std::array<std::atomic_size_t, 2U> counters = {0U, 0U};
    for (size_t i = 0U; i < COUNT_OF_TASK; i++) {
        gcQueue->AddBackgroundTask([&counters]() {
            constexpr size_t GC_COUNTER = 0U;
            // Atomic with relaxed order reason: data race with counters[GC_COUNTER] with no synchronization or ordering
            // constraints
            counters[GC_COUNTER].fetch_add(1U, std::memory_order_relaxed);
        });
        jitQueue->AddBackgroundTask([&counters]() {
            constexpr size_t JIT_COUNTER = 1U;
            // Atomic with relaxed order reason: data race with counters[JIT_COUNTER] with no synchronization or
            // ordering constraints
            counters[JIT_COUNTER].fetch_add(1U, std::memory_order_relaxed);
        });
    }
    gcQueue->WaitTasks();
    jitQueue->WaitTasks();
    for (auto &counter : counters) {
        ASSERT_EQ(counter, COUNT_OF_TASK) << "seed:" << GetSeed();
    }
    TaskManager::DestroyTaskQueue(gcQueue);
    TaskManager::DestroyTaskQueue(jitQueue);
    TaskManager::Finish();
}

TEST_F(TaskSchedulerTest, TaskCreateTask)
{
    srand(GetSeed());
    // Create TaskScheduler
    constexpr size_t THREADS_COUNT = 4U;
    TaskManager::Start(THREADS_COUNT);
    // Create and register 2 queues
    constexpr uint8_t QUEUE_PRIORITY = DEFAULT_QUEUE_PRIORITY;
    TaskQueueInterface *gcQueue = TaskManager::CreateTaskQueue(QUEUE_PRIORITY);
    TaskQueueInterface *jitQueue = TaskManager::CreateTaskQueue(QUEUE_PRIORITY);

    // Fill queues with tasks that increment counter with its type. GC task will add JIT task in MT.
    std::array<std::atomic_size_t, 2U> counters = {0U, 0U};
    constexpr size_t COUNT_OF_TASK = 10U;
    for (size_t i = 0; i < COUNT_OF_TASK; i++) {
        gcQueue->AddBackgroundTask([&counters, &jitQueue]() {
            constexpr size_t GC_COUNTER = 0U;
            // Atomic with relaxed order reason: data race with counters[GC_COUNTER] with no synchronization or ordering
            // constraints
            counters[GC_COUNTER].fetch_add(1U, std::memory_order_relaxed);
            jitQueue->AddBackgroundTask([&counters]() {
                constexpr size_t JIT_COUNTER = 1U;
                // Atomic with relaxed order reason: data race with counters[JIT_COUNTER] with no synchronization or
                // ordering constraints
                counters[JIT_COUNTER].fetch_add(1U, std::memory_order_relaxed);
            });
        });
    }
    gcQueue->WaitTasks();
    jitQueue->WaitTasks();
    for (auto &counter : counters) {
        ASSERT_EQ(counter, COUNT_OF_TASK) << "seed:" << GetSeed();
    }
    TaskManager::DestroyTaskQueue(gcQueue);
    TaskManager::DestroyTaskQueue(jitQueue);
    TaskManager::Finish();
}

TEST_F(TaskSchedulerTest, MultithreadingUsage)
{
    srand(GetSeed());
    // Create TaskScheduler
    constexpr size_t THREADS_COUNT = 4U;
    TaskManager::Start(THREADS_COUNT);
    constexpr size_t PRODUCER_THREADS_COUNT = 3U;
    SetTasksSetCount(PRODUCER_THREADS_COUNT);
    constexpr uint8_t QUEUE_PRIORITY = DEFAULT_QUEUE_PRIORITY;
    auto *jitStaticQueue = TaskManager::CreateTaskQueue(QUEUE_PRIORITY);
    auto *gcStaticQueue = TaskManager::CreateTaskQueue(QUEUE_PRIORITY);
    auto *gcDynamicQueue = TaskManager::CreateTaskQueue(QUEUE_PRIORITY);

    auto jitStaticThread = CreateTaskProducerThread(jitStaticQueue);
    auto gcStaticThread = CreateTaskProducerThread(gcStaticQueue);
    auto gcDynamicThread = CreateTaskProducerThread(gcDynamicQueue);

    WaitAllTask();

    jitStaticQueue->WaitTasks();
    gcStaticQueue->WaitTasks();
    gcDynamicQueue->WaitTasks();

    ASSERT_EQ(GetGlobalCounter(), THREADED_TASKS_COUNT * PRODUCER_THREADS_COUNT) << "seed:" << GetSeed();

    jitStaticThread->join();
    gcStaticThread->join();
    gcDynamicThread->join();

    delete jitStaticThread;
    delete gcStaticThread;
    delete gcDynamicThread;

    TaskManager::DestroyTaskQueue(jitStaticQueue);
    TaskManager::DestroyTaskQueue(gcStaticQueue);
    TaskManager::DestroyTaskQueue(gcDynamicQueue);
    TaskManager::Finish();
}

TEST_F(TaskSchedulerTest, TaskSchedulerGetTask)
{
    srand(GetSeed());
    // Create TaskScheduler
    // CC-OFFNXT(G.NAM.03-CPP): static_core files have specifice codestyle
    constexpr size_t THREADS_COUNT = 0U;  // Worker will not be used in this test
    TaskManager::Start(THREADS_COUNT);
    constexpr uint8_t QUEUE_PRIORITY = DEFAULT_QUEUE_PRIORITY;
    auto queue = TaskManager::CreateTaskQueue(QUEUE_PRIORITY);

    std::queue<size_t> globalQueue;
    constexpr size_t COUNT_OF_TASKS = 100U;
    for (size_t i = 0U; i < COUNT_OF_TASKS; i++) {
        queue->AddBackgroundTask([&globalQueue]() { globalQueue.push(0U); });
    }
    for (size_t i = 0U; i < COUNT_OF_TASKS;) {
        i += queue->ExecuteTask();
    }
    ASSERT_EQ(queue->ExecuteTask(), 0U) << "seed:" << GetSeed();
    ASSERT_EQ(globalQueue.size(), COUNT_OF_TASKS) << "seed:" << GetSeed();
    TaskManager::DestroyTaskQueue(queue);
    TaskManager::Finish();
}

TEST_F(TaskSchedulerTest, TasksWithMutex)
{
    srand(GetSeed());
    // Create TaskScheduler
    constexpr size_t THREADS_COUNT = 4U;
    TaskManager::Start(THREADS_COUNT);
    // Create and register 2 queues
    constexpr uint8_t QUEUE_PRIORITY = DEFAULT_QUEUE_PRIORITY;
    TaskQueueInterface *gcQueue = TaskManager::CreateTaskQueue(QUEUE_PRIORITY);
    TaskQueueInterface *jitQueue = TaskManager::CreateTaskQueue(QUEUE_PRIORITY);
<<<<<<< HEAD
    // Fill queues with tasks that increment counter with its type.
=======
    //  Fill queues with tasks that increment counter with its type.
>>>>>>> a77d6327
    constexpr size_t COUNT_OF_TASK = 1000U;
    std::array<size_t, 2U> counters = {0U, 0U};
    os::memory::Mutex mainMutex;
    for (size_t i = 0U; i < COUNT_OF_TASK; i++) {
        gcQueue->AddBackgroundTask([&mainMutex, &counters]() {
            constexpr size_t GC_COUNTER = 0U;
            os::memory::LockHolder lockHolder(mainMutex);
            counters[GC_COUNTER]++;
        });
        jitQueue->AddBackgroundTask([&mainMutex, &counters]() {
            constexpr size_t JIT_COUNTER = 1U;
            os::memory::LockHolder lockHolder(mainMutex);
            counters[JIT_COUNTER]++;
        });
    }
    gcQueue->WaitTasks();
    jitQueue->WaitTasks();
    for (auto &counter : counters) {
        os::memory::LockHolder lockHolder(mainMutex);
        ASSERT_EQ(counter, COUNT_OF_TASK) << "seed:" << GetSeed();
    }
    TaskManager::DestroyTaskQueue(gcQueue);
    TaskManager::DestroyTaskQueue(jitQueue);
    TaskManager::Finish();
}

TEST_F(TaskSchedulerTest, TaskCreateTaskRecursively)
{
    srand(GetSeed());
    // Create TaskScheduler
    constexpr size_t THREADS_COUNT = 4U;
    TaskManager::Start(THREADS_COUNT);
    // Create and register 2 queues
    constexpr uint8_t QUEUE_PRIORITY = DEFAULT_QUEUE_PRIORITY;
    TaskQueueInterface *gcQueue = TaskManager::CreateTaskQueue(QUEUE_PRIORITY);

    std::atomic_size_t counter = 0U;
    constexpr size_t COUNT_OF_TASK = 10U;
    constexpr size_t COUNT_OF_REPLICAS = 6U;
    constexpr size_t MAX_RECURSION_DEPTH = 5U;
    std::function<void(size_t)> runner;
    runner = [&counter, &runner, &gcQueue](size_t recursionDepth) {
        if (recursionDepth < MAX_RECURSION_DEPTH) {
            for (size_t j = 0; j < COUNT_OF_REPLICAS; j++) {
                gcQueue->AddBackgroundTask([runner, recursionDepth]() { runner(recursionDepth + 1U); });
            }
            // Atomic with relaxed order reason: data race with counter with no synchronization or ordering
            // constraints
            counter.fetch_add(1U, std::memory_order_relaxed);
        }
    };
    for (size_t i = 0U; i < COUNT_OF_TASK; i++) {
        gcQueue->AddBackgroundTask([runner]() { runner(0U); });
    }
    gcQueue->WaitTasks();
    ASSERT_TRUE(gcQueue->IsEmpty());
    TaskManager::DestroyTaskQueue(gcQueue);
    TaskManager::Finish();
}

TEST_F(TaskSchedulerTest, TaskSchedulerTaskGetTask)
{
    srand(GetSeed());
    // Create TaskScheduler
    constexpr size_t THREADS_COUNT = 4U;
    TaskManager::Start(THREADS_COUNT);
    // Create and register 2 queues
    constexpr uint8_t QUEUE_PRIORITY = DEFAULT_QUEUE_PRIORITY;
    TaskQueueInterface *gcQueue = TaskManager::CreateTaskQueue(QUEUE_PRIORITY);

    std::atomic_size_t counter = 0U;
    constexpr size_t COUNT_OF_TASK = 100'000U;
    gcQueue->AddBackgroundTask([gcQueue]() {
        size_t executedTasksCount = 0U;
        while (true) {  // wait for valid task;
            executedTasksCount = gcQueue->ExecuteTask();
            if (executedTasksCount > 0U) {
                break;
            }
        }
        for (size_t i = 0U; i < COUNT_OF_TASK; i++) {
            executedTasksCount += gcQueue->ExecuteTask();
        }
    });
    for (size_t i = 0U; i < COUNT_OF_TASK; i++) {
        gcQueue->AddBackgroundTask([&counter]() {
            // Atomic with relaxed order reason: data race with counter with no synchronization or ordering
            // constraints
            counter.fetch_add(1U, std::memory_order_relaxed);
        });
    }
    gcQueue->WaitTasks();
    ASSERT_TRUE(gcQueue->IsEmpty());
    TaskManager::DestroyTaskQueue(gcQueue);
    TaskManager::Finish();
}

TEST_F(TaskSchedulerTest, TaskSchedulerWaitForFinishAllTaskFromQueue)
{
    srand(GetSeed());
    // Create TaskScheduler
    constexpr size_t THREADS_COUNT = 4U;
    TaskManager::Start(THREADS_COUNT);
    // Create and register 2 queues
    constexpr uint8_t QUEUE_PRIORITY = DEFAULT_QUEUE_PRIORITY;
    TaskQueueInterface *gcQueue = TaskManager::CreateTaskQueue(QUEUE_PRIORITY);
    TaskQueueInterface *jitQueue = TaskManager::CreateTaskQueue(QUEUE_PRIORITY);
    // Fill queues with tasks that increment counter with its type.
    constexpr size_t COUNT_OF_TASK = 10'000U;
    std::array<std::atomic_size_t, 3U> counters = {0U, 0U, 0U};
    for (size_t i = 0U; i < COUNT_OF_TASK; i++) {
        gcQueue->AddBackgroundTask([&counters]() {
            constexpr size_t GC_BACKGROUND_COUNTER = 0U;
            // Atomic with relaxed order reason: data race with counters[GC_BACKGROUND_COUNTER] with no synchronization
            // or ordering constraints
            counters[GC_BACKGROUND_COUNTER].fetch_add(1U, std::memory_order_relaxed);
        });
        gcQueue->AddForegroundTask([&counters]() {
            constexpr size_t GC_FOREGROUND_COUNTER = 1U;
            // Atomic with relaxed order reason: data race with counters[GC_FOREGROUND_COUNTER] with no synchronization
            // or ordering constraints
            counters[GC_FOREGROUND_COUNTER].fetch_add(1U, std::memory_order_relaxed);
        });
        jitQueue->AddBackgroundTask([&counters]() {
            constexpr size_t JIT_COUNTER = 2U;
            // Atomic with relaxed order reason: data race with counters[JIT_COUNTER] with no synchronization or
            // ordering constraints
            counters[JIT_COUNTER].fetch_add(1U, std::memory_order_relaxed);
        });
    }
    gcQueue->WaitForegroundTasks();
    ASSERT_FALSE(gcQueue->HasForegroundTasks());
    gcQueue->WaitBackgroundTasks();
    ASSERT_TRUE(gcQueue->IsEmpty());
    jitQueue->WaitTasks();
    ASSERT_TRUE(jitQueue->IsEmpty());
    for (auto &counter : counters) {
        ASSERT_EQ(counter, COUNT_OF_TASK) << "seed:" << GetSeed();
    }
    TaskManager::DestroyTaskQueue(gcQueue);
    TaskManager::DestroyTaskQueue(jitQueue);
    TaskManager::Finish();
}

TEST_F(TaskSchedulerTest, TaskSchedulerAddTaskToWaitListWithTimeTest)
{
    srand(GetSeed());
    // Create TaskScheduler
    constexpr size_t THREADS_COUNT = 1U;
    TaskManager::Start(THREADS_COUNT);
    // Create and register 2 queues
    // CC-OFFNXT(G.NAM.03-CPP): static_core files have specifice codestyle
    constexpr uint8_t QUEUE_PRIORITY = DEFAULT_QUEUE_PRIORITY;
    TaskQueueInterface *gcQueue = TaskManager::CreateTaskQueue(QUEUE_PRIORITY);

    constexpr size_t WAIT_LIST_USAGE_COUNT = 5U;
    std::atomic_size_t sleepCount = 0U;
    std::function<void()> taskRunner;
    taskRunner = [gcQueue, &sleepCount, &taskRunner]() {
        if (sleepCount < WAIT_LIST_USAGE_COUNT) {
            sleepCount++;
            [[maybe_unused]] auto id = gcQueue->AddForegroundTaskInWaitList(taskRunner, 1U);
            ASSERT(id != INVALID_WAITER_ID);
        }
    };
    gcQueue->AddForegroundTask(taskRunner);
    gcQueue->WaitTasks();
    ASSERT_EQ(sleepCount, WAIT_LIST_USAGE_COUNT);
    // Fill queues with tasks that increment counter with its type.
    TaskManager::DestroyTaskQueue(gcQueue);
    TaskManager::Finish();
}

TEST_F(TaskSchedulerTest, ChangeCountOfWorkers)
{
    srand(GetSeed());
    // CC-OFFNXT(G.NAM.03-CPP): static_core files have specifice codestyle
    constexpr size_t THREADS_COUNT = 4U;
    TaskManager::Start(THREADS_COUNT);
    ASSERT_EQ(TaskManager::GetWorkersCount(), THREADS_COUNT);

    TaskManager::SetWorkersCount(0U);
    ASSERT_EQ(TaskManager::GetWorkersCount(), 0U);

    TaskManager::SetWorkersCount(THREADS_COUNT);
    ASSERT_EQ(TaskManager::GetWorkersCount(), THREADS_COUNT);

    // CC-OFFNXT(G.NAM.03-CPP): static_core files have specifice codestyle
    constexpr size_t NEW_THREADS_COUNT = 6U;
    TaskManager::SetWorkersCount(NEW_THREADS_COUNT);
    ASSERT_EQ(TaskManager::GetWorkersCount(), NEW_THREADS_COUNT);

    TaskManager::SetWorkersCount(THREADS_COUNT);
    ASSERT_EQ(TaskManager::GetWorkersCount(), THREADS_COUNT);

    TaskManager::SetWorkersCount(MAX_WORKER_COUNT + 1U);
    ASSERT_EQ(TaskManager::GetWorkersCount(), MAX_WORKER_COUNT);

    TaskManager::Finish();
}

}  // namespace ark::taskmanager<|MERGE_RESOLUTION|>--- conflicted
+++ resolved
@@ -261,11 +261,7 @@
     constexpr uint8_t QUEUE_PRIORITY = DEFAULT_QUEUE_PRIORITY;
     TaskQueueInterface *gcQueue = TaskManager::CreateTaskQueue(QUEUE_PRIORITY);
     TaskQueueInterface *jitQueue = TaskManager::CreateTaskQueue(QUEUE_PRIORITY);
-<<<<<<< HEAD
     // Fill queues with tasks that increment counter with its type.
-=======
-    //  Fill queues with tasks that increment counter with its type.
->>>>>>> a77d6327
     constexpr size_t COUNT_OF_TASK = 1000U;
     std::array<size_t, 2U> counters = {0U, 0U};
     os::memory::Mutex mainMutex;
