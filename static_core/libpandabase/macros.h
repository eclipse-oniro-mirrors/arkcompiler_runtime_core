/**
 * Copyright (c) 2021-2025 Huawei Device Co., Ltd.
 * Licensed under the Apache License, Version 2.0 (the "License");
 * you may not use this file except in compliance with the License.
 * You may obtain a copy of the License at
 *
 * http://www.apache.org/licenses/LICENSE-2.0
 *
 * Unless required by applicable law or agreed to in writing, software
 * distributed under the License is distributed on an "AS IS" BASIS,
 * WITHOUT WARRANTIES OR CONDITIONS OF ANY KIND, either express or implied.
 * See the License for the specific language governing permissions and
 * limitations under the License.
 */

#ifndef PANDA_LIBPANDABASE_PBASE_MACROS_H
#define PANDA_LIBPANDABASE_PBASE_MACROS_H

<<<<<<< HEAD
#include <cassert>
#include <iostream>

// Inline (disabled for DEBUG)
#ifndef NDEBUG
#define ALWAYS_INLINE                                 // NOLINT(cppcoreguidelines-macro-usage)
#else                                                 // NDEBUG
#define ALWAYS_INLINE __attribute__((always_inline))  // NOLINT(cppcoreguidelines-macro-usage)
#endif                                                // !NDEBUG

// NOLINTNEXTLINE(cppcoreguidelines-macro-usage)
#define NO_INLINE __attribute__((noinline))

#ifdef __clang__
// NOLINTNEXTLINE(cppcoreguidelines-macro-usage)
#define NO_OPTIMIZE [[clang::optnone]]
#else
// NOLINTNEXTLINE(cppcoreguidelines-macro-usage)
#define NO_OPTIMIZE __attribute__((optimize("O0")))
#endif

#ifdef __clang__
// NOLINTNEXTLINE(cppcoreguidelines-macro-usage)
#define FIELD_UNUSED __attribute__((__unused__))
#else
// NOLINTNEXTLINE(cppcoreguidelines-macro-usage)
#define FIELD_UNUSED
#endif

// NOLINTNEXTLINE(cppcoreguidelines-macro-usage)
#define UNUSED_VAR(var) (void)(var)

#ifndef PANDA_TARGET_WINDOWS
// NOLINTNEXTLINE(cppcoreguidelines-macro-usage)
#define PANDA_PUBLIC_API __attribute__((visibility("default")))
#else
#define PANDA_PUBLIC_API __declspec(dllexport)
#endif

// NOLINTNEXTLINE(cppcoreguidelines-macro-usage)
#define MEMBER_OFFSET(T, F) offsetof(T, F)

#if defined(__cplusplus)

// NOLINTNEXTLINE(cppcoreguidelines-macro-usage)
#define NO_COPY_CTOR(TypeName) TypeName(const TypeName &) = delete

// NOLINTNEXTLINE(cppcoreguidelines-macro-usage)
#define NO_COPY_OPERATOR(TypeName) void operator=(const TypeName &) = delete

// Disabling copy ctor and copy assignment operator.
// NOLINTNEXTLINE(cppcoreguidelines-macro-usage)
#define NO_COPY_SEMANTIC(TypeName) \
    NO_COPY_CTOR(TypeName);        \
    NO_COPY_OPERATOR(TypeName)

// NOLINTNEXTLINE(cppcoreguidelines-macro-usage)
#define NO_MOVE_CTOR(TypeName)                   \
    /* NOLINTNEXTLINE(misc-macro-parentheses) */ \
    TypeName(TypeName &&) = delete

// NOLINTNEXTLINE(cppcoreguidelines-macro-usage)
#define NO_MOVE_OPERATOR(TypeName)               \
    /* NOLINTNEXTLINE(misc-macro-parentheses) */ \
    TypeName &operator=(TypeName &&) = delete

// NOLINTNEXTLINE(cppcoreguidelines-macro-usage)
#define NO_MOVE_SEMANTIC(TypeName) \
    NO_MOVE_CTOR(TypeName);        \
    NO_MOVE_OPERATOR(TypeName)

// NOLINTNEXTLINE(cppcoreguidelines-macro-usage)
#define DEFAULT_MOVE_CTOR(TypeName)              \
    /* NOLINTNEXTLINE(misc-macro-parentheses) */ \
    TypeName(TypeName &&) = default

// NOLINTNEXTLINE(cppcoreguidelines-macro-usage)
#define DEFAULT_MOVE_OPERATOR(TypeName)          \
    /* NOLINTNEXTLINE(misc-macro-parentheses) */ \
    TypeName &operator=(TypeName &&) = default

// NOLINTNEXTLINE(cppcoreguidelines-macro-usage)
#define DEFAULT_MOVE_SEMANTIC(TypeName) \
    DEFAULT_MOVE_CTOR(TypeName);        \
    DEFAULT_MOVE_OPERATOR(TypeName)

// NOLINTNEXTLINE(cppcoreguidelines-macro-usage)
#define DEFAULT_COPY_CTOR(TypeName) TypeName(const TypeName &) = default

// NOLINTNEXTLINE(cppcoreguidelines-macro-usage)
#define DEFAULT_COPY_OPERATOR(TypeName)          \
    /* NOLINTNEXTLINE(misc-macro-parentheses) */ \
    TypeName &operator=(const TypeName &) = default

// NOLINTNEXTLINE(cppcoreguidelines-macro-usage)
#define DEFAULT_COPY_SEMANTIC(TypeName) \
    DEFAULT_COPY_CTOR(TypeName);        \
    DEFAULT_COPY_OPERATOR(TypeName)

// NOLINTNEXTLINE(cppcoreguidelines-macro-usage)
#define DEFAULT_NOEXCEPT_MOVE_CTOR(TypeName)     \
    /* NOLINTNEXTLINE(misc-macro-parentheses) */ \
    TypeName(TypeName &&) noexcept = default

// NOLINTNEXTLINE(cppcoreguidelines-macro-usage)
#define DEFAULT_NOEXCEPT_MOVE_OPERATOR(TypeName) \
    /* NOLINTNEXTLINE(misc-macro-parentheses) */ \
    TypeName &operator=(TypeName &&) noexcept = default

// NOLINTNEXTLINE(cppcoreguidelines-macro-usage)
#define DEFAULT_NOEXCEPT_MOVE_SEMANTIC(TypeName) \
    DEFAULT_NOEXCEPT_MOVE_CTOR(TypeName);        \
    DEFAULT_NOEXCEPT_MOVE_OPERATOR(TypeName)

#endif  // defined(__cplusplus)

#define LIKELY(exp) (__builtin_expect((exp) != 0, true))     // NOLINT(cppcoreguidelines-macro-usage)
#define UNLIKELY(exp) (__builtin_expect((exp) != 0, false))  // NOLINT(cppcoreguidelines-macro-usage)

// NOLINTNEXTLINE(cppcoreguidelines-macro-usage)
#define CHECK_EXPR(expr)                                                                                      \
    do {                                                                                                      \
        if (UNLIKELY(!(expr))) {                                                                              \
            std::cerr << "CHECK FAILED: " << #expr;                                                           \
            std::cerr << "          IN: " << __FILE__ << ":" << __LINE__ << ":" << __FUNCTION__ << std::endl; \
            ark::PrintStack(std::cerr);                                                                       \
            std::abort();                                                                                     \
        }                                                                                                     \
    } while (0)

// NOLINTNEXTLINE(cppcoreguidelines-macro-usage)
#define CHECK_NOT_NULL(ptr) CHECK_EXPR((ptr) != nullptr)

#if !defined(NDEBUG)

// NOLINTNEXTLINE(cppcoreguidelines-macro-usage)
#define ASSERT_FAIL(expr) ark::debug::AssertionFail(expr, __FILE__, __LINE__, __FUNCTION__)

// CC-OFFNXT(G.PRE.06) solid logic
// NOLINTNEXTLINE(cppcoreguidelines-macro-usage)
#define ASSERT_OP(lhs, op, rhs)                                                                                \
    do {                                                                                                       \
        auto __lhs = lhs;                                                                                      \
        auto __rhs = rhs;                                                                                      \
        if (UNLIKELY(!(__lhs op __rhs))) {                                                                     \
            std::cerr << "CHECK FAILED: " << #lhs << " " #op " " #rhs << std::endl;                            \
            std::cerr << "      VALUES: " << __lhs << " " #op " " << __rhs << std::endl;                       \
            std::cerr << "          IN: " << __FILE__ << ":" << __LINE__ << ": " << __FUNCTION__ << std::endl; \
            ark::PrintStack(std::cerr);                                                                        \
            std::abort();                                                                                      \
        }                                                                                                      \
    } while (0)

// NOLINTNEXTLINE(cppcoreguidelines-macro-usage)
#define CHECK_LE(lhs, rhs) ASSERT_OP(lhs, <=, rhs)
// NOLINTNEXTLINE(cppcoreguidelines-macro-usage)
#define CHECK_LT(lhs, rhs) ASSERT_OP(lhs, <, rhs)
// NOLINTNEXTLINE(cppcoreguidelines-macro-usage)
#define CHECK_GE(lhs, rhs) ASSERT_OP(lhs, >=, rhs)
// NOLINTNEXTLINE(cppcoreguidelines-macro-usage)
#define CHECK_GT(lhs, rhs) ASSERT_OP(lhs, >, rhs)
// NOLINTNEXTLINE(cppcoreguidelines-macro-usage)
#define CHECK_EQ(lhs, rhs) ASSERT_OP(lhs, ==, rhs)
// NOLINTNEXTLINE(cppcoreguidelines-macro-usage)
#define CHECK_NE(lhs, rhs) ASSERT_OP(lhs, !=, rhs)

// NOLINTNEXTLINE(cppcoreguidelines-macro-usage)
#define ASSERT(cond)         \
    if (UNLIKELY(!(cond))) { \
        ASSERT_FAIL(#cond);  \
    }

// NOLINTNEXTLINE(cppcoreguidelines-macro-usage)
#define ASSERT_DO(cond, func)                              \
    do {                                                   \
        if (auto cond_val = cond; UNLIKELY(!(cond_val))) { \
            func;                                          \
            ASSERT_FAIL(#cond);                            \
        }                                                  \
    } while (0)
// NOLINTNEXTLINE(cppcoreguidelines-macro-usage)
#define ASSERT_PRINT(cond, message)                        \
    do {                                                   \
        if (auto cond_val = cond; UNLIKELY(!(cond_val))) { \
            /* CC-OFFNXT(G.PRE.02) string arg */           \
            std::cerr << message << std::endl;             \
            ASSERT_FAIL(#cond);                            \
        }                                                  \
    } while (0)
// NOLINTNEXTLINE(cppcoreguidelines-macro-usage)
#define ASSERT_RETURN(cond) assert(cond)
// NOLINTNEXTLINE(cppcoreguidelines-macro-usage)
#define UNREACHABLE()                                                                            \
    do {                                                                                         \
        ASSERT_PRINT(false, "This line should be unreachable"); /* NOLINT(misc-static-assert) */ \
        __builtin_unreachable();                                                                 \
    } while (0)
#else                                                     // NDEBUG
#define ASSERT(cond) static_cast<void>(0)                 // NOLINT(cppcoreguidelines-macro-usage)
#define ASSERT_DO(cond, func) static_cast<void>(0)        // NOLINT(cppcoreguidelines-macro-usage)
#define ASSERT_PRINT(cond, message) static_cast<void>(0)  // NOLINT(cppcoreguidelines-macro-usage)
#define ASSERT_RETURN(cond) static_cast<void>(cond)       // NOLINT(cppcoreguidelines-macro-usage)
#define UNREACHABLE __builtin_unreachable                 // NOLINT(cppcoreguidelines-macro-usage)
#define ASSERT_OP(lhs, op, rhs)                           // NOLINTNEXTLINE(cppcoreguidelines-macro-usage)
#define CHECK_LE(lhs, rhs)                                // NOLINTNEXTLINE(cppcoreguidelines-macro-usage)
#define CHECK_LT(lhs, rhs)                                // NOLINTNEXTLINE(cppcoreguidelines-macro-usage)
#define CHECK_GE(lhs, rhs)                                // NOLINTNEXTLINE(cppcoreguidelines-macro-usage)
#define CHECK_GT(lhs, rhs)                                // NOLINTNEXTLINE(cppcoreguidelines-macro-usage)
#define CHECK_EQ(lhs, rhs)                                // NOLINTNEXTLINE(cppcoreguidelines-macro-usage)
#define CHECK_NE(lhs, rhs)                                // NOLINTNEXTLINE(cppcoreguidelines-macro-usage)
#endif                                                    // !NDEBUG

// Due to the impossibility of using asserts in constexpr methods
// we need an extra version of UNREACHABLE macro that can be used in such situations
#define UNREACHABLE_CONSTEXPR() __builtin_unreachable()  // NOLINT(cppcoreguidelines-macro-usage)

#define MERGE_WORDS_X(A, B) A##B               // NOLINT(cppcoreguidelines-macro-usage)
#define MERGE_WORDS(A, B) MERGE_WORDS_X(A, B)  // NOLINT(cppcoreguidelines-macro-usage)

// for clang
#if defined(__has_feature)
#if __has_feature(thread_sanitizer)
#define USE_THREAD_SANITIZER
#endif
#endif
// for gnu compiler
#if defined(__SANITIZE_THREAD__)
#define USE_THREAD_SANITIZER
#endif

#if defined(USE_THREAD_SANITIZER)
#if __GNUC__ < 8 && !defined(__clang__)
// gcc < 8.0 has a bug with attributes: https://gcc.gnu.org/bugzilla/show_bug.cgi?id=78204
// Note, clang also defines __GNUC__ macro, so, check __clang also
#define NO_THREAD_SANITIZE __attribute__((no_sanitize_thread))  // NOLINT(cppcoreguidelines-macro-usage)
#else
#define NO_THREAD_SANITIZE __attribute__((no_sanitize("thread")))  // NOLINT(cppcoreguidelines-macro-usage)
#endif
// Do not inline no_sanitize functions to avoid gcc bug with missed annotations
#define ALWAYS_INLINE_NO_TSAN NO_THREAD_SANITIZE
// NOLINTNEXTLINE(cppcoreguidelines-macro-usage)
#define TSAN_ANNOTATE_HAPPENS_BEFORE(addr) AnnotateHappensBefore(__FILE__, __LINE__, reinterpret_cast<void *>(addr))
// NOLINTNEXTLINE(cppcoreguidelines-macro-usage)
#define TSAN_ANNOTATE_HAPPENS_AFTER(addr) AnnotateHappensAfter(__FILE__, __LINE__, reinterpret_cast<void *>(addr))
// NOLINTNEXTLINE(cppcoreguidelines-macro-usage)
#define TSAN_ANNOTATE_IGNORE_WRITES_BEGIN() AnnotateIgnoreWritesBegin(__FILE__, __LINE__)
// NOLINTNEXTLINE(cppcoreguidelines-macro-usage)
#define TSAN_ANNOTATE_IGNORE_WRITES_END() AnnotateIgnoreWritesEnd(__FILE__, __LINE__)
extern "C" void AnnotateHappensBefore(const char *file, int line, const volatile void *cv);
extern "C" void AnnotateHappensAfter(const char *file, int line, const volatile void *cv);
extern "C" void AnnotateIgnoreWritesBegin(const char *file, int line);
extern "C" void AnnotateIgnoreWritesEnd(const char *file, int line);
// Attribute works in clang 14 or higher versions, currently used only for INTRUSIVE_TESTING
#define DISABLE_THREAD_SANITIZER_INSTRUMENTATION __attribute__((disable_sanitizer_instrumentation))
#else
#define NO_THREAD_SANITIZE
#define ALWAYS_INLINE_NO_TSAN ALWAYS_INLINE
#define TSAN_ANNOTATE_HAPPENS_BEFORE(addr)
#define TSAN_ANNOTATE_HAPPENS_AFTER(addr)
#define TSAN_ANNOTATE_IGNORE_WRITES_BEGIN()
#define TSAN_ANNOTATE_IGNORE_WRITES_END()
#define DISABLE_THREAD_SANITIZER_INSTRUMENTATION
#endif  // USE_THREAD_SANITIZER

// for clang
#if defined(__has_feature)
#if __has_feature(undefined_behavior_sanitizer)
#define USE_UB_SANITIZER
#endif
#endif
// for gnu compiler
#if defined(__SANITIZE_UNDEFINED__)
#define USE_UB_SANITIZER
#endif

#if defined(USE_UB_SANITIZER)
#if __GNUC__ < 8 && !defined(__clang__)
// gcc < 8.0 has a bug with attributes: https://gcc.gnu.org/bugzilla/show_bug.cgi?id=78204
// Note, clang also defines __GNUC__ macro, so, check __clang also
#define NO_UB_SANITIZE __attribute__((no_sanitize_undefined))  // NOLINT(cppcoreguidelines-macro-usage)
#else
#define NO_UB_SANITIZE __attribute__((no_sanitize("undefined")))  // NOLINT(cppcoreguidelines-macro-usage)
#endif
#else
#define NO_UB_SANITIZE
#endif  // USE_UB_SANITIZER

#ifndef __SANITIZE_HWADDRESS__
// for clang
#if defined(__has_feature)
#if __has_feature(address_sanitizer)
#define USE_ADDRESS_SANITIZER
#endif
#endif
// for gnu compiler
#if defined(__SANITIZE_ADDRESS__)
#define USE_ADDRESS_SANITIZER
#endif
#else
#define NO_ADDRESS_SANITIZE
#endif

#if defined(USE_ADDRESS_SANITIZER)
#if __GNUC__ < 8 && !defined(__clang__)
// gcc < 8.0 has a bug with attributes: https://gcc.gnu.org/bugzilla/show_bug.cgi?id=78204
// Note, clang also defines __GNUC__ macro, so, check __clang also
#define NO_ADDRESS_SANITIZE __attribute__((no_sanitize_address))  // NOLINT(cppcoreguidelines-macro-usage)
#else
#define NO_ADDRESS_SANITIZE __attribute__((no_sanitize("address")))  // NOLINT(cppcoreguidelines-macro-usage)
#endif
#else
#define NO_ADDRESS_SANITIZE
#endif  // USE_ADDRESS_SANITIZER

#if defined(__has_include)
#if __has_include(<filesystem>)
#define USE_STD_FILESYSTEM
#endif
#endif

// WEAK_SYMBOLS_FOR_LTO is defined if compiling arkbase_lto and unset otherwise
#ifdef WEAK_SYMBOLS_FOR_LTO
#define WEAK_FOR_LTO_START _Pragma("clang attribute push(__attribute__((weak)), apply_to = function)")
#define WEAK_FOR_LTO_END _Pragma("clang attribute pop")
#else
#define WEAK_FOR_LTO_START
#define WEAK_FOR_LTO_END
#endif

#ifndef NDEBUG
#define CONSTEXPR_IN_RELEASE
#else
#define CONSTEXPR_IN_RELEASE constexpr
#endif

=======
>>>>>>> a77d6327
#include "os/stacktrace.h"
#include "utils/debug.h"

#include "../../libpandabase/macros.h"

#endif  // PANDA_LIBPANDABASE_PBASE_MACROS_H<|MERGE_RESOLUTION|>--- conflicted
+++ resolved
@@ -16,344 +16,6 @@
 #ifndef PANDA_LIBPANDABASE_PBASE_MACROS_H
 #define PANDA_LIBPANDABASE_PBASE_MACROS_H
 
-<<<<<<< HEAD
-#include <cassert>
-#include <iostream>
-
-// Inline (disabled for DEBUG)
-#ifndef NDEBUG
-#define ALWAYS_INLINE                                 // NOLINT(cppcoreguidelines-macro-usage)
-#else                                                 // NDEBUG
-#define ALWAYS_INLINE __attribute__((always_inline))  // NOLINT(cppcoreguidelines-macro-usage)
-#endif                                                // !NDEBUG
-
-// NOLINTNEXTLINE(cppcoreguidelines-macro-usage)
-#define NO_INLINE __attribute__((noinline))
-
-#ifdef __clang__
-// NOLINTNEXTLINE(cppcoreguidelines-macro-usage)
-#define NO_OPTIMIZE [[clang::optnone]]
-#else
-// NOLINTNEXTLINE(cppcoreguidelines-macro-usage)
-#define NO_OPTIMIZE __attribute__((optimize("O0")))
-#endif
-
-#ifdef __clang__
-// NOLINTNEXTLINE(cppcoreguidelines-macro-usage)
-#define FIELD_UNUSED __attribute__((__unused__))
-#else
-// NOLINTNEXTLINE(cppcoreguidelines-macro-usage)
-#define FIELD_UNUSED
-#endif
-
-// NOLINTNEXTLINE(cppcoreguidelines-macro-usage)
-#define UNUSED_VAR(var) (void)(var)
-
-#ifndef PANDA_TARGET_WINDOWS
-// NOLINTNEXTLINE(cppcoreguidelines-macro-usage)
-#define PANDA_PUBLIC_API __attribute__((visibility("default")))
-#else
-#define PANDA_PUBLIC_API __declspec(dllexport)
-#endif
-
-// NOLINTNEXTLINE(cppcoreguidelines-macro-usage)
-#define MEMBER_OFFSET(T, F) offsetof(T, F)
-
-#if defined(__cplusplus)
-
-// NOLINTNEXTLINE(cppcoreguidelines-macro-usage)
-#define NO_COPY_CTOR(TypeName) TypeName(const TypeName &) = delete
-
-// NOLINTNEXTLINE(cppcoreguidelines-macro-usage)
-#define NO_COPY_OPERATOR(TypeName) void operator=(const TypeName &) = delete
-
-// Disabling copy ctor and copy assignment operator.
-// NOLINTNEXTLINE(cppcoreguidelines-macro-usage)
-#define NO_COPY_SEMANTIC(TypeName) \
-    NO_COPY_CTOR(TypeName);        \
-    NO_COPY_OPERATOR(TypeName)
-
-// NOLINTNEXTLINE(cppcoreguidelines-macro-usage)
-#define NO_MOVE_CTOR(TypeName)                   \
-    /* NOLINTNEXTLINE(misc-macro-parentheses) */ \
-    TypeName(TypeName &&) = delete
-
-// NOLINTNEXTLINE(cppcoreguidelines-macro-usage)
-#define NO_MOVE_OPERATOR(TypeName)               \
-    /* NOLINTNEXTLINE(misc-macro-parentheses) */ \
-    TypeName &operator=(TypeName &&) = delete
-
-// NOLINTNEXTLINE(cppcoreguidelines-macro-usage)
-#define NO_MOVE_SEMANTIC(TypeName) \
-    NO_MOVE_CTOR(TypeName);        \
-    NO_MOVE_OPERATOR(TypeName)
-
-// NOLINTNEXTLINE(cppcoreguidelines-macro-usage)
-#define DEFAULT_MOVE_CTOR(TypeName)              \
-    /* NOLINTNEXTLINE(misc-macro-parentheses) */ \
-    TypeName(TypeName &&) = default
-
-// NOLINTNEXTLINE(cppcoreguidelines-macro-usage)
-#define DEFAULT_MOVE_OPERATOR(TypeName)          \
-    /* NOLINTNEXTLINE(misc-macro-parentheses) */ \
-    TypeName &operator=(TypeName &&) = default
-
-// NOLINTNEXTLINE(cppcoreguidelines-macro-usage)
-#define DEFAULT_MOVE_SEMANTIC(TypeName) \
-    DEFAULT_MOVE_CTOR(TypeName);        \
-    DEFAULT_MOVE_OPERATOR(TypeName)
-
-// NOLINTNEXTLINE(cppcoreguidelines-macro-usage)
-#define DEFAULT_COPY_CTOR(TypeName) TypeName(const TypeName &) = default
-
-// NOLINTNEXTLINE(cppcoreguidelines-macro-usage)
-#define DEFAULT_COPY_OPERATOR(TypeName)          \
-    /* NOLINTNEXTLINE(misc-macro-parentheses) */ \
-    TypeName &operator=(const TypeName &) = default
-
-// NOLINTNEXTLINE(cppcoreguidelines-macro-usage)
-#define DEFAULT_COPY_SEMANTIC(TypeName) \
-    DEFAULT_COPY_CTOR(TypeName);        \
-    DEFAULT_COPY_OPERATOR(TypeName)
-
-// NOLINTNEXTLINE(cppcoreguidelines-macro-usage)
-#define DEFAULT_NOEXCEPT_MOVE_CTOR(TypeName)     \
-    /* NOLINTNEXTLINE(misc-macro-parentheses) */ \
-    TypeName(TypeName &&) noexcept = default
-
-// NOLINTNEXTLINE(cppcoreguidelines-macro-usage)
-#define DEFAULT_NOEXCEPT_MOVE_OPERATOR(TypeName) \
-    /* NOLINTNEXTLINE(misc-macro-parentheses) */ \
-    TypeName &operator=(TypeName &&) noexcept = default
-
-// NOLINTNEXTLINE(cppcoreguidelines-macro-usage)
-#define DEFAULT_NOEXCEPT_MOVE_SEMANTIC(TypeName) \
-    DEFAULT_NOEXCEPT_MOVE_CTOR(TypeName);        \
-    DEFAULT_NOEXCEPT_MOVE_OPERATOR(TypeName)
-
-#endif  // defined(__cplusplus)
-
-#define LIKELY(exp) (__builtin_expect((exp) != 0, true))     // NOLINT(cppcoreguidelines-macro-usage)
-#define UNLIKELY(exp) (__builtin_expect((exp) != 0, false))  // NOLINT(cppcoreguidelines-macro-usage)
-
-// NOLINTNEXTLINE(cppcoreguidelines-macro-usage)
-#define CHECK_EXPR(expr)                                                                                      \
-    do {                                                                                                      \
-        if (UNLIKELY(!(expr))) {                                                                              \
-            std::cerr << "CHECK FAILED: " << #expr;                                                           \
-            std::cerr << "          IN: " << __FILE__ << ":" << __LINE__ << ":" << __FUNCTION__ << std::endl; \
-            ark::PrintStack(std::cerr);                                                                       \
-            std::abort();                                                                                     \
-        }                                                                                                     \
-    } while (0)
-
-// NOLINTNEXTLINE(cppcoreguidelines-macro-usage)
-#define CHECK_NOT_NULL(ptr) CHECK_EXPR((ptr) != nullptr)
-
-#if !defined(NDEBUG)
-
-// NOLINTNEXTLINE(cppcoreguidelines-macro-usage)
-#define ASSERT_FAIL(expr) ark::debug::AssertionFail(expr, __FILE__, __LINE__, __FUNCTION__)
-
-// CC-OFFNXT(G.PRE.06) solid logic
-// NOLINTNEXTLINE(cppcoreguidelines-macro-usage)
-#define ASSERT_OP(lhs, op, rhs)                                                                                \
-    do {                                                                                                       \
-        auto __lhs = lhs;                                                                                      \
-        auto __rhs = rhs;                                                                                      \
-        if (UNLIKELY(!(__lhs op __rhs))) {                                                                     \
-            std::cerr << "CHECK FAILED: " << #lhs << " " #op " " #rhs << std::endl;                            \
-            std::cerr << "      VALUES: " << __lhs << " " #op " " << __rhs << std::endl;                       \
-            std::cerr << "          IN: " << __FILE__ << ":" << __LINE__ << ": " << __FUNCTION__ << std::endl; \
-            ark::PrintStack(std::cerr);                                                                        \
-            std::abort();                                                                                      \
-        }                                                                                                      \
-    } while (0)
-
-// NOLINTNEXTLINE(cppcoreguidelines-macro-usage)
-#define CHECK_LE(lhs, rhs) ASSERT_OP(lhs, <=, rhs)
-// NOLINTNEXTLINE(cppcoreguidelines-macro-usage)
-#define CHECK_LT(lhs, rhs) ASSERT_OP(lhs, <, rhs)
-// NOLINTNEXTLINE(cppcoreguidelines-macro-usage)
-#define CHECK_GE(lhs, rhs) ASSERT_OP(lhs, >=, rhs)
-// NOLINTNEXTLINE(cppcoreguidelines-macro-usage)
-#define CHECK_GT(lhs, rhs) ASSERT_OP(lhs, >, rhs)
-// NOLINTNEXTLINE(cppcoreguidelines-macro-usage)
-#define CHECK_EQ(lhs, rhs) ASSERT_OP(lhs, ==, rhs)
-// NOLINTNEXTLINE(cppcoreguidelines-macro-usage)
-#define CHECK_NE(lhs, rhs) ASSERT_OP(lhs, !=, rhs)
-
-// NOLINTNEXTLINE(cppcoreguidelines-macro-usage)
-#define ASSERT(cond)         \
-    if (UNLIKELY(!(cond))) { \
-        ASSERT_FAIL(#cond);  \
-    }
-
-// NOLINTNEXTLINE(cppcoreguidelines-macro-usage)
-#define ASSERT_DO(cond, func)                              \
-    do {                                                   \
-        if (auto cond_val = cond; UNLIKELY(!(cond_val))) { \
-            func;                                          \
-            ASSERT_FAIL(#cond);                            \
-        }                                                  \
-    } while (0)
-// NOLINTNEXTLINE(cppcoreguidelines-macro-usage)
-#define ASSERT_PRINT(cond, message)                        \
-    do {                                                   \
-        if (auto cond_val = cond; UNLIKELY(!(cond_val))) { \
-            /* CC-OFFNXT(G.PRE.02) string arg */           \
-            std::cerr << message << std::endl;             \
-            ASSERT_FAIL(#cond);                            \
-        }                                                  \
-    } while (0)
-// NOLINTNEXTLINE(cppcoreguidelines-macro-usage)
-#define ASSERT_RETURN(cond) assert(cond)
-// NOLINTNEXTLINE(cppcoreguidelines-macro-usage)
-#define UNREACHABLE()                                                                            \
-    do {                                                                                         \
-        ASSERT_PRINT(false, "This line should be unreachable"); /* NOLINT(misc-static-assert) */ \
-        __builtin_unreachable();                                                                 \
-    } while (0)
-#else                                                     // NDEBUG
-#define ASSERT(cond) static_cast<void>(0)                 // NOLINT(cppcoreguidelines-macro-usage)
-#define ASSERT_DO(cond, func) static_cast<void>(0)        // NOLINT(cppcoreguidelines-macro-usage)
-#define ASSERT_PRINT(cond, message) static_cast<void>(0)  // NOLINT(cppcoreguidelines-macro-usage)
-#define ASSERT_RETURN(cond) static_cast<void>(cond)       // NOLINT(cppcoreguidelines-macro-usage)
-#define UNREACHABLE __builtin_unreachable                 // NOLINT(cppcoreguidelines-macro-usage)
-#define ASSERT_OP(lhs, op, rhs)                           // NOLINTNEXTLINE(cppcoreguidelines-macro-usage)
-#define CHECK_LE(lhs, rhs)                                // NOLINTNEXTLINE(cppcoreguidelines-macro-usage)
-#define CHECK_LT(lhs, rhs)                                // NOLINTNEXTLINE(cppcoreguidelines-macro-usage)
-#define CHECK_GE(lhs, rhs)                                // NOLINTNEXTLINE(cppcoreguidelines-macro-usage)
-#define CHECK_GT(lhs, rhs)                                // NOLINTNEXTLINE(cppcoreguidelines-macro-usage)
-#define CHECK_EQ(lhs, rhs)                                // NOLINTNEXTLINE(cppcoreguidelines-macro-usage)
-#define CHECK_NE(lhs, rhs)                                // NOLINTNEXTLINE(cppcoreguidelines-macro-usage)
-#endif                                                    // !NDEBUG
-
-// Due to the impossibility of using asserts in constexpr methods
-// we need an extra version of UNREACHABLE macro that can be used in such situations
-#define UNREACHABLE_CONSTEXPR() __builtin_unreachable()  // NOLINT(cppcoreguidelines-macro-usage)
-
-#define MERGE_WORDS_X(A, B) A##B               // NOLINT(cppcoreguidelines-macro-usage)
-#define MERGE_WORDS(A, B) MERGE_WORDS_X(A, B)  // NOLINT(cppcoreguidelines-macro-usage)
-
-// for clang
-#if defined(__has_feature)
-#if __has_feature(thread_sanitizer)
-#define USE_THREAD_SANITIZER
-#endif
-#endif
-// for gnu compiler
-#if defined(__SANITIZE_THREAD__)
-#define USE_THREAD_SANITIZER
-#endif
-
-#if defined(USE_THREAD_SANITIZER)
-#if __GNUC__ < 8 && !defined(__clang__)
-// gcc < 8.0 has a bug with attributes: https://gcc.gnu.org/bugzilla/show_bug.cgi?id=78204
-// Note, clang also defines __GNUC__ macro, so, check __clang also
-#define NO_THREAD_SANITIZE __attribute__((no_sanitize_thread))  // NOLINT(cppcoreguidelines-macro-usage)
-#else
-#define NO_THREAD_SANITIZE __attribute__((no_sanitize("thread")))  // NOLINT(cppcoreguidelines-macro-usage)
-#endif
-// Do not inline no_sanitize functions to avoid gcc bug with missed annotations
-#define ALWAYS_INLINE_NO_TSAN NO_THREAD_SANITIZE
-// NOLINTNEXTLINE(cppcoreguidelines-macro-usage)
-#define TSAN_ANNOTATE_HAPPENS_BEFORE(addr) AnnotateHappensBefore(__FILE__, __LINE__, reinterpret_cast<void *>(addr))
-// NOLINTNEXTLINE(cppcoreguidelines-macro-usage)
-#define TSAN_ANNOTATE_HAPPENS_AFTER(addr) AnnotateHappensAfter(__FILE__, __LINE__, reinterpret_cast<void *>(addr))
-// NOLINTNEXTLINE(cppcoreguidelines-macro-usage)
-#define TSAN_ANNOTATE_IGNORE_WRITES_BEGIN() AnnotateIgnoreWritesBegin(__FILE__, __LINE__)
-// NOLINTNEXTLINE(cppcoreguidelines-macro-usage)
-#define TSAN_ANNOTATE_IGNORE_WRITES_END() AnnotateIgnoreWritesEnd(__FILE__, __LINE__)
-extern "C" void AnnotateHappensBefore(const char *file, int line, const volatile void *cv);
-extern "C" void AnnotateHappensAfter(const char *file, int line, const volatile void *cv);
-extern "C" void AnnotateIgnoreWritesBegin(const char *file, int line);
-extern "C" void AnnotateIgnoreWritesEnd(const char *file, int line);
-// Attribute works in clang 14 or higher versions, currently used only for INTRUSIVE_TESTING
-#define DISABLE_THREAD_SANITIZER_INSTRUMENTATION __attribute__((disable_sanitizer_instrumentation))
-#else
-#define NO_THREAD_SANITIZE
-#define ALWAYS_INLINE_NO_TSAN ALWAYS_INLINE
-#define TSAN_ANNOTATE_HAPPENS_BEFORE(addr)
-#define TSAN_ANNOTATE_HAPPENS_AFTER(addr)
-#define TSAN_ANNOTATE_IGNORE_WRITES_BEGIN()
-#define TSAN_ANNOTATE_IGNORE_WRITES_END()
-#define DISABLE_THREAD_SANITIZER_INSTRUMENTATION
-#endif  // USE_THREAD_SANITIZER
-
-// for clang
-#if defined(__has_feature)
-#if __has_feature(undefined_behavior_sanitizer)
-#define USE_UB_SANITIZER
-#endif
-#endif
-// for gnu compiler
-#if defined(__SANITIZE_UNDEFINED__)
-#define USE_UB_SANITIZER
-#endif
-
-#if defined(USE_UB_SANITIZER)
-#if __GNUC__ < 8 && !defined(__clang__)
-// gcc < 8.0 has a bug with attributes: https://gcc.gnu.org/bugzilla/show_bug.cgi?id=78204
-// Note, clang also defines __GNUC__ macro, so, check __clang also
-#define NO_UB_SANITIZE __attribute__((no_sanitize_undefined))  // NOLINT(cppcoreguidelines-macro-usage)
-#else
-#define NO_UB_SANITIZE __attribute__((no_sanitize("undefined")))  // NOLINT(cppcoreguidelines-macro-usage)
-#endif
-#else
-#define NO_UB_SANITIZE
-#endif  // USE_UB_SANITIZER
-
-#ifndef __SANITIZE_HWADDRESS__
-// for clang
-#if defined(__has_feature)
-#if __has_feature(address_sanitizer)
-#define USE_ADDRESS_SANITIZER
-#endif
-#endif
-// for gnu compiler
-#if defined(__SANITIZE_ADDRESS__)
-#define USE_ADDRESS_SANITIZER
-#endif
-#else
-#define NO_ADDRESS_SANITIZE
-#endif
-
-#if defined(USE_ADDRESS_SANITIZER)
-#if __GNUC__ < 8 && !defined(__clang__)
-// gcc < 8.0 has a bug with attributes: https://gcc.gnu.org/bugzilla/show_bug.cgi?id=78204
-// Note, clang also defines __GNUC__ macro, so, check __clang also
-#define NO_ADDRESS_SANITIZE __attribute__((no_sanitize_address))  // NOLINT(cppcoreguidelines-macro-usage)
-#else
-#define NO_ADDRESS_SANITIZE __attribute__((no_sanitize("address")))  // NOLINT(cppcoreguidelines-macro-usage)
-#endif
-#else
-#define NO_ADDRESS_SANITIZE
-#endif  // USE_ADDRESS_SANITIZER
-
-#if defined(__has_include)
-#if __has_include(<filesystem>)
-#define USE_STD_FILESYSTEM
-#endif
-#endif
-
-// WEAK_SYMBOLS_FOR_LTO is defined if compiling arkbase_lto and unset otherwise
-#ifdef WEAK_SYMBOLS_FOR_LTO
-#define WEAK_FOR_LTO_START _Pragma("clang attribute push(__attribute__((weak)), apply_to = function)")
-#define WEAK_FOR_LTO_END _Pragma("clang attribute pop")
-#else
-#define WEAK_FOR_LTO_START
-#define WEAK_FOR_LTO_END
-#endif
-
-#ifndef NDEBUG
-#define CONSTEXPR_IN_RELEASE
-#else
-#define CONSTEXPR_IN_RELEASE constexpr
-#endif
-
-=======
->>>>>>> a77d6327
 #include "os/stacktrace.h"
 #include "utils/debug.h"
 
