/*
 * Copyright (c) 2023-2025 Huawei Device Co., Ltd.
 * Licensed under the Apache License, Version 2.0 (the "License");
 * you may not use this file except in compliance with the License.
 * You may obtain a copy of the License at
 *
 * http://www.apache.org/licenses/LICENSE-2.0
 *
 * Unless required by applicable law or agreed to in writing, software
 * distributed under the License is distributed on an "AS IS" BASIS,
 * WITHOUT WARRANTIES OR CONDITIONS OF ANY KIND, either express or implied.
 * See the License for the specific language governing permissions and
 * limitations under the License.
 */

#ifndef PANDA_LIBPANDABASE_TASKMANAGER_TASK_QUEUE_INTERFACE_H
#define PANDA_LIBPANDABASE_TASKMANAGER_TASK_QUEUE_INTERFACE_H

#include <atomic>

#include "libpandabase/taskmanager/task_manager_common.h"
#include "libpandabase/taskmanager/utils/wait_list.h"

namespace ark::taskmanager {

/**
 * @brief TaskQueueInteface is an interface of push-thread-safe queue for tasks. Queues can be registered in
 * TaskScheduler and used to execute tasks on workers. Also, queues can notify other threads when a new task is pushed.
 */
class TaskQueueInterface {
public:
    NO_COPY_SEMANTIC(TaskQueueInterface);
    NO_MOVE_SEMANTIC(TaskQueueInterface);

    PANDA_PUBLIC_API explicit TaskQueueInterface(QueuePriority priority = DEFAULT_QUEUE_PRIORITY) : priority_(priority)
    {
        TASK_MANAGER_CHECK_PRIORITY_VALUE(priority);
    }
    PANDA_PUBLIC_API virtual ~TaskQueueInterface() = default;

    PANDA_PUBLIC_API virtual size_t AddForegroundTask(RunnerCallback runner) = 0;
    PANDA_PUBLIC_API virtual size_t AddBackgroundTask(RunnerCallback runner) = 0;

    PANDA_PUBLIC_API virtual WaiterId AddForegroundTaskInWaitList(RunnerCallback runtime, uint64_t timeToWait) = 0;
    PANDA_PUBLIC_API virtual WaiterId AddBackgroundTaskInWaitList(RunnerCallback runtime, uint64_t timeToWait) = 0;

    PANDA_PUBLIC_API virtual WaiterId AddForegroundTaskInWaitList(RunnerCallback runtime) = 0;
    PANDA_PUBLIC_API virtual WaiterId AddBackgroundTaskInWaitList(RunnerCallback runtime) = 0;

    PANDA_PUBLIC_API virtual void SignalWaitList(WaiterId id) = 0;

    [[nodiscard]] PANDA_PUBLIC_API virtual bool IsEmpty() const = 0;
    [[nodiscard]] PANDA_PUBLIC_API virtual bool HasForegroundTasks() const = 0;
    [[nodiscard]] PANDA_PUBLIC_API virtual bool HasBackgroundTasks() const = 0;

    [[nodiscard]] PANDA_PUBLIC_API virtual size_t Size() const = 0;
    [[nodiscard]] PANDA_PUBLIC_API virtual size_t CountOfForegroundTasks() const = 0;
    [[nodiscard]] PANDA_PUBLIC_API virtual size_t CountOfBackgroundTasks() const = 0;

    PANDA_PUBLIC_API size_t virtual ExecuteTask() = 0;
    PANDA_PUBLIC_API size_t virtual ExecuteForegroundTask() = 0;
    PANDA_PUBLIC_API size_t virtual ExecuteBackgroundTask() = 0;

    PANDA_PUBLIC_API void virtual WaitTasks() = 0;
    PANDA_PUBLIC_API void virtual WaitForegroundTasks() = 0;
    PANDA_PUBLIC_API void virtual WaitBackgroundTasks() = 0;

    void SetPriority(QueuePriority priority);
    QueuePriority GetPriority() const;

    void Register(QueueId id);
    QueueId GetQueueId() const;

private:
    QueueId id_ = INVALID_ID;
    std::atomic<QueuePriority> priority_;
};

inline QueuePriority TaskQueueInterface::GetPriority() const
{
    // Atomic with relaxed order reason: no order dependency with another variables
    return priority_.load(std::memory_order_relaxed);
}

inline void TaskQueueInterface::SetPriority(QueuePriority priority)
{
    TASK_MANAGER_CHECK_PRIORITY_VALUE(priority);
    // Atomic with relaxed order reason: no order dependency with another variables
    priority_.store(priority, std::memory_order_relaxed);
}

inline QueueId TaskQueueInterface::GetQueueId() const
{
    return id_;
}

inline void TaskQueueInterface::Register(QueueId id)
{
<<<<<<< HEAD
    ASSERT_PRINT(id_ == INVALID_ID, "Second registration");
=======
>>>>>>> a77d6327
    id_ = id;
}

}  // namespace ark::taskmanager

#endif  // PANDA_LIBPANDABASE_TASKMANAGER_TASK_QUEUE_INTERFACE_H<|MERGE_RESOLUTION|>--- conflicted
+++ resolved
@@ -96,10 +96,6 @@
 
 inline void TaskQueueInterface::Register(QueueId id)
 {
-<<<<<<< HEAD
-    ASSERT_PRINT(id_ == INVALID_ID, "Second registration");
-=======
->>>>>>> a77d6327
     id_ = id;
 }
 
