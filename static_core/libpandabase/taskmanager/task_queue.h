--- conflicted
+++ resolved
@@ -17,10 +17,7 @@
 #define PANDA_LIBPANDABASE_TASKMANAGER_TASK_QUEUE_H
 
 #include <atomic>
-<<<<<<< HEAD
-=======
 #include <utility>
->>>>>>> a77d6327
 #include "libpandabase/os/mutex.h"
 #include "libpandabase/taskmanager/schedulable_task_queue_interface.h"
 #include "taskmanager/utils/task_time_stats.h"
@@ -96,11 +93,7 @@
     void UnsetCallbacks() override;
 
 private:
-<<<<<<< HEAD
-    using InternalTaskQueue = TwoLockQueue<TaskPtr, TaskAllocatorType>;
-=======
     using InternalTaskQueue = TwoLockQueue<Task, TaskAllocatorType, QueueElemAllocationType::INPLACE>;
->>>>>>> a77d6327
 
     PANDA_PUBLIC_API size_t AddForegroundTaskImpl(RunnerCallback &&runner);
     PANDA_PUBLIC_API size_t AddBackgroundTaskImpl(RunnerCallback &&runner);
@@ -108,13 +101,8 @@
     PANDA_PUBLIC_API size_t IncrementCountOfLiveForegroundTasks();
     PANDA_PUBLIC_API size_t IncrementCountOfLiveBackgroundTasks();
 
-<<<<<<< HEAD
-    static void OnForegroundTaskDestructionCallback(TaskQueueInterface *queue);
-    static void OnBackgroundTaskDestructionCallback(TaskQueueInterface *queue);
-=======
     static void OnForegroundTaskDestructionCallback(TaskQueueInterface *queue, void *node);
     static void OnBackgroundTaskDestructionCallback(TaskQueueInterface *queue, void *node);
->>>>>>> a77d6327
 
     TaskQueue(QueuePriority priority, TaskWaitList *waitList, TaskTimeStatsBase *taskTimeStats)
         : SchedulableTaskQueueInterface(priority), taskTimeStats_(taskTimeStats), waitList_(waitList)
@@ -160,14 +148,9 @@
 }
 
 template <class Allocator>
-<<<<<<< HEAD
-inline void TaskQueue<Allocator>::OnForegroundTaskDestructionCallback(TaskQueueInterface *queue)
-{
-=======
 inline void TaskQueue<Allocator>::OnForegroundTaskDestructionCallback(TaskQueueInterface *queue, void *node)
 {
     InternalTaskQueue::TryDeleteNode(node);
->>>>>>> a77d6327
     auto iQueue = reinterpret_cast<TaskQueue *>(queue);
     // Atomic with relaxed order reason: all non-atomic and relaxed stores will be see after waitingMutex_ getting
     auto aliveTasks = iQueue->foregroundLiveTasks_.fetch_sub(1U, std::memory_order_relaxed);
@@ -178,14 +161,9 @@
 }
 
 template <class Allocator>
-<<<<<<< HEAD
-inline void TaskQueue<Allocator>::OnBackgroundTaskDestructionCallback(TaskQueueInterface *queue)
-{
-=======
 inline void TaskQueue<Allocator>::OnBackgroundTaskDestructionCallback(TaskQueueInterface *queue, void *node)
 {
     InternalTaskQueue::TryDeleteNode(node);
->>>>>>> a77d6327
     auto iQueue = reinterpret_cast<TaskQueue *>(queue);
     // Atomic with relaxed order reason: all non-atomic and relaxed stores will be see after waitingMutex_ getting
     auto aliveTasks = iQueue->backgroundLiveTasks_.fetch_sub(1U, std::memory_order_relaxed);
@@ -298,10 +276,7 @@
         return 0U;
     }
     task->RunTask();
-<<<<<<< HEAD
-=======
     Task::Delete(task);
->>>>>>> a77d6327
     return 1U;
 }
 
@@ -313,10 +288,7 @@
         return 0U;
     }
     task->RunTask();
-<<<<<<< HEAD
-=======
     Task::Delete(task);
->>>>>>> a77d6327
     return 1U;
 }
 
@@ -328,10 +300,7 @@
         return 0U;
     }
     task->RunTask();
-<<<<<<< HEAD
-=======
     Task::Delete(task);
->>>>>>> a77d6327
     return 1U;
 }
 
@@ -395,15 +364,6 @@
                                                      const AddTaskToWorkerFunc &addBackgroundTaskFunc, size_t size)
 {
     for (size_t i = 0; i < size; i++) {
-<<<<<<< HEAD
-        TaskPtr task;
-        if (foregroundTaskQueue_.TryPop(&task)) {
-            addForegroundTaskFunc(std::move(task));
-            continue;
-        }
-        if (backgroundTaskQueue_.TryPop(&task)) {
-            addBackgroundTaskFunc(std::move(task));
-=======
         TaskPtr task = nullptr;
         if (foregroundTaskQueue_.TryPop(&task)) {
             addForegroundTaskFunc(task);
@@ -411,7 +371,6 @@
         }
         if (backgroundTaskQueue_.TryPop(&task)) {
             addBackgroundTaskFunc(task);
->>>>>>> a77d6327
             continue;
         }
         return i;
@@ -424,15 +383,9 @@
                                                                      size_t size)
 {
     for (size_t i = 0; i < size; i++) {
-<<<<<<< HEAD
-        TaskPtr task;
-        if (foregroundTaskQueue_.TryPop(&task)) {
-            addTaskFunc(std::move(task));
-=======
         TaskPtr task = nullptr;
         if (foregroundTaskQueue_.TryPop(&task)) {
             addTaskFunc(task);
->>>>>>> a77d6327
         }
         return i;
     }
@@ -446,11 +399,7 @@
     for (size_t i = 0; i < size; i++) {
         TaskPtr task;
         if (backgroundTaskQueue_.TryPop(&task)) {
-<<<<<<< HEAD
-            addTaskFunc(std::move(task));
-=======
             addTaskFunc(task);
->>>>>>> a77d6327
         }
         return i;
     }
@@ -498,12 +447,7 @@
 template <class Allocator>
 inline size_t TaskQueue<Allocator>::AddForegroundTaskImpl(RunnerCallback &&runner)
 {
-<<<<<<< HEAD
-    auto task = Task::Create(std::move(runner), this, OnForegroundTaskDestructionCallback);
-    foregroundTaskQueue_.Push(std::move(task));
-=======
     foregroundTaskQueue_.Emplace(Task::Create, std::move(runner), this, OnForegroundTaskDestructionCallback);
->>>>>>> a77d6327
     if (signalWorkersCallback_ != nullptr) {
         signalWorkersCallback_();
     }
@@ -513,12 +457,7 @@
 template <class Allocator>
 inline size_t TaskQueue<Allocator>::AddBackgroundTaskImpl(RunnerCallback &&runner)
 {
-<<<<<<< HEAD
-    auto task = Task::Create(std::move(runner), this, OnBackgroundTaskDestructionCallback);
-    backgroundTaskQueue_.Push(std::move(task));
-=======
     backgroundTaskQueue_.Emplace(Task::Create, std::move(runner), this, OnBackgroundTaskDestructionCallback);
->>>>>>> a77d6327
     if (signalWorkersCallback_ != nullptr) {
         signalWorkersCallback_();
     }
