--- conflicted
+++ resolved
@@ -39,19 +39,6 @@
 }
 
 /* static */
-<<<<<<< HEAD
-Task::Ptr Task::Create(RunnerCallback runner, TaskQueueInterface *queue, OnDestructionCallback callback)
-{
-    // Task can be created only by TaskQueue so callback should be controled from outside.
-    ASSERT(callback != nullptr);
-    // CC-OFFNXT(G.RES.09-CPP): constructor of Task class is private
-    return std::unique_ptr<Task>(new Task(std::move(runner), queue, callback));
-}
-
-Task::~Task()
-{
-    onDestructionCallback_(parentQueue_);
-=======
 Task::Ptr Task::Create(void *buf, void *node, RunnerCallback runner, TaskQueueInterface *queue,
                        OnDestructionCallback callback)
 {
@@ -65,7 +52,6 @@
 void Task::Delete(Ptr task)
 {
     task->onDestructionCallback_(task->parentQueue_, task->nodePtr_);
->>>>>>> a77d6327
 }
 
 void Task::RunTask()
