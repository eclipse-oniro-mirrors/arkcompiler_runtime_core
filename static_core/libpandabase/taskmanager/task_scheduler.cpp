/*
 * Copyright (c) 2023-2025 Huawei Device Co., Ltd.
 * Licensed under the Apache License, Version 2.0 (the "License");
 * you may not use this file except in compliance with the License.
 * You may obtain a copy of the License at
 *
 * http://www.apache.org/licenses/LICENSE-2.0
 *
 * Unless required by applicable law or agreed to in writing, software
 * distributed under the License is distributed on an "AS IS" BASIS,
 * WITHOUT WARRANTIES OR CONDITIONS OF ANY KIND, either express or implied.
 * See the License for the specific language governing permissions and
 * limitations under the License.
 */

#include "libpandabase/taskmanager/task_scheduler.h"
#include <atomic>
#include "libpandabase/taskmanager/task_queue_set.h"
#include "libpandabase/utils/logger.h"
#include "libpandabase/os/mutex.h"
#include "taskmanager/task_manager_common.h"

namespace ark::taskmanager::internal {

TaskScheduler::TaskScheduler(size_t workersCount, TaskWaitList *waitList, TaskQueueSet *queueSet)
    : waitList_(waitList), queueSet_(queueSet)
{
    ASSERT(!start_);
    start_ = true;
    LOG(DEBUG, TASK_MANAGER) << "TaskScheduler: creates " << workersCount << " threads";
    // Starts all workers
    SetCountOfWorkers(workersCount);
}

size_t TaskScheduler::StealTaskFromOtherWorker(WorkerThread *taskReceiver)
{
    // WorkerThread tries to find Worker with the most tasks
    // CC-OFFNXT(G.CTL.03): false positive
    while (true) {
        // When we start stealing worker is empty, so if it will be chosen, we will leave a method with 0
        WorkerThread *chosenWorker = taskReceiver;
        size_t taskCount = 0;
        // First stage: find worker with most count of tasks
        // Atomic with relaxed order reason: no order required
        size_t workersCount = workersCount_.load(std::memory_order_relaxed);
        for (size_t i = 0; i < workersCount; i++) {
            auto *worker = workers_[i].load(std::memory_order_relaxed);
            if (worker != nullptr && taskCount < worker->Size()) {
                chosenWorker = worker;
                taskCount = worker->Size();
            }
        }
        // Check if chosen worker contains anough tasks
        if (taskCount <= 1U) {
            return 0U;
        }
        // If worker was successfully found, steals task from its local queue
        TaskPtr task = chosenWorker->PopForegroundTask();
        if (task != nullptr) {
<<<<<<< HEAD
            taskReceiver->AddForegroundTask(std::move(task));
=======
            taskReceiver->AddForegroundTask(task);
>>>>>>> a77d6327
            return 1U;
        }
        task = chosenWorker->PopBackgroundTask();
        if (task != nullptr) {
<<<<<<< HEAD
            taskReceiver->AddBackgroundTask(std::move(task));
=======
            taskReceiver->AddBackgroundTask(task);
>>>>>>> a77d6327
            return 1U;
        }
        // If getting faild with Pop task we should retry
    }
}

bool TaskScheduler::FillWithTasks(WorkerThread *worker)
{
    // CC-OFFNXT(G.CTL.03): false positive
    while (true) {
        ProcessWaitList();
        auto queue = queueSet_->SelectQueue();
        if (queue != nullptr) {
            PutTasksInWorker(worker, reinterpret_cast<internal::SchedulableTaskQueueInterface *>(queue));
            return false;
        }

        if (GetCountOfTasksInSystem() != 0U && StealTaskFromOtherWorker(worker) != 0) {
            return false;
        }

        if (WaitUntilNewTasks(worker)) {
            return true;
        }
    }
}

size_t TaskScheduler::ProcessWaitList()
{
    // Atomic with relaxed order reason: no sync depends
    if (waitListIsProcessing_.exchange(true, std::memory_order_relaxed)) {
        return 0;
    }
    if (!waitList_->HaveReadyValue()) {
        // Atomic with relaxed order reason: no sync depends
        waitListIsProcessing_.store(false, std::memory_order_relaxed);
        return 0;
    }
    auto count = waitList_->ProcessWaitList([](TaskWaitListElem &&waitVal) {
        auto &[task, taskPoster] = waitVal;
        taskPoster(std::move(task));
    });
    // Atomic with relaxed order reason: no sync depends
    waitListIsProcessing_.store(false, std::memory_order_relaxed);
    return count;
}

bool TaskScheduler::WaitUntilNewTasks(WorkerThread *worker)
{
    os::memory::LockHolder lh(taskSchedulerStateLock_);
    // Atomic with relaxed order reason: no sync depends
    waitWorkersCount_.fetch_add(1, std::memory_order_relaxed);
    // we don't use while loop here, because WorkerThread should be fast, if it was contified waiting work correct, if
    // it was not we will retuen to the worker, where we should retry all the checks, so behiaviour is correct.
    if (AreQueuesEmpty() || !waitList_->HaveReadyValue()) {
        queuesWaitCondVar_.TimedWait(&taskSchedulerStateLock_, TASK_WAIT_TIMEOUT);
    }
    // Atomic with relaxed order reason: no sync depends
    waitWorkersCount_.fetch_sub(1, std::memory_order_relaxed);
    return worker->CheckFinish();
}

size_t TaskScheduler::PutTasksInWorker(WorkerThread *worker, internal::SchedulableTaskQueueInterface *queue)
{
<<<<<<< HEAD
    auto addForegroundTaskFunc = [worker](TaskPtr &&task) { worker->AddForegroundTask(std::move(task)); };
    auto addBackgroundTaskFunc = [worker](TaskPtr &&task) { worker->AddBackgroundTask(std::move(task)); };
=======
    auto addForegroundTaskFunc = [worker](TaskPtr &&task) { worker->AddForegroundTask(task); };
    auto addBackgroundTaskFunc = [worker](TaskPtr &&task) { worker->AddBackgroundTask(task); };
>>>>>>> a77d6327

    // Now we calc how many task we want to get from queue. If there are few tasks, then we want them to be evenly
    // distributed among the workers.
    size_t size = queue->Size();
    // Atomic with relaxed order reason: no order required
    size_t workersCount = workersCount_.load(std::memory_order_relaxed);
    // CC-OFFNXT(G.EXP.22-CPP): workersCount represents conts of execution units, it's 0 only if currect worker doesn't
    // exist
    size_t countToGet = size / workersCount + 1;
    countToGet = (countToGet >= WorkerThread::WORKER_QUEUE_SIZE) ? WorkerThread::WORKER_QUEUE_SIZE : countToGet;
    // Execute popping task form queue
    size_t queueTaskCount = queue->PopTasksToWorker(addForegroundTaskFunc, addBackgroundTaskFunc, countToGet);
    LOG(DEBUG, TASK_MANAGER) << worker->GetWorkerName() << ": get tasks " << queueTaskCount << "; ";
    return queueTaskCount;
}

bool TaskScheduler::AreQueuesEmpty() const
{
    return queueSet_->AreQueuesEmpty();
}

bool TaskScheduler::AreWorkersEmpty() const
{
    // Atomic with relaxed order reason: no order required
    size_t workersCount = workersCount_.load(std::memory_order_relaxed);
    for (size_t i = 0; i < workersCount; i++) {
        // Atomic with relaxed order reason: no order required
        auto *worker = workers_[i].load(std::memory_order_relaxed);
        if (worker != nullptr && !worker->IsEmpty()) {
            return false;
        }
    }
    return true;
}

bool TaskScheduler::AreNoMoreTasks() const
{
    return GetCountOfTasksInSystem() == 0;
}

void TaskScheduler::SignalWorkers()
{
    // Atomic with relaxed order reason: no order required
    if (waitWorkersCount_.load(std::memory_order_relaxed) > 0) {
        os::memory::LockHolder lh(taskSchedulerStateLock_);
        queuesWaitCondVar_.Signal();
    }
}

size_t TaskScheduler::GetCountOfTasksInSystem() const
{
    return queueSet_->GetCountOfLiveTasks();
}

size_t TaskScheduler::GetCountOfWorkers() const
{
    os::memory::LockHolder lh(taskSchedulerStateLock_);
    // Atomic with relaxed order reason: no order required
    return workersCount_.load(std::memory_order_relaxed);
}

void TaskScheduler::SetCountOfWorkers(size_t count)
{
    os::memory::LockHolder lh(taskSchedulerStateLock_);
    // Atomic with relaxed order reason: no order required
    size_t currentCount = workersCount_.load(std::memory_order_relaxed);
    if (count > MAX_WORKER_COUNT) {
        count = MAX_WORKER_COUNT;
    }
    if (count > currentCount) {
        // Atomic with relaxed order reason: no order required
        workersCount_.store(count, std::memory_order_relaxed);
        for (size_t i = currentCount; i < count; i++) {
            auto workerName = "TMWorker_" + std::to_string(i + 1UL);
            // Atomic with relaxed order reason: no order required
            workers_[i].store(new WorkerThread(this, queueSet_->GetTaskTimeStats(), workerName),
                              std::memory_order_relaxed);
            LOG(DEBUG, TASK_MANAGER) << "TaskScheduler: created thread with name " << workerName;
        }
        return;
    }
    if (count < currentCount) {
        std::vector<WorkerThread *> workersToWait;
        for (size_t i = count; i != currentCount; i++) {
            // Atomic with relaxed order reason: no order required
            auto *worker = workers_[i].load(std::memory_order_relaxed);
            worker->SetFinish();
            workersToWait.push_back(worker);
        }
        queuesWaitCondVar_.SignalAll();
        taskSchedulerStateLock_.Unlock();
        for (auto *worker : workersToWait) {
            worker->Join();
        }
        taskSchedulerStateLock_.Lock();
        for (auto *worker : workersToWait) {
            workersToDelete_.push_back(worker);
        }
        // Atomic with relaxed order reason: no order required
        workersCount_.store(count, std::memory_order_relaxed);
        return;
    }
}

TaskScheduler::~TaskScheduler()
{
    ASSERT(start_);
    ASSERT(AreNoMoreTasks());
    SetCountOfWorkers(0);
    for (auto *worker : workersToDelete_) {
        delete worker;
    }
    LOG(DEBUG, TASK_MANAGER) << "TaskScheduler: Finalized";
}

}  // namespace ark::taskmanager::internal<|MERGE_RESOLUTION|>--- conflicted
+++ resolved
@@ -57,20 +57,12 @@
         // If worker was successfully found, steals task from its local queue
         TaskPtr task = chosenWorker->PopForegroundTask();
         if (task != nullptr) {
-<<<<<<< HEAD
-            taskReceiver->AddForegroundTask(std::move(task));
-=======
             taskReceiver->AddForegroundTask(task);
->>>>>>> a77d6327
             return 1U;
         }
         task = chosenWorker->PopBackgroundTask();
         if (task != nullptr) {
-<<<<<<< HEAD
-            taskReceiver->AddBackgroundTask(std::move(task));
-=======
             taskReceiver->AddBackgroundTask(task);
->>>>>>> a77d6327
             return 1U;
         }
         // If getting faild with Pop task we should retry
@@ -135,13 +127,8 @@
 
 size_t TaskScheduler::PutTasksInWorker(WorkerThread *worker, internal::SchedulableTaskQueueInterface *queue)
 {
-<<<<<<< HEAD
-    auto addForegroundTaskFunc = [worker](TaskPtr &&task) { worker->AddForegroundTask(std::move(task)); };
-    auto addBackgroundTaskFunc = [worker](TaskPtr &&task) { worker->AddBackgroundTask(std::move(task)); };
-=======
     auto addForegroundTaskFunc = [worker](TaskPtr &&task) { worker->AddForegroundTask(task); };
     auto addBackgroundTaskFunc = [worker](TaskPtr &&task) { worker->AddBackgroundTask(task); };
->>>>>>> a77d6327
 
     // Now we calc how many task we want to get from queue. If there are few tasks, then we want them to be evenly
     // distributed among the workers.
