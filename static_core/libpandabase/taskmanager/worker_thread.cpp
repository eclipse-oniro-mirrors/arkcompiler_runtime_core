--- conflicted
+++ resolved
@@ -31,20 +31,12 @@
 
 void WorkerThread::AddForegroundTask(TaskPtr task)
 {
-<<<<<<< HEAD
-    foregroundTaskQueue_.Push(std::move(task));
-=======
     foregroundTaskQueue_.Push(task);
->>>>>>> a77d6327
 }
 
 void WorkerThread::AddBackgroundTask(TaskPtr task)
 {
-<<<<<<< HEAD
-    backgroundTaskQueue_.Push(std::move(task));
-=======
     backgroundTaskQueue_.Push(task);
->>>>>>> a77d6327
 }
 
 void WorkerThread::Join()
@@ -64,11 +56,7 @@
 
 TaskPtr WorkerThread::PopTask()
 {
-<<<<<<< HEAD
-    TaskPtr task;
-=======
     TaskPtr task = nullptr;
->>>>>>> a77d6327
     if (foregroundTaskQueue_.TryPop(&task)) {
         return task;
     }
@@ -78,22 +66,14 @@
 
 TaskPtr WorkerThread::PopForegroundTask()
 {
-<<<<<<< HEAD
-    TaskPtr task;
-=======
     TaskPtr task = nullptr;
->>>>>>> a77d6327
     foregroundTaskQueue_.TryPop(&task);
     return task;
 }
 
 TaskPtr WorkerThread::PopBackgroundTask()
 {
-<<<<<<< HEAD
-    TaskPtr task;
-=======
     TaskPtr task = nullptr;
->>>>>>> a77d6327
     backgroundTaskQueue_.TryPop(&task);
     return task;
 }
@@ -120,10 +100,7 @@
             break;
         }
         task->RunTask();
-<<<<<<< HEAD
-=======
         Task::Delete(task);
->>>>>>> a77d6327
         executed++;
     }
     return executed;
