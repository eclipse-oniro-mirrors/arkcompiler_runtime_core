--- conflicted
+++ resolved
@@ -22,11 +22,7 @@
 
 arkplatform/ @dmitriitr @udav @ipetrov @molotkovmikhail @Prof @igelhaus @jokerxd-liu
 
-<<<<<<< HEAD
 static_core/ @dmitriitr @Prof @igelhaus
-=======
-static_core/ @dmitriitr @Prof @igelhaus @Nojpg
->>>>>>> aad9f664
 
 static_core/abc2program/              @nazarovkonstantin @oatuwwutao ^igelhaus ^seeuiceland
 static_core/assembler/                @nazarovkonstantin ^igelhaus
@@ -40,19 +36,11 @@
 static_core/dprof/                    @slynkodenis
 static_core/extras/                   @igelhaus
 static_core/gn/                       @igelhaus
-<<<<<<< HEAD
 static_core/irtoc/                    @Prof @mbolshov @asidorov ^dingding5 ^chernykhsergey
 static_core/isa/                      @mbolshov ^igelhaus @oatuwwutao ^seeuiceland
 static_core/libllvmbackend/           ^Prof @urandon @asidorov
 static_core/libpandabase/             @dmitriitr @nazarovkonstantin ^igelhaus
 static_core/libpandafile/             @igelhaus
-=======
-static_core/irtoc/                    @Prof @mbolshov @asidorov @xucheng46 ^dingding5 ^chernykhsergey ^gitee-dakeQI
-static_core/isa/                      @mbolshov ^igelhaus @oatuwwutao ^seeuiceland @xucheng46 ^gitee-dakeQI
-static_core/libarkbase/               @dmitriitr @nazarovkonstantin ^igelhaus @xucheng46 ^gitee-dakeQI
-static_core/libarkfile/               @igelhaus @xucheng46 ^gitee-dakeQI
-static_core/libllvmbackend/           ^Prof @urandon @asidorov @xucheng46 ^gitee-dakeQI
->>>>>>> aad9f664
 static_core/libziparchive/            @nazarovkonstantin ^igelhaus
 static_core/panda/                    @nazarovkonstantin ^igelhaus @xucheng46 ^gitee-dakeQI
 static_core/pandastdlib/              @igelhaus
@@ -70,7 +58,6 @@
 static_core/tests/cts-*               @igelhaus
 static_core/tests/irtoc-interpreter-* @mbolshov ^igelhaus
 static_core/tests/vm-benchmarks       @ignatenkooleg @Prof @mr_aramis @giteeman46 ^asidorov ^dingding5
-<<<<<<< HEAD
 static_core/verification/             @nazarovkonstantin ^igelhaus @oatuwwutao ^seeuiceland
 static_core/docs/coroutines/                             @dmitriitr
 static_core/docs/diagrams/                               @dmitriitr
@@ -89,26 +76,6 @@
 static_core/runtime/fibers/                              @konstanting ^ychen3
 static_core/runtime/jit/                                 @Prof @zijiancogito @K0u1hw ^dingding5 ^chernykhsergey @zhuheng27
 static_core/runtime/mem/                                 ^dmitriitr @udav
-=======
-static_core/verification/             @slynkodenis @groshevmaksim ^igelhaus @oatuwwutao ^seeuiceland
-static_core/docs/coroutines/                             @dmitriitr
-static_core/docs/diagrams/                               @dmitriitr
-static_core/libarkbase/mem/                              ^dmitriitr @udav ^ipetrov
-static_core/libarkbase/os/*mem*                          ^dmitriitr @udav ^ipetrov
-static_core/libarkbase/tests/*mem*                       @udav ^ipetrov
-static_core/platforms/**/*mem*                           ^dmitriitr @udav ^ipetrov
-static_core/plugins/ets/abc2program	                     @nazarovkonstantin @oatuwwutao	^seeuiceland
-static_core/plugins/ets/disassembler                     @nazarovkonstantin @oatuwwutao ^seeuiceland
-static_core/plugins/ets/playground                       @anton-sysoev @Nojpg
-static_core/runtime/arch/                                @Prof @xucheng46 ^gitee-dakeQI
-static_core/runtime/bridge/                              @Prof @dingding5 @asidorov @xucheng46 ^gitee-dakeQI
-static_core/runtime/coroutines/                          ^dmitriitr @konstanting ^ychen3 @tanglu100 @MofengMa @weixin_41079876
-static_core/runtime/entrypoints/                         @Prof @xucheng46 ^gitee-dakeQI
-static_core/runtime/entrypoints/entrypoints.*            @mbolshov
-static_core/runtime/fibers/                              @konstanting ^ychen3 @tanglu100 @MofengMa @weixin_41079876
-static_core/runtime/jit/                                 @Prof @zijiancogito @K0u1hw ^dingding5 ^chernykhsergey @zhuheng27
-static_core/runtime/mem/                                 ^dmitriitr @udav @xucheng46 ^gitee-dakeQI
->>>>>>> aad9f664
 static_core/runtime/tooling/                             @slynkodenis
 static_core/scripts/clang-tidy/                          @igelhaus @nazarovkonstantin
 static_core/scripts/code_style/                          @igelhaus @nazarovkonstantin
@@ -116,7 +83,6 @@
 static_core/tests/benchmarks/                            @igelhaus
 static_core/tests/checked/                               @Prof @dingding5 ^chernykhsergey
 static_core/tests/panda/                                 @igelhaus
-<<<<<<< HEAD
 static_core/tests/test-lists/                            ^amate ^sergeyandreev @kuchkovairina
 static_core/tests/tests-u-runner/                        ^amate @sergeyandreev @anton-sysoev @Nojpg
 static_core/tests/verifier-tests/                        @igelhaus
@@ -159,39 +125,6 @@
 static_core/runtime/include/mem/                                              ^dmitriitr @udav
 static_core/runtime/include/tooling/                                          @slynkodenis
 static_core/runtime/tests/tooling/                                            @slynkodenis
-=======
-static_core/tests/test-lists/                            ^amate ^sergeyandreev @Prof @kuchkovairina
-static_core/tests/tests-u-runner-2/                      ^amate ^sergeyandreev @anton-sysoev ^Nojpg @shirunova_viktoria @kozhevnikova_elizaveta
-static_core/tests/tests-u-runner/                        ^amate ^sergeyandreev @anton-sysoev ^Nojpg @shirunova_viktoria @kozhevnikova_elizaveta
-static_core/tests/verifier-tests/                        @igelhaus
-static_core/tools/ark_js_napi_cli/                       @nazarovkonstantin @ipetrov ^rokashevichsvetlana ^kurnevichstanislav
-static_core/libarkbase/tests/genmc/                      @udav
-static_core/libarkbase/tests/ringbuf/                    @udav
-static_core/libarkbase/tests/taskmanager/                @udav @molotkovmikhail
-static_core/plugins/ets/bytecode_optimizer/              @mbolshov @oatuwwutao	^seeuiceland
-static_core/plugins/ets/compiler/                        @Prof @dingding5 @chernykhsergey
-static_core/plugins/ets/doc/concurrency                  ^konstanting @anedoria @dmitriitr @tanglu100 @MofengMa @weixin_41079876
-static_core/plugins/ets/doc/spec                         ^konstanting ^Prof ^sergeyandreev ^slynkodenis ^nazarovkonstantin @mbolshov @akmaevaleksey @anedoria @qyhuo32 @klooer @godmiaozi @wanzixuan330 @zsw_zhushiwei @wuzhefengh @mengbierr @davidwulanxi @huanghuijin @egavrin @igelhaus @vpukhov @dmitriitr
-static_core/plugins/ets/irtoc_scripts/                   @Prof @mbolshov @asidorov ^dingding5 @xucheng46 ^gitee-dakeQI
-static_core/plugins/ets/isa/                             @mbolshov @xucheng46 @gitee-dakeQI
-static_core/plugins/ets/libllvmbackend/                  ^Prof @urandon @asidorov @xucheng46 ^gitee-dakeQI
-static_core/plugins/ets/runtime/                         @vpukhov
-static_core/plugins/ets/runtime/*coroutine*              ^dmitriitr @konstanting ^ychen3 @tanglu100 @MofengMa @weixin_41079876
-static_core/plugins/ets/runtime/ani                      @wanzixuan330 @v-cherkashin ^slynkodenis ^liwentao_uiw
-static_core/plugins/ets/runtime/ets_coroutine.h          @tanglu100 @MofengMa @weixin_41079876 ^dmitriitr @konstanting
-static_core/plugins/ets/runtime/ets_entrypoints*         @Prof @mbolshov ^asidorov @xucheng46 ^gitee-dakeQI
-static_core/plugins/ets/runtime/ets_handle*              ^dmitriitr @udav
-static_core/plugins/ets/runtime/ets_libbase_runtime.yaml @Prof @xucheng46 ^gitee-dakeQI
-static_core/plugins/ets/runtime/ets_runtime_interface*   @Prof @xucheng46 ^gitee-dakeQI
-static_core/plugins/ets/runtime/job_queue.h              @dmitriitr
-static_core/plugins/ets/sdk/                             ^anton-sysoev @magikarp777 ^ivan-tyulyandin @Nojpg @yuan-yao14
-static_core/plugins/ets/stdlib/                          ^anton-sysoev @magikarp777 ^ivan-tyulyandin @Nojpg @liyiming13 @lijin1039
-static_core/plugins/ets/tests/ani                        @wanzixuan330 @v-cherkashin ^slynkodenis ^liwentao_uiw
-static_core/plugins/ets/verification/                    @igelhaus @oatuwwutao @slynkodenis @groshevmaksim ^seeuiceland
-static_core/runtime/include/mem/                         ^dmitriitr @udav @xucheng46 ^gitee-dakeQI
-static_core/runtime/include/tooling/                     @slynkodenis
-static_core/runtime/tests/tooling/                       @slynkodenis
->>>>>>> aad9f664
 static_core/plugins/ets/runtime/ani/ani_helpers*                              @wanzixuan330 @v-cherkashin ^slynkodenis ^liwentao_uiw ^asidorov
 static_core/plugins/ets/runtime/finalreg/*                                    ^dmitriitr @udav @ipetrov ^shemetovphilip
 static_core/plugins/ets/runtime/interop_js/                                   @igelhaus @nazarovkonstantin @vpukhov ^slynkodenis
@@ -199,7 +132,6 @@
 static_core/plugins/ets/runtime/interop_js/sts_vm_interface_impl*             ^dmitriitr @udav ^ipetrov ^molotkovmikhail
 static_core/plugins/ets/runtime/intrinsics/compiler_intrinsics.cpp            @Prof
 static_core/plugins/ets/runtime/intrinsics/escompat_*                         ^anton-sysoev @magikarp777 ^ivan-tyulyandin @Nojpg
-<<<<<<< HEAD
 static_core/plugins/ets/runtime/intrinsics/escompat_taskpool.cpp              ^dmitriitr ^konstanting @ipetrov
 static_core/plugins/ets/runtime/intrinsics/std_*                              ^anton-sysoev @magikarp777 ^ivan-tyulyandin @Nojpg
 static_core/plugins/ets/runtime/intrinsics/std_core_AbcFile.cpp               ^anton-sysoev @magikarp777 ^ivan-tyulyandin @Nojpg @shilei123
@@ -237,43 +169,10 @@
 static_core/plugins/ets/tests/test-lists/                                     ^amate ^sergeyandreev @Prof @kuchkovairina
 static_core/plugins/ets/tests/test-lists/declgenets2ts                        ^amate ^sergeyandreev @Prof @kuchkovairina @Nojpg ^luobohua2025 @chenmudan
 static_core/plugins/ets/tools/declgen_ts2sts/                                 @Nojpg ^trubachevilya @nazarovkonstantin ^luobohua2025 @chenmudan @lihao000
-=======
-static_core/plugins/ets/runtime/intrinsics/std_*                              ^anton-sysoev @magikarp777 ^ivan-tyulyandin @Nojpg
-static_core/plugins/ets/runtime/intrinsics/std_concurrency_taskpool.cpp       ^dmitriitr ^konstanting @ipetrov @tanglu100 @MofengMa @weixin_41079876
-static_core/plugins/ets/runtime/intrinsics/std_core_finalization_registry.cpp ^dmitriitr @udav
-static_core/plugins/ets/runtime/intrinsics/std_core_gc.cpp                    ^dmitriitr @udav
-static_core/plugins/ets/runtime/libani_helpers/                               @wanzixuan330 @v-cherkashin ^slynkodenis ^liwentao_uiw
-static_core/plugins/ets/runtime/libani_helpers/concurrency_*                  @tanglu100 @MofengMa @weixin_41079876
-static_core/plugins/ets/runtime/libani_helpers/interop_js                     @igelhaus @wanzixuan330 @v-cherkashin ^slynkodenis ^liwentao_uiw
-static_core/plugins/ets/runtime/mem/                                          ^dmitriitr @udav @xucheng46 ^gitee-dakeQI
-static_core/plugins/ets/runtime/regexp/                                       ^anton-sysoev @magikarp777 ^ivan-tyulyandin @Nojpg
-static_core/plugins/ets/runtime/types/                                        @nazarovkonstantin @slynkodenis
-static_core/plugins/ets/runtime/types/*atomic*                                ^dmitriitr @konstanting @tanglu100 @MofengMa @weixin_41079876
-static_core/plugins/ets/runtime/types/*promise*                               ^dmitriitr @konstanting @tanglu100 @MofengMa @weixin_41079876
-static_core/plugins/ets/runtime/types/*reflect*                               @magikarp777 ^anton-sysoev @Nojpg
-static_core/plugins/ets/runtime/types/*typeapi*                               @magikarp777 ^anton-sysoev @Nojpg
-static_core/plugins/ets/runtime/types/ets_class*                              @magikarp777 ^anton-sysoev @Nojpg
-static_core/plugins/ets/runtime/types/ets_method*                             @magikarp777 ^anton-sysoev @Nojpg
-static_core/plugins/ets/runtime/types/ets_promise.h                           @tanglu100 @MofengMa @weixin_41079876 ^dmitriitr @konstanting
-static_core/plugins/ets/templates/stdlib/                                     ^anton-sysoev @magikarp777 ^ivan-tyulyandin @Nojpg
-static_core/plugins/ets/tests/benchmarks/ani                                  @ignatenkooleg @v-cherkashin @Prof @asidorov
-static_core/plugins/ets/tests/benchmarks/interop_js                           @igelhaus @nazarovkonstantin @ignatenkooleg @Prof ^slynkodenis
-static_core/plugins/ets/tests/checked/                                        @Prof @dingding5
-static_core/plugins/ets/tests/ets-templates/                                  ^Prof @igelhaus @fotograf @zsw_zhushiwei ^amate ^sergeyandreev ^lindvladimir_f9b8
-static_core/plugins/ets/tests/ets_es_checked/                                 ^anton-sysoev @magikarp777 ^ivan-tyulyandin @Nojpg @liyiming13 @lijin1039
-static_core/plugins/ets/tests/ets_sdk/                                        ^anton-sysoev @magikarp777 ^ivan-tyulyandin @Nojpg @yuan-yao14
-static_core/plugins/ets/tests/interop_js/                                     @igelhaus @nazarovkonstantin ^rokashevichsvetlana ^kurnevichstanislav ^slynkodenis
-static_core/plugins/ets/tests/libani_helpers/                                 @wanzixuan330 @v-cherkashin ^slynkodenis ^liwentao_uiw
-static_core/plugins/ets/tests/stdlib-templates/                               ^anton-sysoev @magikarp777 ^ivan-tyulyandin @Nojpg
-static_core/plugins/ets/tests/test-lists/                                     ^amate ^sergeyandreev @Prof @kuchkovairina
-static_core/plugins/ets/tests/test-lists/declgenets2ts                        ^amate ^sergeyandreev @Prof @kuchkovairina @Nojpg ^luobohua ^luchenxu ^Wangyuzhong11
-static_core/plugins/ets/tools/declgen_ts2sts/                                 @Nojpg ^trubachevilya @nazarovkonstantin @luobohua @luchenxu ^Wangyuzhong11
->>>>>>> aad9f664
 static_core/tests/tests-u-runner/runner/plugins/declgenets2ts                 @Nojpg ^amate @sergeyandreev @anton-sysoev
 static_core/tests/tests-u-runner/tools/generate-es-checked/                   ^anton-sysoev @magikarp777 ^ivan-tyulyandin @Nojpg
 static_core/plugins/ets/runtime/interop_js/ets_proxy/shared_reference*        ^dmitriitr @udav ^ipetrov
 static_core/plugins/ets/runtime/interop_js/xgc/                               ^dmitriitr @udav ^ipetrov
-<<<<<<< HEAD
 static_core/plugins/ets/stdlib/std/concurrency/                               @konstanting ^dmitriitr ^udav ^wang_zhaoyong ^ychen3 @zhuangkudecha ^tanglu10 ^yuesiyuan ^Wangyuzhong11
 static_core/plugins/ets/stdlib/std/containers/BlockingQueue.ets               @konstanting ^tanglu10 @zhuangkudecha ^yuesiyuan ^Wangyuzhong11
 static_core/plugins/ets/stdlib/std/core/AbcRuntimeLinker.ets                  ^anton-sysoev @magikarp777 ^ivan-tyulyandin @Nojpg @liyiming13 ^jokerxd-liu ^lijin1039 @shilei123
@@ -299,32 +198,12 @@
 static_core/plugins/ets/tests/ets_test_suite/atomics/                         @konstanting
 static_core/plugins/ets/tests/ets_test_suite/containers/blocking_queue.ets    @konstanting
 static_core/plugins/ets/tests/ets_test_suite/coroutines/                      @konstanting
-=======
-static_core/plugins/ets/stdlib/std/concurrency/                               @konstanting ^dmitriitr ^udav ^wang_zhaoyong ^ychen3 @tanglu100 @MofengMa @weixin_41079876
-static_core/plugins/ets/stdlib/std/concurrency/Atomics.ets                    ^dmitriitr @konstanting @tanglu100 @MofengMa @weixin_41079876
-static_core/plugins/ets/stdlib/std/concurrency/taskpool.ets                   @ipetrov ^dmitriitr ^konstanting ^molotkovmikhail @tanglu100 @MofengMa @weixin_41079876
-static_core/plugins/ets/stdlib/std/containers/BlockingQueue.ets               @konstanting @tanglu100 @MofengMa @weixin_41079876
-static_core/plugins/ets/stdlib/std/core/Coroutine.ets                         ^dmitriitr @konstanting ^ychen3 @tanglu100 @MofengMa @weixin_41079876
-static_core/plugins/ets/stdlib/std/core/EAWorker.ets                          ^dmitriitr @konstanting ^ychen3 @tanglu100 @MofengMa @weixin_41079876
-static_core/plugins/ets/stdlib/std/core/FinalizationRegistry.ets              ^dmitriitr @udav ^shemetovphilip @liyiming13 ^lijin1039
-static_core/plugins/ets/stdlib/std/core/GC.ets                                ^dmitriitr @udav
-static_core/plugins/ets/stdlib/std/core/Promise.ets                           ^dmitriitr @udav @tanglu100 @MofengMa @weixin_41079876
-static_core/plugins/ets/tests/ets-templates/17.experimental_features/         @Prof @igelhaus @fotograf ^amate ^sergeyandreev ^lindvladimir_f9b8
-static_core/plugins/ets/tests/ets-templates/7.expressions/                    @dmitriitr @Prof @igelhaus @fotograf ^amate ^sergeyandreev ^lindvladimir_f9b8
-static_core/plugins/ets/tests/ets-templates/9.classes/                        @dmitriitr @Prof @igelhaus @fotograf ^amate ^sergeyandreev ^lindvladimir_f9b8
-static_core/plugins/ets/tests/ets_func_tests/escompat/                        ^anton-sysoev @magikarp777 ^ivan-tyulyandin @Nojpg @liyiming13 @lijin1039 ^jokerxd-liu
-static_core/plugins/ets/tests/ets_func_tests/std/                             ^anton-sysoev @magikarp777 ^ivan-tyulyandin @Nojpg @liyiming13 @lijin1039 ^jokerxd-liu
-static_core/plugins/ets/tests/ets_test_suite/atomics/                         @konstanting @tanglu100 @MofengMa @weixin_41079876
-static_core/plugins/ets/tests/ets_test_suite/containers/blocking_queue.ets    @konstanting @tanglu100 @MofengMa @weixin_41079876
-static_core/plugins/ets/tests/ets_test_suite/coroutines/                      @konstanting @tanglu100 @MofengMa @weixin_41079876
->>>>>>> aad9f664
 static_core/plugins/ets/tests/ets_test_suite/gc/                              @udav
 static_core/plugins/ets/tests/ets_test_suite/gc/*finalization*                @udav ^shemetovphilip
 static_core/plugins/ets/tests/ets_test_suite/gc/*finreg*                      @udav ^shemetovphilip
 static_core/plugins/ets/tests/ets_test_suite/taskpool/                        ^konstanting @ipetrov @tanglu100 @MofengMa @weixin_41079876
 static_core/plugins/ets/tests/interop_js/tests/                               @igelhaus @nazarovkonstantin ^ignatenkooleg ^rokashevichsvetlana ^kurnevichstanislav ^slynkodenis
 static_core/plugins/ets/tests/interop_js/xgc/                                 @ipetrov ^udav
-<<<<<<< HEAD
 static_core/plugins/ets/tests/native/promise/                                 @konstanting
 static_core/plugins/ets/tests/runtime/tooling/                                @slynkodenis
 static_core/plugins/ets/tests/runtime/types/ets_promise_test.cpp              @konstanting ^udav
@@ -335,18 +214,6 @@
 static_core/plugins/ets/tests/interop_js/tests/checked/                       ^igelhaus @nazarovkonstantin @ignatenkooleg ^rokashevichsvetlana @Prof ^kurnevichstanislav @dingding5
 static_core/plugins/ets/tests/interop_js/tests/compiler/                      ^igelhaus @nazarovkonstantin @ignatenkooleg ^rokashevichsvetlana @Prof @dingding5
 static_core/plugins/ets/tests/interop_js/tests/declgen_ets2ts/                @Nojpg ^igelhaus ^trubachevilya ^ivagin ^Prof  @chenmudan	^luobohua2025
-=======
-static_core/plugins/ets/tests/native/promise/                                 @konstanting @tanglu100 @MofengMa @weixin_41079876
-static_core/plugins/ets/tests/runtime/tooling/                                @slynkodenis
-static_core/plugins/ets/tests/runtime/types/ets_promise_test.cpp              @konstanting ^udav @tanglu100 @MofengMa @weixin_41079876
-static_core/plugins/ets/tests/test-lists/ets-func-tests/                      ^amate ^sergeyandreev @Prof @kuchkovairina @Nojpg @anton-sysoev
-static_core/plugins/ets/tests/test-lists/ets-sdk/                             ^amate ^sergeyandreev @Prof @kuchkovairina @Nojpg @anton-sysoev
-static_core/plugins/ets/stdlib/std/debug/concurrency/                         @konstanting @tanglu100 @MofengMa @weixin_41079876
-static_core/plugins/ets/tests/ets_ts_subset/std/core/Promise*                 ^anton-sysoev @magikarp777 ^ivan-tyulyandin ^dmitriitr @konstanting ^udav ^Nojpg @tanglu100 @MofengMa @weixin_41079876
-static_core/plugins/ets/tests/interop_js/tests/checked/                       ^igelhaus @nazarovkonstantin @ignatenkooleg ^rokashevichsvetlana @Prof ^kurnevichstanislav @dingding5
-static_core/plugins/ets/tests/interop_js/tests/compiler/                      ^igelhaus @nazarovkonstantin @ignatenkooleg ^rokashevichsvetlana @Prof @dingding5
-static_core/plugins/ets/tests/interop_js/tests/declgen_ets2ts/                @Nojpg ^igelhaus ^trubachevilya ^ivagin ^Prof @luobohua @luchenxu ^Wangyuzhong11
->>>>>>> aad9f664
 static_core/plugins/ets/tests/interop_js/tests/promise/                       @udav
 static_core/tests/tests-u-runner-2/runner/extensions/generators/ets_es_checked/generate-es-checked ^anton-sysoev @magikarp777 ^ivan-tyulyandin @Nojpg
 
@@ -369,7 +236,6 @@
 /disassembler/	@oatuwwutao
 /docs/ @jokerxd-liu
 /gn/ @jokerxd-liu
-<<<<<<< HEAD
 /isa/ @oatuwwutao	
 /ldscripts/	@gitee-dakeQI @jokerxd-liu	
 /libabckit/	@nazarovkonstantin	@oatuwwutao	@oatuwwutao	^seeuiceland
@@ -378,31 +244,14 @@
 /libpandafile/	@jokerxd-liu @gitee-dakeQI @oatuwwutao ^seeuiceland
 /libziparchive/	@gitee-dakeQI @jokerxd-liu	
 /panda/	@gitee-dakeQI	@jokerxd-liu	
-=======
-/isa/ @oatuwwutao
-/ldscripts/	@gitee-dakeQI @jokerxd-liu
-/libabckit/	@nazarovkonstantin	@oatuwwutao	@oatuwwutao	^seeuiceland
-/libark_defect_scan_aux/ @gitee-dakeQI @oatuwwutao ^seeuiceland
-/libpandabase/	@gitee-dakeQI @jokerxd-liu
-/libpandafile/	@jokerxd-liu @gitee-dakeQI @oatuwwutao ^seeuiceland
-/libziparchive/	@gitee-dakeQI @jokerxd-liu
-/panda/	@gitee-dakeQI	@jokerxd-liu
->>>>>>> aad9f664
 /panda_guard/	@oatuwwutao	^seeuiceland
 /pandastdlib/	@jokerxd-liu
 /platforms/	@gitee-dakeQI @jokerxd-liu
 /plugins/ @jokerxd-liu
 /scripts/ @jokerxd-liu
-<<<<<<< HEAD
 /templates/	@jokerxd-liu
 /tests/	@jokerxd-liu
 /verifier/	@oatuwwutao	^seeuiceland	
-=======
-/taihe/ @wanzixuan330
-/templates/	@jokerxd-liu
-/tests/	@jokerxd-liu
-/verifier/	@oatuwwutao	^seeuiceland
->>>>>>> aad9f664
 
 /common_interfaces/heap/    @wuzhefengh @weng-changcheng @dmitriitr @udav @ipetrov ^yingguofeng
 /common_interfaces/objects/ @wuzhefengh @weng-changcheng @dmitriitr @udav @ipetrov ^yingguofeng
