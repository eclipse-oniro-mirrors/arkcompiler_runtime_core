--- conflicted
+++ resolved
@@ -176,15 +176,9 @@
 static_core/plugins/ets/tests/runtime/tooling/                                @ragnvald
 static_core/plugins/ets/tests/runtime/types/ets_promise_test.cpp              @konstanting ^udav
 static_core/plugins/ets/stdlib/std/debug/concurrency/                         @konstanting
-<<<<<<< HEAD
-static_core/plugins/ets/tests/ets_ts_subset/std/core/Promise*                 ^anton-sysoev @aleksander-sotov ^ivan-tyulyandin ^dmitriitr @konstanting ^udav ^dreamdoomwalker
-static_core/plugins/ets/tests/interop_js/tests/checked/                       ^igelhaus @nazarovkonstantin @ignatenkooleg ^rokashevichsvetlana @Prof1983 ^kurnevichstanislav @dingding5
-static_core/plugins/ets/tests/interop_js/tests/compiler/                      ^igelhaus @nazarovkonstantin @ignatenkooleg ^rokashevichsvetlana @Prof1983 @dingding5
-=======
 static_core/plugins/ets/tests/ets_ts_subset/std/core/Promise*                 ^anton-sysoev @aleksander-sotov ^ivan-tyulyandin ^dmitriitr @konstanting ^udav
 static_core/plugins/ets/tests/interop_js/tests/checked/                       ^igelhaus @semenovaleksandr @ignatenkooleg ^rokashevichsvetlana @Prof1983 ^kurnevichstanislav
 static_core/plugins/ets/tests/interop_js/tests/compiler/                      ^igelhaus @semenovaleksandr @ignatenkooleg ^rokashevichsvetlana @Prof1983
->>>>>>> dfd5f401
 static_core/plugins/ets/tests/interop_js/tests/declgen_ets2ts/                @dreamdoomwalker ^igelhaus ^trubachevilya @ivagin ^hufeng20 ^Prof1983
 static_core/plugins/ets/tests/interop_js/tests/promise/                       @udav
 
