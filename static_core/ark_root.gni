--- conflicted
+++ resolved
@@ -20,12 +20,9 @@
 if (!defined(ark_hybrid)) {
   ark_hybrid = false
 }
-<<<<<<< HEAD
-=======
 if (!defined(support_jsapi)) {
   support_jsapi = false
 }
->>>>>>> a77d6327
 
 ark_root = "//arkcompiler/runtime_core/static_core"
 arkplatform_root = "//arkcompiler/runtime_core/arkplatform"
