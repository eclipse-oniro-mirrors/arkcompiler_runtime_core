# Copyright (c) 2021-2025 Huawei Device Co., Ltd.
# Licensed under the Apache License, Version 2.0 (the "License");
# you may not use this file except in compliance with the License.
# You may obtain a copy of the License at
#
# http://www.apache.org/licenses/LICENSE-2.0
#
# Unless required by applicable law or agreed to in writing, software
# distributed under the License is distributed on an "AS IS" BASIS,
# WITHOUT WARRANTIES OR CONDITIONS OF ANY KIND, either express or implied.
# See the License for the specific language governing permissions and
# limitations under the License.

function(panda_set_flag flag)
    set(${flag} 1 PARENT_SCOPE)
    add_definitions("-D${flag}")
endfunction()

# For each CMake variable name, add a corresponding preprocessor definition
# if variable evaluates to True.
function(panda_promote_to_definitions)
    foreach(var_name ${ARGV})
        if(${var_name})
            add_definitions("-D${var_name}")
        endif()
    endforeach()
endfunction()

set(CMAKE_BUILD_RPATH_USE_ORIGIN TRUE)
add_compile_definitions(PANDA_CMAKE_SDK)

if(CMAKE_SYSTEM_NAME STREQUAL "Linux")
    panda_set_flag(PANDA_TARGET_LINUX)
    panda_set_flag(PANDA_TARGET_UNIX)
    if (NOT PANDA_ENABLE_ADDRESS_SANITIZER)
        panda_set_flag(PANDA_USE_FUTEX)
    endif()
elseif(CMAKE_SYSTEM_NAME STREQUAL "OHOS")
    panda_set_flag(PANDA_TARGET_OHOS)
    panda_set_flag(PANDA_TARGET_UNIX)
elseif(CMAKE_SYSTEM_NAME STREQUAL "Android")
    panda_set_flag(PANDA_TARGET_MOBILE)
    panda_set_flag(PANDA_TARGET_UNIX)
    if (NOT PANDA_ENABLE_ADDRESS_SANITIZER)
        panda_set_flag(PANDA_USE_FUTEX)
    endif()
elseif(CMAKE_SYSTEM_NAME STREQUAL "Windows")
    panda_set_flag(PANDA_TARGET_WINDOWS)
elseif(CMAKE_SYSTEM_NAME STREQUAL "Darwin")
    panda_set_flag(PANDA_TARGET_MACOS)
    panda_set_flag(PANDA_TARGET_UNIX)
else()
    message(FATAL_ERROR "Platform ${CMAKE_SYSTEM_NAME} is not supported")
endif()

if(CMAKE_SYSTEM_PROCESSOR STREQUAL "x86_64" OR CMAKE_SYSTEM_PROCESSOR STREQUAL "AMD64")
    if(NOT PANDA_CROSS_AMD64_X86)
        panda_set_flag(PANDA_TARGET_AMD64)
    else()
        panda_set_flag(PANDA_TARGET_X86)
    endif()
elseif(CMAKE_SYSTEM_PROCESSOR MATCHES "i[356]86")
    panda_set_flag(PANDA_TARGET_X86)
elseif(CMAKE_SYSTEM_PROCESSOR STREQUAL "aarch64")
    panda_set_flag(PANDA_TARGET_ARM64)
elseif(CMAKE_SYSTEM_PROCESSOR MATCHES "arm")
    panda_set_flag(PANDA_TARGET_ARM32)
    panda_promote_to_definitions(
        PANDA_TARGET_ARM32_ABI_SOFT
        PANDA_TARGET_ARM32_ABI_SOFTFP
        PANDA_TARGET_ARM32_ABI_HARD
    )
    if((PANDA_TARGET_ARM32_ABI_SOFT AND (PANDA_TARGET_ARM32_ABI_SOFTFP OR PANDA_TARGET_ARM32_ABI_HARD)) OR
       (PANDA_TARGET_ARM32_ABI_SOFTFP AND (PANDA_TARGET_ARM32_ABI_SOFT OR PANDA_TARGET_ARM32_ABI_HARD)) OR
       (PANDA_TARGET_ARM32_ABI_HARD AND (PANDA_TARGET_ARM32_ABI_SOFT OR PANDA_TARGET_ARM32_ABI_SOFTFP)))
        message(FATAL_ERROR "Only one PANDA_TARGET_ARM32_ABI_* should be set.
            PANDA_TARGET_ARM32_ABI_SOFT = ${PANDA_TARGET_ARM32_ABI_SOFT}
            PANDA_TARGET_ARM32_ABI_SOFTFP = ${PANDA_TARGET_ARM32_ABI_SOFTFP}
            PANDA_TARGET_ARM32_ABI_HARD = ${PANDA_TARGET_ARM32_ABI_HARD}")
    elseif(NOT (PANDA_TARGET_ARM32_ABI_SOFT OR PANDA_TARGET_ARM32_ABI_SOFTFP OR PANDA_TARGET_ARM32_ABI_HARD))
        message(FATAL_ERROR "PANDA_TARGET_ARM32_ABI_* is not set")
    endif()
else()
    message(FATAL_ERROR "Processor ${CMAKE_SYSTEM_PROCESSOR} is not supported")
endif()

if(PANDA_TARGET_AMD64 OR PANDA_TARGET_ARM64)
    panda_set_flag(PANDA_TARGET_64)
elseif(PANDA_TARGET_X86 OR PANDA_TARGET_ARM32)
    panda_set_flag(PANDA_TARGET_32)
else()
    message(FATAL_ERROR "Unknown bitness of the target platform")
endif()

if (PANDA_TRACK_INTERNAL_ALLOCATIONS)
    message(STATUS "Track internal allocations")
    add_definitions(-DTRACK_INTERNAL_ALLOCATIONS=${PANDA_TRACK_INTERNAL_ALLOCATIONS})
endif()

if (PANDA_TARGET_ARM64 AND NOT PANDA_CI_TESTING_MODE STREQUAL "Nightly")
    if (PANDA_ENABLE_ADDRESS_SANITIZER OR PANDA_ENABLE_THREAD_SANITIZER)
        panda_set_flag(PANDA_ARM64_TESTS_WITH_SANITIZER)
    endif()
endif()


# Enable global register variables usage only for clang >= 9.0.0 and gcc >= 8.0.0.
# Clang 8.0.0 doesn't support all necessary options -ffixed-<reg>. Gcc 7.5.0 freezes
# when compiling release interpreter.
#
# Also calling conventions of functions that use global register variables are different:
# clang stores and restores registers that are used for global variables in the prolog
# and epilog of such functions and gcc doesn't do it. So it's necessary to inline all
# function that refers to global register variables to interpreter loop.

# For this reason we disable global register variables usage for clang debug builds as
# ALWAYS_INLINE macro expands to nothing in this mode and we cannot guarantee that all
# necessary function will be inlined.
#
if(PANDA_TARGET_ARM64 AND ((CMAKE_CXX_COMPILER_ID STREQUAL "Clang"
                           AND NOT CMAKE_CXX_COMPILER_VERSION VERSION_LESS 9.0.0
                           AND CMAKE_BUILD_TYPE MATCHES Release)
                           OR
                           (CMAKE_CXX_COMPILER_ID STREQUAL "GNU"
                           AND NOT CMAKE_CXX_COMPILER_VERSION VERSION_LESS 8.0.0)))
    panda_set_flag(PANDA_ENABLE_GLOBAL_REGISTER_VARIABLES)
endif()

if(CMAKE_BUILD_TYPE MATCHES Debug)
    # Additional debug information about fp in each frame
    add_compile_options(-fno-omit-frame-pointer)
endif()

# for correct work with gdb-9
# See https://discourse.llvm.org/t/gdb-10-1-cant-read-clangs-dwarf-v5/6035
if(CMAKE_CXX_COMPILER_ID MATCHES "Clang" AND CMAKE_CXX_COMPILER_VERSION VERSION_GREATER_EQUAL 14)
    if ("${CMAKE_BUILD_TYPE}" MATCHES "^(RelWithDebInfo|FastVerify|Debug|DebugDetailed)$")
        add_compile_options(-gdwarf-4)
    endif()
endif()

# Enable LTO only for Android aarch64 due to bug for Android armv7:
# https://github.com/android/ndk/issues/721
if (PANDA_TARGET_MOBILE AND PANDA_TARGET_ARM64)
    set(PANDA_ENABLE_LTO true)
    set(PANDA_LLVM_REGALLOC pbqp)
endif()

if (PANDA_PGO_INSTRUMENT OR PANDA_PGO_OPTIMIZE)
    if (NOT PANDA_TARGET_MOBILE OR NOT PANDA_TARGET_ARM64)
        message(FATAL_ERROR "PGO supported only for Android aarch64")
    endif()

    set(PANDA_ENABLE_LTO true)
endif()

# TODO(v.cherkashi): Remove PANDA_TARGET_MOBILE_WITH_MANAGED_LIBS when the managed libs are separated form the Panda
if(PANDA_TARGET_MOBILE_WITH_MANAGED_LIBS)
    add_definitions(-DPANDA_TARGET_MOBILE_WITH_MANAGED_LIBS=1)
    if(PANDA_TARGET_MOBILE)
        panda_set_flag(PANDA_TARGET_MOBILE_WITH_NATIVE_LIBS)
    endif()
else()
    add_definitions(-DPANDA_TARGET_MOBILE_WITH_MANAGED_LIBS=0)
endif()

if(PANDA_TARGET_MOBILE_WITH_NATIVE_LIBS)
    set(CMAKE_CXX_FLAGS "${CMAKE_CXX_FLAGS} -Wno-gnu-statement-expression")
    if(MOBILE_NATIVE_LIBS_SOURCE_PATH)
        include_directories(${MOBILE_NATIVE_LIBS_SOURCE_PATH}/libc)
    else()
        message(FATAL_ERROR "MOBILE_NATIVE_LIBS_SOURCE_PATH is not set")
    endif()
endif()

if(NOT DEFINED PANDA_USE_64_BIT_POINTER OR NOT PANDA_USE_64_BIT_POINTER)
    panda_set_flag(PANDA_32_BIT_MANAGED_POINTER)
endif()

if(PANDA_TARGET_LINUX)
    execute_process(COMMAND grep PRETTY_NAME= /etc/os-release
                    OUTPUT_VARIABLE PANDA_TARGET_LINUX_DISTRO
                    OUTPUT_STRIP_TRAILING_WHITESPACE
    )
    if(PANDA_TARGET_LINUX_DISTRO MATCHES "Ubuntu")
        panda_set_flag(PANDA_TARGET_LINUX_UBUNTU)
    endif()

    if(PANDA_TARGET_LINUX_DISTRO MATCHES "Ubuntu 18\\.04")
        panda_set_flag(PANDA_TARGET_LINUX_UBUNTU_18_04)
    elseif(PANDA_TARGET_LINUX_DISTRO MATCHES "Ubuntu 20\\.04")
        panda_set_flag(PANDA_TARGET_LINUX_UBUNTU_20_04)
    elseif(PANDA_TARGET_LINUX_DISTRO MATCHES "Ubuntu 22\\.04")
        panda_set_flag(PANDA_TARGET_LINUX_UBUNTU_22_04)
    endif()
    execute_process(COMMAND uname -a
                    OUTPUT_VARIABLE PANDA_TARGET_WSL_DISTRO
                    OUTPUT_STRIP_TRAILING_WHITESPACE
    )
    if(PANDA_TARGET_WSL_DISTRO MATCHES "Microsoft")
        panda_set_flag(PANDA_TARGET_WSL)
    endif()
    if(PANDA_TARGET_WSL_DISTRO MATCHES "WSL")
        panda_set_flag(PANDA_TARGET_GENERAL_WSL)
    endif()
endif()

set(PANDA_WITH_RUNTIME    true)
set(PANDA_WITH_COMPILER   true)
set(PANDA_WITH_TOOLCHAIN  true)
if (NOT DEFINED PANDA_WITH_BENCHMARKS)
    set(PANDA_WITH_BENCHMARKS true)
endif()
set(PANDA_DEFAULT_LIB_TYPE "SHARED")

option(PANDA_WITH_TESTS "Enable test targets" true)
option(PANDA_WITH_BYTECODE_OPTIMIZER "Enable bytecode optimizer" true)
option(PANDA_COMPILER_DEBUG_INFO "Support DWARF debug information in Compiler (JIT/AOT/IRtoC)" OFF)
option(PANDA_ENABLE_CCACHE "Enable ccache" true)
if (NOT DEFINED ES2PANDA_PATH)
    file(REAL_PATH ${PANDA_ROOT}/tools/es2panda ES2PANDA_PATH)
endif()

if(PANDA_TARGET_WINDOWS)
    set(PANDA_WITH_BENCHMARKS false)
    set(PANDA_DEFAULT_LIB_TYPE "STATIC")
    # introduced for GetDynamicTimeZoneInformation
    add_definitions(-D_WIN32_WINNT=0x600)
endif()

if(PANDA_TARGET_MACOS)
    set(PANDA_DEFAULT_LIB_TYPE "STATIC")
    #introduced for "std::filesystem::create_directories"
    add_compile_options(-mmacosx-version-min=10.15)
endif()

if(PANDA_TARGET_OHOS)
    set(PANDA_WITH_BENCHMARKS false)
    add_definitions(-D__MUSL__)

    if(PANDA_TARGET_ARM64 OR PANDA_TARGET_ARM32)
        # WORKAROUND:
        #   Disable '-Wunused-command-line-argument' error to avoid compilation error:
        #   clang++: error: argument unused during compilation: '--gcc-toolchain=<path/to/toolchain>/llvm' [-Werror,-Wunused-command-line-argument]
        add_compile_options(-Wno-unused-command-line-argument)

        # -Wno-deprecated-declarations needs for third_parties and ecmascript plugin
        add_compile_options(-Wno-deprecated-declarations)
    endif()
endif()

if(CMAKE_BUILD_TYPE STREQUAL Debug)
    add_definitions(-DPANDA_ENABLE_SLOW_DEBUG)
    add_definitions(-D_GLIBCXX_ASSERTIONS)
endif()

if(CMAKE_BUILD_TYPE STREQUAL FastVerify)
    add_definitions(-DPANDA_FAST_VERIFY)
    add_definitions(-D_GLIBCXX_ASSERTIONS)
endif()

# The define is set for the build which will be delivered to customers.
# Currently this build doesn't contain dependencies to debug libraries
# (like libdwarf.so)
option(PANDA_PRODUCT_BUILD "Build which will be delivered to customers" false)

if(PANDA_PRODUCT_BUILD AND NOT (CMAKE_BUILD_TYPE STREQUAL "Release"))
    message(FATAL_ERROR "PANDA_PRODUCT_BUILD must be run with the Release build type only!")
endif()

if(NOT PANDA_PRODUCT_BUILD AND PANDA_WITH_HIDDEN_SYMBOLS)
    message(FATAL_ERROR "PANDA_WITH_HIDDEN_SYMBOLS must be run with PANDA_PRODUCT_BUILD only!")
endif()

option(PANDA_WITH_HIDDEN_SYMBOLS "Build with -fvisibility=hidden options for some libraries" ${PANDA_PRODUCT_BUILD})

if (("${CMAKE_BUILD_TYPE}" STREQUAL "Debug" OR
     "${CMAKE_BUILD_TYPE}" STREQUAL "DebugDetailed" OR
     "${CMAKE_BUILD_TYPE}" STREQUAL "FastVerify" OR
     "${CMAKE_BUILD_TYPE}" STREQUAL "RelWithDebInfo") AND
     (NOT PANDA_TARGET_WINDOWS) AND
     (NOT PANDA_ENABLE_ADDRESS_SANITIZER) AND
     (NOT PANDA_ENABLE_UNDEFINED_BEHAVIOR_SANITIZER) AND
     (NOT PANDA_ENABLE_THREAD_SANITIZER))
    # Windows do not have elf and dwarf libraries
    # Sanitizers do not work properly with gdb
    set(PANDA_COMPILER_DEBUG_INFO ON)
endif()

# libdwarf-dev lib (version: 20180129-1) in Ubuntu 18.04 has memory leaks
# TODO(asidorov): delete the workaround when the problem is fixed
if (PANDA_ENABLE_ADDRESS_SANITIZER AND PANDA_TARGET_LINUX_UBUNTU_18_04)
    set(PANDA_COMPILER_DEBUG_INFO OFF)
endif()

# TODO: Ensure libdwarf is available when building with OHOS toolchain
if (PANDA_TARGET_OHOS)
    set(PANDA_COMPILER_DEBUG_INFO OFF)
endif()

if (PANDA_PRODUCT_BUILD)
    set(PANDA_COMPILER_DEBUG_INFO OFF)
endif()

if ((NOT DEFINED PANDA_MINIMAL_VIXL) AND PANDA_PRODUCT_BUILD)
    # VIXL aarch64 with Encoder only (with no Decoder or Simulator provided)
    set(PANDA_MINIMAL_VIXL true)
endif()

panda_promote_to_definitions(
    PANDA_PRODUCT_BUILD
    PANDA_WITH_HIDDEN_SYMBOLS
    PANDA_WITH_COMPILER
    PANDA_WITH_BYTECODE_OPTIMIZER
    PANDA_COMPILER_DEBUG_INFO
    PANDA_MINIMAL_VIXL
    INTRUSIVE_TESTING
)

option(PANDA_CROSS_COMPILER          "Enable compiler cross-compilation support" ON)
option(PANDA_COMPILER_TARGET_X86     "Build x86-backend")
option(PANDA_COMPILER_TARGET_X86_64  "Build x86_64-backend" ON)
option(PANDA_COMPILER_TARGET_AARCH32 "Build aarch32-backend" ON)
option(PANDA_COMPILER_TARGET_AARCH64 "Build aarch64-backend" ON)
# User-specified cross-toolchains:
option(PANDA_CROSS_X86_64_TOOLCHAIN_FILE "Absolute path to X86_64 target toolchain" OFF)
option(PANDA_CROSS_AARCH64_TOOLCHAIN_FILE "Absolute path to AARCH64 target toolchain" OFF)
option(PANDA_CROSS_AARCH32_TOOLCHAIN_FILE "Absolute path to AARCH32 target toolchain" OFF)

# true if current target supports JIT/AOT native compilation
# TODO (asidorov, runtime): replace all uses of this option by PANDA_WITH_COMPILER
set(PANDA_COMPILER_ENABLE TRUE)

if (PANDA_TARGET_AMD64)
    if (PANDA_CROSS_COMPILER)
        if (HOST_TOOLS)
            # For host-tools build support only single-target backend (with the same toolchain):
            message(STATUS "set ${PANDA_HOST_TOOLS_TARGET_ARCH}")
            set(PANDA_COMPILER_TARGET_${PANDA_HOST_TOOLS_TARGET_ARCH} ON)
        else()
            set(PANDA_COMPILER_TARGET_X86_64 ON)
            # If `PANDA_CROSS_${arch}_TOOLCHAIN_FILE` wasn't specified, gcc-toolchain is used:
            find_program(GCC_AARCH64_CXX "aarch64-linux-gnu-g++")
            find_program(GCC_ARM_CXX "arm-linux-gnueabi-g++")

            # The option is ON by default; this 'if' allows to check if the target wasn't turned off explicitly:
            if (PANDA_COMPILER_TARGET_AARCH64)
                if (PANDA_CROSS_AARCH64_TOOLCHAIN_FILE)
                    message(STATUS "Specified AARCH64 toolchain: ${PANDA_CROSS_AARCH64_TOOLCHAIN_FILE}")
                elseif (GCC_AARCH64_CXX)
                    message(STATUS "Detected default AARCH64 toolchain")
                else()
                    set(PANDA_COMPILER_TARGET_AARCH64 OFF)
                    message(STATUS "No AARCH64 toolchain found")
                endif()
            endif()

            # The option is ON by default; this 'if' allows to check if the target wasn't turned off explicitly:
            if (PANDA_COMPILER_TARGET_AARCH32)
                if (PANDA_CROSS_AARCH32_TOOLCHAIN_FILE)
                    message(STATUS "Specified AARCH32 toolchain: ${PANDA_CROSS_AARCH32_TOOLCHAIN_FILE}")
                elseif (GCC_ARM_CXX)
                    message(STATUS "Detected default AARCH32 toolchain")
                else()
                    set(PANDA_COMPILER_TARGET_AARCH32 OFF)
                    message(STATUS "No AARCH32 toolchain found")
                endif()
            endif()
            # TODO(dkofanov): cross-values do not support x86
            set(PANDA_COMPILER_TARGET_X86 OFF)
        endif()
    else()
        set(PANDA_COMPILER_TARGET_X86       OFF)
        set(PANDA_COMPILER_TARGET_X86_64    ON)
        set(PANDA_COMPILER_TARGET_AARCH32   OFF)
        set(PANDA_COMPILER_TARGET_AARCH64   OFF)
    endif()
endif()

if (PANDA_TARGET_X86)
    set(PANDA_COMPILER_TARGET_X86       ON)
    set(PANDA_COMPILER_TARGET_X86_64    OFF)
    set(PANDA_COMPILER_TARGET_AARCH32   OFF)
    set(PANDA_COMPILER_TARGET_AARCH64   OFF)
endif()

if (PANDA_TARGET_ARM32)
    if(PANDA_TARGET_ARM32_ABI_SOFT)
        set(PANDA_COMPILER_ENABLE FALSE)
        set(PANDA_COMPILER_TARGET_X86       OFF)
        set(PANDA_COMPILER_TARGET_X86_64    OFF)
        set(PANDA_COMPILER_TARGET_AARCH32   OFF)
        set(PANDA_COMPILER_TARGET_AARCH64   OFF)
    else()
        set(PANDA_COMPILER_TARGET_X86       OFF)
        set(PANDA_COMPILER_TARGET_X86_64    OFF)
        set(PANDA_COMPILER_TARGET_AARCH32   ON)
        set(PANDA_COMPILER_TARGET_AARCH64   OFF)
    endif()
endif()

if (PANDA_TARGET_ARM64)
    set(PANDA_COMPILER_TARGET_X86       OFF)
    set(PANDA_COMPILER_TARGET_X86_64    OFF)
    set(PANDA_COMPILER_TARGET_AARCH32   OFF)
    set(PANDA_COMPILER_TARGET_AARCH64   ON)
endif()

if ((NOT PANDA_TARGET_WINDOWS) AND (NOT PANDA_ENABLE_ADDRESS_SANITIZER) AND (NOT PANDA_ENABLE_THREAD_SANITIZER))
    panda_set_flag(PANDA_USE_CUSTOM_SIGNAL_STACK)
endif()

option(PANDA_LLVM_BACKEND "Enable LLVM backend for Ark compiler" OFF)

if (NOT PANDA_LLVM_BACKEND)
    if (PANDA_LLVM_INTERPRETER)
        message(FATAL_ERROR "PANDA_LLVM_INTERPRETER can't be enabled without PANDA_LLVM_BACKEND")
    endif()

    if (PANDA_LLVM_FASTPATH)
        message(FATAL_ERROR "PANDA_LLVM_FASTPATH can't be enabled without PANDA_LLVM_BACKEND")
    endif()

    if (PANDA_LLVM_AOT)
        message(FATAL_ERROR "PANDA_LLVM_AOT can't be enabled without PANDA_LLVM_BACKEND")
    endif()
endif()

if (NOT (PANDA_TARGET_AMD64 OR PANDA_TARGET_ARM64))
    set(PANDA_LLVM_BACKEND OFF)
endif()

if (PANDA_LLVM_BACKEND)
    # PANDA_LLVM_BACKEND auto-enables LLVM_INTERPRETER, LLVM_AOT and LLVM_FASTPATH unless user
    # disabled some of them explicitly. Example:
    # -DPANDA_LLVM_BACKEND=ON -DPANDA_LLVM_FASTPATH=OFF => FASTPATH is OFF, INTERPRETER and AOT are ON
    if (NOT DEFINED PANDA_LLVM_INTERPRETER)
        set(PANDA_LLVM_INTERPRETER ON)
    endif()
    if (PANDA_TARGET_AMD64 AND NOT CMAKE_CROSSCOMPILING AND NOT HOST_TOOLS)
        # LLVM_FASTPATH is not supported for x86_64 target build
        if (NOT DEFINED PANDA_LLVM_FASTPATH)
            set(PANDA_LLVM_FASTPATH OFF)
        elseif(PANDA_LLVM_FASTPATH)
            message(FATAL_ERROR "PANDA_LLVM_FASTPATH is not supported for x86_64")
        endif()
    else()  # otherwise, it is processed similar to INTERPRETER above and AOT below
        if (NOT DEFINED PANDA_LLVM_FASTPATH)
            set(PANDA_LLVM_FASTPATH ON)
        endif()
    endif()
    if (NOT DEFINED PANDA_LLVM_AOT)
        set(PANDA_LLVM_AOT ON)
    endif()

    # LLVM_IRTOC is an internal flag telling if Irtoc compilation is necessary:
    # al least one of LLVM_FASTPATH or LLVM_INTERPRETER should be on
    if (PANDA_LLVM_FASTPATH OR PANDA_LLVM_INTERPRETER)
        panda_set_flag(PANDA_LLVM_IRTOC)
    endif()

    # PANDA_BUILD_LLVM_BACKEND is an internal flag telling if it is necessary to compile backend
    # in this particular circumstances.
    # LLVM_AOT means we need the backend. LLVM_AOT is always disabled in host_tools part.
    # LLVM_IRTOC means we need the backend unless we are in cross compilation.
    # For cross compilation case Irtoc would be processed in host_tools part.
    # For host_tools BUILD_LLVM_BACKEND is effectively equal to LLVM_IRTOC.
    if (PANDA_LLVM_AOT OR (PANDA_LLVM_IRTOC AND NOT CMAKE_CROSSCOMPILING))
        panda_set_flag(PANDA_BUILD_LLVM_BACKEND)
    endif()
endif()

panda_promote_to_definitions(
    PANDA_COMPILER_TARGET_X86
    PANDA_COMPILER_TARGET_X86_64
    PANDA_COMPILER_TARGET_AARCH32
    PANDA_COMPILER_TARGET_AARCH64
    PANDA_COMPILER_ENABLE
    PANDA_QEMU_BUILD
    PANDA_LLVM_BACKEND
    PANDA_LLVM_FASTPATH
    PANDA_LLVM_INTERPRETER
    PANDA_LLVM_AOT
)

if (PANDA_USE_PREBUILT_TARGETS)
    set(CMAKE_NO_SYSTEM_FROM_IMPORTED   ON)
endif()

if (PANDA_ETS_INTEROP_JS)
    panda_set_flag(PANDA_ETS_INTEROP_JS)
endif()

if (PANDA_WITH_SAFEPOINT_CHECKER)
    panda_set_flag(SAFEPOINT_TIME_CHECKER_ENABLED)
endif()

message(STATUS "CMAKE_BUILD_TYPE                       = ${CMAKE_BUILD_TYPE}")
message(STATUS "PANDA_TARGET_MOBILE_WITH_MANAGED_LIBS  = ${PANDA_TARGET_MOBILE_WITH_MANAGED_LIBS}")
message(STATUS "PANDA_TARGET_UNIX                      = ${PANDA_TARGET_UNIX}")
message(STATUS "PANDA_TARGET_LINUX                     = ${PANDA_TARGET_LINUX}")
message(STATUS "PANDA_TARGET_MOBILE                    = ${PANDA_TARGET_MOBILE}")
message(STATUS "PANDA_USE_FUTEX                        = ${PANDA_USE_FUTEX}")
message(STATUS "PANDA_TARGET_WINDOWS                   = ${PANDA_TARGET_WINDOWS}")
message(STATUS "PANDA_TARGET_OHOS                      = ${PANDA_TARGET_OHOS}")
message(STATUS "PANDA_TARGET_MACOS                     = ${PANDA_TARGET_MACOS}")
message(STATUS "PANDA_CROSS_COMPILER                   = ${PANDA_CROSS_COMPILER}")
message(STATUS "PANDA_CROSS_AMD64_X86                  = ${PANDA_CROSS_AMD64_X86}")
message(STATUS "PANDA_TARGET_AMD64                     = ${PANDA_TARGET_AMD64}")
message(STATUS "PANDA_TARGET_X86                       = ${PANDA_TARGET_X86}")
message(STATUS "PANDA_TARGET_ARM64                     = ${PANDA_TARGET_ARM64}")
message(STATUS "PANDA_TARGET_ARM32                     = ${PANDA_TARGET_ARM32}")
if(PANDA_TARGET_ARM32)
message(STATUS "PANDA_TARGET_ARM32_ABI_SOFT            = ${PANDA_TARGET_ARM32_ABI_SOFT}")
message(STATUS "PANDA_TARGET_ARM32_ABI_SOFTFP          = ${PANDA_TARGET_ARM32_ABI_SOFTFP}")
message(STATUS "PANDA_TARGET_ARM32_ABI_HARD            = ${PANDA_TARGET_ARM32_ABI_HARD}")
endif()
message(STATUS "PANDA_TARGET_64                        = ${PANDA_TARGET_64}")
message(STATUS "PANDA_TARGET_32                        = ${PANDA_TARGET_32}")
message(STATUS "PANDA_TARGET_CPU_FEATURES              = ${PANDA_TARGET_CPU_FEATURES}")
message(STATUS "PANDA_ENABLE_GLOBAL_REGISTER_VARIABLES = ${PANDA_ENABLE_GLOBAL_REGISTER_VARIABLES}")
message(STATUS "PANDA_ENABLE_LTO                       = ${PANDA_ENABLE_LTO}")
if(PANDA_TARGET_MOBILE)
message(STATUS "PANDA_LLVM_REGALLOC                    = ${PANDA_LLVM_REGALLOC}")
endif()
if(PANDA_TARGET_MOBILE_WITH_NATIVE_LIBS)
message(STATUS "PANDA_TARGET_MOBILE_WITH_NATIVE_LIBS   = ${PANDA_TARGET_MOBILE_WITH_NATIVE_LIBS}")
endif()
message(STATUS "PANDA_WITH_RUNTIME                     = ${PANDA_WITH_RUNTIME}")
message(STATUS "PANDA_WITH_COMPILER                    = ${PANDA_WITH_COMPILER}")
message(STATUS "PANDA_COMPILER_ENABLE                  = ${PANDA_COMPILER_ENABLE}")
message(STATUS "PANDA_WITH_TOOLCHAIN                   = ${PANDA_WITH_TOOLCHAIN}")
message(STATUS "PANDA_WITH_TESTS                       = ${PANDA_WITH_TESTS}")
message(STATUS "PANDA_WITH_BENCHMARKS                  = ${PANDA_WITH_BENCHMARKS}")
message(STATUS "PANDA_WITH_BYTECODE_OPTIMIZER          = ${PANDA_WITH_BYTECODE_OPTIMIZER}")
message(STATUS "PANDA_PGO_INSTRUMENT                   = ${PANDA_PGO_INSTRUMENT}")
message(STATUS "PANDA_PGO_OPTIMIZE                     = ${PANDA_PGO_OPTIMIZE}")
message(STATUS "PANDA_PRODUCT_BUILD                    = ${PANDA_PRODUCT_BUILD}")
message(STATUS "PANDA_QEMU_BUILD                       = ${PANDA_QEMU_BUILD}")
message(STATUS "PANDA_LLVM_BACKEND                     = ${PANDA_LLVM_BACKEND}")
message(STATUS "PANDA_LLVM_INTERPRETER                 = ${PANDA_LLVM_INTERPRETER}")
message(STATUS "PANDA_LLVM_FASTPATH                    = ${PANDA_LLVM_FASTPATH}")
message(STATUS "PANDA_LLVM_AOT                         = ${PANDA_LLVM_AOT}")
message(STATUS "PANDA_ENABLE_CCACHE                    = ${PANDA_ENABLE_CCACHE}")
message(STATUS "PANDA_USE_CUSTOM_SIGNAL_STACK          = ${PANDA_USE_CUSTOM_SIGNAL_STACK}")
message(STATUS "PANDA_USE_PREBUILT_TARGETS             = ${PANDA_USE_PREBUILT_TARGETS}")
message(STATUS "CMAKE_NO_SYSTEM_FROM_IMPORTED          = ${CMAKE_NO_SYSTEM_FROM_IMPORTED}")
message(STATUS "ES2PANDA_PATH                          = ${ES2PANDA_PATH}")
<<<<<<< HEAD
message(STATUS "PANDA_32_BIT_MANAGED_POINTER           = ${PANDA_32_BIT_MANAGED_POINTER}")
=======
message(STATUS "PANDA_32_BIT_MANAGED_POINTER           = ${PANDA_32_BIT_MANAGED_POINTER}")
message(STATUS "PANDA_ENABLE_THREAD_SANITIZER          = ${PANDA_ENABLE_THREAD_SANITIZER}")
>>>>>>> aad9f664
<|MERGE_RESOLUTION|>--- conflicted
+++ resolved
@@ -546,9 +546,5 @@
 message(STATUS "PANDA_USE_PREBUILT_TARGETS             = ${PANDA_USE_PREBUILT_TARGETS}")
 message(STATUS "CMAKE_NO_SYSTEM_FROM_IMPORTED          = ${CMAKE_NO_SYSTEM_FROM_IMPORTED}")
 message(STATUS "ES2PANDA_PATH                          = ${ES2PANDA_PATH}")
-<<<<<<< HEAD
 message(STATUS "PANDA_32_BIT_MANAGED_POINTER           = ${PANDA_32_BIT_MANAGED_POINTER}")
-=======
-message(STATUS "PANDA_32_BIT_MANAGED_POINTER           = ${PANDA_32_BIT_MANAGED_POINTER}")
-message(STATUS "PANDA_ENABLE_THREAD_SANITIZER          = ${PANDA_ENABLE_THREAD_SANITIZER}")
->>>>>>> aad9f664
+message(STATUS "PANDA_ENABLE_THREAD_SANITIZER          = ${PANDA_ENABLE_THREAD_SANITIZER}")