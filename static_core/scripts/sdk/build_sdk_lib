# Copyright (c) 2024-2025 Huawei Device Co., Ltd.
# Licensed under the Apache License, Version 2.0 (the "License");
# you may not use this file except in compliance with the License.
# You may obtain a copy of the License at
#
# http://www.apache.org/licenses/LICENSE-2.0
#
# Unless required by applicable law or agreed to in writing, software
# distributed under the License is distributed on an "AS IS" BASIS,
# WITHOUT WARRANTIES OR CONDITIONS OF ANY KIND, either express or implied.
# See the License for the specific language governing permissions and
# limitations under the License.

# Arguments: build_dir, cmake_arguments, ninja_targets
set -x

function build_panda() {
    local build_dir="$1"
    local cmake_arguments="$2"
    local ninja_targets="$3"

    local product_build="OFF"
    if [ "$PANDA_SDK_BUILD_TYPE" = "$BUILD_TYPE_RELEASE" ]; then
        product_build="ON"
    fi

    CONCURRENCY=${NPROC_PER_JOB:=$(nproc)}
    COMMONS_CMAKE_ARGS="\
        -GNinja \
        -S$ARK_ROOT \
        -DCMAKE_BUILD_TYPE=$PANDA_SDK_BUILD_TYPE \
        -DPANDA_PRODUCT_BUILD=$product_build \
        -DPANDA_WITH_ECMASCRIPT=OFF \
        -DPANDA_WITH_ETS=ON \
        -DPANDA_WITH_JAVA=OFF \
        -DPANDA_WITH_ACCORD=OFF \
        -DPANDA_WITH_CANGJIE=OFF \
        -DPANDA_WITH_HZ_ECMASCRIPT=OFF \
        -DPANDA_WITH_TESTS_JAVA_ECMASCRIPT=OFF"

    # shellcheck disable=SC2086
    ${OHOS_SDK_NATIVE}/build-tools/cmake/bin/cmake -B"$build_dir" ${COMMONS_CMAKE_ARGS[@]} $cmake_arguments
    # shellcheck disable=SC2086
    ninja -C"$build_dir" -j"${CONCURRENCY}" $ninja_targets
}

# Arguments: src, dst, file_list, include_pattern
function copy_into_sdk() {
    local src="$1"
    local dst="$2"
    local file_list="$3"
    local include_pattern="$4"
    local exclude_pattern='\(/tests/\|/test/\)'

    # Below construction (cd + find + cp --parents) is used to copy
    # all files listed in file_list with their relative paths
    # Example: cd /path/to/panda && cp --parents runtime/include/cframe.h /dst
    # Result: /dst/runtime/include/cframe.h
    mkdir -p "$dst"
    cd "$src"
    for FILE in $(cat "$file_list"); do
        for F in $(find "$FILE" -type f | grep "$include_pattern" | grep -v "$exclude_pattern"); do
            cp --parents "$F" "$dst"
        done
    done
}

function copy_abc_files() {
    local build_dir="$1"
    mkdir -p "$PANDA_SDK_PATH"/ets
    if [[ -f "$build_dir"/plugins/ets/sdk/etssdk.abc ]]; then
        [[ -f "$PANDA_SDK_PATH"/ets/etssdk.abc ]] || cp "$build_dir"/plugins/ets/sdk/etssdk.abc "$PANDA_SDK_PATH"/ets
    fi
    [[ -f "$PANDA_SDK_PATH"/ets/etsstdlib.abc ]] || cp "$build_dir"/plugins/ets/etsstdlib.abc "$PANDA_SDK_PATH"/ets
}

function linux_arm64_tools() {
    echo "> Building linux arm64 tools..."
    local extra_llvm_opts=""
    if [[ "${PANDA_LLVM_BACKEND}" == "ON" ]]; then
        local llvm_target="${LLVM_BIN_AARCH64_RELEASE}"
        if [[ "${PANDA_SDK_BUILD_TYPE}" == "${BUILD_TYPE_DEBUG}" ]]; then
            llvm_target="${LLVM_BIN_AARCH64_DEBUG}"
        fi
        if [[ "${PANDA_SDK_BUILD_TYPE}" == "FastVerify" ]]; then
            llvm_target="${LLVM_BIN_AARCH64_FASTVERIFY}"
        fi
        extra_llvm_opts="\
        -DLLVM_TARGET_PATH=${llvm_target} \
        -DLLVM_HOST_PATH=${LLVM_BIN_X86_64_RELEASE} \
        "
    fi
    local linux_arm64_build_dir="$SDK_BUILD_ROOT/linux_arm64_host_tools"
    local linux_arm64_cmake_args=" \
        -DCMAKE_TOOLCHAIN_FILE=cmake/toolchain/cross-clang-14-qemu-aarch64.cmake \
        -DPANDA_LLVM_BACKEND=${PANDA_LLVM_BACKEND} \
        ${extra_llvm_opts} \
        -DPANDA_BUILD_LLVM_BINARIES=${PANDA_BUILD_LLVM_BINARIES} \
        -DPANDA_BUILD_LLVM_BINARIES_PATH_ROOT=${SDK_BUILD_ROOT}/llvm_binaries"
    local linux_arm64_build_targets="ark ark_aot ark_disasm ark_link es2panda e2p_test_plugin etsnative verifier ani_helpers aspt_converter dependency_analyzer"
    build_panda "$linux_arm64_build_dir" "$linux_arm64_cmake_args" "$linux_arm64_build_targets"
    copy_into_sdk "$linux_arm64_build_dir" "$PANDA_SDK_PATH/linux_arm64_host_tools" "$SCRIPT_DIR"/linux_arm64_host_tools.txt
    copy_abc_files "$linux_arm64_build_dir"
}

function linux_tools() {
    echo "> Building linux tools..."

    local extra_llvm_opts=""
    if [[ "${PANDA_LLVM_BACKEND}" == "ON" ]]; then
        # HOST = TARGET
        local llvm_target="${LLVM_BIN_X86_64_RELEASE}"
        if [[ "${PANDA_SDK_BUILD_TYPE}" == "${BUILD_TYPE_DEBUG}" ]]; then
            llvm_target="${LLVM_BIN_X86_64_DEBUG}"
        fi
        if [[ "${PANDA_SDK_BUILD_TYPE}" == "FastVerify" ]]; then
            llvm_target="${LLVM_BIN_X86_64_DEBUG}"
        fi
        extra_llvm_opts="\
            -DLLVM_TARGET_PATH=${llvm_target} \
            -DLLVM_HOST_PATH=${llvm_target}\
            "
    fi

    local linux_build_dir="$SDK_BUILD_ROOT/linux_host_tools"
    local linux_cmake_args=" \
        -DCMAKE_TOOLCHAIN_FILE=cmake/toolchain/host_clang_14.cmake \
        -DPANDA_CROSS_AARCH64_TOOLCHAIN_FILE=cmake/toolchain/cross-ohos-musl-aarch64.cmake \
        -DTOOLCHAIN_SYSROOT=$OHOS_SDK_NATIVE/sysroot \
        -DTOOLCHAIN_CLANG_ROOT=$OHOS_SDK_NATIVE/llvm \
        -DPANDA_ETS_INTEROP_JS=ON \
        -DPANDA_LLVM_BACKEND=${PANDA_LLVM_BACKEND} \
        ${extra_llvm_opts} \
        -DPANDA_BUILD_LLVM_BINARIES=${PANDA_BUILD_LLVM_BINARIES} \
        -DPANDA_BUILD_LLVM_BINARIES_PATH_ROOT=${SDK_BUILD_ROOT}/llvm_binaries"
<<<<<<< HEAD
    local linux_build_targets="ark ark_aot ark_disasm ark_link es2panda etssdk e2p_test_plugin etsnative verifier ani_helpers aspt_converter"
    build_panda "$linux_build_dir" "$linux_cmake_args" "$linux_build_targets"
    copy_into_sdk "$linux_build_dir" "$PANDA_SDK_PATH/linux_host_tools" "$SCRIPT_DIR"/linux_host_tools.txt
=======
    local linux_build_targets="ark ark_aot ets_interop_js_napi ark_disasm ark_link es2panda etssdk e2p_test_plugin etsnative verifier ani_helpers aspt_converter dependency_analyzer"
    build_panda "$linux_build_dir" "$linux_cmake_args" "$linux_build_targets"
    copy_into_sdk "$linux_build_dir" "$PANDA_SDK_PATH/linux_host_tools" "$SCRIPT_DIR"/linux_host_tools.txt
    mv "$PANDA_SDK_PATH/linux_host_tools/lib/module/ets_interop_js_napi.so" "$PANDA_SDK_PATH/linux_host_tools/lib/libets_interop_js_napi.so"
    rm -r "$PANDA_SDK_PATH/linux_host_tools/lib/module"
>>>>>>> a77d6327
    copy_abc_files "$linux_build_dir"
}

function windows_tools() {
    echo "> Building windows tools..."
    local windows_build_dir="$SDK_BUILD_ROOT/windows_host_tools"
    local windows_cmake_args="-DCMAKE_TOOLCHAIN_FILE=cmake/toolchain/cross-clang-14-x86_64-w64-mingw32-static.cmake"
    local windows_build_targets="es2panda ark_link dependency_analyzer"
    build_panda "$windows_build_dir" "$windows_cmake_args" "$windows_build_targets"
    copy_into_sdk "$windows_build_dir" "$PANDA_SDK_PATH/windows_host_tools" "$SCRIPT_DIR"/windows_host_tools.txt
}

function ohos_arm64() {
    echo "> Building runtime for OHOS ARM64..."
    local ohos_build_dir="$SDK_BUILD_ROOT/ohos_arm64"
    local taget_sdk_dir="$PANDA_SDK_PATH/ohos_arm64"
    local extra_llvm_opts=""
    if [[ "${PANDA_LLVM_BACKEND}" == "ON" ]]; then
        if [[ "${PANDA_SDK_BUILD_TYPE}" == "FastVerify" ]]; then
            extra_llvm_opts="\
            -DLLVM_TARGET_PATH=${LLVM_BIN_OHOS_FASTVERIFY} \
            -DLLVM_HOST_PATH=${LLVM_BIN_X86_64_RELEASE} \
            "
        else
            extra_llvm_opts="\
            -DLLVM_TARGET_PATH=${LLVM_BIN_OHOS_RELEASE} \
            -DLLVM_HOST_PATH=${LLVM_BIN_X86_64_RELEASE} \
            "
        fi
    fi
    local target_cmake_args=" \
        -DCMAKE_TOOLCHAIN_FILE=cmake/toolchain/cross-ohos-musl-aarch64.cmake \
        -DTOOLCHAIN_SYSROOT=$OHOS_SDK_NATIVE/sysroot \
        -DTOOLCHAIN_CLANG_ROOT=$OHOS_SDK_NATIVE/llvm \
        -DPANDA_ETS_INTEROP_JS=ON \
        -DPANDA_LLVM_BACKEND=${PANDA_LLVM_BACKEND} \
        ${extra_llvm_opts} \
        -DPANDA_BUILD_LLVM_BINARIES=${PANDA_BUILD_LLVM_BINARIES} \
        -DPANDA_BUILD_LLVM_BINARIES_PATH_ROOT=${SDK_BUILD_ROOT}/llvm_binaries"
    local ohos_build_targets="ark ark_aot arkruntime arkassembler ets_interop_js_napi e2p_test_plugin etsnative ani_helpers aspt_converter dependency_analyzer"
    build_panda "$ohos_build_dir" "$target_cmake_args" "$ohos_build_targets"
    copy_into_sdk "$ohos_build_dir" "$taget_sdk_dir" "$SCRIPT_DIR"/ohos_arm64.txt

    echo "> Copying headers into SDK..."
    local headers_dst="$taget_sdk_dir"/include
    # Source headers
    copy_into_sdk "$ARK_ROOT" "$headers_dst" "$SCRIPT_DIR"/headers.txt '\(\.h$\|\.inl$\|\.inc$\)'
    # Generated headers
    copy_into_sdk "$ohos_build_dir" "$headers_dst" "$SCRIPT_DIR"/gen_headers.txt '\(\.h$\|\.inl$\|\.inc$\|\.idl$\)'
    copy_abc_files "$ohos_build_dir"
}

function ohos_arm32() {
    echo "> Building runtime for OHOS ARM32..."
    local ohos_build_dir="$SDK_BUILD_ROOT/ohos_arm32"
    local taget_sdk_dir="$PANDA_SDK_PATH/ohos_arm32"
    local target_cmake_args=" \
        -DCMAKE_TOOLCHAIN_FILE=cmake/toolchain/cross-ohos-musl-arm32.cmake \
        -DTOOLCHAIN_SYSROOT=$OHOS_SDK_NATIVE/sysroot \
        -DTOOLCHAIN_CLANG_ROOT=$OHOS_SDK_NATIVE/llvm \
        -DPANDA_ETS_INTEROP_JS=ON \
        -DPANDA_LLVM_BACKEND=${PANDA_LLVM_BACKEND} \
        -DPANDA_BUILD_LLVM_BINARIES=${PANDA_BUILD_LLVM_BINARIES} \
        -DPANDA_BUILD_LLVM_BINARIES_PATH_ROOT=${SDK_BUILD_ROOT}/llvm_binaries"
    local ohos_build_targets="ark arkruntime arkassembler ets_interop_js_napi etsnative ani_helpers aspt_converter dependency_analyzer"
    build_panda "$ohos_build_dir" "$target_cmake_args" "$ohos_build_targets"
    copy_into_sdk "$ohos_build_dir" "$taget_sdk_dir" "$SCRIPT_DIR"/ohos_arm32.txt
    copy_abc_files "$ohos_build_dir"
}

function ts_linter() {
    echo "> Building tslinter..."
    local linter_root="$ARK_ROOT/tools/es2panda/linter"
    (cd "$linter_root" && npm install && npm run install-ohos-typescript && npm run build)
    local tgz="$(ls "$linter_root"/bundle/panda-tslinter*tgz)"
    mkdir -p "$PANDA_SDK_PATH"/tslinter
    tar -xf "$tgz" -C "$PANDA_SDK_PATH"/tslinter
    mv "$PANDA_SDK_PATH"/tslinter/package/* "$PANDA_SDK_PATH"/tslinter/
    rm -rf "$PANDA_SDK_PATH"/tslinter/node_modules
    rm -rf "$PANDA_SDK_PATH"/tslinter/package

    # Clean up
    rm "$tgz"
    rm "$linter_root"/package-lock.json
    rm -rf "$linter_root"/build
    rm -rf "$linter_root"/bundle
    rm -rf "$linter_root"/dist
    rm -rf "$linter_root"/node_modules
}

function ets_std_lib() {
    echo "> Copying ets std lib into SDK..."
    mkdir -p "$PANDA_SDK_PATH"/ets/stdlib
    cp -r "$ARK_ROOT"/plugins/ets/stdlib/std "$PANDA_SDK_PATH"/ets/stdlib
    cp -r "$ARK_ROOT"/plugins/ets/stdlib/escompat "$PANDA_SDK_PATH"/ets/stdlib
}

function ets_sdk() {
    echo "> Copying ets sdk into SDK..."
    mkdir -p "$PANDA_SDK_PATH"/ets/sdk
    cp -r "$ARK_ROOT"/plugins/ets/sdk "$PANDA_SDK_PATH"/ets/sdk
}

function icu_dat_file() {
    echo "> Copying icu data file into SDK..."
    mkdir -p "$PANDA_SDK_PATH"/icu/data
    cp -r "$ARK_ROOT"/third_party/icu/ohos_icu4j/data/icu*dat "$PANDA_SDK_PATH"/icu/data/
}

function print_help() {
    HELP_MESSAGE="
    This script builds Panda SDK.

    SYNOPSIS

    $0 /path/to/panda/sdk/destination [OPTIONS]

    OPTIONS

    --help, -h              Show this message and exit.

    --build_type=...        [Release/Debug/FastVerify] Set build type

    --ohos_arm32            Run building for OHOS ARM32

    --ohos_arm64            Run building for OHOS ARM64

    --linux_arm64_tools     Run building linux arm64 tools

    --linux_tools           Run building linux tools

    --windows_tools         Run building windows tools

    --ts_linter             Run building ts_linter

    --ets_std_lib           Copy ets std lib into SDK

    --ets_sdk               Copy ets sdk into SDK

    --icu_dat_file          Copy icu data file into SDK

    --panda_llvm_backend    Run building LLVM backend (default)

    --no_panda_llvm_backend Run build without LLVM backend

    --llvm_prebuilts_aarch64_debug=..
                            Path to debug llvm prebuilts for aarch64

    --llvm_prebuilts_aarch64_release=..
                            Path to release llvm prebuilts for aarch64

    --llvm_prebuilts_aarch64_fastverify=..
                            Path to fastverify llvm prebuilts for aarch64

    --llvm_prebuilts_x86_64_debug=..
                            Path to debug llvm prebuilts for x86_64

    --llvm_prebuilts_x86_64_release=..
                            Path to release llvm prebuilts for x86_64

    --llvm_prebuilts_ohos_release=..
                            Path to release llvm prebuilts for ohos (aarch64)

    --llvm_prebuilts_ohos_fastverify=..
                            Path to fastverify llvm prebuilts for ohos (aarch64)

    --panda_build_llvm_bin  Run building LLVM-binaries
    "

    echo "$HELP_MESSAGE"
}

function enable_ohos_sdk_native() {
    OHOS_SDK_ARCH_NAME=ohos-sdk.tar.gz
    SDK_VERSION_STAGE='Release'
    OHOS_SDK_VERSION='5.0.2'
    local OHOS_SDK_NATIVE_URL=${OHOS_SDK_NATIVE_URL:-"https://repo.huaweicloud.com/harmonyos/os/${OHOS_SDK_VERSION}-Release/ohos-sdk-windows_linux-public.tar.gz"}

    # Search for default OHOS SDK native or download it
    if [ -z "$OHOS_SDK_NATIVE" ]; then
        local OHOS_SDK_NATIVE_DEFAULT_1=/opt/ohos-sdk/native
        local OHOS_SDK_NATIVE_DEFAULT_2="$(realpath ./native)"
        if [ -d "$OHOS_SDK_NATIVE_DEFAULT_1" ]; then
            OHOS_SDK_NATIVE="$OHOS_SDK_NATIVE_DEFAULT_1"
        elif [ -d "$OHOS_SDK_NATIVE_DEFAULT_2" ]; then
            OHOS_SDK_NATIVE="$OHOS_SDK_NATIVE_DEFAULT_2"
        else
            if [ -z "$OHOS_SDK_NATIVE_URL" ]; then
                echo "Error: OHOS SDK not found, please set OHOS_SDK_NATIVE or OHOS_SDK_NATIVE_URL environment variable"
                exit 1
            fi

            curl --retry 5 -Lo "${OHOS_SDK_ARCH_NAME}" "${OHOS_SDK_NATIVE_URL}"
            tar -xf "${OHOS_SDK_ARCH_NAME}"
            unzip -q ohos-sdk/linux/native-linux-x64-"${OHOS_SDK_VERSION}"*-"${SDK_VERSION_STAGE}".zip
            rm "${OHOS_SDK_ARCH_NAME}"
            OHOS_SDK_NATIVE="$(realpath ./native)"
        fi
    fi
}

function set_default() {
    echo "No arguments provided. Set default-configuration."
    OHOS_ARM32="true"
    OHOS_ARM64="true"
    LINUX_ARM64_TOOLS="true"
    LINUX_TOOLS="true"
    WINDOWS_TOOLS="true"
    TS_LINTER="true"
    ETS_STD_LIB="true"
    ETS_SDK="true"
    ICU_DAT_FILE="true"
}

function parse_options() {
    local has_args="false"
    for i in "$@"; do
        local ERROR_ARG=""
        case $i in
        -h|--help)
            print_help
            exit 0
            ;;
        --build_type=*)
            TYPE_ARG=${i//[-a-zA-Z0-9]*=/}
            if [[ "$TYPE_ARG" = "Release" ]]; then
                PANDA_SDK_BUILD_TYPE="Release"
            fi
            if [[ "$TYPE_ARG" = "Debug" ]]; then
                PANDA_SDK_BUILD_TYPE="Debug"
            fi
            if [[ "$TYPE_ARG" = "FastVerify" ]]; then
                PANDA_SDK_BUILD_TYPE="FastVerify"
            fi
            shift
            ;;
        --ohos_arm32)
            OHOS_ARM32="true"
            has_args="true"
            shift
            ;;
        --ohos_arm64)
            OHOS_ARM64="true"
            has_args="true"
            shift
            ;;
        --linux_arm64_tools)
            LINUX_ARM64_TOOLS="true"
            has_args="true"
            shift
            ;;
        --linux_tools)
            LINUX_TOOLS="true"
            has_args="true"
            shift
            ;;
        --windows_tools)
            WINDOWS_TOOLS="true"
            has_args="true"
            shift
            ;;
        --ts_linter)
            TS_LINTER="true"
            has_args="true"
            shift
            ;;
        --ets_std_lib)
            ETS_STD_LIB="true"
            has_args="true"
            shift
            ;;
        --ets_sdk)
            ETS_SDK="true"
            has_args="true"
            shift
            ;;
        --icu_dat_file)
            ICU_DAT_FILE="true"
            has_args="true"
            shift
            ;;
        --panda_llvm_backend)
            PANDA_LLVM_BACKEND="ON"
            shift
            ;;
        --no_panda_llvm_backend)
            PANDA_LLVM_BACKEND="OFF"
            shift
            ;;
        --llvm_prebuilts_aarch64_debug=*)
            LLVM_BIN_AARCH64_DEBUG="${i#"--llvm_prebuilts_aarch64_debug"}"
            shift;;
        --llvm_prebuilts_aarch64_release=*)
            LLVM_BIN_AARCH64_RELEASE="${i#"--llvm_prebuilts_aarch64_release="}"
            shift;;
        --llvm_prebuilts_aarch64_fastverify=*)
            LLVM_BIN_AARCH64_FASTVERIFY="${i#"--llvm_prebuilts_aarch64_fastverify="}"
            shift;;
        --llvm_prebuilts_x86_64_debug=*)
            LLVM_BIN_X86_64_DEBUG="${i#"--llvm_prebuilts_x86_64_debug="}"
            shift;;
        --llvm_prebuilts_x86_64_release=*)
            LLVM_BIN_X86_64_RELEASE="${i#"--llvm_prebuilts_x86_64_release="}"
            shift;;
        --llvm_prebuilts_ohos_release=*)
            LLVM_BIN_OHOS_RELEASE="${i#"--llvm_prebuilts_ohos_release="}"
            shift;;
        --llvm_prebuilts_ohos_fastverify=*)
            LLVM_BIN_OHOS_FASTVERIFY="${i#"--llvm_prebuilts_ohos_fastverify="}"
            shift;;
        --panda_build_llvm_bin)
            PANDA_BUILD_LLVM_BINARIES="ON"
            shift
            ;;
        *)
            ERROR_ARG="YES"
        esac

        if [[ -n "${ERROR_ARG}" ]]; then
            echo "Error: Unsupported flag $i" >&2
            exit 1
        fi
    done

    if [ "$has_args" = "false" ]; then
        set_default
    fi
}

function build_sdk_targets() {
    if [ "$OHOS_ARM32" = "true" ]; then 
        ohos_arm32
    fi

    if [ "$OHOS_ARM64" = "true" ]; then 
        ohos_arm64
    fi

    if [ "$LINUX_ARM64_TOOLS" = "true" ]; then
        linux_arm64_tools
    fi

    if [ "$LINUX_TOOLS" = "true" ]; then
        linux_tools
    fi

    if [ "$WINDOWS_TOOLS" = "true" ]; then
        windows_tools
    fi

    if [ "$TS_LINTER" = "true" ]; then
        ts_linter
    fi

    if [ "$ETS_STD_LIB" = "true" ]; then
        ets_std_lib
    fi

    if [ "$ETS_SDK" = "true" ]; then
        ets_sdk
    fi

    if [ "$ICU_DAT_FILE" = "true" ]; then
        icu_dat_file
    fi
}

function usage() {
    print_help
    exit 1
}<|MERGE_RESOLUTION|>--- conflicted
+++ resolved
@@ -133,17 +133,11 @@
         ${extra_llvm_opts} \
         -DPANDA_BUILD_LLVM_BINARIES=${PANDA_BUILD_LLVM_BINARIES} \
         -DPANDA_BUILD_LLVM_BINARIES_PATH_ROOT=${SDK_BUILD_ROOT}/llvm_binaries"
-<<<<<<< HEAD
-    local linux_build_targets="ark ark_aot ark_disasm ark_link es2panda etssdk e2p_test_plugin etsnative verifier ani_helpers aspt_converter"
-    build_panda "$linux_build_dir" "$linux_cmake_args" "$linux_build_targets"
-    copy_into_sdk "$linux_build_dir" "$PANDA_SDK_PATH/linux_host_tools" "$SCRIPT_DIR"/linux_host_tools.txt
-=======
     local linux_build_targets="ark ark_aot ets_interop_js_napi ark_disasm ark_link es2panda etssdk e2p_test_plugin etsnative verifier ani_helpers aspt_converter dependency_analyzer"
     build_panda "$linux_build_dir" "$linux_cmake_args" "$linux_build_targets"
     copy_into_sdk "$linux_build_dir" "$PANDA_SDK_PATH/linux_host_tools" "$SCRIPT_DIR"/linux_host_tools.txt
     mv "$PANDA_SDK_PATH/linux_host_tools/lib/module/ets_interop_js_napi.so" "$PANDA_SDK_PATH/linux_host_tools/lib/libets_interop_js_napi.so"
     rm -r "$PANDA_SDK_PATH/linux_host_tools/lib/module"
->>>>>>> a77d6327
     copy_abc_files "$linux_build_dir"
 }
 
