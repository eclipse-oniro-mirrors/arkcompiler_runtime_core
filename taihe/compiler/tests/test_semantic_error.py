--- conflicted
+++ resolved
@@ -93,11 +93,6 @@
     test_instance.run()
     test_instance.assert_has_error(InvalidPackageNameError)
 
-<<<<<<< HEAD
-    def assert_has_error(self, error_type: type[DiagBase]):
-        if not any(isinstance(err, error_type) for err in self.diagnostics_manager.errors):
-            raise ValueError("No errors of the specified type found in diagnostics.")
-=======
 
 def test_generic_arguments():
     # fmt: off
@@ -110,7 +105,6 @@
     )
     test_instance.run()
     test_instance.assert_has_error(GenericArgumentsError)
->>>>>>> 46f0ea7f
 
 
 def test_package_not_exist():
