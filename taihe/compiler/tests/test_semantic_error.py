--- conflicted
+++ resolved
@@ -16,18 +16,10 @@
 from io import StringIO
 
 import pytest
-<<<<<<< HEAD
-from typing_extensions import override
-
-=======
->>>>>>> a77d6327
 from taihe.driver.backend import BackendRegistry
 from taihe.driver.contexts import CompilerInstance, CompilerInvocation
 from taihe.utils.diagnostics import DiagBase, DiagnosticsManager
 from taihe.utils.exceptions import (
-<<<<<<< HEAD
-    AdhocError,
-=======
     AttrArgMissingError,
     AttrArgOrderError,
     AttrArgRedefError,
@@ -36,7 +28,6 @@
     AttrConflictError,
     AttrNotExistError,
     AttrTargetError,
->>>>>>> a77d6327
     DeclarationNotInScopeError,
     DeclNotExistError,
     DeclRedefError,
@@ -52,10 +43,7 @@
     TypeUsageError,
 )
 from taihe.utils.sources import SourceBuffer
-<<<<<<< HEAD
-=======
 from typing_extensions import override
->>>>>>> a77d6327
 
 
 class SemanticTestDiagnosticsManager(DiagnosticsManager):
@@ -72,21 +60,6 @@
 class SemanticTestCompilerInstance(CompilerInstance):
     def __init__(self, invocation: CompilerInvocation):
         super().__init__(invocation, dm=SemanticTestDiagnosticsManager)
-<<<<<<< HEAD
-
-    def add_source(self, pkg_name: str, source: str):
-        self.source_manager.add_source(SourceBuffer(pkg_name, StringIO(source)))
-
-    @override
-    def collect(self):
-        pass
-
-    def assert_has_error(self, ty: type[DiagBase]):
-        pass
-        if all(not isinstance(err, ty) for err in self.diagnostics_manager.errors):
-            print(f"Known: {self.diagnostics_manager.errors}")
-            pytest.fail(f"Assertion mismatch: expect {ty}")
-=======
 
     def add_source(self, pkg_name: str, source: str):
         self.source_manager.add_source(SourceBuffer(pkg_name, StringIO(source)))
@@ -106,12 +79,10 @@
         if any(isinstance(err, ty) for err in self.diagnostics_manager.errors):
             print(f"Known: {self.diagnostics_manager.errors}")
             pytest.fail(f"Assertion mismatch: unexpected {ty}")
->>>>>>> a77d6327
 
 
 backend_registry = BackendRegistry()
 backend_registry.register_all()
-<<<<<<< HEAD
 
 
 #############################
@@ -127,23 +98,6 @@
 )
 
 
-=======
-
-
-#############################
-# Tests for semantic errors #
-#############################
-
-
-pre_backend_names = ["pretty-print"]
-pre_invocation = CompilerInvocation(
-    backends=[
-        b() for b in backend_registry.collect_required_backends(pre_backend_names)
-    ],
-)
-
-
->>>>>>> a77d6327
 def test_invalid_package_name():
     # fmt: off
     test_instance = SemanticTestCompilerInstance(pre_invocation)
@@ -457,272 +411,40 @@
 )
 
 
-<<<<<<< HEAD
-def test_namespace():
-    # fmt: off
-    test_instance = SemanticTestCompilerInstance(ani_invocation)
-    test_instance.add_source(
-        "package",
-        "@!namespace(0)\n"
-    )
-    test_instance.run()
-    test_instance.assert_has_error(AdhocError)
-
-
-def test_iface_set_1():
-    # fmt: off
-    test_instance = SemanticTestCompilerInstance(ani_invocation)
-    test_instance.add_source(
-        "package",
-        "interface IFoo {\n"
-        "    @set SetName(): String;\n"
-        "}"
-    )
-    test_instance.run()
-    test_instance.assert_has_error(AdhocError)
-
-
-def test_iface_set_2():
-    # fmt: off
-    test_instance = SemanticTestCompilerInstance(ani_invocation)
-    test_instance.add_source(
-        "package",
-        "interface IFoo {\n"
-        "    @set Name(name: String): void;\n"
-        "}"
-    )
-    test_instance.run()
-    test_instance.assert_has_error(AdhocError)
-
-
-def test_set_1():
-    # fmt: off
-    test_instance = SemanticTestCompilerInstance(ani_invocation)
-    test_instance.add_source(
-        "package",
-        "interface IFoo {\n"
-        "    f(): String;\n"
-        "}\n"
-        "@set\n"
-        '@static("IFoo")\n'
-        "function setName(): String;\n"
-    )
-    test_instance.run()
-    test_instance.assert_has_error(AdhocError)
-
-
-def test_set_2():
-    # fmt: off
-    test_instance = SemanticTestCompilerInstance(ani_invocation)
-    test_instance.add_source(
-        "package",
-        "interface IFoo {\n"
-        "    f(): String;\n"
-        "}\n"
-        "@set\n"
-        '@static("IFoo")\n'
-        "function name(name: String): void;\n"
-    )
-    test_instance.run()
-    test_instance.assert_has_error(AdhocError)
-
-
-def test_iface_get_1():
-    # fmt: off
-    test_instance = SemanticTestCompilerInstance(ani_invocation)
-    test_instance.add_source(
-        "package",
-        "interface IFoo {\n"
-        "    @get GetName(name: String): void;\n"
-        "}"
-    )
-    test_instance.run()
-    test_instance.assert_has_error(AdhocError)
-
-
-def test_iface_get_2():
-    # fmt: off
-    test_instance = SemanticTestCompilerInstance(ani_invocation)
-    test_instance.add_source(
-        "package",
-        "interface IFoo {\n"
-        "    @get Name(): String;\n"
-        "}"
-    )
-    test_instance.run()
-    test_instance.assert_has_error(AdhocError)
-
-
-def test_get_1():
-    # fmt: off
-    test_instance = SemanticTestCompilerInstance(ani_invocation)
-    test_instance.add_source(
-        "package",
-        "interface IFoo {\n"
-        "    f(): String;\n"
-        "}\n"
-        "@get\n"
-        '@static("IFoo")\n'
-        "function getName(name: String): void;\n"
-    )
-    test_instance.run()
-    test_instance.assert_has_error(AdhocError)
-
-
-def test_get_2():
-    # fmt: off
-    test_instance = SemanticTestCompilerInstance(ani_invocation)
-    test_instance.add_source(
-        "package",
-        "interface IFoo {\n"
-        "    f(): String;\n"
-        "}\n"
-        "@get\n"
-        '@static("IFoo")\n'
-        "function name(): String;\n"
-    )
-    test_instance.run()
-    test_instance.assert_has_error(AdhocError)
-
-
-def test_onoff_1():
-    # fmt: off
-    test_instance = SemanticTestCompilerInstance(ani_invocation)
-    test_instance.add_source(
-        "package",
-        "@on_off\n"
-        "function a(): void;\n"
-    )
-    test_instance.run()
-    test_instance.assert_has_error(AdhocError)
-
-
-def test_onoff_2():
-    # fmt: off
-    test_instance = SemanticTestCompilerInstance(ani_invocation)
-    test_instance.add_source(
-        "package",
-        "@on_off(0)\n"
-        "function a(): void;\n"
-    )
-    test_instance.run()
-    test_instance.assert_has_error(AdhocError)
-
-
-def test_onoff_overload_1():
-    # fmt: off
-    test_instance = SemanticTestCompilerInstance(ani_invocation)
-    test_instance.add_source(
-        "package",
-        "@on_off\n"
-        "@overload\n"
-        "function ona(): void;\n"
-    )
-    test_instance.run()
-    test_instance.assert_has_error(AdhocError)
-
-
-def test_onoff_overload_2():
-    # fmt: off
-    test_instance = SemanticTestCompilerInstance(ani_invocation)
-    test_instance.add_source(
-        "package",
-        "@on_off\n"
-        '@overload("reon")\n'
-        "function ona(): void;\n"
-    )
-    test_instance.run()
-    test_instance.assert_has_error(AdhocError)
-
-
-def test_iface_onoff_1():
-    # fmt: off
-    test_instance = SemanticTestCompilerInstance(ani_invocation)
-    test_instance.add_source(
-        "package",
-        "interface IFoo {\n"
-        "    @on_off(0)\n"
+def test_attr_arg_order_error():
+    # fmt: off
+    test_instance = SemanticTestCompilerInstance(ani_invocation)
+    test_instance.add_source(
+        "package",
+        '@!namespace(module="abc", "a.b")\n'
+        "interface IFoo {\n"
         "    a(): void;\n"
         "}\n"
     )
     test_instance.run()
-    test_instance.assert_has_error(AdhocError)
-
-
-def test_iface_onoff_2():
-=======
-def test_attr_arg_order_error():
->>>>>>> a77d6327
-    # fmt: off
-    test_instance = SemanticTestCompilerInstance(ani_invocation)
-    test_instance.add_source(
-        "package",
-<<<<<<< HEAD
-        "interface IFoo {\n"
-        "    @on_off\n"
-=======
-        '@!namespace(module="abc", "a.b")\n'
-        "interface IFoo {\n"
->>>>>>> a77d6327
+    test_instance.assert_has_error(AttrArgOrderError)
+
+
+def test_attr_arg_redef_error():
+    # fmt: off
+    test_instance = SemanticTestCompilerInstance(ani_invocation)
+    test_instance.add_source(
+        "package",
+        '@!namespace(module="abc", module="def")\n'
+        "interface IFoo {\n"
         "    a(): void;\n"
         "}\n"
     )
     test_instance.run()
-<<<<<<< HEAD
-    test_instance.assert_has_error(AdhocError)
-
-
-def test_iface_onoff_overload_1():
-=======
-    test_instance.assert_has_error(AttrArgOrderError)
-
-
-def test_attr_arg_redef_error():
->>>>>>> a77d6327
-    # fmt: off
-    test_instance = SemanticTestCompilerInstance(ani_invocation)
-    test_instance.add_source(
-        "package",
-<<<<<<< HEAD
-        "interface IFoo {\n"
-        "    @on_off\n"
-        "    @overload\n"
-=======
-        '@!namespace(module="abc", module="def")\n'
-        "interface IFoo {\n"
->>>>>>> a77d6327
-        "    a(): void;\n"
-        "}\n"
-    )
-    test_instance.run()
-<<<<<<< HEAD
-    test_instance.assert_has_error(AdhocError)
-
-
-def test_iface_onoff_overload_2():
-=======
     test_instance.assert_has_error(AttrArgRedefError)
 
 
 def test_attr_arg_missing_error():
->>>>>>> a77d6327
-    # fmt: off
-    test_instance = SemanticTestCompilerInstance(ani_invocation)
-    test_instance.add_source(
-        "package",
-        "interface IFoo {\n"
-<<<<<<< HEAD
-        "    @on_off\n"
-        '    @overload("reon")\n'
-        "    a(): void;\n"
-        "}\n"
-    )
-    test_instance.run()
-    test_instance.assert_has_error(AdhocError)
-
-
-def test_iface_overload():
-=======
+    # fmt: off
+    test_instance = SemanticTestCompilerInstance(ani_invocation)
+    test_instance.add_source(
+        "package",
+        "interface IFoo {\n"
         "    a(): void;\n"
         "}\n"
         "@static\n"
@@ -733,23 +455,11 @@
 
 
 def test_attr_arg_unrequired_error():
->>>>>>> a77d6327
-    # fmt: off
-    test_instance = SemanticTestCompilerInstance(ani_invocation)
-    test_instance.add_source(
-        "package",
-        "interface IFoo {\n"
-<<<<<<< HEAD
-        "    @overload\n"
-        "    a(): void;\n"
-        "}\n"
-    )
-    test_instance.run()
-    test_instance.assert_has_error(AdhocError)
-
-
-def test_iface_async_overload():
-=======
+    # fmt: off
+    test_instance = SemanticTestCompilerInstance(ani_invocation)
+    test_instance.add_source(
+        "package",
+        "interface IFoo {\n"
         "    a(): void;\n"
         "}\n"
         '@static("IFoo", xxx="b")\n'
@@ -760,24 +470,11 @@
 
 
 def test_attr_arg_type_error():
->>>>>>> a77d6327
-    # fmt: off
-    test_instance = SemanticTestCompilerInstance(ani_invocation)
-    test_instance.add_source(
-        "package",
-        "interface IFoo {\n"
-<<<<<<< HEAD
-        "    @gen_async\n"
-        "    @overload\n"
-        "    a(): void;\n"
-        "}\n"
-    )
-    test_instance.run()
-    test_instance.assert_has_error(AdhocError)
-
-
-def test_iface_async():
-=======
+    # fmt: off
+    test_instance = SemanticTestCompilerInstance(ani_invocation)
+    test_instance.add_source(
+        "package",
+        "interface IFoo {\n"
         "    a(): void;\n"
         "}\n"
         "@static(123)\n"
@@ -788,50 +485,24 @@
 
 
 def test_attr_not_exist_error():
->>>>>>> a77d6327
-    # fmt: off
-    test_instance = SemanticTestCompilerInstance(ani_invocation)
-    test_instance.add_source(
-        "package",
-<<<<<<< HEAD
-        "interface IFoo {\n"
-        "    @gen_async\n"
-=======
+    # fmt: off
+    test_instance = SemanticTestCompilerInstance(ani_invocation)
+    test_instance.add_source(
+        "package",
         "@clasz\n"
         "interface IFoo {\n"
->>>>>>> a77d6327
         "    a(): void;\n"
         "}\n"
     )
     test_instance.run()
-<<<<<<< HEAD
-    test_instance.assert_has_error(AdhocError)
-
-
-def test_iface_promise_overload():
-=======
     test_instance.assert_has_error(AttrNotExistError)
 
 
 def test_attr_conflict_error_1():
->>>>>>> a77d6327
-    # fmt: off
-    test_instance = SemanticTestCompilerInstance(ani_invocation)
-    test_instance.add_source(
-        "package",
-<<<<<<< HEAD
-        "interface IFoo {\n"
-        "    @gen_promise\n"
-        "    @overload\n"
-        "    a(): void;\n"
-        "}\n"
-    )
-    test_instance.run()
-    test_instance.assert_has_error(AdhocError)
-
-
-def test_iface_promise():
-=======
+    # fmt: off
+    test_instance = SemanticTestCompilerInstance(ani_invocation)
+    test_instance.add_source(
+        "package",
         "union MyUnion {\n"
         "    @null\n"
         "    @undefined\n"
@@ -843,161 +514,10 @@
 
 
 def test_attr_conflict_error_2():
->>>>>>> a77d6327
-    # fmt: off
-    test_instance = SemanticTestCompilerInstance(ani_invocation)
-    test_instance.add_source(
-        "package",
-<<<<<<< HEAD
-        "interface IFoo {\n"
-        "    @gen_promise\n"
-        "    a(): void;\n"
-        "}\n"
-    )
-    test_instance.run()
-    test_instance.assert_has_error(AdhocError)
-
-
-def test_async_overload():
-    # fmt: off
-    test_instance = SemanticTestCompilerInstance(ani_invocation)
-    test_instance.add_source(
-        "package",
-        "@gen_async\n"
-        "@overload\n"
-        "function a(): void;\n"
-    )
-    test_instance.run()
-    test_instance.assert_has_error(AdhocError)
-
-
-def test_async():
-    # fmt: off
-    test_instance = SemanticTestCompilerInstance(ani_invocation)
-    test_instance.add_source(
-        "package",
-        "@gen_async\n"
-        "function a(): void;\n"
-    )
-    test_instance.run()
-    test_instance.assert_has_error(AdhocError)
-
-
-def test_promise_overload():
-    # fmt: off
-    test_instance = SemanticTestCompilerInstance(ani_invocation)
-    test_instance.add_source(
-        "package",
-        "@gen_promise\n"
-        "@overload\n"
-        "function a(): void;\n"
-    )
-    test_instance.run()
-    test_instance.assert_has_error(AdhocError)
-
-
-def test_promise():
-    # fmt: off
-    test_instance = SemanticTestCompilerInstance(ani_invocation)
-    test_instance.add_source(
-        "package",
-        "@gen_promise\n"
-        "function a(): void;\n"
-    )
-    test_instance.run()
-    test_instance.assert_has_error(AdhocError)
-
-
-def test_overload():
-    # fmt: off
-    test_instance = SemanticTestCompilerInstance(ani_invocation)
-    test_instance.add_source(
-        "package",
-        "@overload\n"
-        "function a(): void;\n"
-    )
-    test_instance.run()
-    test_instance.assert_has_error(AdhocError)
-
-
-def test_ctor():
-    # fmt: off
-    test_instance = SemanticTestCompilerInstance(ani_invocation)
-    test_instance.add_source(
-        "package",
-        "@ctor\n"
-        "function f(): String;\n"
-    )
-    test_instance.run()
-    test_instance.assert_has_error(AdhocError)
-
-
-def test_static():
-    # fmt: off
-    test_instance = SemanticTestCompilerInstance(ani_invocation)
-    test_instance.add_source(
-        "package",
-        "@static\n"
-        "function f(): String;\n"
-    )
-    test_instance.run()
-    test_instance.assert_has_error(AdhocError)
-
-
-def test_bigint():
-    # fmt: off
-    test_instance = SemanticTestCompilerInstance(ani_invocation)
-    test_instance.add_source(
-        "package",
-        "struct A {\n"
-        "    a: @bigint Array<f32>;\n"
-        "}\n"
-    )
-    test_instance.run()
-    test_instance.assert_has_error(AdhocError)
-
-
-def test_typedarray():
-    # fmt: off
-    test_instance = SemanticTestCompilerInstance(ani_invocation)
-    test_instance.add_source(
-        "package",
-        "struct A {\n"
-        "    a: @typedarray Array<String>;\n"
-        "}\n"
-    )
-    test_instance.run()
-    test_instance.assert_has_error(AdhocError)
-
-
-def test_arraybuffer():
-    # fmt: off
-    test_instance = SemanticTestCompilerInstance(ani_invocation)
-    test_instance.add_source(
-        "package",
-        "struct A {\n"
-        "    a: @arraybuffer Array<u64>;\n"
-        "}\n"
-    )
-    test_instance.run()
-    test_instance.assert_has_error(AdhocError)
-
-
-def test_sts_type():
-    # fmt: off
-    test_instance = SemanticTestCompilerInstance(ani_invocation)
-    test_instance.add_source(
-        "package",
-        "struct A {\n"
-        '    a: @sts_type("xxx", "yyy") Opaque;\n'
-        "}\n"
-    )
-    test_instance.run()
-    test_instance.assert_has_error(AdhocError)
-
-
-def test_struct_extend():
-=======
+    # fmt: off
+    test_instance = SemanticTestCompilerInstance(ani_invocation)
+    test_instance.add_source(
+        "package",
         "@class\n"
         "@class\n"
         "interface IFoo {\n"
@@ -1009,73 +529,12 @@
 
 
 def test_attr_target_error():
->>>>>>> a77d6327
     # fmt: off
     test_instance = SemanticTestCompilerInstance(ani_invocation)
     test_instance.add_source(
         "package",
         "@class\n"
-<<<<<<< HEAD
-        "struct A {\n"
-        "    @extends base: i32;\n"
-        "}\n"
-    )
-    test_instance.run()
-    test_instance.assert_has_error(AdhocError)
-
-
-def test_const_enum():
-    # fmt: off
-    test_instance = SemanticTestCompilerInstance(ani_invocation)
-    test_instance.add_source(
-        "package",
-        "@const\n"
-        "enum E: i32 {\n"
-        "    A = 1,\n"
-        "    B = 2,\n"
-        "}\n"
-        "function f(a: E): void;\n"
-    )
-    test_instance.run()
-    test_instance.assert_has_error(AdhocError)
-
-
-def test_const():
-    # fmt: off
-    test_instance = SemanticTestCompilerInstance(ani_invocation)
-    test_instance.add_source(
-        "package",
-        "enum A: f32 {}\n"
-    )
-    test_instance.run()
-    test_instance.assert_has_error(AdhocError)
-
-
-def test_union():
-    # fmt: off
-    test_instance = SemanticTestCompilerInstance(ani_invocation)
-    test_instance.add_source(
-        "package",
-        "union U {\n"
-        "    a;\n"
-        "}\n"
-    )
-    test_instance.run()
-    test_instance.assert_has_error(AdhocError)
-
-
-def test_map():
-    # fmt: off
-    test_instance = SemanticTestCompilerInstance(ani_invocation)
-    test_instance.add_source(
-        "package",
-        "function a(x: Map<String, i32>): Map<String, i32>;\n"
-    )
-    test_instance.run()
-    test_instance.assert_has_error(AdhocError)
-=======
         "function a(): void;\n"
     )
     test_instance.run()
-    test_instance.assert_has_error(AttrTargetError)
->>>>>>> a77d6327
+    test_instance.assert_has_error(AttrTargetError)