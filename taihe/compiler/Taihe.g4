/*
 * Copyright (c) 2025 Huawei Device Co., Ltd.
 * Licensed under the Apache License, Version 2.0 (the "License");
 * you may not use this file except in compliance with the License.
 * You may obtain a copy of the License at
 *
 * http://www.apache.org/licenses/LICENSE-2.0
 *
 * Unless required by applicable law or agreed to in writing, software
 * distributed under the License is distributed on an "AS IS" BASIS,
 * WITHOUT WARRANTIES OR CONDITIONS OF ANY KIND, either express or implied.
 * See the License for the specific language governing permissions and
 * limitations under the License.
 */
grammar Taihe;

/////////////
// Grammar //
/////////////

spec
    : (UseLst_uses += use | SpecFieldLst_fields += specField | ScopeAttrLst_inner_attrs += scopeAttr)*
      EOF
    ;

<<<<<<< HEAD
=======
/////////
// Use //
/////////

>>>>>>> a77d6327
use
    : KW_USE PkgName_pkg_name = pkgName (KW_AS IdNameOpt_pkg_alias = idName)? SEMICOLON # usePackage
    | KW_FROM PkgName_pkg_name = pkgName KW_USE DeclAliasPairLst_decl_alias_pairs += declAliasPair (COMMA DeclAliasPairLst_decl_alias_pairs += declAliasPair)* SEMICOLON # useSymbol
    ;

declAliasPair
    : IdName_decl_name = idName (KW_AS IdNameOpt_decl_alias = idName)?
    ;

/////////////////
// Declaration //
/////////////////

specField
    : (DeclAttrLst_forward_attrs += declAttr)*
<<<<<<< HEAD
      KW_ENUM TOKEN_name = ID COLON Type_enum_ty = type
=======
      KW_ENUM IdName_name = idName COLON Type_enum_ty = type
>>>>>>> a77d6327
      LEFT_BRACE (EnumItemLst_fields += enumItem (COMMA EnumItemLst_fields += enumItem)* COMMA?)? RIGHT_BRACE # enum
    | (DeclAttrLst_forward_attrs += declAttr)*
      KW_STRUCT IdName_name = idName
      LEFT_BRACE (StructFieldLst_fields += structField | ScopeAttrLst_inner_attrs += scopeAttr)* RIGHT_BRACE # struct
    | (DeclAttrLst_forward_attrs += declAttr)*
      KW_UNION IdName_name = idName
      LEFT_BRACE (UnionFieldLst_fields += unionField | ScopeAttrLst_inner_attrs += scopeAttr)* RIGHT_BRACE # union
    | (DeclAttrLst_forward_attrs += declAttr)*
      KW_INTERFACE IdName_name = idName
      (COLON InterfaceParentLst_extends += interfaceParent (COMMA InterfaceParentLst_extends += interfaceParent)* COMMA?)?
      LEFT_BRACE (InterfaceFieldLst_fields += interfaceField | ScopeAttrLst_inner_attrs += scopeAttr)* RIGHT_BRACE # interface
    | (DeclAttrLst_forward_attrs += declAttr)*
      KW_FUNCTION IdName_name = idName
      LEFT_PARENTHESIS (ParameterLst_parameters += parameter (COMMA ParameterLst_parameters += parameter)* COMMA?)? RIGHT_PARENTHESIS (COLON (KW_VOID | TypeOpt_return_ty = type))? SEMICOLON # globalFunction
    ;

enumItem
    : (DeclAttrLst_forward_attrs += declAttr)*
<<<<<<< HEAD
      TOKEN_name = ID (ASSIGN_TO AnyExprOpt_val = anyExpr)? # enumProperty
=======
      IdName_name = idName (ASSIGN_TO AnyExprOpt_val = anyExpr)? # enumProperty
>>>>>>> a77d6327
    ;

structField
    : (DeclAttrLst_forward_attrs += declAttr)*
      IdName_name = idName
      COLON Type_ty = type SEMICOLON # structProperty
    ;

unionField
    : (DeclAttrLst_forward_attrs += declAttr)*
      IdName_name = idName
      (COLON TypeOpt_ty = type)? SEMICOLON # unionProperty
    ;

interfaceField
    : (DeclAttrLst_forward_attrs += declAttr)*
      IdName_name = idName
      LEFT_PARENTHESIS (ParameterLst_parameters += parameter (COMMA ParameterLst_parameters += parameter)* COMMA?)? RIGHT_PARENTHESIS (COLON (KW_VOID | TypeOpt_return_ty = type))? SEMICOLON # interfaceFunction
    ;

interfaceParent
    : (DeclAttrLst_forward_attrs += declAttr)*
      Type_ty = type
    ;

parameter
    : (DeclAttrLst_forward_attrs += declAttr)*
      IdName_name = idName COLON Type_ty = type
    ;

///////////////
// Attribute //
///////////////

scopeAttr
<<<<<<< HEAD
    : AT EXCLAMATION TOKEN_name = ID (LEFT_PARENTHESIS (AttrArgLst_args += attrArg (COMMA AttrArgLst_args += attrArg)* COMMA?)? RIGHT_PARENTHESIS)?
    ;

declAttr
    : AT TOKEN_name = ID (LEFT_PARENTHESIS (AttrArgLst_args += attrArg (COMMA AttrArgLst_args += attrArg)* COMMA?)? RIGHT_PARENTHESIS)?
=======
    : AT EXCLAMATION IdName_name = idName (LEFT_PARENTHESIS (AttrArgLst_args += attrArg (COMMA AttrArgLst_args += attrArg)* COMMA?)? RIGHT_PARENTHESIS)?
    ;

declAttr
    : AT IdName_name = idName (LEFT_PARENTHESIS (AttrArgLst_args += attrArg (COMMA AttrArgLst_args += attrArg)* COMMA?)? RIGHT_PARENTHESIS)?
>>>>>>> a77d6327
    ;

attrArg
    : AnyExpr_val = anyExpr # unnamedAttrArg
<<<<<<< HEAD
    | TOKEN_name = ID ASSIGN_TO AnyExpr_val = anyExpr # namedAttrArg
=======
    | IdName_name = idName ASSIGN_TO AnyExpr_val = anyExpr # namedAttrArg
>>>>>>> a77d6327
    ;

//////////
// Type //
//////////

type
    : (DeclAttrLst_forward_attrs += declAttr)*
<<<<<<< HEAD
      PkgName_pkg_name = pkgName DOT TOKEN_decl_name = ID # longType
    | (DeclAttrLst_forward_attrs += declAttr)*
      TOKEN_decl_name = ID # shortType
    | (DeclAttrLst_forward_attrs += declAttr)*
      TOKEN_decl_name = ID LESS_THAN (TypeLst_args += type (COMMA TypeLst_args += type)* COMMA?)? GREATER_THAN # genericType
    | <assoc = right>
      (DeclAttrLst_forward_attrs += declAttr)*
      LEFT_PARENTHESIS (ParameterLst_parameters += parameter (COMMA ParameterLst_parameters += parameter)* COMMA?)? RIGHT_PARENTHESIS ARROW (TypeOpt_return_ty = type | KW_VOID) # callbackType
=======
      PkgName_pkg_name = pkgName DOT IdName_decl_name = idName # longType
    | (DeclAttrLst_forward_attrs += declAttr)*
      IdName_decl_name = idName # shortType
    | (DeclAttrLst_forward_attrs += declAttr)*
      IdName_decl_name = idName LESS_THAN (TypeLst_args += type (COMMA TypeLst_args += type)* COMMA?)? GREATER_THAN # genericType
    | <assoc = right>
      (DeclAttrLst_forward_attrs += declAttr)*
      LEFT_PARENTHESIS (ParameterLst_parameters += parameter (COMMA ParameterLst_parameters += parameter)* COMMA?)? RIGHT_PARENTHESIS ARROW (KW_VOID | TypeOpt_return_ty = type) # callbackType
>>>>>>> a77d6327
    ;

////////////////
// Expression //
////////////////

anyExpr
    : StringExpr_expr = stringExpr # stringAnyExpr
    | IntExpr_expr = intExpr # intAnyExpr
    | FloatExpr_expr = floatExpr # floatAnyExpr
    | BoolExpr_expr = boolExpr # boolAnyExpr
    ;

floatExpr
    : TOKEN_val = FLOAT_LITERAL # literalFloatExpr
    | LEFT_PARENTHESIS FloatExpr_expr = floatExpr RIGHT_PARENTHESIS # parenthesisFloatExpr
    | TOKEN_op = (PLUS | MINUS) FloatExpr_expr = floatExpr # unaryFloatExpr
    | FloatExpr_left = floatExpr TOKEN_op = (STAR | SLASH) FloatExpr_right = floatExpr # binaryFloatExpr
    | FloatExpr_left = floatExpr TOKEN_op = (PLUS | MINUS) FloatExpr_right = floatExpr # binaryFloatExpr
    | KW_IF BoolExpr_cond = boolExpr KW_THEN FloatExpr_then_expr = floatExpr KW_ELSE FloatExpr_else_expr = floatExpr # conditionalFloatExpr
    ;

intExpr
    : TOKEN_val = (DEC_LITERAL | OCT_LITERAL | HEX_LITERAL | BIN_LITERAL) # literalIntExpr
    | LEFT_PARENTHESIS IntExpr_expr = intExpr RIGHT_PARENTHESIS # parenthesisIntExpr
    | TOKEN_op = (PLUS | MINUS | TILDE) IntExpr_expr = intExpr # unaryIntExpr
    | IntExpr_left = intExpr TOKEN_op = (STAR | SLASH | PERCENT) IntExpr_right = intExpr # binaryIntExpr
    | IntExpr_left = intExpr TOKEN_op = (PLUS | MINUS) IntExpr_right = intExpr # binaryIntExpr
    | IntExpr_left = intExpr (TOKEN_ch = LESS_THAN LESS_THAN | TOKEN_ch = GREATER_THAN GREATER_THAN) IntExpr_right = intExpr # binaryIntShiftExpr
    | IntExpr_left = intExpr TOKEN_op = AMPERSAND IntExpr_right = intExpr # binaryIntExpr
    | IntExpr_left = intExpr TOKEN_op = CARET IntExpr_right = intExpr # binaryIntExpr
    | IntExpr_left = intExpr TOKEN_op = PIPE IntExpr_right = intExpr # binaryIntExpr
    | KW_IF BoolExpr_cond = boolExpr KW_THEN IntExpr_then_expr = intExpr KW_ELSE IntExpr_else_expr = intExpr # conditionalIntExpr
    ;

boolExpr
    : TOKEN_val = (KW_TRUE | KW_FALSE) # literalBoolExpr
    | LEFT_PARENTHESIS BoolExpr_expr = boolExpr RIGHT_PARENTHESIS # parenthesisBoolExpr
    | TOKEN_op = EXCLAMATION BoolExpr_expr = boolExpr # unaryBoolExpr
    | IntExpr_left = intExpr TOKEN_op = (EQUAL_TO | NOT_EQUAL_TO | LESS_EQUAL_TO | GREATER_EQUAL_TO | LESS_THAN | GREATER_THAN) IntExpr_right = intExpr # intComparisonBoolExpr
    | FloatExpr_left = floatExpr TOKEN_op = (EQUAL_TO | NOT_EQUAL_TO | LESS_EQUAL_TO | GREATER_EQUAL_TO | LESS_THAN | GREATER_THAN) FloatExpr_right = floatExpr # floatComparisonBoolExpr
    | BoolExpr_left = boolExpr TOKEN_op = (AND | OR) BoolExpr_right = boolExpr # binaryBoolExpr
    | KW_IF BoolExpr_cond = boolExpr KW_THEN BoolExpr_then_expr = boolExpr KW_ELSE BoolExpr_else_expr = boolExpr # conditionalBoolExpr
    ;

stringExpr
    : TOKEN_val = STRING_LITERAL # literalStringExpr
    | TOKEN_val = DOCSTRING_LITERAL # literalDocStringExpr
<<<<<<< HEAD
    | StringExpr_left = stringExpr StringExpr_right = stringExpr # binaryStringExpr
=======
    | LEFT_PARENTHESIS StringExpr_expr = stringExpr RIGHT_PARENTHESIS # parenthesisStringExpr
    | StringExpr_left = stringExpr StringExpr_right = stringExpr # binaryStringExpr
    | KW_IF BoolExpr_cond = boolExpr KW_THEN StringExpr_then_expr = stringExpr KW_ELSE StringExpr_else_expr = stringExpr # conditionalStringExpr
    ;

////////////////
// Identifier //
////////////////

pkgName
    : (IdNameLst_parts += idName DOT)* IdNameLst_parts += idName
    ;

idName
    : TOKEN_val = IDENTIFIER
>>>>>>> a77d6327
    ;

///////////
// Token //
///////////

SEMICOLON
    : ';'
    ;

COLON
    : ':'
    ;

DOT
    : '.'
    ;

ARROW
    : '=>'
    ;

COMMA
    : ','
    ;

LEFT_BRACE
    : '{'
    ;

RIGHT_BRACE
    : '}'
    ;

LEFT_PARENTHESIS
    : '('
    ;

RIGHT_PARENTHESIS
    : ')'
    ;

LEFT_BRACKET
    : '['
    ;

RIGHT_BRACKET
    : ']'
    ;

ASSIGN_TO
    : '='
    ;

PLUS
    : '+'
    ;

MINUS
    : '-'
    ;

STAR
    : '*'
    ;

SLASH
    : '/'
    ;

PERCENT
    : '%'
    ;

AT
    : '@'
    ;

TILDE
    : '~'
    ;

AMPERSAND
    : '&'
    ;

PIPE
    : '|'
    ;

CARET
    : '^'
    ;

EXCLAMATION
    : '!'
    ;

AND
    : '&&'
    ;

OR
    : '||'
    ;

LESS_THAN
    : '<'
    ;

GREATER_THAN
    : '>'
    ;

LESS_EQUAL_TO
    : '<='
    ;

GREATER_EQUAL_TO
    : '>='
    ;

EQUAL_TO
    : '=='
    ;

NOT_EQUAL_TO
    : '!='
    ;

KW_IF
    : 'if'
    ;

KW_THEN
    : 'then'
    ;

KW_ELSE
    : 'else'
    ;

KW_USE
    : 'use'
    ;

KW_AS
    : 'as'
    ;

KW_FROM
    : 'from'
    ;

KW_ENUM
    : 'enum'
    ;

KW_UNION
    : 'union'
    ;

KW_STRUCT
    : 'struct'
    ;

KW_INTERFACE
    : 'interface'
    ;

KW_FUNCTION
    : 'function'
    ;

KW_TRUE
    : 'true'
    ;

KW_FALSE
    : 'false'
    ;

KW_VOID
    : 'void'
    ;

STRING_LITERAL
    : '"' (ESCAPE_SEQUENCE | ~ ('\\' | '"'))* '"'
    ;

DOCSTRING_LITERAL
    : '"""' .*? '"""'
    ;

fragment ESCAPE_SEQUENCE
    : '\\' ('b' | 't' | 'n' | 'f' | 'r' | '"' | '\'' | '\\')
    | UNICODE_ESCAPE
    | OCTAL_ESCAPE
    ;

fragment OCTAL_ESCAPE
    : '\\' 'x' HEX_DIGIT HEX_DIGIT
    ;

fragment UNICODE_ESCAPE
    : '\\' 'u' HEX_DIGIT HEX_DIGIT HEX_DIGIT HEX_DIGIT
    ;

fragment HEX_DIGIT
    : '0' .. '9'
    | 'a' .. 'f'
    | 'A' .. 'F'
    ;

fragment OCT_DIGIT
    : '0' .. '7'
    ;

fragment BIN_DIGIT
    : '0'
    | '1'
    ;

DEC_LITERAL
    : DIGIT+
    ;

HEX_LITERAL
    : '0x' HEX_DIGIT+
    ;

OCT_LITERAL
    : '0o' OCT_DIGIT+
    ;

BIN_LITERAL
    : '0b' BIN_DIGIT+
    ;

FLOAT_LITERAL
    : DIGIT* '.' DIGIT*
    ;

IDENTIFIER
    : HASH? LETTER (LETTER | DIGIT)*
    ;

fragment HASH
    : '#'
    ;

fragment LETTER
    : 'A' .. 'Z'
    | 'a' .. 'z'
    | '_'
    ;

fragment DIGIT
    : '0' .. '9'
    ;

WS
    : (' ' | '\r' | '\t' | '\u000C' | '\n') -> channel (HIDDEN)
    ;

MULTI_LINE_COMMENT
    : '/*' .*? '*/' -> channel (HIDDEN)
    ;

SINGLE_LINE_COMMENT
    : '//' ~ ('\n' | '\r')* '\r'? '\n'? -> channel (HIDDEN)
    ;

ERROR_CHAR
    : .
    ;<|MERGE_RESOLUTION|>--- conflicted
+++ resolved
@@ -23,13 +23,10 @@
       EOF
     ;
 
-<<<<<<< HEAD
-=======
 /////////
 // Use //
 /////////
 
->>>>>>> a77d6327
 use
     : KW_USE PkgName_pkg_name = pkgName (KW_AS IdNameOpt_pkg_alias = idName)? SEMICOLON # usePackage
     | KW_FROM PkgName_pkg_name = pkgName KW_USE DeclAliasPairLst_decl_alias_pairs += declAliasPair (COMMA DeclAliasPairLst_decl_alias_pairs += declAliasPair)* SEMICOLON # useSymbol
@@ -45,11 +42,7 @@
 
 specField
     : (DeclAttrLst_forward_attrs += declAttr)*
-<<<<<<< HEAD
-      KW_ENUM TOKEN_name = ID COLON Type_enum_ty = type
-=======
       KW_ENUM IdName_name = idName COLON Type_enum_ty = type
->>>>>>> a77d6327
       LEFT_BRACE (EnumItemLst_fields += enumItem (COMMA EnumItemLst_fields += enumItem)* COMMA?)? RIGHT_BRACE # enum
     | (DeclAttrLst_forward_attrs += declAttr)*
       KW_STRUCT IdName_name = idName
@@ -68,11 +61,7 @@
 
 enumItem
     : (DeclAttrLst_forward_attrs += declAttr)*
-<<<<<<< HEAD
-      TOKEN_name = ID (ASSIGN_TO AnyExprOpt_val = anyExpr)? # enumProperty
-=======
       IdName_name = idName (ASSIGN_TO AnyExprOpt_val = anyExpr)? # enumProperty
->>>>>>> a77d6327
     ;
 
 structField
@@ -108,28 +97,16 @@
 ///////////////
 
 scopeAttr
-<<<<<<< HEAD
-    : AT EXCLAMATION TOKEN_name = ID (LEFT_PARENTHESIS (AttrArgLst_args += attrArg (COMMA AttrArgLst_args += attrArg)* COMMA?)? RIGHT_PARENTHESIS)?
-    ;
-
-declAttr
-    : AT TOKEN_name = ID (LEFT_PARENTHESIS (AttrArgLst_args += attrArg (COMMA AttrArgLst_args += attrArg)* COMMA?)? RIGHT_PARENTHESIS)?
-=======
     : AT EXCLAMATION IdName_name = idName (LEFT_PARENTHESIS (AttrArgLst_args += attrArg (COMMA AttrArgLst_args += attrArg)* COMMA?)? RIGHT_PARENTHESIS)?
     ;
 
 declAttr
     : AT IdName_name = idName (LEFT_PARENTHESIS (AttrArgLst_args += attrArg (COMMA AttrArgLst_args += attrArg)* COMMA?)? RIGHT_PARENTHESIS)?
->>>>>>> a77d6327
     ;
 
 attrArg
     : AnyExpr_val = anyExpr # unnamedAttrArg
-<<<<<<< HEAD
-    | TOKEN_name = ID ASSIGN_TO AnyExpr_val = anyExpr # namedAttrArg
-=======
     | IdName_name = idName ASSIGN_TO AnyExpr_val = anyExpr # namedAttrArg
->>>>>>> a77d6327
     ;
 
 //////////
@@ -138,16 +115,6 @@
 
 type
     : (DeclAttrLst_forward_attrs += declAttr)*
-<<<<<<< HEAD
-      PkgName_pkg_name = pkgName DOT TOKEN_decl_name = ID # longType
-    | (DeclAttrLst_forward_attrs += declAttr)*
-      TOKEN_decl_name = ID # shortType
-    | (DeclAttrLst_forward_attrs += declAttr)*
-      TOKEN_decl_name = ID LESS_THAN (TypeLst_args += type (COMMA TypeLst_args += type)* COMMA?)? GREATER_THAN # genericType
-    | <assoc = right>
-      (DeclAttrLst_forward_attrs += declAttr)*
-      LEFT_PARENTHESIS (ParameterLst_parameters += parameter (COMMA ParameterLst_parameters += parameter)* COMMA?)? RIGHT_PARENTHESIS ARROW (TypeOpt_return_ty = type | KW_VOID) # callbackType
-=======
       PkgName_pkg_name = pkgName DOT IdName_decl_name = idName # longType
     | (DeclAttrLst_forward_attrs += declAttr)*
       IdName_decl_name = idName # shortType
@@ -156,7 +123,6 @@
     | <assoc = right>
       (DeclAttrLst_forward_attrs += declAttr)*
       LEFT_PARENTHESIS (ParameterLst_parameters += parameter (COMMA ParameterLst_parameters += parameter)* COMMA?)? RIGHT_PARENTHESIS ARROW (KW_VOID | TypeOpt_return_ty = type) # callbackType
->>>>>>> a77d6327
     ;
 
 ////////////////
@@ -205,9 +171,6 @@
 stringExpr
     : TOKEN_val = STRING_LITERAL # literalStringExpr
     | TOKEN_val = DOCSTRING_LITERAL # literalDocStringExpr
-<<<<<<< HEAD
-    | StringExpr_left = stringExpr StringExpr_right = stringExpr # binaryStringExpr
-=======
     | LEFT_PARENTHESIS StringExpr_expr = stringExpr RIGHT_PARENTHESIS # parenthesisStringExpr
     | StringExpr_left = stringExpr StringExpr_right = stringExpr # binaryStringExpr
     | KW_IF BoolExpr_cond = boolExpr KW_THEN StringExpr_then_expr = stringExpr KW_ELSE StringExpr_else_expr = stringExpr # conditionalStringExpr
@@ -223,7 +186,6 @@
 
 idName
     : TOKEN_val = IDENTIFIER
->>>>>>> a77d6327
     ;
 
 ///////////
