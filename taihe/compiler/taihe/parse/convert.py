--- conflicted
+++ resolved
@@ -109,10 +109,7 @@
 
     @override
     def visit_unary_bool_expr(self, node: ast.UnaryBoolExpr) -> bool:
-<<<<<<< HEAD
-=======
         pass
->>>>>>> 46f0ea7f
         return not self.visit(node.expr)
 
     @override
