--- conflicted
+++ resolved
@@ -83,21 +83,12 @@
 class TaiheErrorListener(ErrorListener):
     def __init__(
         self,
-<<<<<<< HEAD
-        recorder: SourceCodeLocator,
-        diag: DiagnosticsManager,
-    ) -> None:
-        super().__init__()
-        self.recorder = recorder
-        self.diag = diag
-=======
         locator: SourceCodeLocator,
         dm: DiagnosticsManager,
     ) -> None:
         super().__init__()
         self.locator = locator
         self.dm = dm
->>>>>>> a77d6327
 
     def syntaxError(
         self,
@@ -108,17 +99,10 @@
         msg: str,
         e: Any,
     ):
-<<<<<<< HEAD
-        self.diag.emit(
-            IDLSyntaxError(
-                cast(str, offendingSymbol.text),  # type: ignore
-                loc=self.recorder.get_loc(offendingSymbol),
-=======
         self.dm.emit(
             IDLSyntaxError(
                 cast(str, offendingSymbol.text),  # type: ignore
                 loc=self.locator.get_loc(offendingSymbol),
->>>>>>> a77d6327
             )
         )
 
@@ -136,13 +120,8 @@
 
 
 class TaiheASTConverter:
-<<<<<<< HEAD
-    def __init__(self, recorder: SourceCodeLocator):
-        self.recorder = recorder
-=======
     def __init__(self, locator: SourceCodeLocator):
         self.locator = locator
->>>>>>> a77d6327
 
     def visit(self, node_kind: str, ctx: Any) -> Any:
         if node_kind.endswith("Lst"):
@@ -157,48 +136,28 @@
                 with suppress(Exception):
                     opt_node = self.visit(node_kind[:-3], ctx)
             return opt_node
-<<<<<<< HEAD
-        loc = self.recorder.get_loc(ctx)
-        if node_kind == "TOKEN":
-            return TaiheAST.TOKEN(loc=loc, text=ctx.text)
-        kwargs = {"loc": loc}
-=======
         loc = self.locator.get_loc(ctx)
         if node_kind == "TOKEN":
             return TaiheAST.TOKEN(loc=loc, text=ctx.text)
         kwargs = {}
->>>>>>> a77d6327
         for attr_full_name, attr_ctx in ctx.__dict__.items():
             if attr_full_name[0].isupper():
                 attr_kind_name, attr_name = attr_full_name.split("_", 1)
                 kwargs[attr_name] = self.visit(attr_kind_name, attr_ctx)
         real_kind = ctx.__class__.__name__[:-7]  # Remove the trailing "Context"
         pass
-<<<<<<< HEAD
-        return getattr(TaiheAST, real_kind)(**kwargs)
-
-
-def generate_ast(source: SourceBase, diag: DiagnosticsManager) -> TaiheAST.Spec:
-=======
         return getattr(TaiheAST, real_kind)(loc=loc, **kwargs)
 
 
 def generate_ast(source: SourceBase, dm: DiagnosticsManager) -> TaiheAST.Spec:
->>>>>>> a77d6327
     input_stream = InputStream(source.read())
 
     lexer = TaiheLexer(input_stream)
     token_stream = CommonTokenStream(lexer)
 
-<<<<<<< HEAD
-    recorder = SourceCodeLocator(source)
-    error_listener = TaiheErrorListener(recorder, diag)
-    converter = TaiheASTConverter(recorder)
-=======
     locator = SourceCodeLocator(source)
     error_listener = TaiheErrorListener(locator, dm)
     converter = TaiheASTConverter(locator)
->>>>>>> a77d6327
 
     parser = TaiheParser(token_stream)
     parser.removeErrorListeners()
