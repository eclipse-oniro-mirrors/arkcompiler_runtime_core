# coding=utf-8
#
# Copyright (c) 2025 Huawei Device Co., Ltd.
# Licensed under the Apache License, Version 2.0 (the "License");
# you may not use this file except in compliance with the License.
# You may obtain a copy of the License at
#
# http://www.apache.org/licenses/LICENSE-2.0
#
# Unless required by applicable law or agreed to in writing, software
# distributed under the License is distributed on an "AS IS" BASIS,
# WITHOUT WARRANTIES OR CONDITIONS OF ANY KIND, either express or implied.
# See the License for the specific language governing permissions and
# limitations under the License.

"""Format the IDL files."""

from collections.abc import Callable
<<<<<<< HEAD
=======
from itertools import chain
>>>>>>> a77d6327
from typing import TYPE_CHECKING, Any

from typing_extensions import override

from taihe.semantics.visitor import DeclVisitor
from taihe.utils.diagnostics import AnsiStyle
from taihe.utils.outputs import BaseWriter

if TYPE_CHECKING:
<<<<<<< HEAD
=======
    from taihe.semantics.attributes import AnyAttribute
>>>>>>> a77d6327
    from taihe.semantics.declarations import (
        CallbackTypeRefDecl,
        Decl,
        DeclarationImportDecl,
        DeclarationRefDecl,
        EnumDecl,
        EnumItemDecl,
        GenericTypeRefDecl,
        GlobFuncDecl,
        IfaceDecl,
        IfaceMethodDecl,
        IfaceParentDecl,
        LongTypeRefDecl,
        PackageDecl,
        PackageGroup,
        PackageImportDecl,
        PackageRefDecl,
        ParamDecl,
        ShortTypeRefDecl,
        StructDecl,
        StructFieldDecl,
        TypeRefDecl,
        UnionDecl,
        UnionFieldDecl,
    )

WrapF = Callable[[str], str]


class PrettyFormatter(DeclVisitor[str]):
    as_keyword: WrapF
    as_attr: WrapF
    as_comment: WrapF

    def __init__(self, show_resolved: bool = False, colorize: bool = False):
        self.show_resolved = show_resolved
        if colorize:
            self.as_keyword = lambda s: f"{AnsiStyle.CYAN}{s}{AnsiStyle.RESET}"
            self.as_attr = lambda s: f"{AnsiStyle.MAGENTA}{s}{AnsiStyle.RESET}"
            self.as_comment = lambda s: f"{AnsiStyle.GREEN}{s}{AnsiStyle.RESET}"
        else:
            self.as_keyword = lambda s: s
            self.as_attr = lambda s: s
            self.as_comment = lambda s: s

    def with_attr(self, d: "Decl", s: str) -> str:
<<<<<<< HEAD
        if not d.attrs:
            return s
        fmt_attrs = " ".join(
            self.as_attr(f"@{item}") for item in self.get_format_attr(d)
        )
        return f"{fmt_attrs} {s}"

    def get_type_ref_decl(self, d: "TypeRefDecl"):
        type_ref_repr = self.handle_decl(d)
        if not d.is_resolved or not self.show_resolved:
            return type_ref_repr
        real_type = (
            d.maybe_resolved_ty.signature if d.maybe_resolved_ty else "<error type>"
        )
=======
        for item in chain(*d.attributes.values()):
            fmt_attrs = self.as_attr(f"@{self.get_format_attr(item)}")
            s = f"{fmt_attrs} {s}"
        return s

    def get_type_ref_decl(self, d: "TypeRefDecl"):
        type_ref_repr = self.handle_decl(d)
        if not self.show_resolved:
            return type_ref_repr
        real_type = d.resolved_ty.signature
>>>>>>> a77d6327
        comment = self.as_comment(f"/* {real_type} */")
        return f"{type_ref_repr} {comment}"

    @override
    def visit_long_type_ref_decl(self, d: "LongTypeRefDecl") -> str:
        return self.with_attr(d, f"{d.pkname}.{d.symbol}")

    @override
    def visit_short_type_ref_decl(self, d: "ShortTypeRefDecl") -> str:
        return self.with_attr(d, d.symbol)

    @override
    def visit_generic_type_ref_decl(self, d: "GenericTypeRefDecl") -> str:
        args_fmt = ", ".join(map(self.get_type_ref_decl, d.args_ty_ref))
        return self.with_attr(d, f"{d.symbol}<{args_fmt}>")

    @override
    def visit_callback_type_ref_decl(self, d: "CallbackTypeRefDecl") -> str:
        fmt_args = ", ".join(map(self.get_param_decl, d.params))
        ret = self.get_type_ref_decl(d.return_ty_ref) if d.return_ty_ref else "void"
        return self.with_attr(d, f"({fmt_args}) => {ret}")

    def get_package_ref_decl(self, d: "PackageRefDecl") -> str:
        package_ref_repr = d.symbol
        if not d.is_resolved or not self.show_resolved:
            return package_ref_repr
        real_package = (
<<<<<<< HEAD
            d.maybe_resolved_pkg.description
            if d.maybe_resolved_pkg
            else "<error package>"
=======
            d.maybe_resolved_pkg.description if d.maybe_resolved_pkg else "<ERROR>"
>>>>>>> a77d6327
        )
        comment = self.as_comment(f"/* {real_package} */")
        return f"{package_ref_repr} {comment}"

    def get_declaration_ref_decl(self, d: "DeclarationRefDecl") -> str:
        decl_ref_repr = d.symbol
        if not d.is_resolved or not self.show_resolved:
            return decl_ref_repr
        real_decl = (
<<<<<<< HEAD
            d.maybe_resolved_decl.description
            if d.maybe_resolved_decl
            else "<error declaration>"
=======
            d.maybe_resolved_decl.description if d.maybe_resolved_decl else "<ERROR>"
>>>>>>> a77d6327
        )
        comment = self.as_comment(f"/* {real_decl} */")
        return f"{decl_ref_repr} {comment}"

    def get_parent_decl(self, d: "IfaceParentDecl") -> str:
        res = self.get_type_ref_decl(d.ty_ref)
        return self.with_attr(d, res)

    def get_param_decl(self, d: "ParamDecl") -> str:
        res = f"{d.name}: {self.get_type_ref_decl(d.ty_ref)}"
        return self.with_attr(d, res)

    def get_value(self, obj: Any) -> str:
        if isinstance(obj, str):
            return '"' + obj.encode("unicode_escape").decode("utf-8") + '"'
        if isinstance(obj, bool):
            return "true" if obj else "false"
        if isinstance(obj, int):
            return f"{obj:d}"
        if isinstance(obj, float):
            return f"{obj:f}"
        raise TypeError(f"Unsupported type: {type(obj)}")

<<<<<<< HEAD
    def get_format_attr(self, d: "Decl") -> list[str]:
        formatted_attributes: list[str] = []
        for key, items in d.attrs.items():
            for item in items:
                if item.args:
                    values_fmt = ", ".join(map(self.get_value, item.args))
                    formatted_attributes.append(f"{key}({values_fmt})")
                else:
                    formatted_attributes.append(key)
        return formatted_attributes
=======
    def get_format_attr(self, item: "AnyAttribute") -> str:
        name = item.get_name()
        args = item.get_args()
        args_str: list[str] = []
        for arg in args:
            value = self.get_value(arg.value)
            if arg.key:
                arg_str = f"{arg.key}={value}"
            else:
                arg_str = value
            args_str.append(arg_str)
        if not args_str:
            return name
        args_fmt = ", ".join(args_str)
        return f"{name}({args_fmt})"
>>>>>>> a77d6327


class PrettyPrinter(DeclVisitor[None]):
    def __init__(
        self,
        out: BaseWriter,
        show_resolved: bool = False,
        colorize: bool = False,
    ):
        self.out = out
        self.fmt = PrettyFormatter(show_resolved, colorize)

    def write_pkg_attr(self, d: "PackageDecl"):
<<<<<<< HEAD
        for item in self.fmt.get_format_attr(d):
            attr = self.fmt.as_attr(f"@!{item}")
            self.out.writeln(f"{attr}")

    def write_attr(self, d: "Decl"):
        for item in self.fmt.get_format_attr(d):
            attr = self.fmt.as_attr(f"@{item}")
=======
        for item in chain(*d.attributes.values()):
            attr = self.fmt.as_attr(f"@!{self.fmt.get_format_attr(item)}")
            self.out.writeln(f"{attr}")

    def write_attr(self, d: "Decl"):
        for item in chain(*d.attributes.values()):
            attr = self.fmt.as_attr(f"@{self.fmt.get_format_attr(item)}")
>>>>>>> a77d6327
            self.out.writeln(f"{attr}")

    @override
    def visit_package_import_decl(self, d: "PackageImportDecl"):
        self.write_attr(d)

        use_kw = self.fmt.as_keyword("use")
        as_kw = self.fmt.as_keyword("as")

        alias_pair = (
            f"{self.fmt.get_package_ref_decl(d.pkg_ref)} {as_kw} {d.name}"
            if d.is_alias()
            else self.fmt.get_package_ref_decl(d.pkg_ref)
        )

        self.out.writeln(f"{use_kw} {alias_pair};")

    @override
    def visit_decl_import_decl(self, d: "DeclarationImportDecl"):
        self.write_attr(d)

        from_kw = self.fmt.as_keyword("from")
        use_kw = self.fmt.as_keyword("use")
        as_kw = self.fmt.as_keyword("as")

        alias_pair = (
            f"{self.fmt.get_declaration_ref_decl(d.decl_ref)} {as_kw} {d.name}"
            if d.is_alias()
            else self.fmt.get_declaration_ref_decl(d.decl_ref)
        )

        self.out.writeln(
            f"{from_kw} {self.fmt.get_package_ref_decl(d.decl_ref.pkg_ref)} {use_kw} {alias_pair};"
        )

    @override
    def visit_glob_func_decl(self, d: "GlobFuncDecl"):
        self.write_attr(d)

        func_kw = self.fmt.as_keyword("function")

        fmt_args = ", ".join(map(self.fmt.get_param_decl, d.params))
        ret = self.fmt.get_type_ref_decl(d.return_ty_ref) if d.return_ty_ref else "void"

        self.out.writeln(f"{func_kw} {d.name}({fmt_args}): {ret};")

    @override
    def visit_enum_item_decl(self, d: "EnumItemDecl") -> None:
        self.write_attr(d)

        if d.value is None:
            self.out.writeln(f"{d.name},")
        else:
            self.out.writeln(f"{d.name} = {self.fmt.get_value(d.value)},")

    @override
    def visit_enum_decl(self, d: "EnumDecl") -> None:
        self.write_attr(d)

        enum_kw = self.fmt.as_keyword("enum")

        full_decl = f"{d.name}: {self.fmt.get_type_ref_decl(d.ty_ref)}"
        prologue = f"{enum_kw} {full_decl} {{"
        epilogue = f"}}"

        if d.items:
            with self.out.indented(prologue, epilogue):
                for i in d.items:
                    self.handle_decl(i)
        else:
            self.out.writeln(prologue + epilogue)

    @override
    def visit_union_field_decl(self, d: "UnionFieldDecl"):
        self.write_attr(d)

        if d.ty_ref:
            self.out.writeln(f"{d.name}: {self.fmt.get_type_ref_decl(d.ty_ref)};")
        else:
            self.out.writeln(f"{d.name};")

    @override
    def visit_union_decl(self, d: "UnionDecl"):
        self.write_attr(d)

        union_kw = self.fmt.as_keyword("union")
        prologue = f"{union_kw} {d.name} {{"
        epilogue = f"}}"

        if d.fields:
            with self.out.indented(prologue, epilogue):
                for f in d.fields:
                    self.handle_decl(f)
        else:
            self.out.writeln(prologue + epilogue)

    @override
    def visit_struct_field_decl(self, d: "StructFieldDecl"):
        self.write_attr(d)

        self.out.writeln(f"{d.name}: {self.fmt.get_type_ref_decl(d.ty_ref)};")

    @override
    def visit_struct_decl(self, d: "StructDecl"):
        self.write_attr(d)

        struct_kw = self.fmt.as_keyword("struct")
        prologue = f"{struct_kw} {d.name} {{"
        epilogue = f"}}"

        if d.fields:
            with self.out.indented(prologue, epilogue):
                for f in d.fields:
                    self.handle_decl(f)
        else:
            self.out.writeln(prologue + epilogue)

    @override
    def visit_iface_func_decl(self, d: "IfaceMethodDecl"):
        self.write_attr(d)

        fmt_args = ", ".join(map(self.fmt.get_param_decl, d.params))
        ret = self.fmt.get_type_ref_decl(d.return_ty_ref) if d.return_ty_ref else "void"

        self.out.writeln(f"{d.name}({fmt_args}): {ret};")

    @override
    def visit_iface_decl(self, d: "IfaceDecl"):
        self.write_attr(d)

        iface_kw = self.fmt.as_keyword("interface")

        full_decl = (
            f"{d.name}: " + ", ".join(map(self.fmt.get_parent_decl, d.parents))
            if d.parents
            else d.name
        )
        prologue = f"{iface_kw} {full_decl} {{"
        epilogue = f"}}"

        if d.methods:
            with self.out.indented(prologue, epilogue):
                for f in d.methods:
                    self.handle_decl(f)
        else:
            self.out.writeln(prologue + epilogue)

    @override
    def visit_package_decl(self, p: "PackageDecl"):
        self.out.writeln(f"// {p.name}")
        self.write_pkg_attr(p)
        for d in p.pkg_imports:
            self.handle_decl(d)
        for d in p.decl_imports:
            self.handle_decl(d)
        for d in p.declarations:
            self.handle_decl(d)

    @override
    def visit_package_group(self, g: "PackageGroup"):
        for i, p in enumerate(g.packages):
            if i != 0:
                self.out.newline()
            self.handle_decl(p)<|MERGE_RESOLUTION|>--- conflicted
+++ resolved
@@ -16,10 +16,7 @@
 """Format the IDL files."""
 
 from collections.abc import Callable
-<<<<<<< HEAD
-=======
 from itertools import chain
->>>>>>> a77d6327
 from typing import TYPE_CHECKING, Any
 
 from typing_extensions import override
@@ -29,10 +26,7 @@
 from taihe.utils.outputs import BaseWriter
 
 if TYPE_CHECKING:
-<<<<<<< HEAD
-=======
     from taihe.semantics.attributes import AnyAttribute
->>>>>>> a77d6327
     from taihe.semantics.declarations import (
         CallbackTypeRefDecl,
         Decl,
@@ -79,22 +73,6 @@
             self.as_comment = lambda s: s
 
     def with_attr(self, d: "Decl", s: str) -> str:
-<<<<<<< HEAD
-        if not d.attrs:
-            return s
-        fmt_attrs = " ".join(
-            self.as_attr(f"@{item}") for item in self.get_format_attr(d)
-        )
-        return f"{fmt_attrs} {s}"
-
-    def get_type_ref_decl(self, d: "TypeRefDecl"):
-        type_ref_repr = self.handle_decl(d)
-        if not d.is_resolved or not self.show_resolved:
-            return type_ref_repr
-        real_type = (
-            d.maybe_resolved_ty.signature if d.maybe_resolved_ty else "<error type>"
-        )
-=======
         for item in chain(*d.attributes.values()):
             fmt_attrs = self.as_attr(f"@{self.get_format_attr(item)}")
             s = f"{fmt_attrs} {s}"
@@ -105,7 +83,6 @@
         if not self.show_resolved:
             return type_ref_repr
         real_type = d.resolved_ty.signature
->>>>>>> a77d6327
         comment = self.as_comment(f"/* {real_type} */")
         return f"{type_ref_repr} {comment}"
 
@@ -133,13 +110,7 @@
         if not d.is_resolved or not self.show_resolved:
             return package_ref_repr
         real_package = (
-<<<<<<< HEAD
-            d.maybe_resolved_pkg.description
-            if d.maybe_resolved_pkg
-            else "<error package>"
-=======
             d.maybe_resolved_pkg.description if d.maybe_resolved_pkg else "<ERROR>"
->>>>>>> a77d6327
         )
         comment = self.as_comment(f"/* {real_package} */")
         return f"{package_ref_repr} {comment}"
@@ -149,13 +120,7 @@
         if not d.is_resolved or not self.show_resolved:
             return decl_ref_repr
         real_decl = (
-<<<<<<< HEAD
-            d.maybe_resolved_decl.description
-            if d.maybe_resolved_decl
-            else "<error declaration>"
-=======
             d.maybe_resolved_decl.description if d.maybe_resolved_decl else "<ERROR>"
->>>>>>> a77d6327
         )
         comment = self.as_comment(f"/* {real_decl} */")
         return f"{decl_ref_repr} {comment}"
@@ -179,18 +144,6 @@
             return f"{obj:f}"
         raise TypeError(f"Unsupported type: {type(obj)}")
 
-<<<<<<< HEAD
-    def get_format_attr(self, d: "Decl") -> list[str]:
-        formatted_attributes: list[str] = []
-        for key, items in d.attrs.items():
-            for item in items:
-                if item.args:
-                    values_fmt = ", ".join(map(self.get_value, item.args))
-                    formatted_attributes.append(f"{key}({values_fmt})")
-                else:
-                    formatted_attributes.append(key)
-        return formatted_attributes
-=======
     def get_format_attr(self, item: "AnyAttribute") -> str:
         name = item.get_name()
         args = item.get_args()
@@ -206,7 +159,6 @@
             return name
         args_fmt = ", ".join(args_str)
         return f"{name}({args_fmt})"
->>>>>>> a77d6327
 
 
 class PrettyPrinter(DeclVisitor[None]):
@@ -220,15 +172,6 @@
         self.fmt = PrettyFormatter(show_resolved, colorize)
 
     def write_pkg_attr(self, d: "PackageDecl"):
-<<<<<<< HEAD
-        for item in self.fmt.get_format_attr(d):
-            attr = self.fmt.as_attr(f"@!{item}")
-            self.out.writeln(f"{attr}")
-
-    def write_attr(self, d: "Decl"):
-        for item in self.fmt.get_format_attr(d):
-            attr = self.fmt.as_attr(f"@{item}")
-=======
         for item in chain(*d.attributes.values()):
             attr = self.fmt.as_attr(f"@!{self.fmt.get_format_attr(item)}")
             self.out.writeln(f"{attr}")
@@ -236,7 +179,6 @@
     def write_attr(self, d: "Decl"):
         for item in chain(*d.attributes.values()):
             attr = self.fmt.as_attr(f"@{self.fmt.get_format_attr(item)}")
->>>>>>> a77d6327
             self.out.writeln(f"{attr}")
 
     @override
