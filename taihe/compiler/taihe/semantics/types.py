# coding=utf-8
#
# Copyright (c) 2025 Huawei Device Co., Ltd.
# Licensed under the Apache License, Version 2.0 (the "License");
# you may not use this file except in compliance with the License.
# You may obtain a copy of the License at
#
# http://www.apache.org/licenses/LICENSE-2.0
#
# Unless required by applicable law or agreed to in writing, software
# distributed under the License is distributed on an "AS IS" BASIS,
# WITHOUT WARRANTIES OR CONDITIONS OF ANY KIND, either express or implied.
# See the License for the specific language governing permissions and
# limitations under the License.

"""Defines the type system."""

from abc import ABC, abstractmethod
from collections.abc import Callable
from dataclasses import dataclass
from enum import Enum
from typing import TYPE_CHECKING, Protocol, TypeVar

from typing_extensions import override

from taihe.utils.exceptions import GenericArgumentsError

if TYPE_CHECKING:
    from taihe.semantics.declarations import (
        CallbackTypeRefDecl,
        EnumDecl,
        IfaceDecl,
        StructDecl,
        TypeDecl,
        TypeRefDecl,
        UnionDecl,
    )
    from taihe.semantics.visitor import TypeVisitor

T = TypeVar("T")

############################
# Infrastructure for Types #
############################


class TypeProtocol(Protocol):
    def _accept(self, v: "TypeVisitor[T]") -> T:
        ...


@dataclass(frozen=True, repr=False)
<<<<<<< HEAD
class Type(metaclass=ABCMeta):
=======
class Type(ABC):
>>>>>>> a77d6327
    """Base class for all types."""

    ty_ref: "TypeRefDecl"

    def __repr__(self) -> str:
        return f"<{self.__class__.__qualname__} {self.signature}>"

    @property
    @abstractmethod
    def signature(self) -> str:
        """Return the representation of the type."""

    @abstractmethod
    def _accept(self, v: "TypeVisitor[T]") -> T:
        """Accept a visitor."""


@dataclass(frozen=True, repr=False)
<<<<<<< HEAD
class BuiltinType(Type, metaclass=ABCMeta):
    """Represents a built-in type."""


class ScalarKind(Enum):
    """Enumeration of scalar types."""

=======
class ValidType(Type, ABC):
    """Represents a valid type that can be used in the type system."""


@dataclass(frozen=True, repr=False)
class InvalidType(Type):
    """Represents an invalid type, usually due to unresolved references or errors."""

    @property
    @override
    def signature(self):
        return "<ERROR>"

    @override
    def _accept(self, v: "TypeVisitor[T]") -> T:
        return v.visit_invalid_type(self)


#################
# Builtin Types #
#################


@dataclass(frozen=True, repr=False)
class BuiltinType(ValidType, ABC):
    """Represents a built-in type."""


class ScalarKind(Enum):
    """Enumeration of scalar types."""

>>>>>>> a77d6327
    BOOL = ("bool", 8, False, False)
    F32 = ("f32", 32, True, True)
    F64 = ("f64", 64, True, True)
    I8 = ("i8", 8, True, False)
    I16 = ("i16", 16, True, False)
    I32 = ("i32", 32, True, False)
    I64 = ("i64", 64, True, False)
    U8 = ("u8", 8, False, False)
    U16 = ("u16", 16, False, False)
    U32 = ("u32", 32, False, False)
    U64 = ("u64", 64, False, False)

    def __init__(self, symbol: str, width: int, is_signed: bool, is_float: bool):
        self.symbol = symbol
        self.width = width
        self.is_signed = is_signed
        self.is_float = is_float


@dataclass(frozen=True, repr=False)
class ScalarType(BuiltinType):
    kind: ScalarKind

    @property
    @override
    def signature(self):
        return self.kind.symbol

    @override
    def _accept(self, v: "TypeVisitor[T]") -> T:
        return v.visit_scalar_type(self)


@dataclass(frozen=True, repr=False)
class OpaqueType(BuiltinType):
    @property
    @override
    def signature(self):
        return "Opaque"

    @override
    def _accept(self, v: "TypeVisitor[T]") -> T:
        return v.visit_opaque_type(self)


@dataclass(frozen=True, repr=False)
class StringType(BuiltinType):
    @property
    @override
    def signature(self):
        return "String"

    @override
    def _accept(self, v: "TypeVisitor[T]") -> T:
        return v.visit_string_type(self)


<<<<<<< HEAD
class BuiltinBuilder(Protocol):
    def __call__(self, ty_ref: "TypeRefDecl") -> BuiltinType:
        ...


# Builtin Types Map
BUILTIN_TYPES: dict[str, BuiltinBuilder] = {
=======
# Builtin Types Map
BUILTIN_TYPES: dict[str, Callable[["TypeRefDecl"], BuiltinType]] = {
>>>>>>> a77d6327
    "bool": lambda ty_ref: ScalarType(ty_ref, ScalarKind.BOOL),
    "f32": lambda ty_ref: ScalarType(ty_ref, ScalarKind.F32),
    "f64": lambda ty_ref: ScalarType(ty_ref, ScalarKind.F64),
    "i8": lambda ty_ref: ScalarType(ty_ref, ScalarKind.I8),
    "i16": lambda ty_ref: ScalarType(ty_ref, ScalarKind.I16),
    "i32": lambda ty_ref: ScalarType(ty_ref, ScalarKind.I32),
    "i64": lambda ty_ref: ScalarType(ty_ref, ScalarKind.I64),
    "u8": lambda ty_ref: ScalarType(ty_ref, ScalarKind.U8),
    "u16": lambda ty_ref: ScalarType(ty_ref, ScalarKind.U16),
    "u32": lambda ty_ref: ScalarType(ty_ref, ScalarKind.U32),
    "u64": lambda ty_ref: ScalarType(ty_ref, ScalarKind.U64),
<<<<<<< HEAD
    "String": lambda ty_ref: StringType(ty_ref),
    "Opaque": lambda ty_ref: OpaqueType(ty_ref),
=======
    "String": StringType,
    "Opaque": OpaqueType,
>>>>>>> a77d6327
}


#################
# Callback Type #
#################


@dataclass(frozen=True, repr=False)
<<<<<<< HEAD
class CallbackType(Type):
    return_ty: Type | None
    params_ty: tuple[Type, ...]
=======
class CallbackType(ValidType):
    ty_ref: "CallbackTypeRefDecl"
>>>>>>> a77d6327

    @property
    @override
    def signature(self):
<<<<<<< HEAD
        return_fmt = ty.signature if (ty := self.return_ty) else "void"
        params_fmt = ", ".join(ty.signature for ty in self.params_ty)
=======
        params_fmt = ", ".join(
            f"{param.name}: {param.ty_ref.resolved_ty.signature}"
            for param in self.ty_ref.params
        )
        return_fmt = (
            self.ty_ref.return_ty_ref.resolved_ty.signature
            if self.ty_ref.return_ty_ref
            else "void"
        )
>>>>>>> a77d6327
        return f"({params_fmt}) => {return_fmt}"

    @override
    def _accept(self, v: "TypeVisitor[T]") -> T:
        return v.visit_callback_type(self)

<<<<<<< HEAD
=======

####################
# Builtin Generics #
####################

>>>>>>> a77d6327

class GenericType(ValidType, ABC):
    @classmethod
    @abstractmethod
    def try_construct(cls, ty_ref: "TypeRefDecl", *args_ty: Type) -> "GenericType":
        ...


@dataclass(frozen=True, repr=False)
class ArrayType(GenericType):
    item_ty: Type

    @property
    @override
    def signature(self):
        return f"Array<{self.item_ty.signature}>"
<<<<<<< HEAD
=======

    @classmethod
    def try_construct(cls, ty_ref: "TypeRefDecl", *args_ty: Type) -> "ArrayType":
        if len(args_ty) != 1:
            raise GenericArgumentsError(ty_ref, 1, len(args_ty))
        return cls(ty_ref, args_ty[0])
>>>>>>> a77d6327

    @override
    def _accept(self, v: "TypeVisitor[T]") -> T:
        return v.visit_array_type(self)


@dataclass(frozen=True, repr=False)
class OptionalType(GenericType):
    item_ty: Type

    @property
    @override
    def signature(self):
        return f"Optional<{self.item_ty.signature}>"
<<<<<<< HEAD
=======

    @classmethod
    def try_construct(cls, ty_ref: "TypeRefDecl", *args_ty: Type) -> "OptionalType":
        if len(args_ty) != 1:
            raise GenericArgumentsError(ty_ref, 1, len(args_ty))
        return cls(ty_ref, args_ty[0])
>>>>>>> a77d6327

    @override
    def _accept(self, v: "TypeVisitor[T]") -> T:
        return v.visit_optional_type(self)


@dataclass(frozen=True, repr=False)
class VectorType(GenericType):
    val_ty: Type

    @property
    @override
    def signature(self):
        return f"Vector<{self.val_ty.signature}>"
<<<<<<< HEAD
=======

    @classmethod
    def try_construct(cls, ty_ref: "TypeRefDecl", *args_ty: Type) -> "VectorType":
        if len(args_ty) != 1:
            raise GenericArgumentsError(ty_ref, 1, len(args_ty))
        return cls(ty_ref, args_ty[0])
>>>>>>> a77d6327

    @override
    def _accept(self, v: "TypeVisitor[T]") -> T:
        return v.visit_vector_type(self)


@dataclass(frozen=True, repr=False)
class MapType(GenericType):
    key_ty: Type
    val_ty: Type

    @property
    @override
    def signature(self):
        return f"Map<{self.key_ty.signature}, {self.val_ty.signature}>"
<<<<<<< HEAD
=======

    @classmethod
    def try_construct(cls, ty_ref: "TypeRefDecl", *args_ty: Type) -> "MapType":
        if len(args_ty) != 2:
            raise GenericArgumentsError(ty_ref, 2, len(args_ty))
        return cls(ty_ref, args_ty[0], args_ty[1])
>>>>>>> a77d6327

    @override
    def _accept(self, v: "TypeVisitor[T]") -> T:
        return v.visit_map_type(self)


@dataclass(frozen=True, repr=False)
class SetType(GenericType):
    key_ty: Type

    @property
<<<<<<< HEAD
    @override
    def signature(self):
        return f"Set<{self.key_ty.signature}>"

    @override
    def _accept(self, v: "TypeVisitor[T]") -> T:
        return v.visit_set_type(self)
=======
    @override
    def signature(self):
        return f"Set<{self.key_ty.signature}>"
>>>>>>> a77d6327

    @classmethod
    def try_construct(cls, ty_ref: "TypeRefDecl", *args_ty: Type) -> "SetType":
        if len(args_ty) != 1:
            raise GenericArgumentsError(ty_ref, 1, len(args_ty))
        return cls(ty_ref, args_ty[0])

<<<<<<< HEAD
class GenericBuilder(Protocol):
    def __call__(self, ty_ref: "TypeRefDecl", *args: Type) -> GenericType:
        ...


# Builtin Generics Map
BUILTIN_GENERICS: dict[str, GenericBuilder] = {
    "Array": lambda ty_ref, *args: ArrayType(ty_ref, *args),
    "Optional": lambda ty_ref, *args: OptionalType(ty_ref, *args),
    "Vector": lambda ty_ref, *args: VectorType(ty_ref, *args),
    "Map": lambda ty_ref, *args: MapType(ty_ref, *args),
    "Set": lambda ty_ref, *args: SetType(ty_ref, *args),
=======
    @override
    def _accept(self, v: "TypeVisitor[T]") -> T:
        return v.visit_set_type(self)


# Builtin Generics Map
BUILTIN_GENERICS: dict[str, type[GenericType]] = {
    "Array": ArrayType,
    "Optional": OptionalType,
    "Vector": VectorType,
    "Map": MapType,
    "Set": SetType,
>>>>>>> a77d6327
}


##############
# User Types #
##############


@dataclass(frozen=True, repr=False)
<<<<<<< HEAD
class UserType(Type, metaclass=ABCMeta):
=======
class UserType(ValidType, ABC):
>>>>>>> a77d6327
    ty_decl: "TypeDecl"

    @property
    @override
    def signature(self):
        return f"{self.ty_decl.full_name}"


@dataclass(frozen=True, repr=False)
class EnumType(UserType):
    ty_decl: "EnumDecl"

    @override
    def _accept(self, v: "TypeVisitor[T]") -> T:
        return v.visit_enum_type(self)


@dataclass(frozen=True, repr=False)
class StructType(UserType):
    ty_decl: "StructDecl"

    @override
    def _accept(self, v: "TypeVisitor[T]") -> T:
        return v.visit_struct_type(self)


@dataclass(frozen=True, repr=False)
class UnionType(UserType):
    ty_decl: "UnionDecl"

    @override
    def _accept(self, v: "TypeVisitor[T]") -> T:
        return v.visit_union_type(self)


@dataclass(frozen=True, repr=False)
class IfaceType(UserType):
    ty_decl: "IfaceDecl"

    @override
    def _accept(self, v: "TypeVisitor[T]") -> T:
        return v.visit_iface_type(self)<|MERGE_RESOLUTION|>--- conflicted
+++ resolved
@@ -50,11 +50,7 @@
 
 
 @dataclass(frozen=True, repr=False)
-<<<<<<< HEAD
-class Type(metaclass=ABCMeta):
-=======
 class Type(ABC):
->>>>>>> a77d6327
     """Base class for all types."""
 
     ty_ref: "TypeRefDecl"
@@ -73,15 +69,6 @@
 
 
 @dataclass(frozen=True, repr=False)
-<<<<<<< HEAD
-class BuiltinType(Type, metaclass=ABCMeta):
-    """Represents a built-in type."""
-
-
-class ScalarKind(Enum):
-    """Enumeration of scalar types."""
-
-=======
 class ValidType(Type, ABC):
     """Represents a valid type that can be used in the type system."""
 
@@ -113,7 +100,6 @@
 class ScalarKind(Enum):
     """Enumeration of scalar types."""
 
->>>>>>> a77d6327
     BOOL = ("bool", 8, False, False)
     F32 = ("f32", 32, True, True)
     F64 = ("f64", 64, True, True)
@@ -171,18 +157,8 @@
         return v.visit_string_type(self)
 
 
-<<<<<<< HEAD
-class BuiltinBuilder(Protocol):
-    def __call__(self, ty_ref: "TypeRefDecl") -> BuiltinType:
-        ...
-
-
-# Builtin Types Map
-BUILTIN_TYPES: dict[str, BuiltinBuilder] = {
-=======
 # Builtin Types Map
 BUILTIN_TYPES: dict[str, Callable[["TypeRefDecl"], BuiltinType]] = {
->>>>>>> a77d6327
     "bool": lambda ty_ref: ScalarType(ty_ref, ScalarKind.BOOL),
     "f32": lambda ty_ref: ScalarType(ty_ref, ScalarKind.F32),
     "f64": lambda ty_ref: ScalarType(ty_ref, ScalarKind.F64),
@@ -194,13 +170,8 @@
     "u16": lambda ty_ref: ScalarType(ty_ref, ScalarKind.U16),
     "u32": lambda ty_ref: ScalarType(ty_ref, ScalarKind.U32),
     "u64": lambda ty_ref: ScalarType(ty_ref, ScalarKind.U64),
-<<<<<<< HEAD
-    "String": lambda ty_ref: StringType(ty_ref),
-    "Opaque": lambda ty_ref: OpaqueType(ty_ref),
-=======
     "String": StringType,
     "Opaque": OpaqueType,
->>>>>>> a77d6327
 }
 
 
@@ -210,22 +181,12 @@
 
 
 @dataclass(frozen=True, repr=False)
-<<<<<<< HEAD
-class CallbackType(Type):
-    return_ty: Type | None
-    params_ty: tuple[Type, ...]
-=======
 class CallbackType(ValidType):
     ty_ref: "CallbackTypeRefDecl"
->>>>>>> a77d6327
-
-    @property
-    @override
-    def signature(self):
-<<<<<<< HEAD
-        return_fmt = ty.signature if (ty := self.return_ty) else "void"
-        params_fmt = ", ".join(ty.signature for ty in self.params_ty)
-=======
+
+    @property
+    @override
+    def signature(self):
         params_fmt = ", ".join(
             f"{param.name}: {param.ty_ref.resolved_ty.signature}"
             for param in self.ty_ref.params
@@ -235,21 +196,17 @@
             if self.ty_ref.return_ty_ref
             else "void"
         )
->>>>>>> a77d6327
         return f"({params_fmt}) => {return_fmt}"
 
     @override
     def _accept(self, v: "TypeVisitor[T]") -> T:
         return v.visit_callback_type(self)
 
-<<<<<<< HEAD
-=======
 
 ####################
 # Builtin Generics #
 ####################
 
->>>>>>> a77d6327
 
 class GenericType(ValidType, ABC):
     @classmethod
@@ -266,15 +223,12 @@
     @override
     def signature(self):
         return f"Array<{self.item_ty.signature}>"
-<<<<<<< HEAD
-=======
 
     @classmethod
     def try_construct(cls, ty_ref: "TypeRefDecl", *args_ty: Type) -> "ArrayType":
         if len(args_ty) != 1:
             raise GenericArgumentsError(ty_ref, 1, len(args_ty))
         return cls(ty_ref, args_ty[0])
->>>>>>> a77d6327
 
     @override
     def _accept(self, v: "TypeVisitor[T]") -> T:
@@ -289,15 +243,12 @@
     @override
     def signature(self):
         return f"Optional<{self.item_ty.signature}>"
-<<<<<<< HEAD
-=======
 
     @classmethod
     def try_construct(cls, ty_ref: "TypeRefDecl", *args_ty: Type) -> "OptionalType":
         if len(args_ty) != 1:
             raise GenericArgumentsError(ty_ref, 1, len(args_ty))
         return cls(ty_ref, args_ty[0])
->>>>>>> a77d6327
 
     @override
     def _accept(self, v: "TypeVisitor[T]") -> T:
@@ -312,15 +263,12 @@
     @override
     def signature(self):
         return f"Vector<{self.val_ty.signature}>"
-<<<<<<< HEAD
-=======
 
     @classmethod
     def try_construct(cls, ty_ref: "TypeRefDecl", *args_ty: Type) -> "VectorType":
         if len(args_ty) != 1:
             raise GenericArgumentsError(ty_ref, 1, len(args_ty))
         return cls(ty_ref, args_ty[0])
->>>>>>> a77d6327
 
     @override
     def _accept(self, v: "TypeVisitor[T]") -> T:
@@ -336,15 +284,12 @@
     @override
     def signature(self):
         return f"Map<{self.key_ty.signature}, {self.val_ty.signature}>"
-<<<<<<< HEAD
-=======
 
     @classmethod
     def try_construct(cls, ty_ref: "TypeRefDecl", *args_ty: Type) -> "MapType":
         if len(args_ty) != 2:
             raise GenericArgumentsError(ty_ref, 2, len(args_ty))
         return cls(ty_ref, args_ty[0], args_ty[1])
->>>>>>> a77d6327
 
     @override
     def _accept(self, v: "TypeVisitor[T]") -> T:
@@ -356,19 +301,9 @@
     key_ty: Type
 
     @property
-<<<<<<< HEAD
     @override
     def signature(self):
         return f"Set<{self.key_ty.signature}>"
-
-    @override
-    def _accept(self, v: "TypeVisitor[T]") -> T:
-        return v.visit_set_type(self)
-=======
-    @override
-    def signature(self):
-        return f"Set<{self.key_ty.signature}>"
->>>>>>> a77d6327
 
     @classmethod
     def try_construct(cls, ty_ref: "TypeRefDecl", *args_ty: Type) -> "SetType":
@@ -376,20 +311,6 @@
             raise GenericArgumentsError(ty_ref, 1, len(args_ty))
         return cls(ty_ref, args_ty[0])
 
-<<<<<<< HEAD
-class GenericBuilder(Protocol):
-    def __call__(self, ty_ref: "TypeRefDecl", *args: Type) -> GenericType:
-        ...
-
-
-# Builtin Generics Map
-BUILTIN_GENERICS: dict[str, GenericBuilder] = {
-    "Array": lambda ty_ref, *args: ArrayType(ty_ref, *args),
-    "Optional": lambda ty_ref, *args: OptionalType(ty_ref, *args),
-    "Vector": lambda ty_ref, *args: VectorType(ty_ref, *args),
-    "Map": lambda ty_ref, *args: MapType(ty_ref, *args),
-    "Set": lambda ty_ref, *args: SetType(ty_ref, *args),
-=======
     @override
     def _accept(self, v: "TypeVisitor[T]") -> T:
         return v.visit_set_type(self)
@@ -402,7 +323,6 @@
     "Vector": VectorType,
     "Map": MapType,
     "Set": SetType,
->>>>>>> a77d6327
 }
 
 
@@ -412,11 +332,7 @@
 
 
 @dataclass(frozen=True, repr=False)
-<<<<<<< HEAD
-class UserType(Type, metaclass=ABCMeta):
-=======
 class UserType(ValidType, ABC):
->>>>>>> a77d6327
     ty_decl: "TypeDecl"
 
     @property
