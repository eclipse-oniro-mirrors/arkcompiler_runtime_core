# coding=utf-8
#
# Copyright (c) 2025 Huawei Device Co., Ltd.
# Licensed under the Apache License, Version 2.0 (the "License");
# you may not use this file except in compliance with the License.
# You may obtain a copy of the License at
#
# http://www.apache.org/licenses/LICENSE-2.0
#
# Unless required by applicable law or agreed to in writing, software
# distributed under the License is distributed on an "AS IS" BASIS,
# WITHOUT WARRANTIES OR CONDITIONS OF ANY KIND, either express or implied.
# See the License for the specific language governing permissions and
# limitations under the License.

<<<<<<< HEAD
from collections.abc import Callable, Iterable
=======
from collections.abc import Callable
from itertools import chain
>>>>>>> a77d6327
from typing import Any, TypeGuard, TypeVar

from typing_extensions import override

from taihe.semantics.attributes import AttributeRegistry, UncheckedAttribute
from taihe.semantics.declarations import (
    CallbackTypeRefDecl,
    Decl,
    DeclarationRefDecl,
    EnumDecl,
    EnumItemDecl,
    GenericTypeRefDecl,
    IfaceDecl,
<<<<<<< HEAD
    IfaceMethodDecl,
=======
>>>>>>> a77d6327
    IfaceParentDecl,
    LongTypeRefDecl,
    PackageDecl,
    PackageGroup,
    PackageRefDecl,
    ShortTypeRefDecl,
    StructDecl,
    TypeDecl,
    TypeRefDecl,
    UnionDecl,
)
from taihe.semantics.types import (
    BUILTIN_GENERICS,
    BUILTIN_TYPES,
    CallbackType,
<<<<<<< HEAD
    ScalarKind,
    ScalarType,
    StringType,
    Type,
=======
    InvalidType,
    ScalarKind,
    ScalarType,
    StringType,
>>>>>>> a77d6327
    UserType,
)
from taihe.semantics.visitor import RecursiveDeclVisitor
from taihe.utils.diagnostics import DiagnosticsManager
from taihe.utils.exceptions import (
    DeclarationNotInScopeError,
    DeclNotExistError,
    DuplicateExtendsWarn,
    EnumValueError,
    GenericArgumentsError,
    NotATypeError,
    PackageNotExistError,
    PackageNotInScopeError,
    RecursiveReferenceError,
    SymbolConflictWithNamespaceError,
    TypeUsageError,
)


<<<<<<< HEAD
def analyze_semantics(pg: PackageGroup, diag: DiagnosticsManager):
=======
def analyze_semantics(
    pg: PackageGroup,
    dm: DiagnosticsManager,
    am: AttributeRegistry,
):
>>>>>>> a77d6327
    """Runs semantic analysis passes on the given package group."""
    # Namespace and declaration checks
    _check_decl_confilct_with_namespace(pg, dm)

    # Type related checks
    _ResolveImportsPass(dm).handle_decl(pg)
    _CheckEnumTypePass(dm).handle_decl(pg)
    _CheckRecursiveInclusionPass(dm).handle_decl(pg)

    # Resolve types and attributes, this pass must be run after all other passes
    _ConvertAttrPass(dm, am).handle_decl(pg)
    _CheckAttrPass(dm).handle_decl(pg)


def _check_decl_confilct_with_namespace(
    pg: PackageGroup,
<<<<<<< HEAD
    diag: DiagnosticsManager,
=======
    dm: DiagnosticsManager,
>>>>>>> a77d6327
):
    """Checks for declarations conflicts with namespaces."""
    namespaces: dict[str, list[PackageDecl]] = {}
    for pkg in pg.packages:
        pkg_name = pkg.name
        # package "a.b.c" -> namespaces ["a.b.c", "a.b", "a"]
        while True:
            namespaces.setdefault(pkg_name, []).append(pkg)
            splited = pkg_name.rsplit(".", maxsplit=1)
            if len(splited) == 2:
                pkg_name = splited[0]
            else:
                break

    for p in pg.packages:
        for d in p.declarations:
            name = p.name + "." + d.name
            if packages := namespaces.get(name, []):
<<<<<<< HEAD
                diag.emit(SymbolConflictWithNamespaceError(d, name, packages))
=======
                dm.emit(SymbolConflictWithNamespaceError(d, name, packages))
>>>>>>> a77d6327


class _ResolveImportsPass(RecursiveDeclVisitor):
    """Resolves imports and type references within a package group."""

<<<<<<< HEAD
    diag: DiagnosticsManager

    def __init__(self, diag: DiagnosticsManager):
        self._current_pkg_group = None
=======
    dm: DiagnosticsManager

    def __init__(self, dm: DiagnosticsManager):
        self._current_pg = None
>>>>>>> a77d6327
        self._current_pkg = None  # Always points to the current package.
        self.dm = dm

    @property
<<<<<<< HEAD
    def pkg(self) -> PackageDecl:
=======
    def current_pkg(self) -> PackageDecl:
>>>>>>> a77d6327
        pass
        return self._current_pkg

    @property
<<<<<<< HEAD
    def pkg_group(self) -> PackageGroup:
        pass
        return self._current_pkg_group
=======
    def current_pg(self) -> PackageGroup:
        pass
        return self._current_pg
>>>>>>> a77d6327

    @override
    def visit_package_decl(self, p: PackageDecl) -> None:
        self._current_pkg = p
        try:
            super().visit_package_decl(p)
        finally:
            self._current_pkg = None

    @override
    def visit_package_group(self, g: PackageGroup) -> None:
        self._current_pg = g
        try:
            super().visit_package_group(g)
        finally:
            self._current_pg = None

    @override
    def visit_package_ref_decl(self, d: PackageRefDecl) -> None:
        if d.is_resolved:
            return
        d.is_resolved = True

        super().visit_package_ref_decl(d)

        pkg = self.current_pg.lookup(d.symbol)

        if pkg is not None:
            d.maybe_resolved_pkg = pkg
            return

        self.dm.emit(PackageNotExistError(d.symbol, loc=d.loc))
        d.maybe_resolved_pkg = None
        return

    @override
    def visit_declaration_ref_decl(self, d: DeclarationRefDecl) -> None:
        if d.is_resolved:
            return
        d.is_resolved = True

        super().visit_declaration_ref_decl(d)

        pkg = d.pkg_ref.maybe_resolved_pkg

        if pkg is not None:
            decl = pkg.lookup(d.symbol)

<<<<<<< HEAD
        decl = pkg.lookup(d.symbol)
=======
            if decl is not None:
                d.maybe_resolved_decl = decl
                return
>>>>>>> a77d6327

            self.dm.emit(DeclNotExistError(d.symbol, loc=d.loc))
            d.maybe_resolved_decl = None
            return

        # No need to repeatedly throw exceptions
        d.maybe_resolved_decl = None
        return

    @override
    def visit_long_type_ref_decl(self, d: LongTypeRefDecl) -> None:
        if d.maybe_resolved_ty is not None:
            return

<<<<<<< HEAD
        # Find the corresponding imported package according to the package name
        pkg_import = self.pkg.lookup_pkg_import(d.pkname)
=======
        super().visit_long_type_ref_decl(d)
>>>>>>> a77d6327

        # Look for imported package declarations
        pkg_import = self.current_pkg.lookup_pkg_import(d.pkname)

        if pkg_import is not None:
            pkg = pkg_import.pkg_ref.maybe_resolved_pkg

            if pkg is not None:
                decl = pkg.lookup(d.symbol)

<<<<<<< HEAD
        decl = pkg.lookup(d.symbol)
=======
                if decl is not None:
                    if isinstance(decl, TypeDecl):
                        d.maybe_resolved_ty = decl.as_type(d)
                        return
>>>>>>> a77d6327

                    self.dm.emit(NotATypeError(d.symbol, loc=d.loc))
                    d.maybe_resolved_ty = InvalidType(d)
                    return

                self.dm.emit(DeclNotExistError(d.symbol, loc=d.loc))
                d.maybe_resolved_ty = InvalidType(d)
                return

            # No need to repeatedly throw exceptions
            d.maybe_resolved_ty = InvalidType(d)
            return

<<<<<<< HEAD
        d.maybe_resolved_ty = decl.as_type(d)
=======
        self.dm.emit(PackageNotInScopeError(d.pkname, loc=d.loc))
        d.maybe_resolved_ty = InvalidType(d)
        return
>>>>>>> a77d6327

    @override
    def visit_short_type_ref_decl(self, d: ShortTypeRefDecl) -> None:
        if d.maybe_resolved_ty is not None:
            return

        super().visit_short_type_ref_decl(d)

        # Find Builtin Types
<<<<<<< HEAD
        builder = BUILTIN_TYPES.get(d.symbol)

        if builder:
            d.maybe_resolved_ty = builder(d)
            return

        # Find types declared in the current package
        decl = self.pkg.lookup(d.symbol)
=======
        builtin_type = BUILTIN_TYPES.get(d.symbol)

        if builtin_type is not None:
            d.maybe_resolved_ty = builtin_type(d)
            return

        # Find types declared in the current package
        decl = self.current_pkg.lookup(d.symbol)
>>>>>>> a77d6327

        if decl is not None:
            if isinstance(decl, TypeDecl):
                d.maybe_resolved_ty = decl.as_type(d)
                return

<<<<<<< HEAD
            d.maybe_resolved_ty = decl.as_type(d)
            return

        # Look for imported type declarations
        decl_import = self.pkg.lookup_decl_import(d.symbol)
=======
            self.dm.emit(NotATypeError(d.symbol, loc=d.loc))
            d.maybe_resolved_ty = InvalidType(d)
            return

        # Look for imported type declarations
        decl_import = self.current_pkg.lookup_decl_import(d.symbol)
>>>>>>> a77d6327

        if decl_import is not None:
            decl = decl_import.decl_ref.maybe_resolved_decl

            if decl is not None:
                if isinstance(decl, TypeDecl):
                    d.maybe_resolved_ty = decl.as_type(d)
                    return

                self.dm.emit(NotATypeError(d.symbol, loc=d.loc))
                d.maybe_resolved_ty = InvalidType(d)
                return

            # No need to repeatedly throw exceptions
            d.maybe_resolved_ty = InvalidType(d)
            return

<<<<<<< HEAD
        d.maybe_resolved_ty = decl.as_type(d)
=======
        self.dm.emit(DeclarationNotInScopeError(d.symbol, loc=d.loc))
        d.maybe_resolved_ty = InvalidType(d)
        return
>>>>>>> a77d6327

    @override
    def visit_generic_type_ref_decl(self, d: GenericTypeRefDecl) -> None:
        if d.maybe_resolved_ty is not None:
            return

        super().visit_generic_type_ref_decl(d)

<<<<<<< HEAD
        args_ty: list[Type] = []
        for arg_ty_ref in d.args_ty_ref:
            arg_ty = arg_ty_ref.maybe_resolved_ty
            if arg_ty is None:
                # No need to repeatedly throw exceptions
                return
            args_ty.append(arg_ty)

        decl_name = d.symbol

        builder = BUILTIN_GENERICS.get(decl_name)

        if builder is None:
            self.diag.emit(DeclarationNotInScopeError(decl_name, loc=d.loc))
            return

        try:
            d.maybe_resolved_ty = builder(d, *args_ty)
        except TypeError:
            self.diag.emit(GenericArgumentsError(d.text, loc=d.loc))
=======
        # Find Builtin Generics
        builtin_generic = BUILTIN_GENERICS.get(d.symbol)

        if builtin_generic is not None:
            args_ty = [arg_ty_ref.resolved_ty for arg_ty_ref in d.args_ty_ref]
            try:
                generic_type = builtin_generic.try_construct(d, *args_ty)
            except GenericArgumentsError as e:
                self.dm.emit(e)
                generic_type = InvalidType(d)
            d.maybe_resolved_ty = generic_type
            return

        self.dm.emit(DeclarationNotInScopeError(d.symbol, loc=d.loc))
        d.maybe_resolved_ty = InvalidType(d)
        return
>>>>>>> a77d6327

    @override
    def visit_callback_type_ref_decl(self, d: CallbackTypeRefDecl) -> None:
        if d.maybe_resolved_ty is not None:
            return

        super().visit_callback_type_ref_decl(d)

<<<<<<< HEAD
        if d.return_ty_ref:
            return_ty = d.return_ty_ref.maybe_resolved_ty
            if return_ty is None:
                # No need to repeatedly throw exceptions
                return
        else:
            return_ty = None

        params_ty: list[Type] = []
        for param in d.params:
            arg_ty = param.ty_ref.maybe_resolved_ty
            if arg_ty is None:
                # No need to repeatedly throw exceptions
                return
            params_ty.append(arg_ty)

        d.maybe_resolved_ty = CallbackType(d, return_ty, tuple(params_ty))


class _CheckFieldNameCollisionErrorPass(RecursiveDeclVisitor):
    """Check for duplicate field names in declarations and name anonymous declarations."""

    diag: DiagnosticsManager

    def __init__(self, diag: DiagnosticsManager):
        self.diag = diag

    @override
    def visit_glob_func_decl(self, d: GlobFuncDecl) -> None:
        self.check_collision_helper(d.params)
        return super().visit_glob_func_decl(d)

    @override
    def visit_iface_func_decl(self, d: IfaceMethodDecl) -> None:
        self.check_collision_helper(d.params)
        return super().visit_iface_func_decl(d)

    @override
    def visit_enum_decl(self, d: EnumDecl) -> None:
        self.check_collision_helper(d.items)
        return super().visit_enum_decl(d)

    @override
    def visit_struct_decl(self, d: StructDecl) -> None:
        self.check_collision_helper(d.fields)
        return super().visit_struct_decl(d)

    @override
    def visit_union_decl(self, d: UnionDecl) -> None:
        self.check_collision_helper(d.fields)
        return super().visit_union_decl(d)

    @override
    def visit_iface_decl(self, d: IfaceDecl) -> None:
        self.check_collision_helper(d.methods)
        return super().visit_iface_decl(d)

    @override
    def visit_package_decl(self, p: PackageDecl) -> None:
        self.check_collision_helper(p.declarations)
        return super().visit_package_decl(p)

    def check_collision_helper(self, children: Iterable[NamedDecl]):
        names: dict[str, NamedDecl] = {}
        for f in children:
            if (prev := names.setdefault(f.name, f)) != f:
                self.diag.emit(DeclRedefError(prev, f))
=======
        d.maybe_resolved_ty = CallbackType(d)
        return
>>>>>>> a77d6327


class _CheckEnumTypePass(RecursiveDeclVisitor):
    """Validated enum item types."""

<<<<<<< HEAD
    diag: DiagnosticsManager

    def __init__(self, diag: DiagnosticsManager):
        self.diag = diag
=======
    dm: DiagnosticsManager

    def __init__(self, dm: DiagnosticsManager):
        self.dm = dm
>>>>>>> a77d6327

    def visit_enum_decl(self, d: EnumDecl) -> None:
        def is_int(val: Any) -> TypeGuard[int]:
            return not isinstance(val, bool) and isinstance(val, int)

        valid: Callable[[Any], bool]
        increment: Callable[[Any, EnumItemDecl], Any]
        default: Callable[[EnumItemDecl], Any]

<<<<<<< HEAD
        match d.ty_ref.maybe_resolved_ty:
=======
        match d.ty_ref.resolved_ty:
>>>>>>> a77d6327
            case ScalarType(_, ScalarKind.I8):
                valid = lambda val: is_int(val) and -(2**7) <= val < 2**7
                increment = lambda prev, item: prev + 1
                default = lambda item: 0
            case ScalarType(_, ScalarKind.I16):
                valid = lambda val: is_int(val) and -(2**15) <= val < 2**15
                increment = lambda prev, item: prev + 1
                default = lambda item: 0
            case ScalarType(_, ScalarKind.I32):
                valid = lambda val: is_int(val) and -(2**31) <= val < 2**31
                increment = lambda prev, item: prev + 1
                default = lambda item: 0
            case ScalarType(_, ScalarKind.I64):
                valid = lambda val: is_int(val) and -(2**63) <= val < 2**63
                increment = lambda prev, item: prev + 1
                default = lambda item: 0
            case ScalarType(_, ScalarKind.U8):
                valid = lambda val: is_int(val) and 0 <= val < 2**8
                increment = lambda prev, item: prev + 1
                default = lambda item: 0
            case ScalarType(_, ScalarKind.U16):
                valid = lambda val: is_int(val) and 0 <= val < 2**16
                increment = lambda prev, item: prev + 1
                default = lambda item: 0
            case ScalarType(_, ScalarKind.U32):
                valid = lambda val: is_int(val) and 0 <= val < 2**32
                increment = lambda prev, item: prev + 1
                default = lambda item: 0
            case ScalarType(_, ScalarKind.U64):
                valid = lambda val: is_int(val) and 0 <= val < 2**64
                increment = lambda prev, item: prev + 1
                default = lambda item: 0
            case ScalarType(_, ScalarKind.BOOL):
                valid = lambda val: isinstance(val, bool)
                increment = lambda prev, item: False
                default = lambda item: False
            case ScalarType(_, ScalarKind.F32):
                valid = lambda val: isinstance(val, float)
                increment = lambda prev, item: 0.0
                default = lambda item: 0.0
            case ScalarType(_, ScalarKind.F64):
                valid = lambda val: isinstance(val, float)
                increment = lambda prev, item: 0.0
                default = lambda item: 0.0
            case StringType():
                valid = lambda val: isinstance(val, str)
                increment = lambda prev, item: item.name
                default = lambda item: item.name
<<<<<<< HEAD
            case None:
                return
            case _:
                self.diag.emit(TypeUsageError(d.ty_ref))
=======
            case _:
                self.dm.emit(TypeUsageError(d.ty_ref))
>>>>>>> a77d6327
                return

        prev = None
        for item in d.items:
            if item.value is None:
                item.value = default(item) if prev is None else increment(prev, item)
            if not valid(item.value):
                self.dm.emit(EnumValueError(item, d))
                prev = None
            else:
                prev = item.value


class _CheckRecursiveInclusionPass(RecursiveDeclVisitor):
    """Validates struct fields for type correctness and cycles."""

<<<<<<< HEAD
    diag: DiagnosticsManager

    def __init__(self, diag: DiagnosticsManager):
        self.diag = diag
=======
    dm: DiagnosticsManager

    def __init__(self, dm: DiagnosticsManager):
        self.dm = dm
>>>>>>> a77d6327
        self.type_table: dict[
            TypeDecl,
            list[tuple[tuple[TypeDecl, TypeRefDecl], TypeDecl]],
        ] = {}

    def visit_package_group(self, g: PackageGroup) -> None:
        self.type_table = {}
        super().visit_package_group(g)
        cycles = detect_cycles(self.type_table)
        for cycle in cycles:
            last, *other = cycle[::-1]
            self.dm.emit(RecursiveReferenceError(last, other))

    def visit_enum_decl(self, d: EnumDecl) -> None:
        self.type_table[d] = []

    def visit_iface_decl(self, d: IfaceDecl) -> None:
        parent_iface_list = self.type_table.setdefault(d, [])
        parent_iface_dict: dict[IfaceDecl, IfaceParentDecl] = {}
        for parent in d.parents:
            if not isinstance(parent_ty := parent.ty_ref.resolved_ty, UserType):
                self.dm.emit(TypeUsageError(parent.ty_ref))
                continue
            if not isinstance(parent_iface := parent_ty.ty_decl, IfaceDecl):
                self.dm.emit(TypeUsageError(parent.ty_ref))
                continue
            parent_iface_list.append(((d, parent.ty_ref), parent_iface))
            prev = parent_iface_dict.setdefault(parent_iface, parent)
            if prev != parent:
                self.dm.emit(DuplicateExtendsWarn(prev, parent, d, parent_iface))

    def visit_struct_decl(self, d: StructDecl) -> None:
        type_list = self.type_table.setdefault(d, [])
        for f in d.fields:
            if isinstance(ty := f.ty_ref.resolved_ty, UserType):
                type_list.append(((d, f.ty_ref), ty.ty_decl))

    def visit_union_decl(self, d: UnionDecl) -> None:
        type_list = self.type_table.setdefault(d, [])
        for i in d.fields:
            if i.ty_ref is None:
                continue
            if isinstance(ty := i.ty_ref.resolved_ty, UserType):
                type_list.append(((d, i.ty_ref), ty.ty_decl))


class _ConvertAttrPass(RecursiveDeclVisitor):
    dm: DiagnosticsManager
    am: AttributeRegistry

    def __init__(self, dm: DiagnosticsManager, am: AttributeRegistry):
        self.dm = dm
        self.am = am

    def visit_decl(self, d: Decl) -> None:
        for unchecked_attr in UncheckedAttribute.consume(d):
            if (checked_attr := self.am.attach(unchecked_attr, self.dm)) is not None:
                d.add_attribute(checked_attr)


class _CheckAttrPass(RecursiveDeclVisitor):
    dm: DiagnosticsManager

    def __init__(self, dm: DiagnosticsManager):
        self.dm = dm

    def visit_decl(self, d: Decl) -> None:
        for attr in chain(*d.attributes.values()):
            attr.check_context(d, self.dm)


V = TypeVar("V")
E = TypeVar("E")


def detect_cycles(graph: dict[V, list[tuple[E, V]]]) -> list[list[E]]:
    """Detects and returns all cycles in a directed graph.

    Example:
    -------
    >>> graph = {
            "A": [("A.b_0", "B")],
            "B": [("B.c_0", "C")],
            "C": [("C.a_0", "A"), ("C.a_1", "A")],
        }
    >>> detect_cycles(graph)
    [["A.b_0", "B.c_0", "C.a_0"], ["A.b_0", "B.c_0", "C.a_1"]]
    """
    cycles: list[list[E]] = []

    order = {point: i for i, point in enumerate(graph)}
    glist = [
        [(edge, order[child]) for edge, child in children]
        for children in graph.values()
    ]
    visited = [False for _ in glist]
    edges: list[E] = []

    def visit(i: int):
        if i < k:
            return
        if visited[i]:
            if i == k:
                cycles.append(edges.copy())
            return
        visited[i] = True
        for edge, j in glist[i]:
            edges.append(edge)
            visit(j)
            edges.pop()
        visited[i] = False

    for k in range(len(glist)):
        visit(k)

    return cycles<|MERGE_RESOLUTION|>--- conflicted
+++ resolved
@@ -13,12 +13,8 @@
 # See the License for the specific language governing permissions and
 # limitations under the License.
 
-<<<<<<< HEAD
-from collections.abc import Callable, Iterable
-=======
 from collections.abc import Callable
 from itertools import chain
->>>>>>> a77d6327
 from typing import Any, TypeGuard, TypeVar
 
 from typing_extensions import override
@@ -32,10 +28,6 @@
     EnumItemDecl,
     GenericTypeRefDecl,
     IfaceDecl,
-<<<<<<< HEAD
-    IfaceMethodDecl,
-=======
->>>>>>> a77d6327
     IfaceParentDecl,
     LongTypeRefDecl,
     PackageDecl,
@@ -51,17 +43,10 @@
     BUILTIN_GENERICS,
     BUILTIN_TYPES,
     CallbackType,
-<<<<<<< HEAD
-    ScalarKind,
-    ScalarType,
-    StringType,
-    Type,
-=======
     InvalidType,
     ScalarKind,
     ScalarType,
     StringType,
->>>>>>> a77d6327
     UserType,
 )
 from taihe.semantics.visitor import RecursiveDeclVisitor
@@ -81,15 +66,11 @@
 )
 
 
-<<<<<<< HEAD
-def analyze_semantics(pg: PackageGroup, diag: DiagnosticsManager):
-=======
 def analyze_semantics(
     pg: PackageGroup,
     dm: DiagnosticsManager,
     am: AttributeRegistry,
 ):
->>>>>>> a77d6327
     """Runs semantic analysis passes on the given package group."""
     # Namespace and declaration checks
     _check_decl_confilct_with_namespace(pg, dm)
@@ -106,11 +87,7 @@
 
 def _check_decl_confilct_with_namespace(
     pg: PackageGroup,
-<<<<<<< HEAD
-    diag: DiagnosticsManager,
-=======
     dm: DiagnosticsManager,
->>>>>>> a77d6327
 ):
     """Checks for declarations conflicts with namespaces."""
     namespaces: dict[str, list[PackageDecl]] = {}
@@ -129,49 +106,28 @@
         for d in p.declarations:
             name = p.name + "." + d.name
             if packages := namespaces.get(name, []):
-<<<<<<< HEAD
-                diag.emit(SymbolConflictWithNamespaceError(d, name, packages))
-=======
                 dm.emit(SymbolConflictWithNamespaceError(d, name, packages))
->>>>>>> a77d6327
 
 
 class _ResolveImportsPass(RecursiveDeclVisitor):
     """Resolves imports and type references within a package group."""
 
-<<<<<<< HEAD
-    diag: DiagnosticsManager
-
-    def __init__(self, diag: DiagnosticsManager):
-        self._current_pkg_group = None
-=======
     dm: DiagnosticsManager
 
     def __init__(self, dm: DiagnosticsManager):
         self._current_pg = None
->>>>>>> a77d6327
         self._current_pkg = None  # Always points to the current package.
         self.dm = dm
 
     @property
-<<<<<<< HEAD
-    def pkg(self) -> PackageDecl:
-=======
     def current_pkg(self) -> PackageDecl:
->>>>>>> a77d6327
         pass
         return self._current_pkg
 
     @property
-<<<<<<< HEAD
-    def pkg_group(self) -> PackageGroup:
-        pass
-        return self._current_pkg_group
-=======
     def current_pg(self) -> PackageGroup:
         pass
         return self._current_pg
->>>>>>> a77d6327
 
     @override
     def visit_package_decl(self, p: PackageDecl) -> None:
@@ -220,13 +176,9 @@
         if pkg is not None:
             decl = pkg.lookup(d.symbol)
 
-<<<<<<< HEAD
-        decl = pkg.lookup(d.symbol)
-=======
             if decl is not None:
                 d.maybe_resolved_decl = decl
                 return
->>>>>>> a77d6327
 
             self.dm.emit(DeclNotExistError(d.symbol, loc=d.loc))
             d.maybe_resolved_decl = None
@@ -241,12 +193,7 @@
         if d.maybe_resolved_ty is not None:
             return
 
-<<<<<<< HEAD
-        # Find the corresponding imported package according to the package name
-        pkg_import = self.pkg.lookup_pkg_import(d.pkname)
-=======
         super().visit_long_type_ref_decl(d)
->>>>>>> a77d6327
 
         # Look for imported package declarations
         pkg_import = self.current_pkg.lookup_pkg_import(d.pkname)
@@ -257,14 +204,10 @@
             if pkg is not None:
                 decl = pkg.lookup(d.symbol)
 
-<<<<<<< HEAD
-        decl = pkg.lookup(d.symbol)
-=======
                 if decl is not None:
                     if isinstance(decl, TypeDecl):
                         d.maybe_resolved_ty = decl.as_type(d)
                         return
->>>>>>> a77d6327
 
                     self.dm.emit(NotATypeError(d.symbol, loc=d.loc))
                     d.maybe_resolved_ty = InvalidType(d)
@@ -278,13 +221,9 @@
             d.maybe_resolved_ty = InvalidType(d)
             return
 
-<<<<<<< HEAD
-        d.maybe_resolved_ty = decl.as_type(d)
-=======
         self.dm.emit(PackageNotInScopeError(d.pkname, loc=d.loc))
         d.maybe_resolved_ty = InvalidType(d)
         return
->>>>>>> a77d6327
 
     @override
     def visit_short_type_ref_decl(self, d: ShortTypeRefDecl) -> None:
@@ -294,16 +233,6 @@
         super().visit_short_type_ref_decl(d)
 
         # Find Builtin Types
-<<<<<<< HEAD
-        builder = BUILTIN_TYPES.get(d.symbol)
-
-        if builder:
-            d.maybe_resolved_ty = builder(d)
-            return
-
-        # Find types declared in the current package
-        decl = self.pkg.lookup(d.symbol)
-=======
         builtin_type = BUILTIN_TYPES.get(d.symbol)
 
         if builtin_type is not None:
@@ -312,27 +241,18 @@
 
         # Find types declared in the current package
         decl = self.current_pkg.lookup(d.symbol)
->>>>>>> a77d6327
 
         if decl is not None:
             if isinstance(decl, TypeDecl):
                 d.maybe_resolved_ty = decl.as_type(d)
                 return
 
-<<<<<<< HEAD
-            d.maybe_resolved_ty = decl.as_type(d)
-            return
-
-        # Look for imported type declarations
-        decl_import = self.pkg.lookup_decl_import(d.symbol)
-=======
             self.dm.emit(NotATypeError(d.symbol, loc=d.loc))
             d.maybe_resolved_ty = InvalidType(d)
             return
 
         # Look for imported type declarations
         decl_import = self.current_pkg.lookup_decl_import(d.symbol)
->>>>>>> a77d6327
 
         if decl_import is not None:
             decl = decl_import.decl_ref.maybe_resolved_decl
@@ -350,13 +270,9 @@
             d.maybe_resolved_ty = InvalidType(d)
             return
 
-<<<<<<< HEAD
-        d.maybe_resolved_ty = decl.as_type(d)
-=======
         self.dm.emit(DeclarationNotInScopeError(d.symbol, loc=d.loc))
         d.maybe_resolved_ty = InvalidType(d)
         return
->>>>>>> a77d6327
 
     @override
     def visit_generic_type_ref_decl(self, d: GenericTypeRefDecl) -> None:
@@ -365,28 +281,6 @@
 
         super().visit_generic_type_ref_decl(d)
 
-<<<<<<< HEAD
-        args_ty: list[Type] = []
-        for arg_ty_ref in d.args_ty_ref:
-            arg_ty = arg_ty_ref.maybe_resolved_ty
-            if arg_ty is None:
-                # No need to repeatedly throw exceptions
-                return
-            args_ty.append(arg_ty)
-
-        decl_name = d.symbol
-
-        builder = BUILTIN_GENERICS.get(decl_name)
-
-        if builder is None:
-            self.diag.emit(DeclarationNotInScopeError(decl_name, loc=d.loc))
-            return
-
-        try:
-            d.maybe_resolved_ty = builder(d, *args_ty)
-        except TypeError:
-            self.diag.emit(GenericArgumentsError(d.text, loc=d.loc))
-=======
         # Find Builtin Generics
         builtin_generic = BUILTIN_GENERICS.get(d.symbol)
 
@@ -403,7 +297,6 @@
         self.dm.emit(DeclarationNotInScopeError(d.symbol, loc=d.loc))
         d.maybe_resolved_ty = InvalidType(d)
         return
->>>>>>> a77d6327
 
     @override
     def visit_callback_type_ref_decl(self, d: CallbackTypeRefDecl) -> None:
@@ -412,94 +305,17 @@
 
         super().visit_callback_type_ref_decl(d)
 
-<<<<<<< HEAD
-        if d.return_ty_ref:
-            return_ty = d.return_ty_ref.maybe_resolved_ty
-            if return_ty is None:
-                # No need to repeatedly throw exceptions
-                return
-        else:
-            return_ty = None
-
-        params_ty: list[Type] = []
-        for param in d.params:
-            arg_ty = param.ty_ref.maybe_resolved_ty
-            if arg_ty is None:
-                # No need to repeatedly throw exceptions
-                return
-            params_ty.append(arg_ty)
-
-        d.maybe_resolved_ty = CallbackType(d, return_ty, tuple(params_ty))
-
-
-class _CheckFieldNameCollisionErrorPass(RecursiveDeclVisitor):
-    """Check for duplicate field names in declarations and name anonymous declarations."""
-
-    diag: DiagnosticsManager
-
-    def __init__(self, diag: DiagnosticsManager):
-        self.diag = diag
-
-    @override
-    def visit_glob_func_decl(self, d: GlobFuncDecl) -> None:
-        self.check_collision_helper(d.params)
-        return super().visit_glob_func_decl(d)
-
-    @override
-    def visit_iface_func_decl(self, d: IfaceMethodDecl) -> None:
-        self.check_collision_helper(d.params)
-        return super().visit_iface_func_decl(d)
-
-    @override
-    def visit_enum_decl(self, d: EnumDecl) -> None:
-        self.check_collision_helper(d.items)
-        return super().visit_enum_decl(d)
-
-    @override
-    def visit_struct_decl(self, d: StructDecl) -> None:
-        self.check_collision_helper(d.fields)
-        return super().visit_struct_decl(d)
-
-    @override
-    def visit_union_decl(self, d: UnionDecl) -> None:
-        self.check_collision_helper(d.fields)
-        return super().visit_union_decl(d)
-
-    @override
-    def visit_iface_decl(self, d: IfaceDecl) -> None:
-        self.check_collision_helper(d.methods)
-        return super().visit_iface_decl(d)
-
-    @override
-    def visit_package_decl(self, p: PackageDecl) -> None:
-        self.check_collision_helper(p.declarations)
-        return super().visit_package_decl(p)
-
-    def check_collision_helper(self, children: Iterable[NamedDecl]):
-        names: dict[str, NamedDecl] = {}
-        for f in children:
-            if (prev := names.setdefault(f.name, f)) != f:
-                self.diag.emit(DeclRedefError(prev, f))
-=======
         d.maybe_resolved_ty = CallbackType(d)
         return
->>>>>>> a77d6327
 
 
 class _CheckEnumTypePass(RecursiveDeclVisitor):
     """Validated enum item types."""
 
-<<<<<<< HEAD
-    diag: DiagnosticsManager
-
-    def __init__(self, diag: DiagnosticsManager):
-        self.diag = diag
-=======
     dm: DiagnosticsManager
 
     def __init__(self, dm: DiagnosticsManager):
         self.dm = dm
->>>>>>> a77d6327
 
     def visit_enum_decl(self, d: EnumDecl) -> None:
         def is_int(val: Any) -> TypeGuard[int]:
@@ -509,11 +325,7 @@
         increment: Callable[[Any, EnumItemDecl], Any]
         default: Callable[[EnumItemDecl], Any]
 
-<<<<<<< HEAD
-        match d.ty_ref.maybe_resolved_ty:
-=======
         match d.ty_ref.resolved_ty:
->>>>>>> a77d6327
             case ScalarType(_, ScalarKind.I8):
                 valid = lambda val: is_int(val) and -(2**7) <= val < 2**7
                 increment = lambda prev, item: prev + 1
@@ -562,15 +374,8 @@
                 valid = lambda val: isinstance(val, str)
                 increment = lambda prev, item: item.name
                 default = lambda item: item.name
-<<<<<<< HEAD
-            case None:
-                return
-            case _:
-                self.diag.emit(TypeUsageError(d.ty_ref))
-=======
             case _:
                 self.dm.emit(TypeUsageError(d.ty_ref))
->>>>>>> a77d6327
                 return
 
         prev = None
@@ -587,17 +392,10 @@
 class _CheckRecursiveInclusionPass(RecursiveDeclVisitor):
     """Validates struct fields for type correctness and cycles."""
 
-<<<<<<< HEAD
-    diag: DiagnosticsManager
-
-    def __init__(self, diag: DiagnosticsManager):
-        self.diag = diag
-=======
     dm: DiagnosticsManager
 
     def __init__(self, dm: DiagnosticsManager):
         self.dm = dm
->>>>>>> a77d6327
         self.type_table: dict[
             TypeDecl,
             list[tuple[tuple[TypeDecl, TypeRefDecl], TypeDecl]],
