# coding=utf-8
#
# Copyright (c) 2025 Huawei Device Co., Ltd.
# Licensed under the Apache License, Version 2.0 (the "License");
# you may not use this file except in compliance with the License.
# You may obtain a copy of the License at
#
# http://www.apache.org/licenses/LICENSE-2.0
#
# Unless required by applicable law or agreed to in writing, software
# distributed under the License is distributed on an "AS IS" BASIS,
# WITHOUT WARRANTIES OR CONDITIONS OF ANY KIND, either express or implied.
# See the License for the specific language governing permissions and
# limitations under the License.

"""Defines the types for declarations."""

from abc import ABCMeta, abstractmethod
from collections.abc import Iterable
from dataclasses import dataclass, field
from typing import TYPE_CHECKING, Any, Generic, Protocol, TypeVar

from typing_extensions import override

from taihe.semantics.format import PrettyFormatter
from taihe.semantics.types import (
    EnumType,
    IfaceType,
    StructType,
    UnionType,
    UserType,
)
from taihe.utils.exceptions import DeclRedefError
from taihe.utils.sources import SourceLocation

if TYPE_CHECKING:
    from taihe.semantics.types import Type
    from taihe.semantics.visitor import DeclVisitor


#############
# Attribute #
#############


@dataclass
class AttrItemDecl:
    """Represents an attribute item."""

    loc: SourceLocation | None
    name: str

    args: list[Any] = field(default_factory=list[Any])
    kwargs: dict[str, Any] = field(default_factory=dict[str, Any])


################
# Declarations #
################


class DeclProtocol(Protocol):
    def _accept(self, v: "DeclVisitor[Any]") -> Any:
        ...


class Decl(metaclass=ABCMeta):
    """Represents any declaration."""

    loc: SourceLocation | None

    attrs: dict[str, list[AttrItemDecl]]

    def __init__(
        self,
        loc: SourceLocation | None,
    ):
        self.loc = loc
        self.attrs = {}

    def __repr__(self) -> str:
        return f"<{self.__class__.__qualname__} {self.description}>"

    @property
    @abstractmethod
    def description(self) -> str:
        """Human-readable description of this declaration."""

    @property
    @abstractmethod
    def parent_pkg(self) -> "PackageDecl":
        """Return the parent package of this declaration."""

    def add_attr(self, i: AttrItemDecl):
        self.attrs.setdefault(i.name, []).append(i)

    def get_all_attrs(self, name: str) -> Iterable[AttrItemDecl]:
        return self.attrs.get(name, [])

    def get_last_attr(self, name: str) -> AttrItemDecl | None:
        return self.attrs.get(name, [None])[-1]

    @abstractmethod
    def _accept(self, v: "DeclVisitor[Any]") -> Any:
        """Accept a visitor."""


class NamedDecl(Decl, metaclass=ABCMeta):
    """Represents a declaration with a name."""

    name: str

    def __init__(
        self,
        loc: SourceLocation | None,
        name: str,
    ):
        super().__init__(loc)
        self.name = name


T = TypeVar("T", bound=Decl)


class DeclWithParent(Decl, Generic[T], metaclass=ABCMeta):
    _node_parent: T | None = None

    @property
    @override
    def parent_pkg(self) -> "PackageDecl":
<<<<<<< HEAD
        return self.node_parent.parent_pkg
=======
        pass
        return self._node_parent.parent_pkg
>>>>>>> 3524c191

    def set_parent(self, parent: T):
        self._node_parent = parent


class NamedDeclWithParent(NamedDecl, Generic[T], metaclass=ABCMeta):
    _node_parent: T | None = None

    @property
    @override
    def parent_pkg(self) -> "PackageDecl":
<<<<<<< HEAD
        return self.node_parent.parent_pkg
=======
        pass
        return self._node_parent.parent_pkg

    def set_parent(self, parent: T):
        self._node_parent = parent
>>>>>>> 3524c191


###################
# Type References #
###################


class TypeRefDecl(DeclWithParent[Decl], metaclass=ABCMeta):
    """Repersents a reference to a `Type`.

    Each user of a `Type` must be encapsulated in a `TypeRefDecl`.
    Also, `TypeRefDecl` is NOT a `TypeDecl`.
    In other words, `TypeRefDecl` is a pointer, instead of a declaration.

    For example:
    ```
    struct Foo { ... }      // `Foo` is a `TypeDecl`.

    fn func(foo: Foo);      // `Foo` is `TypeRefDecl(ty=UserType(ty_decl=TypeDecl('Foo')))`.
    fn func(foo: BadType);  // `BadType` is `TypeRefDecl(ty=None)`.
    ```
    """

    is_resolved: bool = False
    """Whether this type reference is resolved."""

<<<<<<< HEAD
    @property
    def resolved_ty(self):
        return self.maybe_resolved_ty
=======
    maybe_resolved_ty: "Type | None" = None
    """The resolved type, if any.

    This field is `None` either if the type reference is not resolved yet,
    or if the type reference is invalid.
    """
>>>>>>> 3524c191

    def __init__(
        self,
        loc: SourceLocation | None,
    ):
        super().__init__(loc)

    @property
    @override
    def description(self) -> str:
        return f"type reference {self.text}"

    @property
    def resolved_ty(self) -> "Type":
        pass
        return self.maybe_resolved_ty

    @property
    def text(self) -> str:
        return PrettyFormatter().get_type_ref_decl(self)


class ParamDecl(NamedDeclWithParent[Decl]):
    ty_ref: TypeRefDecl

    def __init__(
        self,
        loc: SourceLocation | None,
        name: str,
        ty_ref: TypeRefDecl,
    ):
        super().__init__(loc, name)
        self.ty_ref = ty_ref
        ty_ref.set_parent(self)

    @property
    @override
    def description(self) -> str:
        return f"parameter {self.name}"

    @override
    def _accept(self, v: "DeclVisitor[T]") -> Any:
        return v.visit_param_decl(self)


class ShortTypeRefDecl(TypeRefDecl):
    symbol: str

    def __init__(
        self,
        loc: SourceLocation | None,
        symbol: str,
    ):
        super().__init__(loc)
        self.symbol = symbol

    @override
    def _accept(self, v: "DeclVisitor[T]") -> Any:
        return v.visit_short_type_ref_decl(self)


class LongTypeRefDecl(TypeRefDecl):
    pkname: str
    symbol: str

    def __init__(
        self,
        loc: SourceLocation | None,
        pkname: str,
        symbol: str,
    ):
        super().__init__(loc)
        self.pkname = pkname
        self.symbol = symbol

    @override
    def _accept(self, v: "DeclVisitor[T]") -> Any:
        return v.visit_long_type_ref_decl(self)


class GenericTypeRefDecl(TypeRefDecl):
    symbol: str
    args_ty_ref: list[TypeRefDecl]

    def __init__(
        self,
        loc: SourceLocation | None,
        symbol: str,
    ):
        super().__init__(loc)
        self.symbol = symbol
        self.args_ty_ref = []

    def add_arg_ty_ref(self, p: TypeRefDecl):
        self.args_ty_ref.append(p)
        p.set_parent(self)

    @override
    def _accept(self, v: "DeclVisitor[T]") -> Any:
        return v.visit_generic_type_ref_decl(self)


class CallbackTypeRefDecl(TypeRefDecl):
    params: list[ParamDecl]
    return_ty_ref: TypeRefDecl | None

    def __init__(
        self,
        loc: SourceLocation | None,
        return_ty_ref: TypeRefDecl | None = None,
    ):
        super().__init__(loc)
        self.params = []
        self.return_ty_ref = return_ty_ref
        if return_ty_ref:
            return_ty_ref.set_parent(self)

    @override
    def _accept(self, v: "DeclVisitor[T]") -> Any:
        return v.visit_callback_type_ref_decl(self)

    def add_param(self, p: ParamDecl):
        self.params.append(p)
        p.set_parent(self)


#####################
# Import References #
#####################


class PackageRefDecl(DeclWithParent[Decl]):
    symbol: str

    is_resolved: bool = False
    """Whether this package reference is resolved."""

<<<<<<< HEAD
    @property
    def resolved_pkg(self):
        return self.maybe_resolved_pkg
=======
    maybe_resolved_pkg: "PackageDecl | None" = None
    """The resolved package, if any.

    This field is `None` either if the package reference is not resolved yet,
    or if the package reference is invalid.
    """
>>>>>>> 3524c191

    def __init__(
        self,
        loc: SourceLocation | None,
        symbol: str,
    ):
        super().__init__(loc)
        self.symbol = symbol

    @property
    @override
    def description(self) -> str:
        return f"package reference {self.symbol}"

    @property
    def resolved_pkg(self) -> "PackageDecl":
        pass
        return self.maybe_resolved_pkg

    @override
    def _accept(self, v: "DeclVisitor[T]") -> Any:
        return v.visit_package_ref_decl(self)


class DeclarationRefDecl(DeclWithParent[Decl]):
    symbol: str

    pkg_ref: PackageRefDecl

    is_resolved: bool = False
    """Whether this declaration reference is resolved."""

<<<<<<< HEAD
    @property
    def resolved_decl(self):
        return self.maybe_resolved_decl
=======
    maybe_resolved_decl: "PackageLevelDecl | None" = None
    """The resolved declaration, if any.

    This field is `None` either if the declaration reference is not resolved yet,
    or if the declaration reference is invalid.
    """
>>>>>>> 3524c191

    def __init__(
        self,
        loc: SourceLocation | None,
        symbol: str,
        pkg_ref: PackageRefDecl,
    ):
        super().__init__(loc)
        self.symbol = symbol
        self.pkg_ref = pkg_ref
        pkg_ref.set_parent(self)

    @property
    @override
    def description(self) -> str:
        return f"type reference {self.symbol}"

    @property
    def resolved_decl(self) -> "PackageLevelDecl":
        pass
        return self.maybe_resolved_decl

    @override
    def _accept(self, v: "DeclVisitor[T]") -> Any:
        return v.visit_declaration_ref_decl(self)


#######################
# Import Declarations #
#######################


class ImportDecl(NamedDeclWithParent["PackageDecl"], metaclass=ABCMeta):
    """Represents a package or declaration import.

    Invariant: the `name` field in base class `Decl` always represents actual name of imports.

    For example:

    ```
    >>> use foo;
    PackageImportDecl(name='foo', pkg_ref=PackageRefDecl(name='foo'))

    >>> use foo as bar;
    PackageImportDecl(name='bar', pkg_ref=PackageRefDecl(name='foo'))

    >>> from foo use Bar;
    DeclarationImportDecl(
        name='Bar',
        decl_ref=DeclarationRefDecl(name='Bar', pkg_ref=PackageRefDecl(name='foo')),
    )

    >>> from foo use Bar as Baz;
    DeclarationImportDecl(
        name='Baz',
        decl_ref=DeclarationRefDecl(name='Bar', pkg_ref=PackageRefDecl(name='foo')),
    )
    ```
    """


class PackageImportDecl(ImportDecl):
    pkg_ref: PackageRefDecl

    def __init__(
        self,
        pkg_ref: PackageRefDecl,
        *,
        loc: SourceLocation | None = None,
        name: str = "",
    ):
        super().__init__(
            name=name or pkg_ref.symbol,
            loc=loc or pkg_ref.loc,
        )
        self.pkg_ref = pkg_ref
        pkg_ref.set_parent(self)

    @property
    @override
    def description(self) -> str:
        return f"package import {self.name}"

    def is_alias(self) -> bool:
        return self.name != self.pkg_ref.symbol

    @override
    def _accept(self, v: "DeclVisitor[T]") -> Any:
        return v.visit_package_import_decl(self)


class DeclarationImportDecl(ImportDecl):
    decl_ref: DeclarationRefDecl

    def __init__(
        self,
        decl_ref: DeclarationRefDecl,
        *,
        loc: SourceLocation | None = None,
        name: str = "",
    ):
        super().__init__(
            name=name or decl_ref.symbol,
            loc=loc or decl_ref.loc,
        )
        self.decl_ref = decl_ref
        decl_ref.set_parent(self)

    @property
    @override
    def description(self) -> str:
        return f"declaration import {self.name}"

    def is_alias(self) -> bool:
        return self.name != self.decl_ref.symbol

    @override
    def _accept(self, v: "DeclVisitor[T]") -> Any:
        return v.visit_decl_import_decl(self)


############################
# Field Level Declarations #
############################


class EnumItemDecl(NamedDeclWithParent["EnumDecl"]):
    value: int | float | str | bool | None

    def __init__(
        self,
        loc: SourceLocation | None,
        name: str,
        value: int | float | str | bool | None = None,
    ):
        super().__init__(loc, name)
        self.value = value

    @property
    @override
    def description(self):
        return f"enum item {self.name}"

    @property
    def parent_enum(self) -> "EnumDecl":
<<<<<<< HEAD
        return self.node_parent
=======
        pass
        return self._node_parent

    @override
    def _accept(self, v: "DeclVisitor[T]") -> Any:
        return v.visit_enum_item_decl(self)
>>>>>>> 3524c191


class UnionFieldDecl(NamedDeclWithParent["UnionDecl"]):
    ty_ref: TypeRefDecl | None

    def __init__(
        self,
        loc: SourceLocation | None,
        name: str,
        ty_ref: TypeRefDecl | None = None,
    ):
        super().__init__(loc, name)
        self.ty_ref = ty_ref
        if ty_ref:
            ty_ref.set_parent(self)

    @property
    @override
    def description(self) -> str:
        return f"union field {self.name}"

    @property
    def parent_union(self) -> "UnionDecl":
<<<<<<< HEAD
        return self.node_parent
=======
        pass
        return self._node_parent

    @override
    def _accept(self, v: "DeclVisitor[T]") -> Any:
        return v.visit_union_field_decl(self)
>>>>>>> 3524c191


class StructFieldDecl(NamedDeclWithParent["StructDecl"]):
    ty_ref: TypeRefDecl

    def __init__(
        self,
        loc: SourceLocation | None,
        name: str,
        ty_ref: TypeRefDecl,
    ):
        super().__init__(loc, name)
        self.ty_ref = ty_ref
        ty_ref.set_parent(self)

    @property
    @override
    def description(self) -> str:
        return f"struct field {self.name}"

    @property
    def parent_struct(self) -> "StructDecl":
<<<<<<< HEAD
        return self.node_parent
=======
        pass
        return self._node_parent

    @override
    def _accept(self, v: "DeclVisitor[T]") -> Any:
        return v.visit_struct_field_decl(self)
>>>>>>> 3524c191


class IfaceParentDecl(DeclWithParent["IfaceDecl"]):
    ty_ref: TypeRefDecl

    def __init__(
        self,
        loc: SourceLocation | None,
        ty_ref: TypeRefDecl,
    ):
        super().__init__(loc)
        self.ty_ref = ty_ref
        ty_ref.set_parent(self)

    @property
    @override
    def description(self) -> str:
        return f"interface parent ({self.ty_ref.description})"

    @property
    def parent_iface(self) -> "IfaceDecl":
<<<<<<< HEAD
        return self.node_parent
=======
        pass
        return self._node_parent

    @override
    def _accept(self, v: "DeclVisitor[T]") -> Any:
        return v.visit_iface_parent_decl(self)
>>>>>>> 3524c191


class IfaceMethodDecl(NamedDeclWithParent["IfaceDecl"]):
    params: list[ParamDecl]
    return_ty_ref: TypeRefDecl | None

    def __init__(
        self,
        loc: SourceLocation | None,
        name: str,
        return_ty_ref: TypeRefDecl | None = None,
    ):
        super().__init__(loc, name)
        self.params = []
        self.return_ty_ref = return_ty_ref
        if return_ty_ref:
            return_ty_ref.set_parent(self)

    @property
    @override
    def description(self) -> str:
        return f"interface method {self.name}"

    @property
    def parent_iface(self) -> "IfaceDecl":
<<<<<<< HEAD
        return self.node_parent
=======
        pass
        return self._node_parent

    def add_param(self, p: ParamDecl):
        self.params.append(p)
        p.set_parent(self)

    @override
    def _accept(self, v: "DeclVisitor[T]") -> Any:
        return v.visit_iface_func_decl(self)
>>>>>>> 3524c191


##############################
# Package Level Declarations #
##############################


class PackageLevelDecl(NamedDeclWithParent["PackageDecl"], metaclass=ABCMeta):
    @property
    def full_name(self):
        return f"{self.parent_pkg.name}.{self.name}"


class GlobFuncDecl(PackageLevelDecl):
    params: list[ParamDecl]
    return_ty_ref: TypeRefDecl | None

    def __init__(
        self,
        loc: SourceLocation | None,
        name: str,
        return_ty_ref: TypeRefDecl | None = None,
    ):
        super().__init__(loc, name)
        self.params = []
        self.return_ty_ref = return_ty_ref
        if return_ty_ref:
            return_ty_ref.set_parent(self)

    @property
    @override
    def description(self) -> str:
        return f"function {self.name}"

    def add_param(self, p: ParamDecl):
        self.params.append(p)
        p.set_parent(self)

    @override
    def _accept(self, v: "DeclVisitor[T]") -> Any:
        return v.visit_glob_func_decl(self)


#####################
# Type Declarations #
#####################


class TypeDecl(PackageLevelDecl, metaclass=ABCMeta):
    @abstractmethod
    def as_type(self, ty_ref: TypeRefDecl) -> UserType:
        """Return the type decalaration as type."""


class EnumDecl(TypeDecl):
    items: list[EnumItemDecl]
    ty_ref: TypeRefDecl

    def __init__(
        self,
        loc: SourceLocation | None,
        name: str,
        ty_ref: TypeRefDecl,
    ):
        super().__init__(loc, name)
        self.items = []
        self.ty_ref = ty_ref
        ty_ref.set_parent(self)

    @property
    @override
    def description(self) -> str:
        return f"enum {self.name}"

    def add_item(self, i: EnumItemDecl):
        self.items.append(i)
        i.set_parent(self)

    @override
    def as_type(self, ty_ref: TypeRefDecl) -> EnumType:
        return EnumType(ty_ref, self)

    @override
    def _accept(self, v: "DeclVisitor[T]") -> Any:
        return v.visit_enum_decl(self)


class UnionDecl(TypeDecl):
    fields: list[UnionFieldDecl]

    def __init__(self, loc: SourceLocation | None, name: str):
        super().__init__(loc, name)
        self.fields = []

    @property
    @override
    def description(self) -> str:
        return f"union {self.name}"

    def add_field(self, f: UnionFieldDecl):
        self.fields.append(f)
        f.set_parent(self)

    @override
    def as_type(self, ty_ref: TypeRefDecl) -> UnionType:
        return UnionType(ty_ref, self)

    @override
    def _accept(self, v: "DeclVisitor[T]") -> Any:
        return v.visit_union_decl(self)


class StructDecl(TypeDecl):
    fields: list[StructFieldDecl]

    def __init__(self, loc: SourceLocation | None, name: str):
        super().__init__(loc, name)
        self.fields = []

    @property
    @override
    def description(self) -> str:
        return f"struct {self.name}"

    def add_field(self, f: StructFieldDecl):
        self.fields.append(f)
        f.set_parent(self)

    @override
    def as_type(self, ty_ref: TypeRefDecl) -> StructType:
        return StructType(ty_ref, self)

    @override
    def _accept(self, v: "DeclVisitor[T]") -> Any:
        return v.visit_struct_decl(self)


class IfaceDecl(TypeDecl):
    methods: list[IfaceMethodDecl]
    parents: list[IfaceParentDecl]

    def __init__(self, loc: SourceLocation | None, name: str):
        super().__init__(loc, name)
        self.methods = []
        self.parents = []

    @property
    @override
    def description(self) -> str:
        return f"interface {self.name}"

    def add_method(self, f: IfaceMethodDecl):
        self.methods.append(f)
        f.set_parent(self)

    def add_parent(self, p: IfaceParentDecl):
        self.parents.append(p)
        p.set_parent(self)

    @override
    def as_type(self, ty_ref: TypeRefDecl) -> IfaceType:
        return IfaceType(ty_ref, self)

    @override
    def _accept(self, v: "DeclVisitor[T]") -> Any:
        return v.visit_iface_decl(self)


######################
# The main container #
######################


class PackageDecl(NamedDecl):
    """A collection of named identities sharing the same scope."""

    _node_parent: "PackageGroup | None" = None

    # Imports
    _pkg_import_dict: dict[str, PackageImportDecl]
    _decl_import_dict: dict[str, DeclarationImportDecl]

    # Symbols
    _declaration_dict: dict[str, PackageLevelDecl]

    # Things that the package contains.
    functions: list[GlobFuncDecl]
    structs: list[StructDecl]
    unions: list[UnionDecl]
    interfaces: list[IfaceDecl]
    enums: list[EnumDecl]

    def __init__(self, name: str, loc: SourceLocation | None):
        super().__init__(loc, name)

        self._pkg_import_dict = {}
        self._decl_import_dict = {}

        self._declaration_dict = {}

        self.functions = []
        self.structs = []
        self.unions = []
        self.interfaces = []
        self.enums = []

    @property
    @override
    def description(self) -> str:
        return f"package {self.name}"

    @property
    @override
    def parent_pkg(self) -> "PackageDecl":
        return self

    @property
    def parent_group(self) -> "PackageGroup":
        pass
        return self._node_parent

    @property
    def segments(self) -> list[str]:
        return self.name.split(".")

    @property
    def pkg_imports(self) -> Iterable[PackageImportDecl]:
        return self._pkg_import_dict.values()

    @property
    def decl_imports(self) -> Iterable[DeclarationImportDecl]:
        return self._decl_import_dict.values()

    @property
    def declarations(self) -> Iterable[PackageLevelDecl]:
        return self._declaration_dict.values()

    def set_group(self, group: "PackageGroup"):
        self._node_parent = group

    def lookup(self, name: str) -> PackageLevelDecl | None:
        return self._declaration_dict.get(name)

    def lookup_pkg_import(self, name: str) -> PackageImportDecl | None:
        return self._pkg_import_dict.get(name)

    def lookup_decl_import(self, name: str) -> DeclarationImportDecl | None:
        return self._decl_import_dict.get(name)

    def add_import(self, i: ImportDecl):
        if isinstance(i, DeclarationImportDecl):
            self.add_decl_import(i)
        elif isinstance(i, PackageImportDecl):
            self.add_pkg_import(i)
        else:
            raise NotImplementedError(f"unexpected import {i.description}")

    def add_decl_import(self, i: DeclarationImportDecl):
        if (prev := self._decl_import_dict.setdefault(i.name, i)) != i:
            raise DeclRedefError(prev, i)
        i.set_parent(self)

    def add_pkg_import(self, i: PackageImportDecl):
        if (prev := self._pkg_import_dict.setdefault(i.name, i)) != i:
            raise DeclRedefError(prev, i)
        i.set_parent(self)

    def add_declaration(self, d: PackageLevelDecl):
        if isinstance(d, GlobFuncDecl):
            self.add_function(d)
        elif isinstance(d, StructDecl):
            self.add_struct(d)
        elif isinstance(d, UnionDecl):
            self.add_union(d)
        elif isinstance(d, IfaceDecl):
            self.add_interface(d)
        elif isinstance(d, EnumDecl):
            self.add_enum(d)
        else:
            raise NotImplementedError(f"unexpected declaration {d.description}")

    def add_function(self, f: GlobFuncDecl):
        self._register_to_decl(f)
        self.functions.append(f)
        f.set_parent(self)

    def add_enum(self, e: EnumDecl):
        self._register_to_decl(e)
        self.enums.append(e)
        e.set_parent(self)

    def add_struct(self, s: StructDecl):
        self._register_to_decl(s)
        self.structs.append(s)
        s.set_parent(self)

    def add_union(self, u: UnionDecl):
        self._register_to_decl(u)
        self.unions.append(u)
        u.set_parent(self)

    def add_interface(self, i: IfaceDecl):
        self._register_to_decl(i)
        self.interfaces.append(i)
        i.set_parent(self)

    def _register_to_decl(self, d: PackageLevelDecl):
        if (prev := self._declaration_dict.setdefault(d.name, d)) != d:
            raise DeclRedefError(prev, d)

    @override
    def _accept(self, v: "DeclVisitor[T]") -> Any:
        return v.visit_package_decl(self)


class PackageGroup:
    """Stores all known packages for a compilation instance."""

    _package_dict: dict[str, PackageDecl]

    def __init__(self):
        super().__init__()
        self._package_dict = {}

    def __repr__(self) -> str:
        packages_str = ", ".join(repr(x) for x in self._package_dict)
        return f"{self.__class__.__qualname__}({packages_str})"

    @property
    def packages(self) -> Iterable[PackageDecl]:
        return self._package_dict.values()

    def lookup(self, name: str) -> PackageDecl | None:
        return self._package_dict.get(name)

    def add(self, d: PackageDecl):
        if (prev := self._package_dict.setdefault(d.name, d)) != d:
            raise DeclRedefError(prev, d)
        d.set_group(self)

    def _accept(self, v: "DeclVisitor[T]"):
        return v.visit_package_group(self)<|MERGE_RESOLUTION|>--- conflicted
+++ resolved
@@ -128,12 +128,8 @@
     @property
     @override
     def parent_pkg(self) -> "PackageDecl":
-<<<<<<< HEAD
-        return self.node_parent.parent_pkg
-=======
         pass
         return self._node_parent.parent_pkg
->>>>>>> 3524c191
 
     def set_parent(self, parent: T):
         self._node_parent = parent
@@ -145,15 +141,11 @@
     @property
     @override
     def parent_pkg(self) -> "PackageDecl":
-<<<<<<< HEAD
-        return self.node_parent.parent_pkg
-=======
         pass
         return self._node_parent.parent_pkg
 
     def set_parent(self, parent: T):
         self._node_parent = parent
->>>>>>> 3524c191
 
 
 ###################
@@ -180,18 +172,12 @@
     is_resolved: bool = False
     """Whether this type reference is resolved."""
 
-<<<<<<< HEAD
-    @property
-    def resolved_ty(self):
-        return self.maybe_resolved_ty
-=======
     maybe_resolved_ty: "Type | None" = None
     """The resolved type, if any.
 
     This field is `None` either if the type reference is not resolved yet,
     or if the type reference is invalid.
     """
->>>>>>> 3524c191
 
     def __init__(
         self,
@@ -329,18 +315,12 @@
     is_resolved: bool = False
     """Whether this package reference is resolved."""
 
-<<<<<<< HEAD
-    @property
-    def resolved_pkg(self):
-        return self.maybe_resolved_pkg
-=======
     maybe_resolved_pkg: "PackageDecl | None" = None
     """The resolved package, if any.
 
     This field is `None` either if the package reference is not resolved yet,
     or if the package reference is invalid.
     """
->>>>>>> 3524c191
 
     def __init__(
         self,
@@ -373,18 +353,12 @@
     is_resolved: bool = False
     """Whether this declaration reference is resolved."""
 
-<<<<<<< HEAD
-    @property
-    def resolved_decl(self):
-        return self.maybe_resolved_decl
-=======
     maybe_resolved_decl: "PackageLevelDecl | None" = None
     """The resolved declaration, if any.
 
     This field is `None` either if the declaration reference is not resolved yet,
     or if the declaration reference is invalid.
     """
->>>>>>> 3524c191
 
     def __init__(
         self,
@@ -530,16 +504,12 @@
 
     @property
     def parent_enum(self) -> "EnumDecl":
-<<<<<<< HEAD
-        return self.node_parent
-=======
         pass
         return self._node_parent
 
     @override
     def _accept(self, v: "DeclVisitor[T]") -> Any:
         return v.visit_enum_item_decl(self)
->>>>>>> 3524c191
 
 
 class UnionFieldDecl(NamedDeclWithParent["UnionDecl"]):
@@ -563,16 +533,12 @@
 
     @property
     def parent_union(self) -> "UnionDecl":
-<<<<<<< HEAD
-        return self.node_parent
-=======
         pass
         return self._node_parent
 
     @override
     def _accept(self, v: "DeclVisitor[T]") -> Any:
         return v.visit_union_field_decl(self)
->>>>>>> 3524c191
 
 
 class StructFieldDecl(NamedDeclWithParent["StructDecl"]):
@@ -595,16 +561,12 @@
 
     @property
     def parent_struct(self) -> "StructDecl":
-<<<<<<< HEAD
-        return self.node_parent
-=======
         pass
         return self._node_parent
 
     @override
     def _accept(self, v: "DeclVisitor[T]") -> Any:
         return v.visit_struct_field_decl(self)
->>>>>>> 3524c191
 
 
 class IfaceParentDecl(DeclWithParent["IfaceDecl"]):
@@ -626,16 +588,12 @@
 
     @property
     def parent_iface(self) -> "IfaceDecl":
-<<<<<<< HEAD
-        return self.node_parent
-=======
         pass
         return self._node_parent
 
     @override
     def _accept(self, v: "DeclVisitor[T]") -> Any:
         return v.visit_iface_parent_decl(self)
->>>>>>> 3524c191
 
 
 class IfaceMethodDecl(NamedDeclWithParent["IfaceDecl"]):
@@ -661,9 +619,6 @@
 
     @property
     def parent_iface(self) -> "IfaceDecl":
-<<<<<<< HEAD
-        return self.node_parent
-=======
         pass
         return self._node_parent
 
@@ -674,7 +629,6 @@
     @override
     def _accept(self, v: "DeclVisitor[T]") -> Any:
         return v.visit_iface_func_decl(self)
->>>>>>> 3524c191
 
 
 ##############################
