--- conflicted
+++ resolved
@@ -67,10 +67,7 @@
         EnumType,
         GenericType,
         IfaceType,
-<<<<<<< HEAD
-=======
         InvalidType,
->>>>>>> a77d6327
         MapType,
         OpaqueType,
         OptionalType,
@@ -82,10 +79,7 @@
         TypeProtocol,
         UnionType,
         UserType,
-<<<<<<< HEAD
-=======
         ValidType,
->>>>>>> a77d6327
         VectorType,
     )
 
@@ -130,9 +124,13 @@
     def visit_invalid_type(self, t: "InvalidType") -> T:
         return self.visit_type(t)
 
-<<<<<<< HEAD
+    def visit_valid_type(self, t: "ValidType") -> T:
+        return self.visit_type(t)
+
+    ### Builtin Types ###
+
     def visit_builtin_type(self, t: "BuiltinType") -> T:
-        return self.visit_type(t)
+        return self.visit_valid_type(t)
 
     def visit_scalar_type(self, t: "ScalarType") -> T:
         return self.visit_builtin_type(t)
@@ -140,33 +138,13 @@
     def visit_string_type(self, t: "StringType") -> T:
         return self.visit_builtin_type(t)
 
-=======
-    def visit_valid_type(self, t: "ValidType") -> T:
-        return self.visit_type(t)
-
-    ### Builtin Types ###
-
-    def visit_builtin_type(self, t: "BuiltinType") -> T:
-        return self.visit_valid_type(t)
-
-    def visit_scalar_type(self, t: "ScalarType") -> T:
-        return self.visit_builtin_type(t)
-
-    def visit_string_type(self, t: "StringType") -> T:
-        return self.visit_builtin_type(t)
-
->>>>>>> a77d6327
     def visit_opaque_type(self, t: "OpaqueType") -> T:
         return self.visit_builtin_type(t)
 
     ### User Types ###
 
     def visit_user_type(self, t: "UserType") -> T:
-<<<<<<< HEAD
-        return self.visit_type(t)
-=======
         return self.visit_valid_type(t)
->>>>>>> a77d6327
 
     def visit_enum_type(self, t: "EnumType") -> T:
         return self.visit_user_type(t)
@@ -183,19 +161,12 @@
     ### Callback Type ###
 
     def visit_callback_type(self, t: "CallbackType") -> T:
-<<<<<<< HEAD
-        return self.visit_type(t)
-
-    def visit_generic_type(self, t: "GenericType") -> T:
-        return self.visit_type(t)
-=======
         return self.visit_valid_type(t)
 
     ### Generic Types ###
 
     def visit_generic_type(self, t: "GenericType") -> T:
         return self.visit_valid_type(t)
->>>>>>> a77d6327
 
     def visit_array_type(self, t: "ArrayType") -> T:
         return self.visit_generic_type(t)
