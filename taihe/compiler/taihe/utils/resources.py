--- conflicted
+++ resolved
@@ -384,13 +384,8 @@
 class PandaVm(CachedResource):
     CLI_NAME = "panda-vm"
     PATH_CACHE = "panda-vm"
-<<<<<<< HEAD
-    VERSION: Final = "sdk-1.5.0-dev.43957"
-    URL: Final = "https://raw.gitcode.com/m0_52007851/panda_vm/blobs/64114d3d133f12695b582ca5f30426790ae5870a"
-=======
     VERSION: Final = "sdk-1.5.0-dev.51158"
     URL: Final = "https://gitcode.com/m0_52007851/panda_vm/releases/download/51158"
->>>>>>> aad9f664
 
     # Computed attributes
     ani_header_dir: Path = field(init=False)
@@ -487,17 +482,10 @@
     DARWIN_X86_64: Final = "darwin-x86_64"
 
     # Bundle tarball file names for each platform
-<<<<<<< HEAD
-    LINUX_X86_64_PY_BUNDLE: Final = "python-linux-x86-GLIBC2.27-3.11.4_20250219.tar.gz"
-    WINDOWS_X86_64_PY_BUNDLE: Final = "python-mingw-x86-3.11.4_20250509.tar.gz"
-    DARWIN_ARM64_PY_BUNDLE: Final = "python-darwin-arm64-3.11.4_20250228.tar.gz"
-    DARWIN_X86_64_PY_BUNDLE: Final = "python-darwin-x86-3.11.4_20250228.tar.gz"
-=======
     LINUX_X86_64_PY_BUNDLE: Final = "python-linux-x86-GLIBC2.27-3.11.4_20250807.tar.gz"
     WINDOWS_X86_64_PY_BUNDLE: Final = "python-mingw-x86-3.11.4_20250617.tar.gz"
     DARWIN_ARM64_PY_BUNDLE: Final = "python-darwin-arm64-3.11.4_20250804.tar.gz"
     DARWIN_X86_64_PY_BUNDLE: Final = "python-darwin-x86-3.11.4_20250804.tar.gz"
->>>>>>> aad9f664
 
     @override
     def fetch(self):
