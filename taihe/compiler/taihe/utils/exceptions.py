# coding=utf-8
#
# Copyright (c) 2025 Huawei Device Co., Ltd.
# Licensed under the Apache License, Version 2.0 (the "License");
# you may not use this file except in compliance with the License.
# You may obtain a copy of the License at
#
# http://www.apache.org/licenses/LICENSE-2.0
#
# Unless required by applicable law or agreed to in writing, software
# distributed under the License is distributed on an "AS IS" BASIS,
# WITHOUT WARRANTIES OR CONDITIONS OF ANY KIND, either express or implied.
# See the License for the specific language governing permissions and
# limitations under the License.

<<<<<<< HEAD
from dataclasses import dataclass, field
from enum import Enum
=======
from dataclasses import dataclass
from enum import Enum
from types import UnionType
>>>>>>> a77d6327
from typing import TYPE_CHECKING

from typing_extensions import override

from taihe.utils.diagnostics import DiagError, DiagFatalError, DiagNote, DiagWarn
<<<<<<< HEAD
from taihe.utils.sources import SourceLocation
=======
>>>>>>> a77d6327

if TYPE_CHECKING:
    from taihe.semantics.attributes import (
        AnyAttribute,
        Argument,
    )
    from taihe.semantics.declarations import (
        Decl,
        EnumDecl,
        EnumItemDecl,
        IfaceDecl,
        IfaceParentDecl,
        NamedDecl,
        PackageDecl,
        PackageLevelDecl,
        Type,
        TypeDecl,
        TypeRefDecl,
    )
<<<<<<< HEAD
=======


@dataclass
class AttrArgOrderError(DiagError):
    def __init__(self, arg: "Argument"):
        super().__init__(loc=arg.loc)

    @override
    def describe(self) -> str:
        return (
            "Positioned arguments cannot follow keyword arguments in attribute calls."
        )


@dataclass
class AttrArgRedefNote(DiagNote):
    prev: "Argument"

    def __init__(self, prev: "Argument"):
        super().__init__(loc=prev.loc)
        self.prev = prev

    @override
    def describe(self) -> str:
        return "previously defined here"


@dataclass
class AttrArgRedefError(DiagError):
    prev: "Argument"
    current: "Argument"

    def __init__(self, prev: "Argument", current: "Argument"):
        super().__init__(loc=current.loc)
        self.prev = prev
        self.current = current

    @override
    def describe(self) -> str:
        return f"redefinition of key {self.current.key!r}"

    @override
    def notes(self):
        if self.prev.loc:
            yield AttrArgRedefNote(self.prev)


@dataclass
class AttrArgMissingError(DiagError):
    attr_name: str
    arg_name: str
    kw_only: bool = False

    @override
    def describe(self) -> str:
        if self.kw_only:
            kind = "keyword-only"
        else:
            kind = "positional or keyword"
        return f"Missing {kind} argument {self.arg_name!r} in attribute {self.attr_name!r}."


@dataclass
class AttrArgUnrequiredError(DiagError):
    attr_name: str
    attr_arg: "Argument"

    def __init__(self, attr_name: str, arg: "Argument"):
        super().__init__(loc=arg.loc)
        self.attr_name = attr_name
        self.attr_arg = arg

    @override
    def describe(self) -> str:
        if self.attr_arg.key is None:
            argument = "positional argument"
        else:
            argument = f"keyword argument {self.attr_arg.key!r}"
        return f"Unexpected {argument} in attribute {self.attr_name!r}."


@dataclass
class AttrArgTypeError(DiagError):
    attr_name: str
    arg_name: str
    arg_type: type | UnionType
    attr_arg: "Argument"

    def __init__(
        self,
        attr_name: str,
        arg_name: str,
        arg_type: type | UnionType,
        arg: "Argument",
    ):
        super().__init__(loc=arg.loc)
        self.attr_name = attr_name
        self.arg_name = arg_name
        self.arg_type = arg_type
        self.attr_arg = arg

    @override
    def describe(self) -> str:
        if isinstance(self.arg_type, UnionType):
            readable_type = " or ".join(t.__name__ for t in self.arg_type.__args__)
        else:
            readable_type = self.arg_type.__name__
        return f"Argument {self.arg_name!r} in attribute {self.attr_name} must be of type {readable_type}, but got {self.attr_arg.value!r}"


@dataclass
class AttrNotExistError(DiagError):
    name: str
    suggestion: list[str]

    @override
    def describe(self) -> str:
        msg = f"Unknown attribute: {self.name!r}"
        if self.suggestion:
            msg += ", possible candidates: "
            msg += ", ".join(f"{s!r}" for s in self.suggestion)
        return msg


@dataclass
class AttrConflictNote(DiagNote):
    prev: "AnyAttribute"

    def __init__(self, prev: "AnyAttribute"):
        super().__init__(loc=prev.loc)
        self.prev = prev

    @override
    def describe(self) -> str:
        return f"conflicting with {self.prev.description}"


@dataclass
class AttrConflictError(DiagError):
    prev: "AnyAttribute"
    current: "AnyAttribute"

    def __init__(self, prev: "AnyAttribute", current: "AnyAttribute"):
        super().__init__(loc=current.loc)
        self.prev = prev
        self.current = current

    @override
    def describe(self) -> str:
        return f"cannot attach {self.current.description} due to conflict"

    @override
    def notes(self):
        yield AttrConflictNote(self.prev)


@dataclass
class AttrTargetError(DiagError):
    decl: "Decl"
    attr: "AnyAttribute"

    def __init__(self, decl: "Decl", attr: "AnyAttribute"):
        super().__init__(loc=decl.loc)
        self.decl = decl
        self.attr = attr

    @override
    def describe(self) -> str:
        return f"{self.attr.description} cannot be attached to {self.decl.description}"
>>>>>>> a77d6327


@dataclass
class DeclRedefNote(DiagNote):
    prev: "NamedDecl"

    def __init__(self, prev: "NamedDecl"):
        super().__init__(loc=prev.loc)
        self.prev = prev

    @override
    def describe(self) -> str:
        return "previously defined here"


@dataclass
class DeclRedefError(DiagError):
    prev: "NamedDecl"
    current: "NamedDecl"

    def __init__(self, prev: "NamedDecl", current: "NamedDecl"):
        super().__init__(loc=current.loc)
        self.prev = prev
        self.current = current

    @override
    def describe(self) -> str:
        return f"redefinition of {self.current.description}"

    @override
    def notes(self):
        if self.prev.loc:
            yield DeclRedefNote(self.prev)


@dataclass
class IDLSyntaxError(DiagError):
    token: str

    @override
    def describe(self) -> str:
        return f"unexpected {self.token!r}"


@dataclass
class PackageNotExistError(DiagError):
    name: str

    @override
    def describe(self) -> str:
        return f"package {self.name!r} not exist"


@dataclass
class DeclNotExistError(DiagError):
    name: str

    @override
    def describe(self) -> str:
        return f"declaration {self.name!r} not exist"


@dataclass
class NotATypeError(DiagError):
    name: str

    @override
    def describe(self) -> str:
        return f"{self.name!r} is not a type name"


@dataclass
class DeclarationNotInScopeError(DiagError):
    name: str

    @override
    def describe(self) -> str:
        return (
            f"declaration name {self.name!r} is not declared or imported in this scope"
        )


@dataclass
class PackageNotInScopeError(DiagError):
    name: str

    @override
    def describe(self) -> str:
        return f"package name {self.name!r} is not imported in this scope"


@dataclass
class GenericArgumentsError(DiagError):
    ty_ref: "TypeRefDecl"

    def __init__(self, ty_ref: "TypeRefDecl", expected: int, got: int):
        super().__init__(loc=ty_ref.loc)
        self.ty_ref = ty_ref
        self.expected = expected
        self.got = got

    @override
    def describe(self) -> str:
<<<<<<< HEAD
        return f"Invalid generic arguments in {self.name!r}"
=======
        return f"Invalid generic arguments in {self.ty_ref.description!r}, expected {self.expected}, got {self.got}"


@dataclass
class SymbolConflictWithNamespaceNote(DiagNote):
    name: str
    package: "PackageDecl"

    def __init__(
        self,
        name: str,
        package: "PackageDecl",
    ):
        super().__init__(loc=package.loc)
        self.name = name
        self.package = package

    def describe(self) -> str:
        return f"namespace {self.name!r} is implied by {self.package.description}"
>>>>>>> a77d6327


@dataclass
class SymbolConflictWithNamespaceNote(DiagNote):
    name: str
    package: "PackageDecl"

    def __init__(
        self,
        name: str,
        package: "PackageDecl",
    ):
        super().__init__(loc=package.loc)
        self.name = name
        self.package = package

    def describe(self) -> str:
        return f"namespace {self.name!r} is implied by {self.package.description}"


@dataclass
class SymbolConflictWithNamespaceError(DiagError):
    decl: "PackageLevelDecl"
    name: str
    packages: list["PackageDecl"]

    def __init__(
        self,
        decl: "PackageLevelDecl",
        name: str,
        packages: list["PackageDecl"],
    ):
        super().__init__(loc=decl.loc)
        self.decl = decl
        self.name = name
        self.packages = packages

    @override
    def describe(self) -> str:
        return f"declaration of {self.decl.description} conflicts with namespace {self.name!r}"

    def notes(self):
        for pkg in self.packages:
            yield SymbolConflictWithNamespaceNote(self.name, pkg)


@dataclass
class TypeUsageError(DiagError):
    ty: "Type"

    def __init__(self, ty_ref: "TypeRefDecl"):
        super().__init__(loc=ty_ref.loc)
<<<<<<< HEAD
        pass
        self.ty = ty_ref.maybe_resolved_ty
=======
        self.ty = ty_ref.resolved_ty
>>>>>>> a77d6327

    @override
    def describe(self) -> str:
        return f"{self.ty.signature} cannot be used in this context"


@dataclass
class EnumValueError(DiagError):
    item: "EnumItemDecl"
    enum: "EnumDecl"

    def __init__(self, item: "EnumItemDecl", enum: "EnumDecl"):
        super().__init__(loc=item.loc)
        self.item = item
        self.enum = enum

    @override
    def describe(self) -> str:
<<<<<<< HEAD
        pass
        return f"value of {self.item.description} ({self.item.value}) is conflict with {self.enum.description} ({self.enum.ty_ref.maybe_resolved_ty.signature})"
=======
        return f"value of {self.item.description} ({self.item.value}) is conflict with {self.enum.description} ({self.enum.ty_ref.resolved_ty.signature})"
>>>>>>> a77d6327


@dataclass
class DuplicateExtendsNote(DiagNote):
<<<<<<< HEAD
=======
    prev: "IfaceParentDecl"

    def __init__(self, prev: "IfaceParentDecl"):
        super().__init__(loc=prev.loc)
        self.prev = prev

>>>>>>> a77d6327
    @override
    def describe(self) -> str:
        return "previously extended here"


@dataclass
class DuplicateExtendsWarn(DiagWarn):
    prev: "IfaceParentDecl"
    current: "IfaceParentDecl"
    iface: "IfaceDecl"
    parent_iface: "IfaceDecl"
<<<<<<< HEAD
    prev_loc: SourceLocation | None = field(kw_only=True)

    @override
    def describe(self) -> str:
        return f"{self.parent_iface.description} is extended multiple times by {self.iface.description}"

    @override
    def notes(self):
        if self.prev_loc:
            yield DuplicateExtendsNote(loc=self.prev_loc)

=======

    def __init__(
        self,
        prev: "IfaceParentDecl",
        current: "IfaceParentDecl",
        iface: "IfaceDecl",
        parent_iface: "IfaceDecl",
    ):
        super().__init__(loc=current.loc)
        self.prev = prev
        self.current = current
        self.iface = iface
        self.parent_iface = parent_iface

    @override
    def describe(self) -> str:
        return f"{self.parent_iface.description} is extended multiple times by {self.iface.description}"

    @override
    def notes(self):
        yield DuplicateExtendsNote(self.prev)

>>>>>>> a77d6327

@dataclass
class RecursiveReferenceNote(DiagNote):
    decl: "TypeDecl"

    def __init__(
        self,
        last: tuple["TypeDecl", "TypeRefDecl"],
    ):
        super().__init__(loc=last[1].loc)
        self.decl = last[0]

    @override
    def describe(self) -> str:
        return f"referenced by {self.decl.description}"


@dataclass
class RecursiveReferenceError(DiagError):
    decl: "TypeDecl"
    other: list[tuple["TypeDecl", "TypeRefDecl"]]

    def __init__(
        self,
        last: tuple["TypeDecl", "TypeRefDecl"],
        other: list[tuple["TypeDecl", "TypeRefDecl"]],
    ):
        super().__init__(loc=last[1].loc)
        self.decl = last[0]
        self.other = other

    @override
    def describe(self) -> str:
        return f"cycle detected in {self.decl.description}"

    @override
    def notes(self):
        for n in self.other:
            yield RecursiveReferenceNote(n)


class IgnoredFileReason(Enum):
<<<<<<< HEAD
    IS_DIRECTORY = "subdirectories are ignored"
    EXTENSION_MISMATCH = "unexpected file extension"
=======
    NOT_EXIST = "file does not exist"
    IS_DIRECTORY = "is a directory, not a file"
    EXTENSION_MISMATCH = "unexpected file extension, should be .taihe"
>>>>>>> a77d6327


@dataclass
class IgnoredFileWarn(DiagWarn):
    reason: IgnoredFileReason

    @override
    def describe(self) -> str:
        return f"unrecognized file: {self.reason.value}"


@dataclass
class InvalidPackageNameError(DiagError):
    name: str

    @override
    def describe(self) -> str:
        return f"invalid package name {self.name!r}"


@dataclass
class AdhocNote(DiagNote):
    msg: str

    @override
    def describe(self) -> str:
        return self.msg


@dataclass
class AdhocWarn(DiagWarn):
    msg: str

    @override
    def describe(self) -> str:
        return self.msg


@dataclass
class AdhocError(DiagError):
    msg: str

    @override
    def describe(self) -> str:
        return self.msg


@dataclass
class AdhocFatalError(DiagFatalError):
    msg: str

    @override
    def describe(self) -> str:
        return self.msg<|MERGE_RESOLUTION|>--- conflicted
+++ resolved
@@ -13,23 +13,14 @@
 # See the License for the specific language governing permissions and
 # limitations under the License.
 
-<<<<<<< HEAD
-from dataclasses import dataclass, field
-from enum import Enum
-=======
 from dataclasses import dataclass
 from enum import Enum
 from types import UnionType
->>>>>>> a77d6327
 from typing import TYPE_CHECKING
 
 from typing_extensions import override
 
 from taihe.utils.diagnostics import DiagError, DiagFatalError, DiagNote, DiagWarn
-<<<<<<< HEAD
-from taihe.utils.sources import SourceLocation
-=======
->>>>>>> a77d6327
 
 if TYPE_CHECKING:
     from taihe.semantics.attributes import (
@@ -49,8 +40,6 @@
         TypeDecl,
         TypeRefDecl,
     )
-<<<<<<< HEAD
-=======
 
 
 @dataclass
@@ -220,7 +209,6 @@
     @override
     def describe(self) -> str:
         return f"{self.attr.description} cannot be attached to {self.decl.description}"
->>>>>>> a77d6327
 
 
 @dataclass
@@ -324,29 +312,7 @@
 
     @override
     def describe(self) -> str:
-<<<<<<< HEAD
-        return f"Invalid generic arguments in {self.name!r}"
-=======
         return f"Invalid generic arguments in {self.ty_ref.description!r}, expected {self.expected}, got {self.got}"
-
-
-@dataclass
-class SymbolConflictWithNamespaceNote(DiagNote):
-    name: str
-    package: "PackageDecl"
-
-    def __init__(
-        self,
-        name: str,
-        package: "PackageDecl",
-    ):
-        super().__init__(loc=package.loc)
-        self.name = name
-        self.package = package
-
-    def describe(self) -> str:
-        return f"namespace {self.name!r} is implied by {self.package.description}"
->>>>>>> a77d6327
 
 
 @dataclass
@@ -399,12 +365,7 @@
 
     def __init__(self, ty_ref: "TypeRefDecl"):
         super().__init__(loc=ty_ref.loc)
-<<<<<<< HEAD
-        pass
-        self.ty = ty_ref.maybe_resolved_ty
-=======
         self.ty = ty_ref.resolved_ty
->>>>>>> a77d6327
 
     @override
     def describe(self) -> str:
@@ -423,25 +384,17 @@
 
     @override
     def describe(self) -> str:
-<<<<<<< HEAD
-        pass
-        return f"value of {self.item.description} ({self.item.value}) is conflict with {self.enum.description} ({self.enum.ty_ref.maybe_resolved_ty.signature})"
-=======
         return f"value of {self.item.description} ({self.item.value}) is conflict with {self.enum.description} ({self.enum.ty_ref.resolved_ty.signature})"
->>>>>>> a77d6327
 
 
 @dataclass
 class DuplicateExtendsNote(DiagNote):
-<<<<<<< HEAD
-=======
     prev: "IfaceParentDecl"
 
     def __init__(self, prev: "IfaceParentDecl"):
         super().__init__(loc=prev.loc)
         self.prev = prev
 
->>>>>>> a77d6327
     @override
     def describe(self) -> str:
         return "previously extended here"
@@ -453,19 +406,6 @@
     current: "IfaceParentDecl"
     iface: "IfaceDecl"
     parent_iface: "IfaceDecl"
-<<<<<<< HEAD
-    prev_loc: SourceLocation | None = field(kw_only=True)
-
-    @override
-    def describe(self) -> str:
-        return f"{self.parent_iface.description} is extended multiple times by {self.iface.description}"
-
-    @override
-    def notes(self):
-        if self.prev_loc:
-            yield DuplicateExtendsNote(loc=self.prev_loc)
-
-=======
 
     def __init__(
         self,
@@ -488,7 +428,6 @@
     def notes(self):
         yield DuplicateExtendsNote(self.prev)
 
->>>>>>> a77d6327
 
 @dataclass
 class RecursiveReferenceNote(DiagNote):
@@ -531,14 +470,9 @@
 
 
 class IgnoredFileReason(Enum):
-<<<<<<< HEAD
-    IS_DIRECTORY = "subdirectories are ignored"
-    EXTENSION_MISMATCH = "unexpected file extension"
-=======
     NOT_EXIST = "file does not exist"
     IS_DIRECTORY = "is a directory, not a file"
     EXTENSION_MISMATCH = "unexpected file extension, should be .taihe"
->>>>>>> a77d6327
 
 
 @dataclass
