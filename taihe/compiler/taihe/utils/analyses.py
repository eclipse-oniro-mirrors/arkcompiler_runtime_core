--- conflicted
+++ resolved
@@ -22,13 +22,6 @@
 from abc import ABC, abstractmethod
 from collections.abc import Hashable
 from dataclasses import dataclass
-<<<<<<< HEAD
-from typing import TYPE_CHECKING, Any, Generic, NoReturn, ParamSpec, TypeVar, cast
-
-if TYPE_CHECKING:
-    from taihe.driver.contexts import CompilerInvocation
-    from taihe.utils.diagnostics import DiagnosticsManager
-=======
 from typing import (
     TYPE_CHECKING,
     Any,
@@ -40,46 +33,20 @@
 
 if TYPE_CHECKING:
     from taihe.driver.contexts import CompilerConfig
->>>>>>> a77d6327
 
 P = ParamSpec("P")
 A = TypeVar("A", bound="AbstractAnalysis[Any]")
 
 
-<<<<<<< HEAD
-@dataclass(frozen=True)
-class CacheKey:
-    """Represents a unique key for identifying cached analysis instances."""
-
-    analysis_type: type["AbstractAnalysis[Any]"]
-    args: tuple[Hashable, ...]
-    kwargs: tuple[tuple[str, Hashable], ...]
-
-
-class AbstractAnalysis(ABC, Generic[P]):
-=======
 class AbstractAnalysis(Generic[P], ABC):
->>>>>>> a77d6327
     """Abstract Base class for all analyses.
 
     Enforcing the use of hashable argument for unique identification and caching.
     """
 
-<<<<<<< HEAD
-    def __new__(cls: type[A], *args: Any, **kwargs: Any) -> NoReturn:
-        """Avoid accidentally instantiating without using the `get` method."""
-        raise TypeError(
-            f"Cannot instantiate {cls.__name__}. Use `{cls.__name__}.get` instead."
-        )
-
-    @abstractmethod
-    def __init__(
-        self,
-=======
     @classmethod
     def get(
         cls: type[A],
->>>>>>> a77d6327
         am: "AnalysisManager",
         *args: P.args,
         **kwargs: P.kwargs,
@@ -88,12 +55,8 @@
         return am.get_or_create(cls, *args, **kwargs)
 
     @classmethod
-<<<<<<< HEAD
-    def get(
-=======
     @abstractmethod
     def _create(
->>>>>>> a77d6327
         cls: type[A],
         am: "AnalysisManager",
         *args: P.args,
@@ -115,27 +78,12 @@
 class AnalysisManager:
     """Manages caching and retrieval of analysis instances."""
 
-<<<<<<< HEAD
-    # TODO: maybe remove these
-    compiler_invocation: "CompilerInvocation"
-    diagnostics_manager: "DiagnosticsManager"
-
-    def __init__(
-        self,
-        compiler_invocation: "CompilerInvocation",
-        diagnostics_manager: "DiagnosticsManager",
-    ) -> None:
-        self._cache: dict[CacheKey, AbstractAnalysis[Any]] = {}
-        self.compiler_invocation = compiler_invocation
-        self.diagnostics_manager = diagnostics_manager
-=======
     # TODO: maybe remove this
     config: "CompilerConfig"
 
     def __init__(self, config: "CompilerConfig") -> None:
         self._cache: dict[CacheKey, AbstractAnalysis[Any]] = {}
         self.config = config
->>>>>>> a77d6327
 
     def get_or_create(self, analysis_type: type[A], *args: Any, **kwargs: Any) -> A:
         """Get existing analysis or create new one if not cached."""
