--- conflicted
+++ resolved
@@ -96,11 +96,7 @@
         key = CacheKey(analysis_type, hashable_args, hashable_kwargs)
 
         if cached := self._cache.get(key):
-<<<<<<< HEAD
-            return cached
-=======
             return cast(A, cached)
->>>>>>> 3524c191
 
         new_instance = object.__new__(analysis_type)
         new_instance.__init__(self, *args, **kwargs)
