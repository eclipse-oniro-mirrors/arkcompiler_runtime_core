--- conflicted
+++ resolved
@@ -2077,11 +2077,7 @@
             target.writelns(
                 f"ani_object {ani_next} = {{}};",
                 f"ani_boolean {ani_done} = {{}};",
-<<<<<<< HEAD
-                f'{env}->Object_CallMethod_Ref({ani_iter}, TH_ANI_FIND_CLASS_METHOD({env}, "escompat.MapIterator", "next", nullptr), reinterpret_cast<ani_ref*>(&{ani_next}));',
-=======
                 f'{env}->Object_CallMethod_Ref({ani_iter}, TH_ANI_FIND_CLASS_METHOD({env}, "std.core.Iterator", "next", ":C{{std.core.IteratorResult}}"), reinterpret_cast<ani_ref*>(&{ani_next}));',
->>>>>>> aad9f664
                 f'{env}->Object_GetField_Boolean({ani_next}, TH_ANI_FIND_CLASS_FIELD({env}, "std.core.IteratorResult", "done"), &{ani_done});',
             )
             with target.indented(
