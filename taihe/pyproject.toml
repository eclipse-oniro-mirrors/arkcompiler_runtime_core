--- conflicted
+++ resolved
@@ -12,11 +12,7 @@
 # limitations under the License.
 
 [project]
-<<<<<<< HEAD
 version = "0.55.5"
-=======
-version = "0.50.0"
->>>>>>> 8880fdd1
 name = "taihe"
 description = "Language-neutral API tooling"
 requires-python = ">=3.10"
