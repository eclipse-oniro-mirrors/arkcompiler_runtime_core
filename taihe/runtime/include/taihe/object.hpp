/*
 * Copyright (c) 2025 Huawei Device Co., Ltd.
 * Licensed under the Apache License, Version 2.0 (the "License");
 * you may not use this file except in compliance with the License.
 * You may obtain a copy of the License at
 *
 * http://www.apache.org/licenses/LICENSE-2.0
 *
 * Unless required by applicable law or agreed to in writing, software
 * distributed under the License is distributed on an "AS IS" BASIS,
 * WITHOUT WARRANTIES OR CONDITIONS OF ANY KIND, either express or implied.
 * See the License for the specific language governing permissions and
 * limitations under the License.
 */
#ifndef RUNTIME_INCLUDE_TAIHE_OBJECT_HPP_
#define RUNTIME_INCLUDE_TAIHE_OBJECT_HPP_
// NOLINTBEGIN

#include <taihe/object.abi.h>
#include <taihe/common.hpp>

#include <cstddef>
#include <type_traits>

// Raw Data Handler //

namespace taihe {
struct data_view;
struct data_holder;

struct data_view {
    DataBlockHead *data_ptr;

    explicit data_view(DataBlockHead *other_data_ptr) : data_ptr(other_data_ptr) {}
};

struct data_holder : public data_view {
    explicit data_holder(DataBlockHead *other_data_ptr) : data_view(other_data_ptr) {}

    data_holder &operator=(data_holder other)
    {
        std::swap(this->data_ptr, other.data_ptr);
        return *this;
    }

    ~data_holder()
    {
        tobj_drop(this->data_ptr);
    }

    data_holder(data_view const &other) : data_holder(tobj_dup(other.data_ptr)) {}

    data_holder(data_holder const &other) : data_holder(tobj_dup(other.data_ptr)) {}

    data_holder(data_holder &&other) : data_holder(other.data_ptr)
    {
        other.data_ptr = nullptr;
    }
};

inline bool operator==(data_view lhs, data_view rhs)
{
    return lhs.data_ptr->rtti_ptr->same_fptr(lhs.data_ptr, rhs.data_ptr);
}
}  // namespace taihe

template <>
struct std::hash<taihe::data_holder> {
    std::size_t operator()(taihe::data_view val) const
    {
        return val.data_ptr->rtti_ptr->hash_fptr(val.data_ptr);
    }
};

// Specific Impl Type Object Handler //

namespace taihe {
template <typename Impl>
struct data_block_full : DataBlockHead {
    Impl impl;

    template <typename... Args>
<<<<<<< HEAD
    data_block_full(Args &&...args) : impl(std::forward<Args>(args)...)
    {
=======
    data_block_full(TypeInfo const *rtti, Args &&...args) : impl(std::forward<Args>(args)...)
    {
        tobj_init(this, rtti);
>>>>>>> a77d6327
    }
};

template <typename Impl, typename Enabled = void>
struct hash_impl_t {
    std::size_t operator()(data_view val) const
    {
        return reinterpret_cast<std::size_t>(val.data_ptr);
    }
};

template <typename Impl, typename Enabled = void>
struct same_impl_t {
    bool operator()(data_view lhs, data_view rhs) const
    {
        return lhs.data_ptr == rhs.data_ptr;
    }
};

template <typename Impl>
constexpr inline hash_impl_t<Impl> hash_impl;

template <typename Impl>
constexpr inline same_impl_t<Impl> same_impl;

template <typename Impl>
inline Impl *cast_data_ptr(struct DataBlockHead *data_ptr)
{
    return &static_cast<data_block_full<Impl> *>(data_ptr)->impl;
}

template <typename Impl, typename... Args>
<<<<<<< HEAD
inline DataBlockHead *make_data_ptr(Args &&...args)
{
    return new data_block_full<Impl>(std::forward<Args>(args)...);
=======
inline DataBlockHead *make_data_ptr(TypeInfo const *rtti, Args &&...args)
{
    return new data_block_full<Impl>(rtti, std::forward<Args>(args)...);
>>>>>>> a77d6327
}

template <typename Impl>
inline void free_data_ptr(struct DataBlockHead *data_ptr)
{
    delete static_cast<data_block_full<Impl> *>(data_ptr);
}

template <typename Impl>
inline std::size_t hash_data_ptr(struct DataBlockHead *val_data_ptr)
{
    return hash_impl<Impl>(data_view(val_data_ptr));
}

template <typename Impl>
inline bool same_data_ptr(struct DataBlockHead *lhs_data_ptr, struct DataBlockHead *rhs_data_ptr)
{
    return same_impl<Impl>(data_view(lhs_data_ptr), data_view(rhs_data_ptr));
}

template <typename Impl, typename... InterfaceTypes>
struct impl_view;

template <typename Impl, typename... InterfaceTypes>
struct impl_holder;

template <typename Impl, typename... InterfaceTypes>
struct impl_view {
    DataBlockHead *data_ptr;

    explicit impl_view(DataBlockHead *other_data_ptr) : data_ptr(other_data_ptr) {}

    template <typename InterfaceView, std::enable_if_t<!InterfaceView::is_holder, int> = 0>
    operator InterfaceView() const &
    {
        return InterfaceView({
            this->template get_vtbl_ptr<InterfaceView>(),
            this->data_ptr,
        });
    }

    template <typename InterfaceHolder, std::enable_if_t<InterfaceHolder::is_holder, int> = 0>
    operator InterfaceHolder() const &
    {
        return InterfaceHolder({
            this->template get_vtbl_ptr<InterfaceHolder>(),
            tobj_dup(this->data_ptr),
        });
    }

    operator data_view() const &
    {
        return data_view(this->data_ptr);
    }

    operator data_holder() const &
    {
        return data_holder(tobj_dup(this->data_ptr));
    }

public:
    Impl *operator->() const
    {
        return cast_data_ptr<Impl>(this->data_ptr);
    }

    Impl &operator*() const
    {
        return *cast_data_ptr<Impl>(this->data_ptr);
    }

public:
    static constexpr struct typeinfo_t {
<<<<<<< HEAD
        uint64_t version;
        void (*free_fptr)(struct DataBlockHead *);
        std::size_t (*hash_fptr)(struct DataBlockHead *);
        bool (*same_fptr)(struct DataBlockHead *, struct DataBlockHead *);
        uint64_t len = 0;
        struct IdMapItem idmap[((sizeof(InterfaceTypes::template idmap_impl<Impl>) / sizeof(IdMapItem)) + ...)] = {};
    } rtti = [] {
        struct typeinfo_t info = {
            .version = 0,
            .free_fptr = &free_data_ptr<Impl>,
            .hash_fptr = &hash_data_ptr<Impl>,
            .same_fptr = &same_data_ptr<Impl>,
        };
=======
        uint64_t version = 0;
        free_func_t *free_fptr = &free_data_ptr<Impl>;
        hash_func_t *hash_fptr = &hash_data_ptr<Impl>;
        same_func_t *same_fptr = &same_data_ptr<Impl>;
        uint64_t len = 0;
        struct IdMapItem idmap[((sizeof(InterfaceTypes::template idmap_impl<Impl>) / sizeof(IdMapItem)) + ...)] = {};
    } rtti = [] {
        struct typeinfo_t info;
>>>>>>> a77d6327
        (
            [&] {
                using InterfaceType = InterfaceTypes;
                for (std::size_t j = 0; j < sizeof(InterfaceType::template idmap_impl<Impl>) / sizeof(IdMapItem);
                     info.len++, j++) {
                    info.idmap[info.len] = InterfaceType::template idmap_impl<Impl>[j];
                }
            }(),
            ...);
        return info;
    }();

    template <typename InterfaceDest,
              std::enable_if_t<
                  (std::is_convertible_v<typename InterfaceTypes::view_type, typename InterfaceDest::view_type> || ...),
                  int> = 0>
    static inline typename InterfaceDest::vtable_type const *get_vtbl_ptr()
    {
<<<<<<< HEAD
        typename InterfaceDest::vtable_type const *vtbl_ptr;
=======
        typename InterfaceDest::vtable_type const *vtbl_ptr = nullptr;
>>>>>>> a77d6327
        (
            [&] {
                using InterfaceType = InterfaceTypes;
                if constexpr (std::is_convertible_v<typename InterfaceType::view_type,
                                                    typename InterfaceDest::view_type>) {
                    vtbl_ptr = typename InterfaceDest::view_type(typename InterfaceType::view_type({
                                                                     &InterfaceType::template vtbl_impl<Impl>,
                                                                     nullptr,
                                                                 }))
                                   .m_handle.vtbl_ptr;
                }
            }(),
            ...);
        return vtbl_ptr;
    }
};

template <typename Impl, typename... InterfaceTypes>
struct impl_holder : public impl_view<Impl, InterfaceTypes...> {
    using impl_view<Impl, InterfaceTypes...>::rtti;

    explicit impl_holder(DataBlockHead *other_data_ptr) : impl_view<Impl, InterfaceTypes...>(other_data_ptr) {}

    template <typename... Args>
    static impl_holder make(Args &&...args)
    {
<<<<<<< HEAD
        DataBlockHead *data_ptr = make_data_ptr<Impl>(std::forward<Args>(args)...);
        tobj_init(data_ptr, reinterpret_cast<TypeInfo const *>(&rtti));
=======
        DataBlockHead *data_ptr =
            make_data_ptr<Impl>(reinterpret_cast<TypeInfo const *>(&rtti), std::forward<Args>(args)...);
>>>>>>> a77d6327
        return impl_holder(data_ptr);
    }

    impl_holder &operator=(impl_holder other)
    {
        std::swap(this->data_ptr, other.data_ptr);
        return *this;
    }

    ~impl_holder()
    {
        tobj_drop(this->data_ptr);
    }

    impl_holder(impl_view<Impl, InterfaceTypes...> const &other) : impl_holder(tobj_dup(other.data_ptr)) {}

    impl_holder(impl_holder<Impl, InterfaceTypes...> const &other) : impl_holder(tobj_dup(other.data_ptr)) {}

    impl_holder(impl_holder<Impl, InterfaceTypes...> &&other) : impl_holder(std::exchange(other.data_ptr, nullptr)) {}

    template <typename InterfaceView, std::enable_if_t<!InterfaceView::is_holder, int> = 0>
    operator InterfaceView() const &
    {
        return InterfaceView({
            this->template get_vtbl_ptr<InterfaceView>(),
            this->data_ptr,
        });
    }

    template <typename InterfaceHolder, std::enable_if_t<InterfaceHolder::is_holder, int> = 0>
    operator InterfaceHolder() const &
    {
        return InterfaceHolder({
            this->template get_vtbl_ptr<InterfaceHolder>(),
            tobj_dup(this->data_ptr),
        });
    }

    template <typename InterfaceHolder, std::enable_if_t<InterfaceHolder::is_holder, int> = 0>
    operator InterfaceHolder() &&
    {
        return InterfaceHolder({
            this->template get_vtbl_ptr<InterfaceHolder>(),
            std::exchange(this->data_ptr, nullptr),
        });
    }

    operator data_view() const &
    {
        return data_view(this->data_ptr);
    }

    operator data_holder() const &
    {
        return data_holder(tobj_dup(this->data_ptr));
    }

    operator data_holder() &&
    {
        return data_holder(std::exchange(this->data_ptr, nullptr));
    }
};

template <typename Impl, typename... InterfaceTypes, typename... Args>
inline auto make_holder(Args &&...args)
{
    return impl_holder<Impl, InterfaceTypes...>::make(std::forward<Args>(args)...);
}

template <typename Impl, typename... InterfaceTypes>
inline bool operator==(impl_view<Impl, InterfaceTypes...> lhs, impl_view<Impl, InterfaceTypes...> rhs)
{
    return data_view(lhs) == data_view(rhs);
}
}  // namespace taihe

template <typename Impl, typename... InterfaceTypes>
struct std::hash<taihe::impl_holder<Impl, InterfaceTypes...>> {
    std::size_t operator()(taihe::data_view val) const noexcept
    {
        return std::hash<taihe::data_holder>()(val);
    }
};
// NOLINTEND
#endif  // RUNTIME_INCLUDE_TAIHE_OBJECT_HPP_<|MERGE_RESOLUTION|>--- conflicted
+++ resolved
@@ -80,14 +80,9 @@
     Impl impl;
 
     template <typename... Args>
-<<<<<<< HEAD
-    data_block_full(Args &&...args) : impl(std::forward<Args>(args)...)
-    {
-=======
     data_block_full(TypeInfo const *rtti, Args &&...args) : impl(std::forward<Args>(args)...)
     {
         tobj_init(this, rtti);
->>>>>>> a77d6327
     }
 };
 
@@ -120,15 +115,9 @@
 }
 
 template <typename Impl, typename... Args>
-<<<<<<< HEAD
-inline DataBlockHead *make_data_ptr(Args &&...args)
-{
-    return new data_block_full<Impl>(std::forward<Args>(args)...);
-=======
 inline DataBlockHead *make_data_ptr(TypeInfo const *rtti, Args &&...args)
 {
     return new data_block_full<Impl>(rtti, std::forward<Args>(args)...);
->>>>>>> a77d6327
 }
 
 template <typename Impl>
@@ -202,21 +191,6 @@
 
 public:
     static constexpr struct typeinfo_t {
-<<<<<<< HEAD
-        uint64_t version;
-        void (*free_fptr)(struct DataBlockHead *);
-        std::size_t (*hash_fptr)(struct DataBlockHead *);
-        bool (*same_fptr)(struct DataBlockHead *, struct DataBlockHead *);
-        uint64_t len = 0;
-        struct IdMapItem idmap[((sizeof(InterfaceTypes::template idmap_impl<Impl>) / sizeof(IdMapItem)) + ...)] = {};
-    } rtti = [] {
-        struct typeinfo_t info = {
-            .version = 0,
-            .free_fptr = &free_data_ptr<Impl>,
-            .hash_fptr = &hash_data_ptr<Impl>,
-            .same_fptr = &same_data_ptr<Impl>,
-        };
-=======
         uint64_t version = 0;
         free_func_t *free_fptr = &free_data_ptr<Impl>;
         hash_func_t *hash_fptr = &hash_data_ptr<Impl>;
@@ -225,7 +199,6 @@
         struct IdMapItem idmap[((sizeof(InterfaceTypes::template idmap_impl<Impl>) / sizeof(IdMapItem)) + ...)] = {};
     } rtti = [] {
         struct typeinfo_t info;
->>>>>>> a77d6327
         (
             [&] {
                 using InterfaceType = InterfaceTypes;
@@ -244,11 +217,7 @@
                   int> = 0>
     static inline typename InterfaceDest::vtable_type const *get_vtbl_ptr()
     {
-<<<<<<< HEAD
-        typename InterfaceDest::vtable_type const *vtbl_ptr;
-=======
         typename InterfaceDest::vtable_type const *vtbl_ptr = nullptr;
->>>>>>> a77d6327
         (
             [&] {
                 using InterfaceType = InterfaceTypes;
@@ -275,13 +244,8 @@
     template <typename... Args>
     static impl_holder make(Args &&...args)
     {
-<<<<<<< HEAD
-        DataBlockHead *data_ptr = make_data_ptr<Impl>(std::forward<Args>(args)...);
-        tobj_init(data_ptr, reinterpret_cast<TypeInfo const *>(&rtti));
-=======
         DataBlockHead *data_ptr =
             make_data_ptr<Impl>(reinterpret_cast<TypeInfo const *>(&rtti), std::forward<Args>(args)...);
->>>>>>> a77d6327
         return impl_holder(data_ptr);
     }
 
