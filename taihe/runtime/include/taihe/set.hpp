--- conflicted
+++ resolved
@@ -40,11 +40,7 @@
         if (cap == 0) {
             return;
         }
-<<<<<<< HEAD
-        node_t **bucket = reinterpret_cast<node_t **>(calloc(cap, sizeof(node_t *)));
-=======
         node_t **bucket = new node_t *[cap]();
->>>>>>> a77d6327
         for (std::size_t i = 0; i < m_handle->cap; i++) {
             node_t *current = m_handle->bucket[i];
             while (current) {
@@ -290,14 +286,8 @@
     using typename set_view<K>::handle_t;
     using set_view<K>::m_handle;
 
-<<<<<<< HEAD
-    explicit set(std::size_t cap = 16) : set(reinterpret_cast<handle_t *>(calloc(1, sizeof(handle_t))))
-    {
-        node_t **bucket = reinterpret_cast<node_t **>(calloc(cap, sizeof(node_t *)));
-=======
     explicit set(std::size_t cap = SET_DEFAULT_CAPACITY) : set(new handle_t)
     {
->>>>>>> a77d6327
         tref_set(&m_handle->count, 1);
         m_handle->cap = cap;
         m_handle->bucket = new node_t *[cap]();
@@ -357,7 +347,6 @@
     using type = set_view<K>;
 };
 }  // namespace taihe
-<<<<<<< HEAD
 
 template <typename K>
 struct std::hash<taihe::set<K>> {
@@ -367,21 +356,7 @@
     }
 };
 
-#ifdef SET_GROWTH_FACTOR
-#undef SET_GROWTH_FACTOR
-#endif
-=======
-
-template <typename K>
-struct std::hash<taihe::set<K>> {
-    std::size_t operator()(taihe::set_view<K> val) const noexcept
-    {
-        return reinterpret_cast<std::size_t>(val.m_handle);
-    }
-};
-
 #undef SET_GROWTH_FACTOR
 #undef SET_DEFAULT_CAPACITY
->>>>>>> a77d6327
 // NOLINTEND
 #endif  // RUNTIME_INCLUDE_TAIHE_SET_HPP_