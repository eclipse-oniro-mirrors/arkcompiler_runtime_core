/*
 * Copyright (c) 2025 Huawei Device Co., Ltd.
 * Licensed under the Apache License, Version 2.0 (the "License");
 * you may not use this file except in compliance with the License.
 * You may obtain a copy of the License at
 *
 * http://www.apache.org/licenses/LICENSE-2.0
 *
 * Unless required by applicable law or agreed to in writing, software
 * distributed under the License is distributed on an "AS IS" BASIS,
 * WITHOUT WARRANTIES OR CONDITIONS OF ANY KIND, either express or implied.
 * See the License for the specific language governing permissions and
 * limitations under the License.
 */
#include "record_test.impl.hpp"

#include "record_test.Color.proj.0.hpp"
#include "record_test.Data.proj.1.hpp"
#include "record_test.ICpu.proj.2.hpp"
#include "record_test.ICpuInfo.proj.2.hpp"
#include "record_test.ICpuZero.proj.2.hpp"
#include "record_test.Pair.proj.1.hpp"
#include "record_test.TypeUnion.proj.1.hpp"
#include "stdexcept"
#include "taihe/array.hpp"
#include "taihe/map.hpp"
#include "taihe/optional.hpp"
#include "taihe/string.hpp"
// Please delete <stdexcept> include when you implement
using namespace taihe;

namespace {
class ICpu {
public:
    int32_t Add(int32_t a, int32_t b)
    {
        return a + b;
    }

    int32_t Sub(int32_t a, int32_t b)
    {
        return a - b;
    }
};

class ICpuZero {
public:
    int32_t Add(int32_t a, int32_t b)
    {
        return a + b;
    }

    int32_t Sub(int32_t a, int32_t b)
    {
        return a - b;
    }
};

class ICpuInfo {
public:
    int32_t Add(int32_t a, int32_t b)
    {
        return a + b;
    }

    int32_t Sub(int32_t a, int32_t b)
    {
        return a - b;
    }
};

::record_test::ICpu MakeCpu()
{
    return make_holder<ICpu, ::record_test::ICpu>();
}

int32_t GetCpuSize(map_view<string, ::record_test::ICpu> r)
{
    return r.size();
}

int32_t GetASize(map_view<int32_t, uintptr_t> r)
{
    return r.size();
}

int32_t GetStringIntSize(map_view<string, int32_t> r)
{
    return r.size();
}

map<string, string> CreateStringString(int32_t a)
{
    map<string, string> m;
    while (a--) {
        m.emplace(to_string(a), "abc");
    }
    return m;
}

map<string, int32_t> GetMapfromArray(array_view<::record_test::Data> d)
{
    map<string, int32_t> m;
    for (std::size_t i = 0; i < d.size(); ++i) {
        m.emplace(d[i].a, d[i].b);
    }
    return m;
}

::record_test::Data GetDatafromMap(map_view<string, ::record_test::Data> m, string_view k)
{
    auto iter = m.find_item(k);
    if (iter == nullptr) {
        return {"su", 7};
    }
    return {iter->second.a, iter->second.b};
}

void ForeachMap(map_view<string, string> my_map)
{
    std::cout << "Using begin() and end() for traversal:" << std::endl;
    for (auto it = my_map.begin(); it != my_map.end(); ++it) {
        auto const &[key, value] = *it;
        std::cout << "Key: " << key << ", Value: " << value << std::endl;
    }

    std::cout << "Using range-based for loop for traversal:" << std::endl;
    for (auto const &[key, value] : my_map) {
        std::cout << "Key: " << key << ", Value: " << value << std::endl;
    }

    std::cout << "Using const iterator for traversal:" << std::endl;
    auto const &const_map = my_map;
    for (auto it = const_map.begin(); it != const_map.end(); ++it) {
        auto const &[key, value] = *it;
        std::cout << "Key: " << key << ", Value: " << value << std::endl;
    }

    std::cout << "Using cbegin() and cend() for traversal:" << std::endl;
    for (auto it = my_map.cbegin(); it != my_map.cend(); ++it) {
        auto const &[key, value] = *it;
        std::cout << "Key: " << key << ", Value: " << value << std::endl;
    };
}

bool Mapfunc01(map_view<string, bool> m)
{
    return true;
}

bool Mapfunc02(map_view<string, int8_t> m)
{
    int const threshold = 0;
    for (auto const &pair : m) {
        if (pair.second <= threshold) {
            return false;
        }
    }
    return true;
}

bool Mapfunc03(map_view<string, int16_t> m)
{
    int const threshold = 0;
    for (auto const &pair : m) {
        if (pair.second <= threshold) {
            return false;
        }
    }
    return true;
}

bool Mapfunc04(map_view<string, int32_t> m)
{
    int const threshold = 0;
    for (auto const &pair : m) {
        if (pair.second <= threshold) {
            return false;
        }
    }
    return true;
}

bool Mapfunc05(map_view<string, int64_t> m)
{
    int const threshold = 0;
    for (auto const &pair : m) {
        if (pair.second <= threshold) {
            return false;
        }
    }
    return true;
}

bool Mapfunc06(map_view<string, float> m)
{
    float const threshold = 0.0f;
    for (auto const &pair : m) {
        if (pair.second <= threshold) {
            return false;
        }
    }
    return true;
}

bool Mapfunc07(map_view<string, double> m)
{
    double const threshold = 0.0;
    for (auto const &pair : m) {
        if (pair.second <= threshold) {
            return false;
        }
    }
    return true;
}

bool Mapfunc08(map_view<string, string> m)
{
    for (auto const &pair : m) {
        if (pair.second.empty()) {
            return false;
        }
    }
    return true;
}

bool Mapfunc09(map_view<string, array<int8_t>> m)
{
    for (auto const &pair : m) {
        if (pair.second.empty()) {
            return false;
        }
    }
    return true;
}

bool Mapfunc10(map_view<string, array<int16_t>> m)
{
    for (auto const &pair : m) {
        if (pair.second.empty()) {
            return false;
        }
    }
    return true;
}

bool Mapfunc11(map_view<string, array<int32_t>> m)
{
    for (auto const &pair : m) {
        if (pair.second.empty()) {
            return false;
        }
    }
    return true;
}

bool Mapfunc12(map_view<string, array<int64_t>> m)
{
    for (auto const &pair : m) {
        if (pair.second.empty()) {
            return false;
        }
    }
    return true;
}

bool Mapfunc13(map_view<string, array<array<uint8_t>>> m)
{
    for (auto const &pair : m) {
        if (pair.second.empty()) {
            return false;
        }
    }
    return true;
}

bool Mapfunc14(map_view<string, array<bool>> m)
{
    for (auto const &pair : m) {
        if (pair.second.empty()) {
            return false;
        }
    }
    return true;
}

bool Mapfunc15(map_view<string, array<string>> m)
{
    for (auto const &pair : m) {
        if (pair.second.empty()) {
            return false;
        }
    }
    return true;
}

bool Mapfunc16(map_view<string, record_test::TypeUnion> m)
{
    return true;
}

bool Mapfunc17(map_view<string, record_test::Color> m)
{
    return true;
}

bool Mapfunc18(map_view<string, record_test::Pair> m)
{
    return true;
}

::record_test::ICpuZero MakeICpuZero()
{
    return make_holder<ICpuZero, ::record_test::ICpuZero>();
}

bool Mapfunc19(map_view<string, record_test::ICpuZero> m)
{
    return true;
}

::record_test::ICpuInfo MakeICpuInfo()
{
    return make_holder<ICpuInfo, ::record_test::ICpuInfo>();
}

bool Mapfunc20(map_view<string, record_test::ICpuInfo> m)
{
    return true;
}

bool Mapfunc21(map_view<string, uintptr_t> m)
{
    uintptr_t const zero = 0;
    for (auto const &pair : m) {
        if (pair.second == zero) {
            return false;
        }
    }
    return true;
}

bool Mapfunc22(map_view<string, map<string, bool>> m)
{
    size_t const emptySize = 0;
    for (auto const &pair : m) {
        if (pair.second.size() == emptySize) {
            return false;
        }
    }
    return true;
}

bool Mapfunc23(map_view<string, map<string, int32_t>> m)
{
    size_t const emptySize = 0;
    for (auto const &pair : m) {
        if (pair.second.size() == emptySize) {
            return false;
        }
    }
    return true;
}

bool Mapfunc24(map_view<string, map<string, array<int32_t>>> m)
{
    size_t const emptySize = 0;
    for (auto const &pair : m) {
        if (pair.second.size() == emptySize) {
            return false;
        }
    }
    return true;
}

bool Mapfunc25(map_view<string, map<string, string>> m)
{
    size_t const emptySize = 0;
    for (auto const &pair : m) {
        if (pair.second.size() == emptySize) {
            return false;
        }
    }
    return true;
}

map<string, bool> Mapfunc26()
{
    map<string, bool> result;
    bool const value1 = true;
    bool const value2 = false;
    result.emplace("key1", value1);
    result.emplace("key2", value2);
    return result;
}

map<string, int8_t> Mapfunc27()
{
    map<string, int8_t> result;
    int8_t const value1 = 123;
    int8_t const value2 = 45;
    result.emplace("key1", value1);
    result.emplace("key2", value2);
    return result;
}

map<string, int16_t> Mapfunc28()
{
    map<string, int16_t> result;
    int16_t const value1 = 1234;
    int16_t const value2 = 5678;
    result.emplace("key1", value1);
    result.emplace("key2", value2);
    return result;
}

map<string, int32_t> Mapfunc29()
{
    map<string, int32_t> result;
    int32_t const value1 = 12345;
    int32_t const value2 = 67890;
    result.emplace("key1", value1);
    result.emplace("key2", value2);
    return result;
}

map<string, int64_t> Mapfunc30()
{
    map<string, int64_t> result;
    int64_t const value1 = 123456;
    int64_t const value2 = 789012;
    result.emplace("key1", value1);
    result.emplace("key2", value2);
    return result;
}

map<string, float> Mapfunc31()
{
    map<string, float> result;
    float const value1 = 123.45f;
    float const value2 = 67.89f;
    result.emplace("key1", value1);
    result.emplace("key2", value2);
    return result;
}

map<string, double> Mapfunc32()
{
    map<string, double> result;
    double const value1 = 123.456;
    double const value2 = 789.012;
    result.emplace("key1", value1);
    result.emplace("key2", value2);
    return result;
}

map<string, string> Mapfunc33()
{
    map<string, string> result;
    string const value1 = "value1";
    string const value2 = "value2";
    result.emplace("key1", value1);
    result.emplace("key2", value2);
    return result;
}

map<string, array<int8_t>> Mapfunc34()
{
    map<string, array<int8_t>> result;
    array<int8_t> const a = {1, 2, 3};
    array<int8_t> const b = {4, 5, 6};
    result.emplace("key1", a);
    result.emplace("key2", b);
    return result;
}

map<string, array<int16_t>> Mapfunc35()
{
    map<string, array<int16_t>> result;
    array<int16_t> const a = {123, 456};
    array<int16_t> const b = {789, 1011};
    result.emplace("key1", a);
    result.emplace("key2", b);
    return result;
}

map<string, array<int32_t>> Mapfunc36()
{
    map<string, array<int32_t>> result;
    array<int32_t> const a = {1234, 5678};
    array<int32_t> const b = {9012, 3456};
    result.emplace("key1", a);
    result.emplace("key2", b);
    return result;
}

map<string, array<int64_t>> Mapfunc37()
{
    map<string, array<int64_t>> result;
    array<int64_t> const a = {12345, 67890};
    array<int64_t> const b = {11111, 22222};
    result.emplace("key1", a);
    result.emplace("key2", b);
    return result;
}

map<string, array<uint8_t>> Mapfunc38()
{
    map<string, array<uint8_t>> result;
    array<uint8_t> const a = {1, 2, 3};
    array<uint8_t> const b = {4, 5, 6};
    result.emplace("key1", a);
    result.emplace("key2", b);
    return result;
}

map<string, array<bool>> Mapfunc39()
{
    map<string, array<bool>> result;
    array<bool> const a = {true, false};
    array<bool> const b = {false, true};
    result.emplace("key1", a);
    result.emplace("key2", b);
    return result;
}

map<string, array<string>> Mapfunc40()
{
    map<string, array<string>> result;
    array<string> const a = {"value1", "value2"};
    array<string> const b = {"value3", "value4"};
    result.emplace("key1", a);
    result.emplace("key2", b);
    return result;
}

map<string, record_test::TypeUnion> Mapfunc41()
{
    int32_t const value = 123;
<<<<<<< HEAD

=======
>>>>>>> 3524c191
    map<string, record_test::TypeUnion> result;
    result.emplace("key1", record_test::TypeUnion::make_a(value));
    result.emplace("key2", record_test::TypeUnion::make_b(true));
    result.emplace("key3", record_test::TypeUnion::make_c("value"));
    return result;
}

map<string, record_test::Color> Mapfunc42()
{
    map<string, record_test::Color> result;
    result.emplace("key1", record_test::Color::key_t::RED);
    result.emplace("key2", record_test::Color::key_t::GREEN);
    return result;
}

map<string, record_test::Pair> Mapfunc43()
{
    map<string, record_test::Pair> result;
    record_test::Pair p1 {
        .a = "one",
        .b = true,
    };
    record_test::Pair p2 {
        .a = "two",
        .b = false,
    };
    result.emplace("key1", p1);
    result.emplace("key2", p2);
    return result;
}

map<string, record_test::ICpuZero> Mapfunc44()
{
    map<string, record_test::ICpuZero> result;
    result.emplace("key1", make_holder<ICpuZero, ::record_test::ICpuZero>());
    result.emplace("key2", make_holder<ICpuZero, ::record_test::ICpuZero>());
    return result;
}

map<string, record_test::ICpuInfo> Mapfunc45()
{
    map<string, record_test::ICpuInfo> result;
    result.emplace("key1", make_holder<ICpuInfo, ::record_test::ICpuInfo>());
    result.emplace("key2", make_holder<ICpuInfo, ::record_test::ICpuInfo>());
    return result;
}

map<string, uintptr_t> Mapfunc46()
{
    map<string, uintptr_t> result;
    result.emplace("key1", reinterpret_cast<uintptr_t>(nullptr));
    result.emplace("key2", reinterpret_cast<uintptr_t>(nullptr));
    return result;
}

map<string, map<string, bool>> Mapfunc47()
{
    map<string, map<string, bool>> result;
    map<string, bool> m1;
    bool const value1 = true;
    bool const value2 = false;
    m1.emplace("subkey1", value1);
    m1.emplace("subkey2", value2);
    result.emplace("key1", m1);
    map<string, bool> m2;
    bool const value3 = true;
    bool const value4 = false;
    m2.emplace("subkey3", value3);
    m2.emplace("subkey4", value4);
    result.emplace("key2", m2);
    return result;
}

map<string, map<string, int32_t>> Mapfunc48()
{
    map<string, map<string, int32_t>> result;
    map<string, int32_t> m1;
    int32_t const value1 = 100;
    int32_t const value2 = 200;
    m1.emplace("subkey1", value1);
    m1.emplace("subkey2", value2);
    result.emplace("key1", m1);
    map<string, int32_t> m2;
    int32_t const value3 = 300;
    int32_t const value4 = 400;
    m2.emplace("subkey3", value3);
    m2.emplace("subkey4", value4);
    result.emplace("key2", m2);
    return result;
}

map<string, map<string, array<int32_t>>> Mapfunc49()
{
    map<string, map<string, array<int32_t>>> result;
    map<string, array<int32_t>> m1;
    array<int32_t> const a1 = {1, 2, 3};
    array<int32_t> const b1 = {4, 5, 6};
    m1.emplace("subkey1", a1);
    m1.emplace("subkey2", b1);
    result.emplace("key1", m1);
    map<string, array<int32_t>> m2;
    array<int32_t> const a2 = {7, 8, 9};
    array<int32_t> const b2 = {10, 11, 12};
    m2.emplace("subkey3", a2);
    m2.emplace("subkey4", b2);
    result.emplace("key2", m2);
    return result;
}

map<string, map<string, string>> Mapfunc50()
{
    map<string, map<string, string>> result;
    map<string, string> m1;
    string const value1 = "value1";
    string const value2 = "value2";
    m1.emplace("subkey1", value1);
    m1.emplace("subkey2", value2);
    result.emplace("key1", m1);
    map<string, string> m2;
    string const value3 = "value3";
    string const value4 = "value4";
    m2.emplace("subkey3", value3);
    m2.emplace("subkey4", value4);
    result.emplace("key2", m2);
    return result;
}

map<string, map<string, string>> Mapfunc51(optional_view<map<string, string>> op)
{
    map<string, map<string, string>> result;
    map<string, string> m1;
    string const value1 = "value1";
    string const value2 = "value2";
    m1.emplace("subkey1", value1);
    m1.emplace("subkey2", value2);
    result.emplace("key1", m1);
    map<string, string> m2;
    string const value3 = "value3";
    string const value4 = "value4";
    m2.emplace("subkey3", value3);
    m2.emplace("subkey4", value4);
    result.emplace("key2", m2);
    return result;
}

}  // namespace

// because these macros are auto-generate, lint will cause false positive.
// NOLINTBEGIN
TH_EXPORT_CPP_API_MakeCpu(MakeCpu);
TH_EXPORT_CPP_API_GetCpuSize(GetCpuSize);
TH_EXPORT_CPP_API_GetASize(GetASize);
TH_EXPORT_CPP_API_GetStringIntSize(GetStringIntSize);
TH_EXPORT_CPP_API_CreateStringString(CreateStringString);
TH_EXPORT_CPP_API_GetMapfromArray(GetMapfromArray);
TH_EXPORT_CPP_API_GetDatafromMap(GetDatafromMap);
TH_EXPORT_CPP_API_ForeachMap(ForeachMap);
TH_EXPORT_CPP_API_Mapfunc01(Mapfunc01);
TH_EXPORT_CPP_API_Mapfunc02(Mapfunc02);
TH_EXPORT_CPP_API_Mapfunc03(Mapfunc03);
TH_EXPORT_CPP_API_Mapfunc04(Mapfunc04);
TH_EXPORT_CPP_API_Mapfunc05(Mapfunc05);
TH_EXPORT_CPP_API_Mapfunc06(Mapfunc06);
TH_EXPORT_CPP_API_Mapfunc07(Mapfunc07);
TH_EXPORT_CPP_API_Mapfunc08(Mapfunc08);
TH_EXPORT_CPP_API_Mapfunc09(Mapfunc09);
TH_EXPORT_CPP_API_Mapfunc10(Mapfunc10);
TH_EXPORT_CPP_API_Mapfunc11(Mapfunc11);
TH_EXPORT_CPP_API_Mapfunc12(Mapfunc12);
TH_EXPORT_CPP_API_Mapfunc13(Mapfunc13);
TH_EXPORT_CPP_API_Mapfunc14(Mapfunc14);
TH_EXPORT_CPP_API_Mapfunc15(Mapfunc15);
TH_EXPORT_CPP_API_Mapfunc16(Mapfunc16);
TH_EXPORT_CPP_API_Mapfunc17(Mapfunc17);
TH_EXPORT_CPP_API_Mapfunc18(Mapfunc18);
TH_EXPORT_CPP_API_MakeICpuZero(MakeICpuZero);
TH_EXPORT_CPP_API_Mapfunc19(Mapfunc19);
TH_EXPORT_CPP_API_MakeICpuInfo(MakeICpuInfo);
TH_EXPORT_CPP_API_Mapfunc20(Mapfunc20);
TH_EXPORT_CPP_API_Mapfunc21(Mapfunc21);
TH_EXPORT_CPP_API_Mapfunc22(Mapfunc22);
TH_EXPORT_CPP_API_Mapfunc23(Mapfunc23);
TH_EXPORT_CPP_API_Mapfunc24(Mapfunc24);
TH_EXPORT_CPP_API_Mapfunc25(Mapfunc25);
TH_EXPORT_CPP_API_Mapfunc26(Mapfunc26);
TH_EXPORT_CPP_API_Mapfunc27(Mapfunc27);
TH_EXPORT_CPP_API_Mapfunc28(Mapfunc28);
TH_EXPORT_CPP_API_Mapfunc29(Mapfunc29);
TH_EXPORT_CPP_API_Mapfunc30(Mapfunc30);
TH_EXPORT_CPP_API_Mapfunc31(Mapfunc31);
TH_EXPORT_CPP_API_Mapfunc32(Mapfunc32);
TH_EXPORT_CPP_API_Mapfunc33(Mapfunc33);
TH_EXPORT_CPP_API_Mapfunc34(Mapfunc34);
TH_EXPORT_CPP_API_Mapfunc35(Mapfunc35);
TH_EXPORT_CPP_API_Mapfunc36(Mapfunc36);
TH_EXPORT_CPP_API_Mapfunc37(Mapfunc37);
TH_EXPORT_CPP_API_Mapfunc38(Mapfunc38);
TH_EXPORT_CPP_API_Mapfunc39(Mapfunc39);
TH_EXPORT_CPP_API_Mapfunc40(Mapfunc40);
TH_EXPORT_CPP_API_Mapfunc41(Mapfunc41);
TH_EXPORT_CPP_API_Mapfunc42(Mapfunc42);
TH_EXPORT_CPP_API_Mapfunc43(Mapfunc43);
TH_EXPORT_CPP_API_Mapfunc44(Mapfunc44);
TH_EXPORT_CPP_API_Mapfunc45(Mapfunc45);
TH_EXPORT_CPP_API_Mapfunc46(Mapfunc46);
TH_EXPORT_CPP_API_Mapfunc47(Mapfunc47);
TH_EXPORT_CPP_API_Mapfunc48(Mapfunc48);
TH_EXPORT_CPP_API_Mapfunc49(Mapfunc49);
TH_EXPORT_CPP_API_Mapfunc50(Mapfunc50);
TH_EXPORT_CPP_API_Mapfunc51(Mapfunc51);
// NOLINTEND<|MERGE_RESOLUTION|>--- conflicted
+++ resolved
@@ -537,10 +537,6 @@
 map<string, record_test::TypeUnion> Mapfunc41()
 {
     int32_t const value = 123;
-<<<<<<< HEAD
-
-=======
->>>>>>> 3524c191
     map<string, record_test::TypeUnion> result;
     result.emplace("key1", record_test::TypeUnion::make_a(value));
     result.emplace("key2", record_test::TypeUnion::make_b(true));
