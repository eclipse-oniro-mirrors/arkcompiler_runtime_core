/*
 * Copyright (c) 2025 Huawei Device Co., Ltd.
 * Licensed under the Apache License, Version 2.0 (the "License");
 * you may not use this file except in compliance with the License.
 * You may obtain a copy of the License at
 *
 * http://www.apache.org/licenses/LICENSE-2.0
 *
 * Unless required by applicable law or agreed to in writing, software
 * distributed under the License is distributed on an "AS IS" BASIS,
 * WITHOUT WARRANTIES OR CONDITIONS OF ANY KIND, either express or implied.
 * See the License for the specific language governing permissions and
 * limitations under the License.
 */
import {BusinessError} from "@ohos.base";
import * as EnumTest from "enum_test";

loadLibrary("ani_enum");

function test_nextEnum_with_color() {
    const color = EnumTest.Color.GREEN;
    const nextColor = EnumTest.nextEnum(color);
<<<<<<< HEAD
    assertEQ(nextColor, EnumTest.Color.BLUE)
=======
    arktest.assertEQ(nextColor, EnumTest.Color.BLUE)
>>>>>>> a77d6327
}

function test_getValueOfEnum() {
    let color = EnumTest.Color.GREEN;
    let value = EnumTest.getValueOfEnum(color);
<<<<<<< HEAD
    assertEQ(value, "Green");
=======
    arktest.assertEQ(value, "Green");
>>>>>>> a77d6327
}

function test_getValueOfEnumWeekday() {
    let day = EnumTest.Weekday.WEDNESDAY;
    let value = EnumTest.getValueOfEnumWeekday(day);
<<<<<<< HEAD
    assertEQ(value, 3);
=======
    arktest.assertEQ(value, 3);
>>>>>>> a77d6327
}

function test_nextEnumWeekday() {
    let day = EnumTest.Weekday.WEDNESDAY;
    let nextDay = EnumTest.nextEnumWeekday(day);
<<<<<<< HEAD
    assertEQ(nextDay, EnumTest.Weekday.THURSDAY);
=======
    arktest.assertEQ(nextDay, EnumTest.Weekday.THURSDAY);
>>>>>>> a77d6327
}

function test_nextEnum() {
    const color = EnumTest.Color.BLUE;
    const nextColor = EnumTest.nextEnum(color);
<<<<<<< HEAD
    assertEQ(nextColor, EnumTest.Color.RED);
=======
    arktest.assertEQ(nextColor, EnumTest.Color.RED);
>>>>>>> a77d6327
}

function test_nextEnum_with_i8() {
    const first = EnumTest.NumTypeI8.ONE;
    const next = EnumTest.nextEnumI8(first);
<<<<<<< HEAD
    assertEQ(next, EnumTest.NumTypeI8.TWO)
=======
    arktest.assertEQ(next, EnumTest.NumTypeI8.TWO)
>>>>>>> a77d6327
}

function test_nextEnum_with_i16() {
    const first = EnumTest.NumTypeI16.ONE;
    const next = EnumTest.nextEnumI16(first);
<<<<<<< HEAD
    assertEQ(next, EnumTest.NumTypeI16.TWO)
=======
    arktest.assertEQ(next, EnumTest.NumTypeI16.TWO)
>>>>>>> a77d6327
}

function test_nextEnum_with_i32() {
    const first = EnumTest.NumTypeI32.ONE;
    const next = EnumTest.nextEnumI32(first);
<<<<<<< HEAD
    assertEQ(next, EnumTest.NumTypeI32.TWO)
=======
    arktest.assertEQ(next, EnumTest.NumTypeI32.TWO)
>>>>>>> a77d6327
}

function test_nextEnum_with_i64() {
    const first = EnumTest.NumTypeI64.ONE;
    const next = EnumTest.nextEnumI64(first);
<<<<<<< HEAD
    assertEQ(next, EnumTest.NumTypeI64.TWO)
=======
    arktest.assertEQ(next, EnumTest.NumTypeI64.TWO)
>>>>>>> a77d6327
}

function test_nextEnum_with_string() {
    const first = EnumTest.EnumString.ONE;
    const next = EnumTest.nextEnumString(first);
<<<<<<< HEAD
    assertEQ(next, EnumTest.EnumString.TWO)
=======
    arktest.assertEQ(next, EnumTest.EnumString.TWO)
>>>>>>> a77d6327
}

function test_nextEnum_with_const_i8() {
    const first = EnumTest.FLAG_I8_TWO;
<<<<<<< HEAD
    assertEQ(first, 0 as byte)
=======
    arktest.assertEQ(first, 0 as byte)
>>>>>>> a77d6327
}

function test_nextEnum_with_const_i16() {
    const first = EnumTest.FLAG_I16_TWO;
<<<<<<< HEAD
    assertEQ(first, 0 as short)
=======
    arktest.assertEQ(first, 0 as short)
>>>>>>> a77d6327
}

function test_nextEnum_with_const_i32() {
    const first = EnumTest.FLAG_I32_TWO;
<<<<<<< HEAD
    assertEQ(first, 0)
=======
    arktest.assertEQ(first, 0)
>>>>>>> a77d6327
}

function test_nextEnum_with_const_i64() {
    const first = EnumTest.FLAG_I64_TWO;
<<<<<<< HEAD
    assertEQ(first, 0 as long)
=======
    arktest.assertEQ(first, 0 as long)
>>>>>>> a77d6327
}

function test_nextEnum_with_const_f32() {
    const first = EnumTest.FLAG_F32_A;
<<<<<<< HEAD
    assertEQ(first, 10.0 as float)
=======
    arktest.assertEQ(first, 10.0 as float)
>>>>>>> a77d6327
}

function test_nextEnum_with_const_f64() {
    const first = EnumTest.FLAG_F64_A;
<<<<<<< HEAD
    assertEQ(first, 1.0 as double)
=======
    arktest.assertEQ(first, 1.0 as double)
>>>>>>> a77d6327
}

function test_nextEnum_with_const_string() {
    const first = EnumTest.FLAG_STRING_ONE;
<<<<<<< HEAD
    assertEQ(first, "hello")
=======
    arktest.assertEQ(first, "hello")
>>>>>>> a77d6327
}

function test_fromValueToEnum() {
    const first = EnumTest.fromValueToEnum("Red");
<<<<<<< HEAD
    assertEQ(first, EnumTest.Color.RED);
    const second = EnumTest.fromValueToEnum("Green");
    assertEQ(second, EnumTest.Color.GREEN);
    const third = EnumTest.fromValueToEnum("Blue");
    assertEQ(third, EnumTest.Color.BLUE);
=======
    arktest.assertEQ(first, EnumTest.Color.RED);
    const second = EnumTest.fromValueToEnum("Green");
    arktest.assertEQ(second, EnumTest.Color.GREEN);
    const third = EnumTest.fromValueToEnum("Blue");
    arktest.assertEQ(third, EnumTest.Color.BLUE);
>>>>>>> a77d6327
    let errCode: number = 0;
    try {
        EnumTest.fromValueToEnum("Yellow");
    } catch (e: BusinessError) {
        errCode = e.code;
    }
<<<<<<< HEAD
    assertEQ(errCode, 1);
=======
    arktest.assertEQ(errCode, 1);
>>>>>>> a77d6327
}

function test_fromValueToEnumWeekday() {
    const first = EnumTest.fromValueToEnumWeekday(0);
<<<<<<< HEAD
    assertEQ(first, EnumTest.Weekday.SUNDAY);
=======
    arktest.assertEQ(first, EnumTest.Weekday.SUNDAY);
>>>>>>> a77d6327
    let errCode: number = 0;
    try {
        EnumTest.fromValueToEnumWeekday(8);
    } catch (e: BusinessError) {
        errCode = e.code;
    }
<<<<<<< HEAD
    assertEQ(errCode, 1);
=======
    arktest.assertEQ(errCode, 1);
>>>>>>> a77d6327
}

function main() {
    console.log("##############start#############");
    const suite = new arktest.ArkTestsuite("EnumTest Tests");

    suite.addTest("test nextEnum with color", test_nextEnum_with_color);

    suite.addTest("test nextEnum with i8", test_nextEnum_with_i8);
    suite.addTest("test nextEnum with i16", test_nextEnum_with_i16);
    suite.addTest("test nextEnum with i32", test_nextEnum_with_i32);
    suite.addTest("test nextEnum with i64", test_nextEnum_with_i64);
    suite.addTest("test nextEnum with String", test_nextEnum_with_string);

    suite.addTest("test nextEnum with const i8", test_nextEnum_with_const_i8);
    suite.addTest("test nextEnum with const i16", test_nextEnum_with_const_i16);
    suite.addTest("test nextEnum with const i32", test_nextEnum_with_const_i32);
    suite.addTest("test nextEnum with const i64", test_nextEnum_with_const_i64);
    suite.addTest("test nextEnum with const f32", test_nextEnum_with_const_f32);
    suite.addTest("test nextEnum with const f64", test_nextEnum_with_const_f64);
    suite.addTest(
        "test nextEnum with const string", test_nextEnum_with_const_string);

    suite.addTest("test getValueOfEnum", test_getValueOfEnum);
    suite.addTest("test getValueOfEnumWeekday", test_getValueOfEnumWeekday);

    suite.addTest("test nextEnum", test_nextEnum);
    suite.addTest("test nextEnumWeekday", test_nextEnumWeekday);

    suite.addTest("test fromValueToEnum", test_fromValueToEnum);
    suite.addTest("test fromValueToEnumWeekday", test_fromValueToEnumWeekday);

    exit(suite.run());
}<|MERGE_RESOLUTION|>--- conflicted
+++ resolved
@@ -20,212 +20,124 @@
 function test_nextEnum_with_color() {
     const color = EnumTest.Color.GREEN;
     const nextColor = EnumTest.nextEnum(color);
-<<<<<<< HEAD
-    assertEQ(nextColor, EnumTest.Color.BLUE)
-=======
     arktest.assertEQ(nextColor, EnumTest.Color.BLUE)
->>>>>>> a77d6327
 }
 
 function test_getValueOfEnum() {
     let color = EnumTest.Color.GREEN;
     let value = EnumTest.getValueOfEnum(color);
-<<<<<<< HEAD
-    assertEQ(value, "Green");
-=======
     arktest.assertEQ(value, "Green");
->>>>>>> a77d6327
 }
 
 function test_getValueOfEnumWeekday() {
     let day = EnumTest.Weekday.WEDNESDAY;
     let value = EnumTest.getValueOfEnumWeekday(day);
-<<<<<<< HEAD
-    assertEQ(value, 3);
-=======
     arktest.assertEQ(value, 3);
->>>>>>> a77d6327
 }
 
 function test_nextEnumWeekday() {
     let day = EnumTest.Weekday.WEDNESDAY;
     let nextDay = EnumTest.nextEnumWeekday(day);
-<<<<<<< HEAD
-    assertEQ(nextDay, EnumTest.Weekday.THURSDAY);
-=======
     arktest.assertEQ(nextDay, EnumTest.Weekday.THURSDAY);
->>>>>>> a77d6327
 }
 
 function test_nextEnum() {
     const color = EnumTest.Color.BLUE;
     const nextColor = EnumTest.nextEnum(color);
-<<<<<<< HEAD
-    assertEQ(nextColor, EnumTest.Color.RED);
-=======
     arktest.assertEQ(nextColor, EnumTest.Color.RED);
->>>>>>> a77d6327
 }
 
 function test_nextEnum_with_i8() {
     const first = EnumTest.NumTypeI8.ONE;
     const next = EnumTest.nextEnumI8(first);
-<<<<<<< HEAD
-    assertEQ(next, EnumTest.NumTypeI8.TWO)
-=======
     arktest.assertEQ(next, EnumTest.NumTypeI8.TWO)
->>>>>>> a77d6327
 }
 
 function test_nextEnum_with_i16() {
     const first = EnumTest.NumTypeI16.ONE;
     const next = EnumTest.nextEnumI16(first);
-<<<<<<< HEAD
-    assertEQ(next, EnumTest.NumTypeI16.TWO)
-=======
     arktest.assertEQ(next, EnumTest.NumTypeI16.TWO)
->>>>>>> a77d6327
 }
 
 function test_nextEnum_with_i32() {
     const first = EnumTest.NumTypeI32.ONE;
     const next = EnumTest.nextEnumI32(first);
-<<<<<<< HEAD
-    assertEQ(next, EnumTest.NumTypeI32.TWO)
-=======
     arktest.assertEQ(next, EnumTest.NumTypeI32.TWO)
->>>>>>> a77d6327
 }
 
 function test_nextEnum_with_i64() {
     const first = EnumTest.NumTypeI64.ONE;
     const next = EnumTest.nextEnumI64(first);
-<<<<<<< HEAD
-    assertEQ(next, EnumTest.NumTypeI64.TWO)
-=======
     arktest.assertEQ(next, EnumTest.NumTypeI64.TWO)
->>>>>>> a77d6327
 }
 
 function test_nextEnum_with_string() {
     const first = EnumTest.EnumString.ONE;
     const next = EnumTest.nextEnumString(first);
-<<<<<<< HEAD
-    assertEQ(next, EnumTest.EnumString.TWO)
-=======
     arktest.assertEQ(next, EnumTest.EnumString.TWO)
->>>>>>> a77d6327
 }
 
 function test_nextEnum_with_const_i8() {
     const first = EnumTest.FLAG_I8_TWO;
-<<<<<<< HEAD
-    assertEQ(first, 0 as byte)
-=======
     arktest.assertEQ(first, 0 as byte)
->>>>>>> a77d6327
 }
 
 function test_nextEnum_with_const_i16() {
     const first = EnumTest.FLAG_I16_TWO;
-<<<<<<< HEAD
-    assertEQ(first, 0 as short)
-=======
     arktest.assertEQ(first, 0 as short)
->>>>>>> a77d6327
 }
 
 function test_nextEnum_with_const_i32() {
     const first = EnumTest.FLAG_I32_TWO;
-<<<<<<< HEAD
-    assertEQ(first, 0)
-=======
     arktest.assertEQ(first, 0)
->>>>>>> a77d6327
 }
 
 function test_nextEnum_with_const_i64() {
     const first = EnumTest.FLAG_I64_TWO;
-<<<<<<< HEAD
-    assertEQ(first, 0 as long)
-=======
     arktest.assertEQ(first, 0 as long)
->>>>>>> a77d6327
 }
 
 function test_nextEnum_with_const_f32() {
     const first = EnumTest.FLAG_F32_A;
-<<<<<<< HEAD
-    assertEQ(first, 10.0 as float)
-=======
     arktest.assertEQ(first, 10.0 as float)
->>>>>>> a77d6327
 }
 
 function test_nextEnum_with_const_f64() {
     const first = EnumTest.FLAG_F64_A;
-<<<<<<< HEAD
-    assertEQ(first, 1.0 as double)
-=======
     arktest.assertEQ(first, 1.0 as double)
->>>>>>> a77d6327
 }
 
 function test_nextEnum_with_const_string() {
     const first = EnumTest.FLAG_STRING_ONE;
-<<<<<<< HEAD
-    assertEQ(first, "hello")
-=======
     arktest.assertEQ(first, "hello")
->>>>>>> a77d6327
 }
 
 function test_fromValueToEnum() {
     const first = EnumTest.fromValueToEnum("Red");
-<<<<<<< HEAD
-    assertEQ(first, EnumTest.Color.RED);
-    const second = EnumTest.fromValueToEnum("Green");
-    assertEQ(second, EnumTest.Color.GREEN);
-    const third = EnumTest.fromValueToEnum("Blue");
-    assertEQ(third, EnumTest.Color.BLUE);
-=======
     arktest.assertEQ(first, EnumTest.Color.RED);
     const second = EnumTest.fromValueToEnum("Green");
     arktest.assertEQ(second, EnumTest.Color.GREEN);
     const third = EnumTest.fromValueToEnum("Blue");
     arktest.assertEQ(third, EnumTest.Color.BLUE);
->>>>>>> a77d6327
     let errCode: number = 0;
     try {
         EnumTest.fromValueToEnum("Yellow");
     } catch (e: BusinessError) {
         errCode = e.code;
     }
-<<<<<<< HEAD
-    assertEQ(errCode, 1);
-=======
     arktest.assertEQ(errCode, 1);
->>>>>>> a77d6327
 }
 
 function test_fromValueToEnumWeekday() {
     const first = EnumTest.fromValueToEnumWeekday(0);
-<<<<<<< HEAD
-    assertEQ(first, EnumTest.Weekday.SUNDAY);
-=======
     arktest.assertEQ(first, EnumTest.Weekday.SUNDAY);
->>>>>>> a77d6327
     let errCode: number = 0;
     try {
         EnumTest.fromValueToEnumWeekday(8);
     } catch (e: BusinessError) {
         errCode = e.code;
     }
-<<<<<<< HEAD
-    assertEQ(errCode, 1);
-=======
     arktest.assertEQ(errCode, 1);
->>>>>>> a77d6327
 }
 
 function main() {
