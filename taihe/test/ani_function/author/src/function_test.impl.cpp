/*
 * Copyright (c) 2025 Huawei Device Co., Ltd.
 * Licensed under the Apache License, Version 2.0 (the "License");
 * you may not use this file except in compliance with the License.
 * You may obtain a copy of the License at
 *
 * http://www.apache.org/licenses/LICENSE-2.0
 *
 * Unless required by applicable law or agreed to in writing, software
 * distributed under the License is distributed on an "AS IS" BASIS,
 * WITHOUT WARRANTIES OR CONDITIONS OF ANY KIND, either express or implied.
 * See the License for the specific language governing permissions and
 * limitations under the License.
 */
#include "function_test.impl.hpp"

#include "function_test.Foo.proj.2.hpp"
#include "function_test.MyUnion.proj.1.hpp"
#include "stdexcept"
#include "taihe/optional.hpp"
#include "taihe/string.hpp"
// Please delete <stdexcept> include when you implement
using namespace taihe;

namespace {
class Foo {
public:
    void bar()
    {
        std::cout << "call bar" << std::endl;
    }

    void bar_int(int32_t a)
    {
        std::cout << "call bar_int a is :" << a << std::endl;
    }

    void bar_str(string_view a)
    {
        std::cout << "call bar_str a is :" << std::string(a) << std::endl;
    }

    void bar_union(string_view a, ::function_test::MyUnion const &b)
    {
        std::cout << "call bar_union a is :" << std::string(a) << std::endl;
        switch (b.get_tag()) {
            case ::function_test::MyUnion::tag_t::sValue:
                std::cout << "s: " << b.get_sValue_ref() << std::endl;
            case ::function_test::MyUnion::tag_t::iValue:
                std::cout << "i: " << b.get_iValue_ref() << std::endl;
            case ::function_test::MyUnion::tag_t::fValue:
                std::cout << "i: " << b.get_iValue_ref() << std::endl;
        }
    }

    void bar_union_opt(string_view a, optional_view<string> name)
    {
        std::cout << "call bar_union a is :" << std::string(a) << *name << std::endl;
    }

    void test_cb_v(callback_view<void()> f)
    {
        f();
    }

    void test_cb_i(callback_view<void(int32_t)> f)
    {
        f(1);
    }

    void test_cb_s(callback_view<void(string_view, bool)> f)
    {
        f("hello", true);
    }

    string test_cb_rs(callback_view<int64_t(int64_t)> f)
    {
        int64_t out = f(444);
        return std::to_string(out);
    }

    int32_t addSync(int32_t a, int32_t b)
    {
        std::cout << "call addSync a and b is" << std::to_string(a) << std::to_string(b) << std::endl;
        return a + b;
    }
};

class FooCls {
public:
    string get()
    {
        return "zhangsan";
    }
};

int32_t static_func_add(int32_t a, int32_t b)
{
    return a + b;
}

int32_t static_func_sub(int32_t a, int32_t b)
{
    return a - b;
}

::function_test::FooCls getFooCls1(string_view name)
{
    return make_holder<FooCls, ::function_test::FooCls>();
}

::function_test::FooCls getFooCls2(string_view name, string_view test)
{
    return make_holder<FooCls, ::function_test::FooCls>();
}

::function_test::Foo makeFoo()
{
    return make_holder<Foo, ::function_test::Foo>();
}

static int32_t static_property = 0;

int32_t getStaticProperty()
{
    return static_property;
}

void setStaticProperty(int32_t a)
{
    static_property = a;
}
}  // namespace
<<<<<<< HEAD
// The macros used below are automatically generated code.
=======

// because these macros are auto-generate, lint will cause false positive.
>>>>>>> 3524c191
// NOLINTBEGIN
TH_EXPORT_CPP_API_static_func_add(static_func_add);
TH_EXPORT_CPP_API_static_func_sub(static_func_sub);
TH_EXPORT_CPP_API_getFooCls1(getFooCls1);
TH_EXPORT_CPP_API_getFooCls2(getFooCls2);
TH_EXPORT_CPP_API_makeFoo(makeFoo);

TH_EXPORT_CPP_API_setStaticProperty(setStaticProperty);
TH_EXPORT_CPP_API_getStaticProperty(getStaticProperty);
// NOLINTEND<|MERGE_RESOLUTION|>--- conflicted
+++ resolved
@@ -131,12 +131,8 @@
     static_property = a;
 }
 }  // namespace
-<<<<<<< HEAD
-// The macros used below are automatically generated code.
-=======
 
 // because these macros are auto-generate, lint will cause false positive.
->>>>>>> 3524c191
 // NOLINTBEGIN
 TH_EXPORT_CPP_API_static_func_add(static_func_add);
 TH_EXPORT_CPP_API_static_func_sub(static_func_sub);
