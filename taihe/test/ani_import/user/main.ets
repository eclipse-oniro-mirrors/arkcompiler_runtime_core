/*
 * Copyright (c) 2025 Huawei Device Co., Ltd.
 * Licensed under the Apache License, Version 2.0 (the "License");
 * you may not use this file except in compliance with the License.
 * You may obtain a copy of the License at
 *
 * http://www.apache.org/licenses/LICENSE-2.0
 *
 * Unless required by applicable law or agreed to in writing, software
 * distributed under the License is distributed on an "AS IS" BASIS,
 * WITHOUT WARRANTIES OR CONDITIONS OF ANY KIND, either express or implied.
 * See the License for the specific language governing permissions and
 * limitations under the License.
 */
import {BusinessError} from "@ohos.base";
import * as mate from "mate";
<<<<<<< HEAD
import * as nova from "nova";
=======
import bar from "mate"; // Test export default
import * as nova from "nova";
import NovaType from "nova"; // Test export default
>>>>>>> a77d6327
import * as pura from "pura";

loadLibrary("ani_import");

function main() {
    // Intentially left blank.
    // Rationale: the test focuses on compilation.
    // A successful compilation indicates that the test case is passed.
}<|MERGE_RESOLUTION|>--- conflicted
+++ resolved
@@ -14,13 +14,9 @@
  */
 import {BusinessError} from "@ohos.base";
 import * as mate from "mate";
-<<<<<<< HEAD
-import * as nova from "nova";
-=======
 import bar from "mate"; // Test export default
 import * as nova from "nova";
 import NovaType from "nova"; // Test export default
->>>>>>> a77d6327
 import * as pura from "pura";
 
 loadLibrary("ani_import");
