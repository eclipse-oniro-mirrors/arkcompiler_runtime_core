/*
 * Copyright (c) 2025 Huawei Device Co., Ltd.
 * Licensed under the Apache License, Version 2.0 (the "License");
 * you may not use this file except in compliance with the License.
 * You may obtain a copy of the License at
 *
 * http://www.apache.org/licenses/LICENSE-2.0
 *
 * Unless required by applicable law or agreed to in writing, software
 * distributed under the License is distributed on an "AS IS" BASIS,
 * WITHOUT WARRANTIES OR CONDITIONS OF ANY KIND, either express or implied.
 * See the License for the specific language governing permissions and
 * limitations under the License.
 */
#include "mate.impl.hpp"
#include "mate.proj.hpp"
#include "stdexcept"
#include "taihe/runtime.hpp"

using namespace taihe;
using namespace mate;

namespace {
// To be implemented.

void testBar(bar::BarType const &bar)
{
    TH_THROW(std::runtime_error, "testBar not implemented");
}
}  // namespace
<<<<<<< HEAD
// The macros used below are automatically generated code.
=======

// because these macros are auto-generate, lint will cause false positive.
>>>>>>> 3524c191
// NOLINTBEGIN
TH_EXPORT_CPP_API_testBar(testBar);
// NOLINTEND<|MERGE_RESOLUTION|>--- conflicted
+++ resolved
@@ -28,12 +28,8 @@
     TH_THROW(std::runtime_error, "testBar not implemented");
 }
 }  // namespace
-<<<<<<< HEAD
-// The macros used below are automatically generated code.
-=======
 
 // because these macros are auto-generate, lint will cause false positive.
->>>>>>> 3524c191
 // NOLINTBEGIN
 TH_EXPORT_CPP_API_testBar(testBar);
 // NOLINTEND