/*
 * Copyright (c) 2025 Huawei Device Co., Ltd.
 * Licensed under the Apache License, Version 2.0 (the "License");
 * you may not use this file except in compliance with the License.
 * You may obtain a copy of the License at
 *
 * http://www.apache.org/licenses/LICENSE-2.0
 *
 * Unless required by applicable law or agreed to in writing, software
 * distributed under the License is distributed on an "AS IS" BASIS,
 * WITHOUT WARRANTIES OR CONDITIONS OF ANY KIND, either express or implied.
 * See the License for the specific language governing permissions and
 * limitations under the License.
 */
import {BusinessError} from "@ohos.base";
import * as ani_test from "ani_test";

loadLibrary("ani_test");

function test_data_struct() {
    // Test struct creation and display
    const option: ani_test.Data = {
        src: "path/to/source",
        dest: 123,
        files: ["file1.txt", "file2.txt", "file3.txt"]
    };
    ani_test.showData(option);

    // Test makeData returns expected structure
    const result = ani_test.makeData();
    arktest.assertEQ(result.src, "C++ Object");
    arktest.assertEQ(result.dest, 1);
    arktest.assertEQ(result.files.length, 2);
    arktest.assertEQ(result.files[0], "file.txt");
    arktest.assertEQ(result.files[1], "file.txt");
}

function test_union() {
    // Test showUnion with different types
    ani_test.showUnion(null);
    ani_test.showUnion((1).toInt());
    ani_test.showUnion(2f);
    ani_test.showUnion("Hello from STS!");

    // Test makeUnion returns expected values
    const union0 = ani_test.makeUnion(0);
    arktest.assertEQ(union0, null);

    const union1 = ani_test.makeUnion(1);
    arktest.assertEQ(union1, 100);

    const union2 = ani_test.makeUnion(2);
    arktest.assertEQ(union2, 0.5);

    const union3 = ani_test.makeUnion(3);
    arktest.assertEQ(union3, "Hello from C++!");
}

function test_optional() {
    // Test showOptionalInt with value and undefined
    ani_test.showOptionalInt((100).toInt());
    ani_test.showOptionalInt(undefined);

    // Test makeOptionalInt returns expected values
    const optTrue = ani_test.makeOptionalInt(true);
    arktest.assertEQ(optTrue, 10);

    const optFalse = ani_test.makeOptionalInt(false);
    arktest.assertEQ(optFalse, undefined);
}

function test_array() {
    // Test showArrayInt with array
    ani_test.showArrayInt([1, 2, 3]);

    // Test makeArrayInt returns expected array
    const arr = ani_test.makeArrayInt(10, 123);
    arktest.assertEQ(arr.length, 10);
    for (let i = 0; i < arr.length; i++) {
        arktest.assertEQ(arr[i], 123);
    }
}

// Test UserFoo implementation
class UserFoo implements ani_test.Foo {
    name: string;
    constructor(name: string) {
        this.name = name;
    }
    bar(): void {
        console.log("UserFoo(" + this.name + ") is calling bar()");
    }
}

function test_interface() {
    // Test makeFoo implementation
    let impl_foo_list = ani_test.makeFoo(["A", "B", "C"]);
    arktest.assertEQ(impl_foo_list.length, 3);
    for (let i = 0; i < impl_foo_list.length; i++) {
        impl_foo_list[i].bar();
    }

<<<<<<< HEAD
    // Test UserFoo implementation
    class UserFoo implements ani_test.Foo {
        name: string;
        constructor(name: string) {
            this.name = name;
        }
        bar(): void {
            console.log("UserFoo(" + this.name + ") is calling bar()");
        }
    }
=======
>>>>>>> a77d6327
    const X: ani_test.Foo = new UserFoo("X")
    const Y: ani_test.Foo = new UserFoo("Y")
    const Z: ani_test.Foo = new UserFoo("Z")
    const userFoos: Array<ani_test.Foo> = [X, Y, Z];
<<<<<<< HEAD
    assertEQ(userFoos.length, 3);
=======
    arktest.assertEQ(userFoos.length, 3);
>>>>>>> a77d6327
    ani_test.callBar(userFoos);
}

function main() {
    const suite = new arktest.ArkTestsuite("Ani Test Suite");
    suite.addTest("Test Data Struct", test_data_struct);
    suite.addTest("Test Union", test_union);
    suite.addTest("Test Optional", test_optional);
    suite.addTest("Test Array", test_array);
    suite.addTest("Test Interface", test_interface);
    exit(suite.run());
}<|MERGE_RESOLUTION|>--- conflicted
+++ resolved
@@ -100,28 +100,11 @@
         impl_foo_list[i].bar();
     }
 
-<<<<<<< HEAD
-    // Test UserFoo implementation
-    class UserFoo implements ani_test.Foo {
-        name: string;
-        constructor(name: string) {
-            this.name = name;
-        }
-        bar(): void {
-            console.log("UserFoo(" + this.name + ") is calling bar()");
-        }
-    }
-=======
->>>>>>> a77d6327
     const X: ani_test.Foo = new UserFoo("X")
     const Y: ani_test.Foo = new UserFoo("Y")
     const Z: ani_test.Foo = new UserFoo("Z")
     const userFoos: Array<ani_test.Foo> = [X, Y, Z];
-<<<<<<< HEAD
-    assertEQ(userFoos.length, 3);
-=======
     arktest.assertEQ(userFoos.length, 3);
->>>>>>> a77d6327
     ani_test.callBar(userFoos);
 }
 
