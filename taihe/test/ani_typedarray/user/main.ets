/*
 * Copyright (c) 2025 Huawei Device Co., Ltd.
 * Licensed under the Apache License, Version 2.0 (the "License");
 * you may not use this file except in compliance with the License.
 * You may obtain a copy of the License at
 *
 * http://www.apache.org/licenses/LICENSE-2.0
 *
 * Unless required by applicable law or agreed to in writing, software
 * distributed under the License is distributed on an "AS IS" BASIS,
 * WITHOUT WARRANTIES OR CONDITIONS OF ANY KIND, either express or implied.
 * See the License for the specific language governing permissions and
 * limitations under the License.
 */
import {BusinessError} from "@ohos.base";
import * as bar from "bar";

loadLibrary("ani_typedarray");

function checkUint8Array() {
    let arr = bar.newUint8Array(2, (0x01).toByte());
    arktest.assertEQ(arr.length, 2);
    arktest.assertEQ(arr.at(0), 0x01);
    arktest.assertEQ(arr.at(1), 0x01);
    let res = bar.sumUint8Array(arr);
    arktest.assertEQ(res, 0x01 * 2);
}

function checkUint16Array() {
    let arr = bar.newUint16Array(2, (0x0123).toShort());
    arktest.assertEQ(arr.at(0), 0x0123);
    arktest.assertEQ(arr.at(1), 0x0123);
    let res = bar.sumUint16Array(arr);
    arktest.assertEQ(res, 0x0123 * 2);
}

function checkUint32Array() {
    let arr = bar.newUint32Array(2, (0x01234567).toInt());
    arktest.assertEQ(arr.at(0), 0x01234567);
    arktest.assertEQ(arr.at(1), 0x01234567);
    let res = bar.sumUint32Array(arr);
    arktest.assertEQ(res, 0x01234567 * 2);
}

function checkBigUint64Array() {
    let arr = bar.newBigUint64Array(2, (21).toLong());
    arktest.assertEQ(arr.at(0), 21n);
    arktest.assertEQ(arr.at(1), 21n);
    let res = bar.sumBigUint64Array(arr);
    arktest.assertEQ(res, 42);
}

function checkInt8Array() {
    let arr = bar.newInt8Array(2, (0x01).toByte());
    arktest.assertEQ(arr.at(0), 0x01);
    arktest.assertEQ(arr.at(1), 0x01);
    let res = bar.sumInt8Array(arr);
    arktest.assertEQ(res, 0x01 * 2);
}

function checkInt16Array() {
    let arr = bar.newInt16Array(2, (0x0123).toShort());
    arktest.assertEQ(arr.at(0), 0x0123);
    arktest.assertEQ(arr.at(1), 0x0123);
    let res = bar.sumInt16Array(arr);
    arktest.assertEQ(res, 0x0123 * 2);
}

function checkInt32Array() {
    let arr = bar.newInt32Array(2, (0x01234567).toInt());
    arktest.assertEQ(arr.at(0), 0x01234567);
    arktest.assertEQ(arr.at(1), 0x01234567);
    let res = bar.sumInt32Array(arr);
    arktest.assertEQ(res, 0x01234567 * 2);
}

function checkBigInt64Array() {
    let arr = bar.newBigInt64Array(2, (21).toLong());
    arktest.assertEQ(arr.at(0), 21n);
    arktest.assertEQ(arr.at(1), 21n);
    let res = bar.sumBigInt64Array(arr);
    arktest.assertEQ(res, 42);
}

function checkFloat32Array() {
    let arr = bar.newFloat32Array(2, 0.1f);
    let tolerance = 0.00001f;
    arktest.assertEQ(Math.abs(arr.at(0)! - 0.1) < tolerance, true);
    arktest.assertEQ(Math.abs(arr.at(1)! - 0.1) < tolerance, true);
    let res = bar.sumFloat32Array(arr);
    arktest.assertEQ(Math.abs(res - 0.1 * 2) < tolerance, true);
}

function checkFloat64Array() {
    let arr = bar.newFloat64Array(2, (0.1).toDouble());
    let tolerance = (0.00001).toDouble();
    arktest.assertEQ(Math.abs(arr.at(0)! - 0.1) < tolerance, true);
    arktest.assertEQ(Math.abs(arr.at(1)! - 0.1) < tolerance, true);
    let res = bar.sumFloat64Array(arr);
    arktest.assertEQ(Math.abs(res - 0.1 * 2) < tolerance, true);
}

// bar.d.ts
let typedArrInfo: bar.TypedArrInfo = bar.getTypedArrInfo();

function test_bar_with_createAndPrintUint8Array() {
    let arr: Uint8Array = new Uint8Array([1, 2, 3, 4, 5]);
    typedArrInfo.createUint8Array(arr);
    let res = typedArrInfo.printUint8Array(arr);
    let arraysAreEqual = arr.length === res.length &&
        arr.every((value, index) => value === res[index.toInt()]);
    arktest.assertEQ(arraysAreEqual, true);
}

function test_bar_with_setAndgetUint8Array() {
    typedArrInfo.Uint8Array = new Uint8Array([1, 2, 3, 4, 5]);
    let res = typedArrInfo.Uint8Array;
    let arr = new Uint8Array([1, 2, 3, 4, 5]);
    let arraysAreEqual = arr.length === res.length &&
        arr.every((value, index) => value === res[index.toInt()]);
    arktest.assertEQ(arraysAreEqual, true);
}

function test_bar_with_createAndPrintInt8Array() {
    let arr: Int8Array = new Int8Array([1, -2, 3, -4, 5]);
    typedArrInfo.createInt8Array(arr);
    let res = typedArrInfo.printInt8Array(arr);
    let arraysAreEqual = arr.length === res.length &&
        arr.every((value, index) => value === res[index.toInt()]);
    arktest.assertEQ(arraysAreEqual, true);
}

function test_bar_with_setAndgetInt8Array() {
    typedArrInfo.Int8Array = new Int8Array([1, -2, 3, -4, 5]);
    let res = typedArrInfo.Int8Array;
    let arr = new Int8Array([1, -2, 3, -4, 5]);
    let arraysAreEqual = arr.length === res.length &&
        arr.every((value, index) => value === res[index.toInt()]);
    arktest.assertEQ(arraysAreEqual, true);
}

function test_bar_with_createAndPrintUint16Array() {
    let arr: Uint16Array = new Uint16Array([10, 20, 30, 40, 50]);
    typedArrInfo.createUint16Array(arr);
    let res = typedArrInfo.printUint16Array(arr);
    let arraysAreEqual = arr.length === res.length &&
        arr.every((value, index) => value === res[index.toInt()]);
    arktest.assertEQ(arraysAreEqual, true);
}

function test_bar_with_setAndgetUint16Array() {
    typedArrInfo.Uint16Array = new Uint16Array([10, 20, 30, 40, 50]);
    let res = typedArrInfo.Uint16Array;
    let arr = new Uint16Array([10, 20, 30, 40, 50]);
    let arraysAreEqual = arr.length === res.length &&
        arr.every((value, index) => value === res[index.toInt()]);
    arktest.assertEQ(arraysAreEqual, true);
}

function test_bar_with_createAndPrintInt16Array() {
    let arr: Int16Array = new Int16Array([10, -20, 30, -40, 50]);
    typedArrInfo.createInt16Array(arr);
    let res = typedArrInfo.printInt16Array(arr);
    let arraysAreEqual = arr.length === res.length &&
        arr.every((value, index) => value === res[index.toInt()]);
    arktest.assertEQ(arraysAreEqual, true);
}

function test_bar_with_setAndgetInt16Array() {
    typedArrInfo.Int16Array = new Int16Array([10, -20, 30, -40, 50]);
    let res = typedArrInfo.Int16Array;
    let arr = new Int16Array([10, -20, 30, -40, 50]);
    let arraysAreEqual = arr.length === res.length &&
        arr.every((value, index) => value === res[index.toInt()]);
    arktest.assertEQ(arraysAreEqual, true);
}

function test_bar_with_createAndPrintUint32Array() {
    let arr: Uint32Array = new Uint32Array([100, 200, 300, 400, 500]);
    typedArrInfo.createUint32Array(arr);
    let res = typedArrInfo.printUint32Array(arr);
    let arraysAreEqual = arr.length === res.length &&
        arr.every((value, index) => value === res[index.toInt()]);
    arktest.assertEQ(arraysAreEqual, true);
}

function test_bar_with_setAndgetUint32Array() {
    typedArrInfo.Uint32Array = new Uint32Array([100, 200, 300, 400, 500]);
    let res = typedArrInfo.Uint32Array;
    let arr = new Uint32Array([100, 200, 300, 400, 500]);
    let arraysAreEqual = arr.length === res.length &&
        arr.every((value, index) => value === res[index.toInt()]);
    arktest.assertEQ(arraysAreEqual, true);
}

function test_bar_with_createAndPrintInt32Array() {
    let arr: Int32Array = new Int32Array([100, -200, 300, -400, 500]);
    typedArrInfo.createInt32Array(arr);
    let res = typedArrInfo.printInt32Array(arr);
    let arraysAreEqual = arr.length === res.length &&
        arr.every((value, index) => value === res[index.toInt()]);
    arktest.assertEQ(arraysAreEqual, true);
}

function test_bar_with_setAndgetInt32Array() {
    typedArrInfo.Int32Array = new Int32Array([100, -200, 300, -400, 500]);
    let res = typedArrInfo.Int32Array;
    let arr = new Int32Array([100, -200, 300, -400, 500]);
    let arraysAreEqual = arr.length === res.length &&
        arr.every((value, index) => value === res[index.toInt()]);
    arktest.assertEQ(arraysAreEqual, true);
}

function test_bar_with_createAndPrintUint64Array() {
    let arr: BigUint64Array =
        new BigUint64Array([1000n, 2000n, 3000n, 4000n, 5000n]);
    typedArrInfo.createUint64Array(arr);
    let res = typedArrInfo.printUint64Array(arr);
    let arraysAreEqual = arr.length === res.length &&
        arr.every((value, index) => value === res[index.toInt()]);
    arktest.assertEQ(arraysAreEqual, true);
}

function test_bar_with_setAndgetUint64Array() {
    typedArrInfo.Uint64Array =
        new BigUint64Array([1000n, 2000n, 3000n, 4000n, 5000n]);
    let res = typedArrInfo.Uint64Array;
    let arr = new BigUint64Array([1000n, 2000n, 3000n, 4000n, 5000n]);
    let arraysAreEqual = arr.length === res.length &&
        arr.every((value, index) => value === res[index.toInt()]);
    arktest.assertEQ(arraysAreEqual, true);
}

function test_bar_with_createAndPrintInt64Array() {
    let arr: BigInt64Array =
        new BigInt64Array([1000n, -2000n, 3000n, -4000n, 5000n]);
    typedArrInfo.createInt64Array(arr);
    let res = typedArrInfo.printInt64Array(arr);
    let arraysAreEqual = arr.length === res.length &&
        arr.every((value, index) => value === res[index.toInt()]);
    arktest.assertEQ(arraysAreEqual, true);
}

function test_bar_with_setAndgetInt64Array() {
    typedArrInfo.Int64Array =
        new BigInt64Array([1000n, -2000n, 3000n, -4000n, 5000n]);
    let res = typedArrInfo.Int64Array;
    let arr = new BigInt64Array([1000n, -2000n, 3000n, -4000n, 5000n]);
    let arraysAreEqual = arr.length === res.length &&
        arr.every((value, index) => value === res[index.toInt()]);
    arktest.assertEQ(arraysAreEqual, true);
}

function test_bar_with_createAndPrintFloat32Array() {
    let arr: Float32Array = new Float32Array([1.0, 2.0, 3.0, 4.0, 5.0]);
    typedArrInfo.createFloat32Array(arr);
    let res = typedArrInfo.printFloat32Array(arr);
    let arraysAreEqual = arr.length === res.length &&
<<<<<<< HEAD
        arr.every((value, index) => Math.abs(value - res[index.toInt()]) < 1e-6);
=======
        arr.every(
            (value, index) => Math.abs(value - res[index.toInt()]) < 1e-6);
>>>>>>> aad9f664
    arktest.assertEQ(arraysAreEqual, true);
}

function test_bar_with_setAndgetFloat32Array() {
    typedArrInfo.Float32Array = new Float32Array([1.0, 2.0, 3.0, 4.0, 5.0]);
    let res = typedArrInfo.Float32Array;
    let arr = new Float32Array([1.0, 2.0, 3.0, 4.0, 5.0]);
    let arraysAreEqual = arr.length === res.length &&
<<<<<<< HEAD
        arr.every((value, index) => Math.abs(value - res[index.toInt()]) < 1e-6);
=======
        arr.every(
            (value, index) => Math.abs(value - res[index.toInt()]) < 1e-6);
>>>>>>> aad9f664
    arktest.assertEQ(arraysAreEqual, true);
}

function test_bar_with_createAndPrintFloat64Array() {
    let arr: Float64Array = new Float64Array([1.0, 2.0, 3.0, 4.0, 5.0]);
    typedArrInfo.createFloat64Array(arr);
    let res = typedArrInfo.printFloat64Array(arr);
    let arraysAreEqual = arr.length === res.length &&
<<<<<<< HEAD
        arr.every((value, index) => Math.abs(value - res[index.toInt()]) < 1e-15);
=======
        arr.every(
            (value, index) => Math.abs(value - res[index.toInt()]) < 1e-15);
>>>>>>> aad9f664
    arktest.assertEQ(arraysAreEqual, true);
}

function test_bar_with_setAndgetFloat64Array() {
    typedArrInfo.Float64Array = new Float64Array([1.0, 2.0, 3.0, 4.0, 5.0]);
    let res = typedArrInfo.Float64Array;
    let arr = new Float64Array([1.0, 2.0, 3.0, 4.0, 5.0]);
    let arraysAreEqual = arr.length === res.length &&
<<<<<<< HEAD
        arr.every((value, index) => Math.abs(value - res[index.toInt()]) < 1e-15);
=======
        arr.every(
            (value, index) => Math.abs(value - res[index.toInt()]) < 1e-15);
>>>>>>> aad9f664
    arktest.assertEQ(arraysAreEqual, true);
}

function test_bar_with_convertToInt64Array() {
    let uint8Arr: Uint8Array = new Uint8Array([1, 2, 3, 4, 5]);
    let uint16Arr: Uint16Array = new Uint16Array([10, 20, 30, 40, 50]);
    let uint32Arr: Uint32Array = new Uint32Array([100, 200, 300, 400, 500]);
    let uint64Arr: BigUint64Array =
        new BigUint64Array([1000n, 2000n, 3000n, 4000n, 5000n]);
    let int8Arr: Int8Array = new Int8Array([1, -2, 3, -4, 5]);
    let res = typedArrInfo.convertToInt64Array(
        uint8Arr, uint16Arr, uint32Arr, uint64Arr, int8Arr);
    let exceptArr: BigInt64Array =
        new BigInt64Array([1112n, 2220n, 3336n, 4440n, 5560n]);
    let arraysAreEqual = res.length === exceptArr.length &&
        res.every((value, index) => value === exceptArr[index.toInt()]);
    arktest.assertEQ(arraysAreEqual, true);
}

function test_bar_with_convertToFloat64Array() {
    let int16Arr: Int16Array = new Int16Array([10, -20, 30, -40, 50]);
    let int32Arr: Int32Array = new Int32Array([100, -200, 300, -400, 500]);
    let int64Arr: BigInt64Array =
        new BigInt64Array([1000n, -2000n, 3000n, -4000n, 5000n]);
    let float32Arr: Float32Array = new Float32Array([1.0, 2.0, 3.0, 4.0, 5.0]);
    let float64Arr: Float64Array = new Float64Array([1.0, 2.0, 3.0, 4.0, 5.0]);
    let res = typedArrInfo.convertToFloat64Array(
        int16Arr, int32Arr, int64Arr, float32Arr, float64Arr);
    let exceptArr: Float64Array =
        new Float64Array([1112.0, -2216.0, 3336.0, -4432.0, 5560.0]);
    let arraysAreEqual = res.length === exceptArr.length &&
<<<<<<< HEAD
        res.every((value, index) => Math.abs(value - exceptArr[index.toInt()]) < 1e-6);
=======
        res.every(
            (value, index) =>
                Math.abs(value - exceptArr[index.toInt()]) < 1e-6);
>>>>>>> aad9f664
    arktest.assertEQ(arraysAreEqual, true);
}

function test_bar_with_getUint8ArrayOptional_1() {
    let arr: Uint8Array = new Uint8Array([1, 2, 3, 4, 5]);
    let res = typedArrInfo.getUint8ArrayOptional(arr);
    console.log("test_bar_with_getUint8ArrayOptional_1 have Optional: ", res);
}

function test_bar_with_getUint8ArrayOptional_2() {
    let res = typedArrInfo.getUint8ArrayOptional(undefined);
    console.log(
        "test_bar_with_getUint8ArrayOptional_2 have no Optional: ", res);
}

function test_bar_with_getInt8ArrayOptional_1() {
    let arr: Int8Array = new Int8Array([1, -2, 3, -4, 5]);
    let res = typedArrInfo.getInt8ArrayOptional(arr);
    console.log("test_bar_with_getInt8ArrayOptional_1 have Optional: ", res);
}

function test_bar_with_getInt8ArrayOptional_2() {
    let res = typedArrInfo.getInt8ArrayOptional(undefined);
    console.log("test_bar_with_getInt8ArrayOptional_2 have no Optional: ", res);
}

function test_bar_with_getUint16ArrayOptional_1() {
    let arr: Uint16Array = new Uint16Array([10, 20, 30, 40, 50]);
    let res = typedArrInfo.getUint16ArrayOptional(arr);
    console.log("test_bar_with_getUint16ArrayOptional_1 have Optional: ", res);
}

function test_bar_with_getUint16ArrayOptional_2() {
    let res = typedArrInfo.getUint16ArrayOptional(undefined);
    console.log(
        "test_bar_with_getUint16ArrayOptional_2 have no Optional: ", res);
}

function test_bar_with_getInt16ArrayOptional_1() {
    let arr: Int16Array = new Int16Array([10, -20, 30, -40, 50]);
    let res = typedArrInfo.getInt16ArrayOptional(arr);
    console.log("test_bar_with_getInt16ArrayOptional_1 have Optional: ", res);
}

function test_bar_with_getInt16ArrayOptional_2() {
    let res = typedArrInfo.getInt16ArrayOptional(undefined);
    console.log(
        "test_bar_with_getInt16ArrayOptional_2 have no Optional: ", res);
}

function test_bar_with_getUint32ArrayOptional_1() {
    let arr: Uint32Array = new Uint32Array([100, 200, 300, 400, 500]);
    let res = typedArrInfo.getUint32ArrayOptional(arr);
    console.log("test_bar_with_getUint32ArrayOptional_1 have Optional: ", res);
}

function test_bar_with_getUint32ArrayOptional_2() {
    let res = typedArrInfo.getUint32ArrayOptional(undefined);
    console.log(
        "test_bar_with_getUint32ArrayOptional_2 have no Optional: ", res);
}

function test_bar_with_getInt32ArrayOptional_1() {
    let arr: Int32Array = new Int32Array([100, -200, 300, -400, 500]);
    let res = typedArrInfo.getInt32ArrayOptional(arr);
    console.log("test_bar_with_getInt32ArrayOptional_1 have Optional: ", res);
}

function test_bar_with_getInt32ArrayOptional_2() {
    let res = typedArrInfo.getInt32ArrayOptional(undefined);
    console.log(
        "test_bar_with_getInt32ArrayOptional_2 have no Optional: ", res);
}

function test_bar_with_getUint64ArrayOptional_1() {
    let arr: BigUint64Array =
        new BigUint64Array([1000n, 2000n, 3000n, 4000n, 5000n]);
    let res = typedArrInfo.getUint64ArrayOptional(arr);
    console.log("test_bar_with_getUint64ArrayOptional_1 have Optional: ", res);
}

function test_bar_with_getUint64ArrayOptional_2() {
    let res = typedArrInfo.getUint64ArrayOptional(undefined);
    console.log(
        "test_bar_with_getUint64ArrayOptional_2 have no Optional: ", res);
}

function test_bar_with_getInt64ArrayOptional_1() {
    let arr: BigInt64Array =
        new BigInt64Array([1000n, -2000n, 3000n, -4000n, 5000n]);
    let res = typedArrInfo.getInt64ArrayOptional(arr);
    console.log("test_bar_with_getInt64ArrayOptional_1 have Optional: ", res);
}

function test_bar_with_getInt64ArrayOptional_2() {
    let res = typedArrInfo.getInt64ArrayOptional(undefined);
    console.log(
        "test_bar_with_getInt64ArrayOptional_2 have no Optional: ", res);
}

function test_bar_with_getFloat32ArrayOptional_1() {
    let arr: Float32Array = new Float32Array([1.0, 2.0, 3.0, 4.0, 5.0]);
    let res = typedArrInfo.getFloat32ArrayOptional(arr);
    console.log("test_bar_with_getFloat32ArrayOptional_1 have Optional: ", res);
}

function test_bar_with_getFloat32ArrayOptional_2() {
    let res = typedArrInfo.getFloat32ArrayOptional(undefined);
    console.log(
        "test_bar_with_getFloat32ArrayOptional_2 have no Optional: ", res);
}

function test_bar_with_getFloat64ArrayOptional_1() {
    let arr: Float64Array = new Float64Array([1.0, 2.0, 3.0, 4.0, 5.0]);
    let res = typedArrInfo.getFloat64ArrayOptional(arr);
    console.log("test_bar_with_getFloat64ArrayOptional_1 have Optional: ", res);
}

function test_bar_with_getFloat64ArrayOptional_2() {
    let res = typedArrInfo.getFloat64ArrayOptional(undefined);
    console.log(
        "test_bar_with_getFloat64ArrayOptional_2 have no Optional: ", res);
}


function test_bar_with_mapUint8Arrays() {
    let data: Record<string, Uint8Array> = {
        "uint8Key": new Uint8Array([1, 2, 3, 4, 5])
    };
    let res = typedArrInfo.mapUint8Arrays(data);
    console.log("test_bar_with_mapUint8Arrays result: ", res);
}

function test_bar_with_mapInt8Arrays() {
    let data: Record<string, Int8Array> = {
        "int8Key": new Int8Array([1, -2, 3, -4, 5])
    };
    let res = typedArrInfo.mapInt8Arrays(data);
    console.log("test_bar_with_mapInt8Arrays result: ", res);
}

function test_bar_with_mapUint16Arrays() {
    let data: Record<string, Uint16Array> = {
        "uint16Key": new Uint16Array([10, 20, 30, 40, 50])
    };
    let res = typedArrInfo.mapUint16Arrays(data);
    console.log("test_bar_with_mapUint16Arrays result: ", res);
}

function test_bar_with_mapInt16Arrays() {
    let data: Record<string, Int16Array> = {
        "int16Key": new Int16Array([10, -20, 30, -40, 50])
    };
    let res = typedArrInfo.mapInt16Arrays(data);
    console.log("test_bar_with_mapInt16Arrays result: ", res);
}

function test_bar_with_mapUint32Arrays() {
    let data: Record<string, Uint32Array> = {
        "uint32Key": new Uint32Array([100, 200, 300, 400, 500])
    };
    let res = typedArrInfo.mapUint32Arrays(data);
    console.log("test_bar_with_mapUint32Arrays result: ", res);
}

function test_bar_with_mapInt32Arrays() {
    let data: Record<string, Int32Array> = {
        "int32Key": new Int32Array([100, -200, 300, -400, 500])
    };
    let res = typedArrInfo.mapInt32Arrays(data);
    console.log("test_bar_with_mapInt32Arrays result: ", res);
}

function test_bar_with_mapUint64Arrays() {
    let data: Record<string, BigUint64Array> = {
        "uint64Key": new BigUint64Array([1000n, 2000n, 3000n, 4000n, 5000n])
    };
    let res = typedArrInfo.mapUint64Arrays(data);
    console.log("test_bar_with_mapUint64Arrays result: ", res);
}

function test_bar_with_mapInt64Arrays() {
    let data: Record<string, BigInt64Array> = {
        "int64Key": new BigInt64Array([1000n, -2000n, 3000n, -4000n, 5000n])
    };
    let res = typedArrInfo.mapInt64Arrays(data);
    console.log("test_bar_with_mapInt64Arrays result: ", res);
}

function test_bar_with_mapFloat32Arrays() {
    let data: Record<string, Float32Array> = {
        "float32Key": new Float32Array([1.0, 2.0, 3.0, 4.0, 5.0])
    };
    let res = typedArrInfo.mapFloat32Arrays(data);
    console.log("test_bar_with_mapFloat32Arrays result: ", res);
}

function test_bar_with_mapFloat64Arrays() {
    let data: Record<string, Float64Array> = {
        "float64Key": new Float64Array([1.0, 2.0, 3.0, 4.0, 5.0])
    };
    let res = typedArrInfo.mapFloat64Arrays(data);
    console.log("test_bar_with_mapFloat64Arrays result: ", res);
}

function test_bar_with_setupStructAndPrint() {
    let a: bar.TypedArray1 = {
        a: new Uint8Array([1, 2, 3]),
        b: new Int8Array([1, -2, 3]),
        c: new Uint16Array([10, 20, 30]),
        d: new Int16Array([10, -20, 30]),
        e: new Uint32Array([100, 200, 300]),
        f: new Int32Array([100, -200, 300]),
        g: new BigUint64Array([1000n, 2000n, 3000n]),
        h: new BigInt64Array([1000n, -2000n, 3000n]),
        i: new Float32Array([1.0, 2.0, 3.0]),
        j: new Float64Array([1.0, 2.0, 3.0])
    };
    bar.setupStructAndPrint(a);
}

function test_bar_with_union() {
    // union null
    bar.showMyUnion(null);
    let union0 = bar.makeMyUnion(0);
    arktest.assertEQ(union0, null);

    // union u8
    let u8Arr: Uint8Array = new Uint8Array([1, 2, 3, 4, 5]);
    bar.showMyUnion(u8Arr);
    let union1 = bar.makeMyUnion(1);
    let u8Expected: Uint8Array = union1 as Uint8Array;
    arktest.assertEQ(u8Arr.toString(), u8Expected.toString());

    // union i8
    let i8Arr: Int8Array = new Int8Array([1, -2, 3, -4, 5]);
    bar.showMyUnion(i8Arr);
    let union2 = bar.makeMyUnion(2);
    let i8Expected: Int8Array = union2 as Int8Array;
    arktest.assertEQ(i8Arr.toString(), i8Expected.toString());

    // union u16
    let u16Arr: Uint16Array = new Uint16Array([10, 20, 30, 40, 50]);
    bar.showMyUnion(u16Arr);
    let union3 = bar.makeMyUnion(3);
    let u16Expected: Uint16Array = union3 as Uint16Array;
    arktest.assertEQ(u16Arr.toString(), u16Expected.toString());

    // union i16
    let i16Arr: Int16Array = new Int16Array([10, -20, 30, -40, 50]);
    bar.showMyUnion(i16Arr);
    let union4 = bar.makeMyUnion(4);
    let i16Expected: Int16Array = union4 as Int16Array;
    arktest.assertEQ(i16Arr.toString(), i16Expected.toString());

    // union u32
    let u32Arr: Uint32Array = new Uint32Array([100, 200, 300, 400, 500]);
    bar.showMyUnion(u32Arr);
    let union5 = bar.makeMyUnion(5);
    let u32Expected: Uint32Array = union5 as Uint32Array;
    arktest.assertEQ(u32Arr.toString(), u32Expected.toString());

    // union i32
    let i32Arr: Int32Array = new Int32Array([100, -200, 300, -400, 500]);
    bar.showMyUnion(i32Arr);
    let union6 = bar.makeMyUnion(6);
    let i32Expected: Int32Array = union6 as Int32Array;
    arktest.assertEQ(i32Arr.toString(), i32Expected.toString());

    // union u64
    let u64Arr: BigUint64Array =
        new BigUint64Array([1000n, 2000n, 3000n, 4000n, 5000n]);
    bar.showMyUnion(u64Arr);
    let union7 = bar.makeMyUnion(7);
    let u64Expected: BigUint64Array = union7 as BigUint64Array;
    arktest.assertEQ(u64Arr.toString(), u64Expected.toString());

    // union i64
    let i64Arr: BigInt64Array =
        new BigInt64Array([1000n, -2000n, 3000n, -4000n, 5000n]);
    bar.showMyUnion(i64Arr);
    let union8 = bar.makeMyUnion(8);
    let i64Expected: BigInt64Array = union8 as BigInt64Array;
    arktest.assertEQ(i64Arr.toString(), i64Expected.toString());

    // union f32
    let f32Arr: Float32Array = new Float32Array([1.0, 2.0, 3.0, 4.0, 5.0]);
    bar.showMyUnion(f32Arr);
    let union9 = bar.makeMyUnion(9);
    let f32Expected: Float32Array = union9 as Float32Array;
    arktest.assertEQ(f32Arr.toString(), f32Expected.toString());

    // union f64
    let f64Arr: Float64Array = new Float64Array([1.0, 2.0, 3.0, 4.0, 5.0]);
    bar.showMyUnion(f64Arr);
    let union10 = bar.makeMyUnion(10);
    let f64Expected: Float64Array = union10 as Float64Array;
    arktest.assertEQ(f64Arr.toString(), f64Expected.toString());
}

function main() {
    const suite = new arktest.ArkTestsuite("ani_typedarray ut")
    suite.addTest("checkUint8Array", checkUint8Array);
    suite.addTest("checkUint16Array", checkUint16Array);
    suite.addTest("checkUint32Array", checkUint32Array);
    suite.addTest("checkBigUint64Array", checkBigUint64Array);
    suite.addTest("checkInt8Array", checkInt8Array);
    suite.addTest("checkInt16Array", checkInt16Array);
    suite.addTest("checkInt32Array", checkInt32Array);
    suite.addTest("checkBigInt64Array", checkBigInt64Array);
    suite.addTest("checkFloat32Array", checkFloat32Array);
    suite.addTest("checkFloat64Array", checkFloat64Array);

    suite.addTest(
        "test_bar_with_setAndgetUint8Array", test_bar_with_setAndgetUint8Array);
    suite.addTest(
        "test_bar_with_createAndPrintInt8Array",
        test_bar_with_createAndPrintInt8Array);
    suite.addTest(
        "test_bar_with_setAndgetInt8Array", test_bar_with_setAndgetInt8Array);
    suite.addTest(
        "test_bar_with_createAndPrintUint16Array",
        test_bar_with_createAndPrintUint16Array);
    suite.addTest(
        "test_bar_with_setAndgetUint16Array",
        test_bar_with_setAndgetUint16Array);
    suite.addTest(
        "test_bar_with_createAndPrintInt16Array",
        test_bar_with_createAndPrintInt16Array);
    suite.addTest(
        "test_bar_with_setAndgetInt16Array", test_bar_with_setAndgetInt16Array);
    suite.addTest(
        "test_bar_with_createAndPrintUint32Array",
        test_bar_with_createAndPrintUint32Array);
    suite.addTest(
        "test_bar_with_setAndgetUint32Array",
        test_bar_with_setAndgetUint32Array);
    suite.addTest(
        "test_bar_with_createAndPrintInt32Array",
        test_bar_with_createAndPrintInt32Array);
    suite.addTest(
        "test_bar_with_setAndgetInt32Array", test_bar_with_setAndgetInt32Array);
    suite.addTest(
        "test_bar_with_createAndPrintUint64Array",
        test_bar_with_createAndPrintUint64Array);
    suite.addTest(
        "test_bar_with_setAndgetUint64Array",
        test_bar_with_setAndgetUint64Array);
    suite.addTest(
        "test_bar_with_createAndPrintInt64Array",
        test_bar_with_createAndPrintInt64Array);
    suite.addTest(
        "test_bar_with_setAndgetInt64Array", test_bar_with_setAndgetInt64Array);
    suite.addTest(
        "test_bar_with_createAndPrintFloat32Array",
        test_bar_with_createAndPrintFloat32Array);
    suite.addTest(
        "test_bar_with_setAndgetFloat32Array",
        test_bar_with_setAndgetFloat32Array);
    suite.addTest(
        "test_bar_with_createAndPrintFloat64Array",
        test_bar_with_createAndPrintFloat64Array);
    suite.addTest(
        "test_bar_with_setAndgetFloat64Array",
        test_bar_with_setAndgetFloat64Array);
    suite.addTest(
        "test_bar_with_convertToInt64Array", test_bar_with_convertToInt64Array);
    suite.addTest(
        "test_bar_with_convertToFloat64Array",
        test_bar_with_convertToFloat64Array);
    suite.addTest(
        "test_bar_with_getUint8ArrayOptional_1",
        test_bar_with_getUint8ArrayOptional_1);
    suite.addTest(
        "test_bar_with_getUint8ArrayOptional_2",
        test_bar_with_getUint8ArrayOptional_2);
    suite.addTest(
        "test_bar_with_getInt8ArrayOptional_1",
        test_bar_with_getInt8ArrayOptional_1);
    suite.addTest(
        "test_bar_with_getInt8ArrayOptional_2",
        test_bar_with_getInt8ArrayOptional_2);
    suite.addTest(
        "test_bar_with_getUint16ArrayOptional_1",
        test_bar_with_getUint16ArrayOptional_1);
    suite.addTest(
        "test_bar_with_getUint16ArrayOptional_2",
        test_bar_with_getUint16ArrayOptional_2);
    suite.addTest(
        "test_bar_with_getInt16ArrayOptional_1",
        test_bar_with_getInt16ArrayOptional_1);
    suite.addTest(
        "test_bar_with_getInt16ArrayOptional_2",
        test_bar_with_getInt16ArrayOptional_2);
    suite.addTest(
        "test_bar_with_getUint32ArrayOptional_1",
        test_bar_with_getUint32ArrayOptional_1);
    suite.addTest(
        "test_bar_with_getUint32ArrayOptional_2",
        test_bar_with_getUint32ArrayOptional_2);
    suite.addTest(
        "test_bar_with_getInt32ArrayOptional_1",
        test_bar_with_getInt32ArrayOptional_1);
    suite.addTest(
        "test_bar_with_getInt32ArrayOptional_2",
        test_bar_with_getInt32ArrayOptional_2);
    suite.addTest(
        "test_bar_with_getUint64ArrayOptional_1",
        test_bar_with_getUint64ArrayOptional_1);
    suite.addTest(
        "test_bar_with_getUint64ArrayOptional_2",
        test_bar_with_getUint64ArrayOptional_2);
    suite.addTest(
        "test_bar_with_getInt64ArrayOptional_1",
        test_bar_with_getInt64ArrayOptional_1);
    suite.addTest(
        "test_bar_with_getInt64ArrayOptional_2",
        test_bar_with_getInt64ArrayOptional_2);
    suite.addTest(
        "test_bar_with_getFloat32ArrayOptional_1",
        test_bar_with_getFloat32ArrayOptional_1);
    suite.addTest(
        "test_bar_with_getFloat32ArrayOptional_2",
        test_bar_with_getFloat32ArrayOptional_2);
    suite.addTest(
        "test_bar_with_getFloat64ArrayOptional_1",
        test_bar_with_getFloat64ArrayOptional_1);
    suite.addTest(
        "test_bar_with_getFloat64ArrayOptional_2",
        test_bar_with_getFloat64ArrayOptional_2);

    suite.addTest("test_bar_with_mapUint8Arrays", test_bar_with_mapUint8Arrays);
    suite.addTest("test_bar_with_mapInt8Arrays", test_bar_with_mapInt8Arrays);
    suite.addTest(
        "test_bar_with_mapUint16Arrays", test_bar_with_mapUint16Arrays);
    suite.addTest("test_bar_with_mapInt16Arrays", test_bar_with_mapInt16Arrays);
    suite.addTest(
        "test_bar_with_mapUint32Arrays", test_bar_with_mapUint32Arrays);
    suite.addTest("test_bar_with_mapInt32Arrays", test_bar_with_mapInt32Arrays);
    suite.addTest(
        "test_bar_with_mapUint64Arrays", test_bar_with_mapUint64Arrays);
    suite.addTest("test_bar_with_mapInt64Arrays", test_bar_with_mapInt64Arrays);
    suite.addTest(
        "test_bar_with_mapFloat32Arrays", test_bar_with_mapFloat32Arrays);
    suite.addTest(
        "test_bar_with_mapFloat64Arrays", test_bar_with_mapFloat64Arrays);

    suite.addTest(
        "test_bar_with_setupStructAndPrint", test_bar_with_setupStructAndPrint);
    suite.addTest("test_bar_with_union", test_bar_with_union);

    exit(suite.run());
}<|MERGE_RESOLUTION|>--- conflicted
+++ resolved
@@ -256,12 +256,8 @@
     typedArrInfo.createFloat32Array(arr);
     let res = typedArrInfo.printFloat32Array(arr);
     let arraysAreEqual = arr.length === res.length &&
-<<<<<<< HEAD
-        arr.every((value, index) => Math.abs(value - res[index.toInt()]) < 1e-6);
-=======
         arr.every(
             (value, index) => Math.abs(value - res[index.toInt()]) < 1e-6);
->>>>>>> aad9f664
     arktest.assertEQ(arraysAreEqual, true);
 }
 
@@ -270,12 +266,8 @@
     let res = typedArrInfo.Float32Array;
     let arr = new Float32Array([1.0, 2.0, 3.0, 4.0, 5.0]);
     let arraysAreEqual = arr.length === res.length &&
-<<<<<<< HEAD
-        arr.every((value, index) => Math.abs(value - res[index.toInt()]) < 1e-6);
-=======
         arr.every(
             (value, index) => Math.abs(value - res[index.toInt()]) < 1e-6);
->>>>>>> aad9f664
     arktest.assertEQ(arraysAreEqual, true);
 }
 
@@ -284,12 +276,8 @@
     typedArrInfo.createFloat64Array(arr);
     let res = typedArrInfo.printFloat64Array(arr);
     let arraysAreEqual = arr.length === res.length &&
-<<<<<<< HEAD
-        arr.every((value, index) => Math.abs(value - res[index.toInt()]) < 1e-15);
-=======
         arr.every(
             (value, index) => Math.abs(value - res[index.toInt()]) < 1e-15);
->>>>>>> aad9f664
     arktest.assertEQ(arraysAreEqual, true);
 }
 
@@ -298,12 +286,8 @@
     let res = typedArrInfo.Float64Array;
     let arr = new Float64Array([1.0, 2.0, 3.0, 4.0, 5.0]);
     let arraysAreEqual = arr.length === res.length &&
-<<<<<<< HEAD
-        arr.every((value, index) => Math.abs(value - res[index.toInt()]) < 1e-15);
-=======
         arr.every(
             (value, index) => Math.abs(value - res[index.toInt()]) < 1e-15);
->>>>>>> aad9f664
     arktest.assertEQ(arraysAreEqual, true);
 }
 
@@ -335,13 +319,9 @@
     let exceptArr: Float64Array =
         new Float64Array([1112.0, -2216.0, 3336.0, -4432.0, 5560.0]);
     let arraysAreEqual = res.length === exceptArr.length &&
-<<<<<<< HEAD
-        res.every((value, index) => Math.abs(value - exceptArr[index.toInt()]) < 1e-6);
-=======
         res.every(
             (value, index) =>
                 Math.abs(value - exceptArr[index.toInt()]) < 1e-6);
->>>>>>> aad9f664
     arktest.assertEQ(arraysAreEqual, true);
 }
 
