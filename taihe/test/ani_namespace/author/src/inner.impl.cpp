/*
 * Copyright (c) 2025 Huawei Device Co., Ltd.
 * Licensed under the Apache License, Version 2.0 (the "License");
 * you may not use this file except in compliance with the License.
 * You may obtain a copy of the License at
 *
 * http://www.apache.org/licenses/LICENSE-2.0
 *
 * Unless required by applicable law or agreed to in writing, software
 * distributed under the License is distributed on an "AS IS" BASIS,
 * WITHOUT WARRANTIES OR CONDITIONS OF ANY KIND, either express or implied.
 * See the License for the specific language governing permissions and
 * limitations under the License.
 */
#include "inner.impl.hpp"

#include "inner.Color.proj.0.hpp"
#include "inner.ErrorResponse.proj.1.hpp"
#include "inner.Mystruct.proj.1.hpp"
#include "inner.Test1.proj.2.hpp"
#include "inner.Test20.proj.2.hpp"
#include "inner.TestA.proj.2.hpp"
#include "inner.TestInterface.proj.2.hpp"
#include "inner.union_primitive.proj.1.hpp"
#include "stdexcept"
#include "taihe/array.hpp"
#include "taihe/map.hpp"
#include "taihe/string.hpp"

// Please delete <stdexcept> include when you implement
using namespace taihe;

namespace {
class TestInterface {
public:
    void Noparam_noreturn() {}

    void Primitives_noreturn(int8_t a) {}

    void Primitives_noreturn1(int16_t a) {}

    void Primitives_noreturn2(int32_t a) {}

    void Primitives_noreturn3(float a) {}

    void Primitives_noreturn4(double a) {}

    void Primitives_noreturn5(bool a) {}

    void Primitives_noreturn6(string_view a) {}

    void Primitives_noreturn7(int64_t a) {}

    void Primitives_noreturn8(int8_t a) {}

    void Primitives_noreturn9(int32_t a) {}

    int32_t Primitives_return(int32_t a)
    {
        return 1;
    }

    void Containers_noreturn1(array_view<int8_t> a) {}

    void Containers_noreturn3(array_view<uint8_t> a) {}

    void Containers_noreturn2(::inner::union_primitive const &a) {}

    void Containers_noreturn4(::inner::Color a) {}

    void Containers_noreturn5(map_view<string, int32_t> a) {}

    string Containers_return(::inner::union_primitive const &a)
    {
        return "containers_return";
    }

    ::inner::ErrorResponse Func_ErrorResponse()
    {
        return {true, 10000, "test58"};
    }

    void OverloadFunc_i8(int8_t a, int8_t b) {}

    string OverloadFunc_i16(array_view<int8_t> a, array_view<uint8_t> b)
    {
        return "overload array";
    }

    void OverloadFunc_i32() {}

    ::inner::Mystruct OverloadFunc_f32(::inner::Mystruct const &a)
    {
        return a;
    }

    int8_t i8 = -128;           // 范围: -128 到 127
    int16_t i16 = -32768;       // 16位有符号整数，范围: -32,768 到 32,767
    int32_t i32 = -2147483648;  // 32位有符号整数，范围: -2,147,483,648 到 2,147,483,647
    int64_t i64 = 1000;         // 64位有符号整数，范围: -9,223,372,036,854,775,808 到
                                // 9,223,372,036,854,775,807

    // 浮点类型
    float f32 = 3.14159265f;         // 32位单精度浮点，约7位有效数字
    double f64 = 3.141592653589793;  // 64位双精度浮点，约15位有效数字

    // 其他类型
    string name_ {"String"};
    bool flag = true;  // 布尔类型，值: true 或 false

    string getName()
    {
        std::cout << __func__ << " " << name_ << std::endl;
        return name_;
    }

    int8_t geti8()
    {
        std::cout << __func__ << " " << i8 << std::endl;
        return i8;
    }

    int16_t geti16()
    {
        std::cout << __func__ << " " << i16 << std::endl;
        return i16;
    }

    int32_t geti32()
    {
        std::cout << __func__ << " " << i32 << std::endl;
        return i32;
    }

    int64_t geti64()
    {
        std::cout << __func__ << " " << i64 << std::endl;
        return i64;
    }

    float getf32()
    {
        std::cout << __func__ << " " << f32 << std::endl;
        return f32;
    }

    double getf64()
    {
        std::cout << __func__ << " " << f64 << std::endl;
        return f64;
    }

    bool getbool()
    {
        std::cout << __func__ << " " << flag << std::endl;
        return flag;
    }

    array<uint8_t> getArraybuffer()
    {
<<<<<<< HEAD
        int len = 5;
        int member = 3;
=======
        int const len = 5;
        int const member = 3;
>>>>>>> 3524c191
        array<uint8_t> result = array<uint8_t>::make(len);
        std::fill(result.begin(), result.end(), member);
        return result;
    }

    array<int8_t> getArray()
    {
<<<<<<< HEAD
        int len = 5;
        int member = 3;
=======
        int const len = 5;
        int const member = 3;
>>>>>>> 3524c191
        array<int8_t> result = array<int8_t>::make(len);
        std::fill(result.begin(), result.end(), member);
        return result;
    }

    ::inner::union_primitive getunion()
    {
        return ::inner::union_primitive::make_sValue("union string");
    }

    map<string, int8_t> getrecord()
    {
        map<string, int8_t> m;
<<<<<<< HEAD
        int key1num = 1;
        int key2num = 2;
        int key3num = 3;
=======
        int const key1num = 1;
        int const key2num = 2;
        int const key3num = 3;
>>>>>>> 3524c191
        m.emplace("key1", static_cast<int8_t>(key1num));
        m.emplace("key2", static_cast<int8_t>(key2num));
        m.emplace("key3", static_cast<int8_t>(key3num));
        return m;
    }

    ::inner::Color getColorEnum()
    {
        return (::inner::Color::key_t)((int)1);
    }
};

class Test1 {
public:
    void Fun1() {}

    void Fun2() {}
};

class Test2 {
public:
    void Fun1() {}

    void Fun2() {}
};

class Test3 {
public:
    void Fun1() {}

    void Fun2() {}
};

class Test4 {
public:
    void Fun1() {}

    void Fun2() {}
};

class Test5 {
public:
    void Fun1() {}

    void Fun2() {}
};

class Test6 {
public:
    void Fun1() {}

    void Fun2() {}
};

class Test7 {
public:
    void Fun1() {}

    void Fun2() {}
};

class Test8 {
public:
    void Fun1() {}

    void Fun2() {}
};

class Test9 {
public:
    void Fun1() {}

    void Fun2() {}
};

class Test10 {
public:
    void Fun1() {}

    void Fun2() {}
};

class Test11 {
public:
    void Fun1() {}

    void Fun2() {}
};

class Test12 {
public:
    void Fun1() {}

    void Fun2() {}
};

class Test13 {
public:
    void Fun1() {}

    void Fun2() {}
};

class Test14 {
public:
    void Fun1() {}

    void Fun2() {}
};

class Test15 {
public:
    void Fun1() {}

    void Fun2() {}
};

class Test16 {
public:
    void Fun1() {}

    void Fun2() {}
};

class Test17 {
public:
    void Fun1() {}

    void Fun2() {}
};

class Test18 {
public:
    void Fun1() {}

    void Fun2() {}
};

class Test19 {
public:
    void Fun1() {}

    void Fun2() {}
};

class Test20 {
public:
    void Fun1() {}

    void Fun2() {}
};

class TestA {
public:
    string Fun1()
    {
        std::cout << "fun1" << std::endl;
        return "fun1";
    }
};

class TestB {
public:
    string Fun2()
    {
        std::cout << "IfaceB func_b" << std::endl;
        return "fun2";
    }

    string Fun1()
    {
        std::cout << "IfaceB func_a" << std::endl;
        return "fun1";
    }
};

class TestC {
public:
    string Fun3()
    {
        std::cout << "IfaceC func_c" << std::endl;
        return "fun3";
    }

    string Fun1()
    {
        std::cout << "IfaceC func_a" << std::endl;
        return "fun1";
    }
};

void Primitives_noreturn(int32_t a, double b, bool c, string_view d, int8_t e) {}

string Primitives_return(int32_t a, double b, bool c, string_view d, int8_t e)
{
    return "primitives_return";
}

void Containers_noreturn(array_view<int8_t> a, array_view<int16_t> b, array_view<float> c, array_view<double> d,
                         ::inner::union_primitive const &e)
{
}

string Containers_return(array_view<int8_t> a, array_view<int16_t> b, array_view<float> c, array_view<double> d,
                         ::inner::union_primitive const &e)
{
    return "containers_return";
}

void Enum_noreturn(::inner::Color a, ::inner::Color b, ::inner::Color c, ::inner::Color d, ::inner::Color e) {}

string Enum_return(::inner::Color a, ::inner::Color b, ::inner::Color c, ::inner::Color d, ::inner::Color e)
{
    return "enum_return";
}

::inner::TestInterface get_interface()
{
    return make_holder<TestInterface, ::inner::TestInterface>();
}

string PrintTestInterfaceName(::inner::weak::TestInterface testiface)
{
    auto name = testiface->getName();
    std::cout << __func__ << ": " << name << std::endl;
    return name;
}

int8_t PrintTestInterfaceNumberi8(::inner::weak::TestInterface testiface)
{
    auto name = testiface->geti8();
    std::cout << __func__ << ": " << (int)name << std::endl;
    return name;
}

int16_t PrintTestInterfaceNumberi16(::inner::weak::TestInterface testiface)
{
    auto name = testiface->geti16();
    std::cout << __func__ << ": " << name << std::endl;
    return name;
}

int32_t PrintTestInterfaceNumberi32(::inner::weak::TestInterface testiface)
{
    auto name = testiface->geti32();
    std::cout << __func__ << ": " << name << std::endl;
    return name;
}

int64_t PrintTestInterfaceNumberi64(::inner::weak::TestInterface testiface)
{
    auto name = testiface->geti64();
    std::cout << __func__ << ": " << name << std::endl;
    return name;
}

float PrintTestInterfaceNumberf32(::inner::weak::TestInterface testiface)
{
    auto name = testiface->getf32();
    std::cout << __func__ << ": " << name << std::endl;
    return name;
}

double PrintTestInterfaceNumberf64(::inner::weak::TestInterface testiface)
{
    auto name = testiface->getf64();
    std::cout << __func__ << ": " << name << std::endl;
    return name;
}

bool PrintTestInterfacebool(::inner::weak::TestInterface testiface)
{
    auto name = testiface->getbool();
    std::cout << __func__ << ": " << name << std::endl;
    return name;
}

array<uint8_t> PrintTestInterfaceArraybuffer(::inner::weak::TestInterface testiface)
{
    array<uint8_t> arr = testiface->getArraybuffer();
    for (size_t i = 0; i < arr.size(); ++i) {
        std::cout << static_cast<int>(arr.data()[i]);
        if (i < arr.size() - 1) {
            std::cout << ", ";
        }
    }
    return arr;
}

array<int8_t> PrintTestInterfaceArray(::inner::weak::TestInterface testiface)
{
    array<int8_t> arr = testiface->getArray();
    for (size_t i = 0; i < arr.size(); ++i) {
        std::cout << static_cast<int>(arr.data()[i]);
        if (i < arr.size() - 1) {
            std::cout << ", ";
        }
    }
    return arr;
}

::inner::union_primitive PrintTestInterfaceUnion(::inner::weak::TestInterface testiface)
{
    ::inner::union_primitive up = testiface->getunion();
    std::cout << "s: " << up.get_sValue_ref() << std::endl;
    return up;
}

map<string, int8_t> PrintTestInterfaceRecord(::inner::weak::TestInterface testiface)
{
    map<string, int8_t> m = testiface->getrecord();
    for (auto const &[key, value] : m) {
        std::cout << "Key: " << key << ", Value: " << static_cast<int>(value) << std::endl;
        // 注意：int8_t需要转为int打印，否则会输出ASCII字符
    }
    return m;
}

::inner::Color PrintTestInterfaceEnum(::inner::weak::TestInterface testiface)
{
    ::inner::Color c = testiface->getColorEnum();
    std::cout << "enum get_key " << (int)c.get_key() << std::endl;
    return c;
}

::inner::Test1 get_interface_1()
{
    return make_holder<Test1, ::inner::Test1>();
}

::inner::Test20 get_interface_20()
{
    return make_holder<Test20, ::inner::Test20>();
}

::inner::TestA get_interface_A()
{
    return make_holder<TestA, ::inner::TestA>();
}

::inner::TestB get_interface_B()
{
    return make_holder<TestB, ::inner::TestB>();
}

::inner::TestC get_interface_C()
{
    return make_holder<TestC, ::inner::TestC>();
}

}  // namespace
<<<<<<< HEAD
// The macros used below are automatically generated code.
=======

// because these macros are auto-generate, lint will cause false positive.
>>>>>>> 3524c191
// NOLINTBEGIN
TH_EXPORT_CPP_API_Primitives_noreturn(Primitives_noreturn);
TH_EXPORT_CPP_API_Primitives_return(Primitives_return);
TH_EXPORT_CPP_API_Containers_noreturn(Containers_noreturn);
TH_EXPORT_CPP_API_Containers_return(Containers_return);
TH_EXPORT_CPP_API_Enum_noreturn(Enum_noreturn);
TH_EXPORT_CPP_API_Enum_return(Enum_return);
TH_EXPORT_CPP_API_get_interface(get_interface);
TH_EXPORT_CPP_API_PrintTestInterfaceName(PrintTestInterfaceName);
TH_EXPORT_CPP_API_PrintTestInterfaceNumberi8(PrintTestInterfaceNumberi8);
TH_EXPORT_CPP_API_PrintTestInterfaceNumberi16(PrintTestInterfaceNumberi16);
TH_EXPORT_CPP_API_PrintTestInterfaceNumberi32(PrintTestInterfaceNumberi32);
TH_EXPORT_CPP_API_PrintTestInterfaceNumberi64(PrintTestInterfaceNumberi64);
TH_EXPORT_CPP_API_PrintTestInterfaceNumberf32(PrintTestInterfaceNumberf32);
TH_EXPORT_CPP_API_PrintTestInterfaceNumberf64(PrintTestInterfaceNumberf64);
TH_EXPORT_CPP_API_PrintTestInterfacebool(PrintTestInterfacebool);
TH_EXPORT_CPP_API_PrintTestInterfaceArraybuffer(PrintTestInterfaceArraybuffer);
TH_EXPORT_CPP_API_PrintTestInterfaceArray(PrintTestInterfaceArray);
TH_EXPORT_CPP_API_PrintTestInterfaceUnion(PrintTestInterfaceUnion);
TH_EXPORT_CPP_API_PrintTestInterfaceRecord(PrintTestInterfaceRecord);
TH_EXPORT_CPP_API_PrintTestInterfaceEnum(PrintTestInterfaceEnum);
TH_EXPORT_CPP_API_get_interface_1(get_interface_1);
TH_EXPORT_CPP_API_get_interface_20(get_interface_20);
TH_EXPORT_CPP_API_get_interface_A(get_interface_A);
TH_EXPORT_CPP_API_get_interface_B(get_interface_B);
TH_EXPORT_CPP_API_get_interface_C(get_interface_C);
// NOLINTEND<|MERGE_RESOLUTION|>--- conflicted
+++ resolved
@@ -158,13 +158,8 @@
 
     array<uint8_t> getArraybuffer()
     {
-<<<<<<< HEAD
-        int len = 5;
-        int member = 3;
-=======
         int const len = 5;
         int const member = 3;
->>>>>>> 3524c191
         array<uint8_t> result = array<uint8_t>::make(len);
         std::fill(result.begin(), result.end(), member);
         return result;
@@ -172,13 +167,8 @@
 
     array<int8_t> getArray()
     {
-<<<<<<< HEAD
-        int len = 5;
-        int member = 3;
-=======
         int const len = 5;
         int const member = 3;
->>>>>>> 3524c191
         array<int8_t> result = array<int8_t>::make(len);
         std::fill(result.begin(), result.end(), member);
         return result;
@@ -192,15 +182,9 @@
     map<string, int8_t> getrecord()
     {
         map<string, int8_t> m;
-<<<<<<< HEAD
-        int key1num = 1;
-        int key2num = 2;
-        int key3num = 3;
-=======
         int const key1num = 1;
         int const key2num = 2;
         int const key3num = 3;
->>>>>>> 3524c191
         m.emplace("key1", static_cast<int8_t>(key1num));
         m.emplace("key2", static_cast<int8_t>(key2num));
         m.emplace("key3", static_cast<int8_t>(key3num));
@@ -552,12 +536,8 @@
 }
 
 }  // namespace
-<<<<<<< HEAD
-// The macros used below are automatically generated code.
-=======
 
 // because these macros are auto-generate, lint will cause false positive.
->>>>>>> 3524c191
 // NOLINTBEGIN
 TH_EXPORT_CPP_API_Primitives_noreturn(Primitives_noreturn);
 TH_EXPORT_CPP_API_Primitives_return(Primitives_return);
