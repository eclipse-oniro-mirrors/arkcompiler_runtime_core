/*
 * Copyright (c) 2025 Huawei Device Co., Ltd.
 * Licensed under the Apache License, Version 2.0 (the "License");
 * you may not use this file except in compliance with the License.
 * You may obtain a copy of the License at
 *
 * http://www.apache.org/licenses/LICENSE-2.0
 *
 * Unless required by applicable law or agreed to in writing, software
 * distributed under the License is distributed on an "AS IS" BASIS,
 * WITHOUT WARRANTIES OR CONDITIONS OF ANY KIND, either express or implied.
 * See the License for the specific language governing permissions and
 * limitations under the License.
 */
#include "test5namespace5.impl.hpp"

#include "stdexcept"
// Please delete <stdexcept> include when you implement
using namespace taihe;

namespace {
void Funtest1(int32_t a, double b) {}
}  // namespace

<<<<<<< HEAD
// The macros used below are automatically generated code
=======
// because these macros are auto-generate, lint will cause false positive.
>>>>>>> 3524c191
// NOLINTBEGIN
TH_EXPORT_CPP_API_Funtest1(Funtest1);
// NOLINTEND<|MERGE_RESOLUTION|>--- conflicted
+++ resolved
@@ -22,11 +22,7 @@
 void Funtest1(int32_t a, double b) {}
 }  // namespace
 
-<<<<<<< HEAD
-// The macros used below are automatically generated code
-=======
 // because these macros are auto-generate, lint will cause false positive.
->>>>>>> 3524c191
 // NOLINTBEGIN
 TH_EXPORT_CPP_API_Funtest1(Funtest1);
 // NOLINTEND