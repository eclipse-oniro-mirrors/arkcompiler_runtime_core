--- conflicted
+++ resolved
@@ -12,14 +12,9 @@
  * See the License for the specific language governing permissions and
  * limitations under the License.
  */
-<<<<<<< HEAD
-@!namespace("my_ns", "test1")
-function Funtest1(a: i32, b: f64): void;
-=======
 @!namespace("my_ns", "ns1.ns2.ns3.ns4.ns5")
 function Funtest(s: MyStruct): void;
 struct MyStruct {
     a: i32;
     b: f64;
-}
->>>>>>> a77d6327
+}