/*
 * Copyright (c) 2025 Huawei Device Co., Ltd.
 * Licensed under the Apache License, Version 2.0 (the "License");
 * you may not use this file except in compliance with the License.
 * You may obtain a copy of the License at
 *
 * http://www.apache.org/licenses/LICENSE-2.0
 *
 * Unless required by applicable law or agreed to in writing, software
 * distributed under the License is distributed on an "AS IS" BASIS,
 * WITHOUT WARRANTIES OR CONDITIONS OF ANY KIND, either express or implied.
 * See the License for the specific language governing permissions and
 * limitations under the License.
 */
import {BusinessError} from "@ohos.base";
import * as namespace2Test from "my_ns";
import * as namespaceTest from "ns_alltest";

loadLibrary("ani_namespace");

let nameInterfaceTest: namespaceTest.functiontest.TestNameSpace =
    namespaceTest.functiontest.get_interface_NameSpace();
let testInterfacePerformance1:
    namespaceTest.functiontest.TestInterfacePerformance1 =
    namespaceTest.functiontest.get_interface_performance1();
let testInterfacePerformance2:
    namespaceTest.functiontest.TestInterfacePerformance2 =
    namespaceTest.functiontest.get_interface_performance2();
let testInterfacePerformance3:
    namespaceTest.functiontest.TestInterfacePerformance3 =
    namespaceTest.functiontest.get_interface_performance3();
let testInterfacePerformance4:
    namespaceTest.functiontest.TestInterfacePerformance4 =
    namespaceTest.functiontest.get_interface_performance4();
let testInterfacePerformance5:
    namespaceTest.functiontest.TestInterfacePerformance5 =
    namespaceTest.functiontest.get_interface_performance5();
let testInterfacePerformance6:
    namespaceTest.functiontest.TestInterfacePerformance6 =
    namespaceTest.functiontest.get_interface_performance6();
let testInterfacePerformance7:
    namespaceTest.functiontest.TestInterfacePerformance7 =
    namespaceTest.functiontest.get_interface_performance7();
let testInterfacePerformance8:
    namespaceTest.functiontest.TestInterfacePerformance8 =
    namespaceTest.functiontest.get_interface_performance8();
let testInterfacePerformance9:
    namespaceTest.functiontest.TestInterfacePerformance9 =
    namespaceTest.functiontest.get_interface_performance9();
let testInterfacePerformance10:
    namespaceTest.functiontest.TestInterfacePerformance10 =
    namespaceTest.functiontest.get_interface_performance10();
let testInterfacePerformance11:
    namespaceTest.functiontest.TestInterfacePerformance11 =
    namespaceTest.functiontest.get_interface_performance11();
let testInterfacePerformance12:
    namespaceTest.functiontest.TestInterfacePerformance12 =
    namespaceTest.functiontest.get_interface_performance12();
let testInterfacePerformance13:
    namespaceTest.functiontest.TestInterfacePerformance13 =
    namespaceTest.functiontest.get_interface_performance13();
let testInterfacePerformance14:
    namespaceTest.functiontest.TestInterfacePerformance14 =
    namespaceTest.functiontest.get_interface_performance14();
let testInterfacePerformance15:
    namespaceTest.functiontest.TestInterfacePerformance15 =
    namespaceTest.functiontest.get_interface_performance15();
let testInterfacePerformance16:
    namespaceTest.functiontest.TestInterfacePerformance16 =
    namespaceTest.functiontest.get_interface_performance16();
let testInterfacePerformance17:
    namespaceTest.functiontest.TestInterfacePerformance17 =
    namespaceTest.functiontest.get_interface_performance17();
let testInterfacePerformance18:
    namespaceTest.functiontest.TestInterfacePerformance18 =
    namespaceTest.functiontest.get_interface_performance18();
let testInterfacePerformance19:
    namespaceTest.functiontest.TestInterfacePerformance19 =
    namespaceTest.functiontest.get_interface_performance19();
let testInterfacePerformance20:
    namespaceTest.functiontest.TestInterfacePerformance20 =
    namespaceTest.functiontest.get_interface_performance20();
let testInterfacePerformance21:
    namespaceTest.functiontest.TestInterfacePerformance21 =
    namespaceTest.functiontest.get_interface_performance21();

let testIbaseInterface2: namespaceTest.functiontest.IbaseInterface2 =
    namespaceTest.functiontest.get_interface_IbaseInterface2();

let testIbaseInterface3: namespaceTest.functiontest.IbaseInterface3 =
    namespaceTest.functiontest.get_interface_IbaseInterface3();

function testCasebaseFunctionTest1() {
    namespaceTest.functiontest.BaseFunctionTest1()
}

function testCasebaseFunctionTest2() {
    namespaceTest.functiontest.BaseFunctionTest2((127).toByte())
}

function testCasebaseFunctionTest3() {
    namespaceTest.functiontest.BaseFunctionTest3((255).toShort())
}

function testCasebaseFunctionTest4() {
    namespaceTest.functiontest.BaseFunctionTest4(2147483647)
}

function testCasebaseFunctionTest5() {
    namespaceTest.functiontest.BaseFunctionTest5(9223372036854775807)
}

function testCasebaseFunctionTest6() {
    namespaceTest.functiontest.BaseFunctionTest6((3.1415).toFloat())
}

function testCasebaseFunctionTest7() {
    namespaceTest.functiontest.BaseFunctionTest7(3.1415125)
}

function testCasebaseFunctionTest8() {
    namespaceTest.functiontest.BaseFunctionTest8("baseFunctionTest8!@#$%%^&*()")
}

function testCasebaseFunctionTest9() {
    namespaceTest.functiontest.BaseFunctionTest9(false)
}

function testCasebaseFunctionTest10() {
    let byteArray: byte[] = [1, 127, -120, 0, 100];
    namespaceTest.functiontest.BaseFunctionTest10(byteArray)
}

function testCasebaseFunctionTest11() {
    let shortArray: short[] = [32767, -32768, 122, 50, 10086];
    namespaceTest.functiontest.BaseFunctionTest11(shortArray)
}

function testCasebaseFunctionTest12() {
    namespaceTest.functiontest.BaseFunctionTest12((255).toShort())
}

function testCasebaseFunctionTest12_1() {
    namespaceTest.functiontest.BaseFunctionTest12(undefined)
}

function testCasebaseFunctionTest13() {
    namespaceTest.functiontest.BaseFunctionTest13(9223372036854775807)
}

function testCasebaseFunctionTest13_1() {
    namespaceTest.functiontest.BaseFunctionTest13(undefined)
}

function testCasebaseFunctionTest14() {
    let numbersU8: byte[] = [1, 2, 3, 4, 5];
    let arrbuf1: ArrayBuffer = new ArrayBuffer(numbersU8.length);
    for (let i = 0; i < numbersU8.length; i++) {
        arrbuf1.set(i, numbersU8[i]);
    }
    namespaceTest.functiontest.BaseFunctionTest14(arrbuf1)
}

function testCasebaseFunctionTest15() {
    let record: Record<string, int> = {
        "test1": 0,
        "test2": 1,
        "test3": 2,
        "test4": 3,
    };
    namespaceTest.functiontest.BaseFunctionTest15(record)
}

function testCasebaseFunctionTest16() {
    let res = namespaceTest.functiontest.BaseFunctionTest16((110).toByte());
    arktest.assertEQ(res, 120)
}

function testCasebaseFunctionTest16_1() {
    try {
        let res = namespaceTest.functiontest.BaseFunctionTest16((127).toByte());
    } catch (e) {
        arktest.assertEQ(
            e.toString(),
            "Error: BaseFunctionTest16: result exceeds int8_t range")
    }
}

function testCasebaseFunctionTest17() {
    let res = namespaceTest.functiontest.BaseFunctionTest17((3270).toShort());
    arktest.assertEQ(res, 32700)
}

function testCasebaseFunctionTest17_1() {
    try {
        let res =
            namespaceTest.functiontest.BaseFunctionTest17((32767).toShort());
    } catch (e) {
        arktest.assertEQ(
            e.toString(),
            "Error: BaseFunctionTest17: result exceeds int16_t range")
    }
}

function testCasebaseFunctionTest18() {
    let res = namespaceTest.functiontest.BaseFunctionTest18(21474836);
    arktest.assertEQ(res, 2147483600)
}

function testCasebaseFunctionTest18_1() {
    try {
        let res = namespaceTest.functiontest.BaseFunctionTest18(21474837);
    } catch (e) {
        console.log("testCasebaseFunctionTest18_1 error ", e.toString())
        arktest.assertEQ(
            e.toString(),
            "Error: BaseFunctionTest18: result exceeds int32_t range")
    }
}

function testCasebaseFunctionTest19() {
    let res = namespaceTest.functiontest.BaseFunctionTest19(92233720368547758);
    arktest.assertEQ(res, 922337203685477580)
}

function testCasebaseFunctionTest20() {
    let res = namespaceTest.functiontest.BaseFunctionTest20((3.14).toFloat());
    arktest.assertEQ(res, (103.14).toFloat())
}

function testCasebaseFunctionTest21() {
    let res = namespaceTest.functiontest.BaseFunctionTest21(1);
    arktest.assertEQ(res, 2.01)
}

function testCasebaseFunctionTest22() {
    let res =
        namespaceTest.functiontest.BaseFunctionTest22("BaseFunctionTest22");
    arktest.assertEQ(res, "BaseFunctionTest22hello ani")
}

function testCasebaseFunctionTest22_1() {
    let res =
        namespaceTest.functiontest.BaseFunctionTest22("baseFunctionTest22——1");
    arktest.assertEQ(res, "baseFunctionTest22——1")
}

function testCasebaseFunctionTest23() {
    let res = namespaceTest.functiontest.BaseFunctionTest23(true);
    arktest.assertEQ(res, false)
}

function testCasebaseFunctionTest23_1() {
    let res = namespaceTest.functiontest.BaseFunctionTest23(false);
    arktest.assertEQ(res, true)
}

function testCasebaseFunctionTest24() {
    let byteArray: byte[] = [1, 2, 3, 4, 5];
    let res: byte[] = namespaceTest.functiontest.BaseFunctionTest24(byteArray);
    let temp: byte[] = [2, 4, 6, 8, 10];
    for (let i = 0; i < res.length; i++) {
        arktest.assertEQ(res[i], temp[i])
    }
}

function testCasebaseFunctionTest25() {
    let shortArray: short[] = [1, 2, 3, 4, 5];
    let res = namespaceTest.functiontest.BaseFunctionTest25(shortArray);
    let temp: byte[] = [3, 4, 5, 6, 7];
    for (let i = 0; i < res.length; i++) {
        arktest.assertEQ(res[i], temp[i])
    }
}

function testCasebaseFunctionTest26() {
    let res = namespaceTest.functiontest.BaseFunctionTest26((3276).toShort());
    arktest.assertEQ(res, 3286)
}

function testCasebaseFunctionTest26_1() {
    let res = namespaceTest.functiontest.BaseFunctionTest26(undefined);
    arktest.assertEQ(res, undefined)
}

function testCasebaseFunctionTest27() {
    let res = namespaceTest.functiontest.BaseFunctionTest27(922337203685477580);
    arktest.assertEQ(res, 922337203685477590)
}

function testCasebaseFunctionTest27_1() {
    let res = namespaceTest.functiontest.BaseFunctionTest27(undefined);
    arktest.assertEQ(res, undefined)
}

function testCasebaseFunctionTest28() {
    let numbersU8: byte[] = [11, 2, 3, 4, 5];
    let arrbuf1: ArrayBuffer = new ArrayBuffer(numbersU8.length);
    for (let i = 0; i < numbersU8.length; i++) {
        arrbuf1.set(i, numbersU8[i]);
    }
    let res = namespaceTest.functiontest.BaseFunctionTest28(arrbuf1);
    console.log("testCasebaseFunctionTest28 length: " + res.getByteLength());
    console.log("testCasebaseFunctionTest28 : " + res);
    arktest.assertEQ(res.getByteLength(), 5)
    for (let i = 0; i < res.getByteLength(); i++) {
        console.log(
            `testCasebaseFunctionTest28 Byte at index ${i}: ${res.at(i)}`);
        arktest.assertEQ(res.at(i), numbersU8[i] * 10)
    }
}

function testCasebaseFunctionTest29() {
    const myRecord: Record<string, int> = {
        "key1": 10,
        "key2": 20,
        "key3": 30,
    };

    const resultRecord: Record<string, int> = {
        "test0": 10,
        "test1": 11,
        "test2": 12,
    };
    let res = namespaceTest.functiontest.BaseFunctionTest29(myRecord);
    console.log("testCasebaseFunctionTest29 ", res);
    console.log("testCasebaseFunctionTest29 test0 ", res["test0"]);
    arktest.assertEQ(res["test0"], resultRecord["test0"]);
    arktest.assertEQ(res["test1"], resultRecord["test1"]);
    arktest.assertEQ(res["test2"], resultRecord["test2"]);
}

function testCasebaseFunctionTest30() {
    let color = namespaceTest.functiontest.Color.BLUE;
    let res = namespaceTest.functiontest.BaseFunctionTest30(color);
    console.log("testCasebaseFunctionTest30 ", res)
    arktest.assertEQ(res, namespaceTest.functiontest.Color.RED)
}

function testCasebaseFunctionTest31() {
    let color = namespaceTest.functiontest.Color.RED;
    namespaceTest.functiontest.BaseFunctionTest31(color);
}

function testCasebaseFunctionTest32() {
    let res = namespaceTest.functiontest.BaseFunctionTest32(
        (127).toByte(), (100).toShort(), 256, 10000, true);
    arktest.assertEQ(res, 100)
}

function testCasebaseFunctionTest32_1() {
    let res = namespaceTest.functiontest.BaseFunctionTest32(
        (127).toByte(), (100).toShort(), 256, 10000, false);
    arktest.assertEQ(res, 127)
}

function testCasebaseFunctionTest33() {
    let res = namespaceTest.functiontest.BaseFunctionTest33(
        (127).toByte(), (100).toShort(), 256, 10000, true);
    arktest.assertEQ(res, 256)
}

function testCasebaseFunctionTest33_1() {
    let res = namespaceTest.functiontest.BaseFunctionTest33(
        (127).toByte(), (100).toShort(), 256, 10000, false);
    arktest.assertEQ(res, 100)
}

function testCasebaseFunctionTest34() {
    let res = namespaceTest.functiontest.BaseFunctionTest34(
        (127).toByte(), (100).toShort(), 256, 10000, true);
    arktest.assertEQ(res, 10000)
}

function testCasebaseFunctionTest34_1() {
    let res = namespaceTest.functiontest.BaseFunctionTest34(
        (127).toByte(), (100).toShort(), 256, 10000, false);
    arktest.assertEQ(res, 100)
}

function testCasebaseFunctionTest35() {
    let res = namespaceTest.functiontest.BaseFunctionTest35(
        (127).toByte(), (100).toShort(), 256, 10000, true);
    arktest.assertEQ(res, 127)
}

function testCasebaseFunctionTest35_1() {
    let res = namespaceTest.functiontest.BaseFunctionTest35(
        (127).toByte(), (100).toShort(), 256, 10000, false);
    arktest.assertEQ(res, 100)
}

function testCasebaseFunctionTest36() {
    let int8Array: byte[] = [1, 2, 3, 4, 5];
    let int64Array: long[] =
        [9223372036854775807, -100, 121, -2147483648, -9223372036854775808];
    let res = namespaceTest.functiontest.BaseFunctionTest36(
        (10).toByte(), (11).toShort(), true, int8Array, int64Array);
    arktest.assertEQ(res.length, int8Array.length)
    let tempResult: int[] = [22, 23, 24, 25, 26];
    for (let i: int = 0; i < res.length; i++) {
        arktest.assertEQ(res[i], tempResult[i])
    }
}

function testCasebaseFunctionTest36_1() {
    let int8Array: byte[] = [1, 2, 3, 4, 5];
    let int64Array: long[] = [100, -100, 200, -300, -400];
    let res = namespaceTest.functiontest.BaseFunctionTest36(
        (127).toByte(), (100).toShort(), false, int8Array, int64Array);
    arktest.assertEQ(res.length, int64Array.length)
    for (let i: int = 0; i < res.length; i++) {
        arktest.assertEQ(res[i], int64Array[i])
    }
}

function testCasebaseFunctionTest37() {
    let intArray: int[] = [922337, -100, 121, -2147483648, -92233720];
    let int64Array: long[] = [100, -100, 121, -200, 0];
    let res = namespaceTest.functiontest.BaseFunctionTest37(
        (10).toByte(), (11).toShort(), 12, true, int64Array);
    arktest.assertEQ(res.length, int64Array.length)
    let tempResult: int[] = [133, -67, 154, -167, 33];
    for (let i: int = 0; i < res.length; i++) {
        arktest.assertEQ(res[i], tempResult[i])
    }
}

function testCasebaseFunctionTest37_1() {
    let intArray: int[] = [922337, -100, 121, -2147483648, -92233720];
    let int64Array: long[] = [100, -100, 200, -300, -400];
    let res = namespaceTest.functiontest.BaseFunctionTest37(
        (127).toByte(), (100).toShort(), 256, false, int64Array);
    arktest.assertEQ(res.length, int64Array.length)
    for (let i: int = 0; i < res.length; i++) {
        arktest.assertEQ(res[i], int64Array[i] * 10)
    }
}

function testCasebaseFunctionTest38() {
    let byteArray: byte[] = [1, 2, 3, 4, 5];
    let int16Array: short[] = [100, -100, 121, -200, -500];
    let res = namespaceTest.functiontest.BaseFunctionTest38(
        (10).toByte(), "test1", true, byteArray, int16Array);
    arktest.assertEQ(res, "test110")
}

function testCasebaseFunctionTest38_1() {
    let byteArray: byte[] = [1, 2, 3, 4, 5];
    let int16Array: short[] = [100, -100, 121, -200, -500];
    let res = namespaceTest.functiontest.BaseFunctionTest38(
        (127).toByte(), "test1", false, byteArray, int16Array);
    arktest.assertEQ(res, "test11100")
}

function testCasebaseFunctionTest39() {
    let boolArray: boolean[] = [true, false, true, false, true];
    let intArray: int[] = [922337, -100, 121, -2147483648, -92233720];
    let res = namespaceTest.functiontest.BaseFunctionTest39(
        (11).toShort(), "test1", true, boolArray, intArray);
    arktest.assertEQ(res, false)
}

function testCasebaseFunctionTest39_1() {
    let boolArray: boolean[] = [true, false, true, false, true];
    let intArray: int[] = [922337, -100, 121, -2147483648, -92233720];
    let res = namespaceTest.functiontest.BaseFunctionTest39(
        (100).toShort(), "test1", false, boolArray, intArray);
    arktest.assertEQ(res, false)
}

function testCasebaseFunctionTest40() {
    let byteArray: byte[] = [1, 2, 3, 4, 5];
    let numbersU8: byte[] = [10, 20, 30, 40, 50];
    let arrbuf1: ArrayBuffer = new ArrayBuffer(numbersU8.length);
    for (let i = 0; i < numbersU8.length; i++) {
        arrbuf1.set(i, numbersU8[i])
    }
    let res = namespaceTest.functiontest.BaseFunctionTest40(
        -2.0002, "test1", true, byteArray, arrbuf1);
    arktest.assertEQ(res.length, byteArray.length)
    for (let i: int = 0; i < res.length; i++) {
        arktest.assertEQ(res[i], byteArray[i] * 2)
    }
}

function testCasebaseFunctionTest40_1() {
    let byteArray: byte[] = [1, 2, 3, 4, 5];
    let numbersU8: byte[] = [10, 20, 30, 40, 50];
    let arrbuf1: ArrayBuffer = new ArrayBuffer(numbersU8.length);
    for (let i = 0; i < numbersU8.length; i++) {
        arrbuf1.set(i, numbersU8[i])
    }
    let res = namespaceTest.functiontest.BaseFunctionTest40(
        -2.0002, "test1", false, byteArray, arrbuf1);
    arktest.assertEQ(res.length, byteArray.length)
    for (let i: int = 0; i < res.length; i++) {
        arktest.assertEQ(res[i], byteArray[i] + 10)
    }
}

function testCasebaseFunctionTest41() {
    namespaceTest.functiontest.BaseFunctionTest41(
        (10).toByte(), (11).toShort(), 12, 10000, (3.14).toFloat());
}
function testCasebaseFunctionTest42() {
    let res =
        namespaceTest.functiontest.BaseFunctionTest42(10000, (256).toShort());
    arktest.assertEQ(res, 10256)
}

function testCasebaseFunctionTest42_1() {
    try {
        let res = namespaceTest.functiontest.BaseFunctionTest42(
            2147483647, (256).toShort());
    } catch (e) {
        console.log("testCasebaseFunctionTest42_1 e ", e.toString())
        arktest.assertEQ(
            e.toString(),
            "Error: BaseFunctionTest42_int: result exceeds int32_t range")
    }
}

function testCasebaseFunctionTest43() {
    let record: Record<string, int> = {
        "test1": 0,
        "test2": 1,
        "test3": 2,
    };
    let res = namespaceTest.functiontest.BaseFunctionTest42(10000, record);
    arktest.assertEQ(res, 10010)
}

function testCasebaseFunctionTest43_1() {
    let record: Record<string, int> = {
        "test1": 0,
        "test2": 1,
        "test3": 2,
    };
    let res = namespaceTest.functiontest.BaseFunctionTest42(undefined, record);
    arktest.assertEQ(res, -2147483648)
}

function testCasebaseFunctionTest44() {
    let res = namespaceTest.functiontest.BaseFunctionTest42();
    arktest.assertEQ(res, 2147483647)
}

function testCasebaseFunctionTest45() {
    const testData: namespaceTest.functiontest
        .Data = {data1: "baseFunctionTest42", data2: true, data3: 2147483647};
    namespaceTest.functiontest.BaseFunctionTest42(testData);
}


function testCasebaseFunctionTest46() {
    nameInterfaceTest.BaseFunctionTest43();
}

function testCasebaseFunctionTest47() {
    let res = nameInterfaceTest.BaseFunctionTest44((-10).toByte());
    arktest.assertEQ(res, 90)
}

function testCasebaseFunctionTest48() {
    let res = nameInterfaceTest.BaseFunctionTest45((320).toShort());
    arktest.assertEQ(res, 32000)
}

function testCasebaseFunctionTest49() {
    let res = nameInterfaceTest.BaseFunctionTest46(2147483);
    arktest.assertEQ(res, 214748300)
}

function testCasebaseFunctionTest50() {
    let res = nameInterfaceTest.BaseFunctionTest47(9223372036854775);
    arktest.assertEQ(res, 922337203685477500)
}

function testCasebaseFunctionTest51() {
    let res = nameInterfaceTest.BaseFunctionTest48((100.123).toFloat());
    arktest.assertEQ(res, (90.123).toFloat())
}

function testCasebaseFunctionTest52() {
    let res = nameInterfaceTest.BaseFunctionTest49(200.66);
    arktest.assertEQ(res, 100.66)
}

function testCasebaseFunctionTest53() {
    let res =
        nameInterfaceTest.BaseFunctionTest50("testCasebaseFunctionTest53");
    arktest.assertEQ(res, "testCasebaseFunctionTest53BaseFunctionTest50")
}

function testCasebaseFunctionTest54() {
    let res = nameInterfaceTest.BaseFunctionTest51(true);
    arktest.assertEQ(res, false)
}

function testCasebaseFunctionTest54_1() {
    let res = nameInterfaceTest.BaseFunctionTest51(false);
    arktest.assertEQ(res, true)
}

function testCasebaseFunctionTest55() {
    let numbersU8: byte[] = [100, 101, 102, 103, 104];
    let arrbuf1: ArrayBuffer = new ArrayBuffer(numbersU8.length);
    for (let i = 0; i < numbersU8.length; i++) {
        arrbuf1.set(i, numbersU8[i]);
    }
    let res = nameInterfaceTest.BaseFunctionTest52(arrbuf1);
    arktest.assertEQ(res.getByteLength(), 5)
    for (let i = 0; i < res.getByteLength(); i++) {
        console.log(
            `testCasebaseFunctionTest55 Byte at index ${i}: ${res.at(i)}`);
        arktest.assertEQ(res.at(i), numbersU8[i] + 10)
    }
}

function testCasebaseFunctionTest56() {
    let res = nameInterfaceTest.BaseFunctionTest53((101).toByte());
    arktest.assertEQ(res, 1)
}

function testCasebaseFunctionTest56_1() {
    let res = nameInterfaceTest.BaseFunctionTest53(undefined);
    arktest.assertEQ(res, undefined)
}

function testCasebaseFunctionTest57() {
    let res = nameInterfaceTest.BaseFunctionTest54(2147483647);
    arktest.assertEQ(res, 2147483547)
}

function testCasebaseFunctionTest57_1() {
    let res = nameInterfaceTest.BaseFunctionTest54(undefined);
    arktest.assertEQ(res, undefined)
}

// function testCasebaseFunctionTest58(){
//     const testData1 = new namespaceTest.functiontest.Data(
//         "testCasebaseFunctionTest58",
//         true,
//         100
//     );
//     const testData2= new namespaceTest.functiontest.Data(
//         "testCasebaseFunctionTest58_1",
//         false,
//         200
//     );
//     const testData3= new namespaceTest.functiontest.Data(
//         "testCasebaseFunctionTest58_2",
//         false,
//         300
//     );
//     const myRecord: Record<short, namespaceTest.functiontest.Data> = {
//     100: testData1,
//     101: testData2,
//     102: testData3,
//     };
//     let res = nameInterfaceTest.BaseFunctionTest55(myRecord);
//     console.log("testCasebaseFunctionTest58 ",res)
//     arktest.assertEQ(res,2147483547)
// }

function testCasebaseFunctionTest59() {
    let res = nameInterfaceTest.BaseFunctionTest56(100);
    arktest.assertEQ(res, 10000)
}

function testCasebaseFunctionTest60() {
    let res = nameInterfaceTest.BaseFunctionTest57((127).toByte());
    arktest.assertEQ(res, 12700)
}

function testCasebaseFunctionTest61() {
    let res = nameInterfaceTest.testStr;
    arktest.assertEQ(res, "testNameSpace")
}

function testCasebaseFunctionTest62() {
    let res = nameInterfaceTest.BaseFunctionTest58(true);
    arktest.assertEQ(res.success, true)
    arktest.assertEQ(res.errorCode, 10000)
    arktest.assertEQ(res.errorMessage, "test58")
}

function testCasebaseFunctionTest62_1() {
    let res = nameInterfaceTest.BaseFunctionTest58(false);
    arktest.assertEQ(res.success, false)
    arktest.assertEQ(res.errorCode, 100)
    arktest.assertEQ(res.errorMessage, "test581")
}

function testCasebaseFunctionTest63() {
    let record: Record<string, string> = {
        "test1": "test123!@#$%",
        "test2": "test123^&*()",
        "test3": "test123_+{}[]",
        "test4": "test123;':<>?`",
    };
    namespaceTest.functiontest.BaseFunctionTest59(record);
}


function testCasebaseFunctionTest64() {
    let record: Record<long, boolean> = {
        9223372036854775807: false,
        10: true,
        20: false,
        30: true,
    };
    let res = namespaceTest.functiontest.BaseFunctionTest60(record);
    arktest.assertEQ(res, true)
}

// Frontend Bug
// function testCasebaseFunctionTest64_1() {
//     let record: Record<long, boolean> = {
//         [-100]: false,
//         10: true,
//         20: false,
//         30: true,
//     };
//     let res = namespaceTest.functiontest.BaseFunctionTest60(record);
//     arktest.assertEQ(res, false)
// }

function testCasebaseFunctionTest64_2() {
    let record: Record<long, boolean> = {
        50: false,
        10: true,
        20: false,
        0: true,
    };
    let res = namespaceTest.functiontest.BaseFunctionTest60(record);
    arktest.assertEQ(res, false)
}


function testInter1BasePerformanceFunctionTest1() {
    testInterfacePerformance1.BasePerformanceFunctionTest1();
}

function testInter1BasePerformanceFunctionTest2() {
    let res =
        testInterfacePerformance1.BasePerformanceFunctionTest2((95).toByte());
    arktest.assertEQ(res, 10)
}

function testInter2BasePerformanceFunctionTest1() {
    testInterfacePerformance2.BasePerformanceFunctionTest1();
}

function testInter2BasePerformanceFunctionTest2() {
    let res =
        testInterfacePerformance2.BasePerformanceFunctionTest2((95).toByte());
    arktest.assertEQ(res, 10)
}

function testInter3BasePerformanceFunctionTest1() {
    testInterfacePerformance3.BasePerformanceFunctionTest1();
}

function testInter3BasePerformanceFunctionTest2() {
    let res =
        testInterfacePerformance3.BasePerformanceFunctionTest2((95).toByte());
    arktest.assertEQ(res, 10)
}

function testInter4BasePerformanceFunctionTest1() {
    testInterfacePerformance4.BasePerformanceFunctionTest1();
}

function testInter4BasePerformanceFunctionTest2() {
    let res =
        testInterfacePerformance4.BasePerformanceFunctionTest2((95).toByte());
    arktest.assertEQ(res, 10)
}
function testInter5BasePerformanceFunctionTest1() {
    testInterfacePerformance5.BasePerformanceFunctionTest1();
}

function testInter5BasePerformanceFunctionTest2() {
    let res =
        testInterfacePerformance5.BasePerformanceFunctionTest2((95).toByte());
    arktest.assertEQ(res, 10)
}

function testInter6BasePerformanceFunctionTest1() {
    testInterfacePerformance6.BasePerformanceFunctionTest1();
}

function testInter6BasePerformanceFunctionTest2() {
    let res =
        testInterfacePerformance6.BasePerformanceFunctionTest2((95).toByte());
    arktest.assertEQ(res, 10)
}
function testInter7BasePerformanceFunctionTest1() {
    testInterfacePerformance7.BasePerformanceFunctionTest1();
}

function testInter7BasePerformanceFunctionTest2() {
    let res =
        testInterfacePerformance7.BasePerformanceFunctionTest2((95).toByte());
    arktest.assertEQ(res, 10)
}

function testInter8BasePerformanceFunctionTest1() {
    testInterfacePerformance8.BasePerformanceFunctionTest1();
}

function testInter8BasePerformanceFunctionTest2() {
    let res =
        testInterfacePerformance8.BasePerformanceFunctionTest2((95).toByte());
    arktest.assertEQ(res, 10)
}
function testInter9BasePerformanceFunctionTest1() {
    testInterfacePerformance9.BasePerformanceFunctionTest1();
}

function testInter9BasePerformanceFunctionTest2() {
    let res =
        testInterfacePerformance9.BasePerformanceFunctionTest2((95).toByte());
    arktest.assertEQ(res, 10)
}
function testInter10BasePerformanceFunctionTest1() {
    testInterfacePerformance10.BasePerformanceFunctionTest1();
}

function testInter10BasePerformanceFunctionTest2() {
    let res =
        testInterfacePerformance10.BasePerformanceFunctionTest2((95).toByte());
    arktest.assertEQ(res, 10)
}
function testInter11BasePerformanceFunctionTest1() {
    testInterfacePerformance11.BasePerformanceFunctionTest1();
}

function testInter11BasePerformanceFunctionTest2() {
    let res =
        testInterfacePerformance11.BasePerformanceFunctionTest2((95).toByte());
    arktest.assertEQ(res, 10)
}
function testInter12BasePerformanceFunctionTest1() {
    testInterfacePerformance12.BasePerformanceFunctionTest1();
}

function testInter12BasePerformanceFunctionTest2() {
    let res =
        testInterfacePerformance12.BasePerformanceFunctionTest2((95).toByte());
    arktest.assertEQ(res, 10)
}
function testInter13BasePerformanceFunctionTest1() {
    testInterfacePerformance13.BasePerformanceFunctionTest1();
}

function testInter13BasePerformanceFunctionTest2() {
    let res =
        testInterfacePerformance13.BasePerformanceFunctionTest2((95).toByte());
    arktest.assertEQ(res, 10)
}

function testInter14BasePerformanceFunctionTest1() {
    testInterfacePerformance14.BasePerformanceFunctionTest1();
}

function testInter14BasePerformanceFunctionTest2() {
    let res =
        testInterfacePerformance14.BasePerformanceFunctionTest2((95).toByte());
    arktest.assertEQ(res, 10)
}

function testInter15BasePerformanceFunctionTest1() {
    testInterfacePerformance15.BasePerformanceFunctionTest1();
}

function testInter15BasePerformanceFunctionTest2() {
    let res =
        testInterfacePerformance15.BasePerformanceFunctionTest2((95).toByte());
    arktest.assertEQ(res, 10)
}

function testInter16BasePerformanceFunctionTest1() {
    testInterfacePerformance16.BasePerformanceFunctionTest1();
}

function testInter16BasePerformanceFunctionTest2() {
    let res =
        testInterfacePerformance16.BasePerformanceFunctionTest2((95).toByte());
    arktest.assertEQ(res, 10)
}
function testInter17BasePerformanceFunctionTest1() {
    testInterfacePerformance17.BasePerformanceFunctionTest1();
}

function testInter17BasePerformanceFunctionTest2() {
    let res =
        testInterfacePerformance17.BasePerformanceFunctionTest2((95).toByte());
    arktest.assertEQ(res, 10)
}
function testInter18BasePerformanceFunctionTest1() {
    testInterfacePerformance18.BasePerformanceFunctionTest1();
}

function testInter18BasePerformanceFunctionTest2() {
    let res =
        testInterfacePerformance18.BasePerformanceFunctionTest2((95).toByte());
    arktest.assertEQ(res, 10)
}

function testInter19BasePerformanceFunctionTest1() {
    testInterfacePerformance19.BasePerformanceFunctionTest1();
}

function testInter19BasePerformanceFunctionTest2() {
    let res =
        testInterfacePerformance19.BasePerformanceFunctionTest2((95).toByte());
    arktest.assertEQ(res, 10)
}

function testInter20BasePerformanceFunctionTest1() {
    testInterfacePerformance20.BasePerformanceFunctionTest1();
}

function testInter20BasePerformanceFunctionTest2() {
    let res =
        testInterfacePerformance20.BasePerformanceFunctionTest2((95).toByte());
    arktest.assertEQ(res, 10)
}
function testInter21BasePerformanceFunctionTest1() {
    let res = testInterfacePerformance21.i32_test;
    arktest.assertEQ(res, 2147483647)
}
function testInter21BasePerformanceFunctionTest2() {
    let res = testInterfacePerformance21.struct_test;
    arktest.assertEQ(res.data1, "testStruct")
    arktest.assertEQ(res.data2, false)
    arktest.assertEQ(res.data3, -2147483648)
}
function testInter21BasePerformanceFunctionTest3() {
    let res =
        testInterfacePerformance21.BasePerformanceFunctionTest2((10).toByte());
    arktest.assertEQ(res, (110).toByte())
}

function testInter21BasePerformanceFunctionTest4() {
    let res: byte = testInterfacePerformance21.i8_test_attribute;
    arktest.assertEQ(res, 127)
}

function testInter21BasePerformanceFunctionTest5() {
    let res: short = testInterfacePerformance21.i16_test_attribute;
    arktest.assertEQ(res, 32767)
}

function testInter21BasePerformanceFunctionTest6() {
    let res: int = testInterfacePerformance21.i32_test_attribute;
    arktest.assertEQ(res, 2147483647)
}

function testInter21BasePerformanceFunctionTest7() {
    let res: long = testInterfacePerformance21.i64_test_attribute;
    arktest.assertEQ(res, 9223372036854775807)
}

function testInter21BasePerformanceFunctionTest8() {
    let res: float = testInterfacePerformance21.f32_test_attribute;
    arktest.assertEQ(res, (3.14).toFloat())
}
function testInter21BasePerformanceFunctionTest9() {
    let res: double = testInterfacePerformance21.f64_test_attribute;
    arktest.assertEQ(res, -1.23)
}

function testInter21BasePerformanceFunctionTest10() {
    let res: string = testInterfacePerformance21.str_test_attribute;
    arktest.assertEQ(res, "TESTSTR")
}

function testInter21BasePerformanceFunctionTest11() {
    let res: boolean = testInterfacePerformance21.bool_test_attribute;
    arktest.assertEQ(res, false)
}

function testInter21BasePerformanceFunctionTest12() {
    let res: ArrayBuffer =
        testInterfacePerformance21._ArrayBuffer_test_attribute;
    arktest.assertEQ(res.getByteLength(), 10)
    for (let i = 0; i < res.getByteLength(); i++) {
        arktest.assertEQ(res.at(i), 10)
    }
}
function testInter21BasePerformanceFunctionTest13() {
    let res: int|undefined = testInterfacePerformance21.optional_test_attribute;
    arktest.assertEQ(res, 1010)
}

function testInter21BasePerformanceFunctionTest14() {
    let res: Record<int, namespaceTest.functiontest.Data> =
        testInterfacePerformance21.record_test_attribute;
    console.log("testInter21BasePerformanceFunctionTest14 ", res)
    const item = res[100];
<<<<<<< HEAD
    assertNE(item, undefined);
    assertEQ(item?.data1, "one");
    assertEQ(item?.data2, true);
    assertEQ(item?.data3, 100);
    const item1 = res[101];
    assertNE(item1, undefined);
    assertEQ(item1?.data1, "two");
    assertEQ(item1?.data2, false);
    assertEQ(item1?.data3, 101);
=======
    arktest.assertNE(item, undefined);
    arktest.assertEQ(item?.data1, "one");
    arktest.assertEQ(item?.data2, true);
    arktest.assertEQ(item?.data3, 100);
    const item1 = res[101];
    arktest.assertNE(item1, undefined);
    arktest.assertEQ(item1?.data1, "two");
    arktest.assertEQ(item1?.data2, false);
    arktest.assertEQ(item1?.data3, 101);
>>>>>>> a77d6327
}

function testInter21BasePerformanceFunctionTest15() {
    let res: namespaceTest.functiontest.TestUnionName =
        testInterfacePerformance21.union_test_attribute;
    console.log("testInter21BasePerformanceFunctionTest15 ", res)
    arktest.assertEQ(res, 100)
}

function testInter21BasePerformanceFunctionTest16() {
    let res: boolean[] = testInterfacePerformance21.array_test_attribute;
    console.log("testInter21BasePerformanceFunctionTest16 ", res)
    arktest.assertEQ(res.length, 1)
    arktest.assertEQ(res[0], true)
}

function testInter21BasePerformanceFunctionTest17() {
    let color = namespaceTest.functiontest.Color.GREEN;
    let res: namespaceTest.functiontest.Color =
        testInterfacePerformance21.enum_test_attribute;
    arktest.assertEQ(res, color)
}

function testCaseIbaseInterface1() {
    let res = testIbaseInterface2.BaseTest();
    arktest.assertEQ(res, -2147483648)
}


function testCaseIbaseInterface2() {
    let res = testIbaseInterface2.BaseTest1();
    arktest.assertEQ(res, "TestInterface")
}
function testCaseIbaseInterface3() {
    let res = testIbaseInterface3.BaseTest();
    arktest.assertEQ(res, 2147483647)
}


function testCaseIbaseInterface4() {
    let res = testIbaseInterface3.BaseTest2();
    arktest.assertEQ(res, true)
}

function testCaseConstant1() {
    const res = namespaceTest.functiontest.CONSTANT_I8_001;
    arktest.assertEQ(res, 127)
}

function testCaseConstant2() {
    const res = namespaceTest.functiontest.CONSTANT_I8_002;
    arktest.assertEQ(res, -128)
}

function testCaseConstant3() {
    const res = namespaceTest.functiontest.CONSTANT_I32_001;
    arktest.assertEQ(res, 2147483647)
}
// namespace2
function primitives_noreturn() {
    namespace2Test.inner.Primitives_noreturn(
<<<<<<< HEAD
        1 as int, 2 as double, true, "hello", 3 as byte)
}
function primitives_return() {
    let res = namespace2Test.inner.Primitives_return(
        1 as int, 2 as double, true, "hello", 3 as byte)
=======
        (1).toInt(), (2).toDouble(), true, "hello", (3).toByte())
}
function primitives_return() {
    let res = namespace2Test.inner.Primitives_return(
        (1).toInt(), (2).toDouble(), true, "hello", (3).toByte())
>>>>>>> a77d6327
    console.log(res);
}

function containers_noreturn() {
    let arri8: byte[] = [1, 2, 3];
    let arri16: short[] = [1, 2, 3, 4];
    let arri32: int[] = [1, 2, 3, 4, 5];
    let arrf32: float[] = [1.1f, 1.2f, 1.3f];
    let arrf64: double[] = [1.123, 2.123, 3.123];

    namespace2Test.inner.Containers_noreturn(
        arri8, arri16, arrf32, arrf64, "union_string")
    namespace2Test.inner.Containers_noreturn(
<<<<<<< HEAD
        arri8, arri16, arrf32, arrf64, 1 as byte)
=======
        arri8, arri16, arrf32, arrf64, (1).toByte())
>>>>>>> a77d6327
}
function containers_return() {
    let arri8: byte[] = [1, 2, 3];
    let arri16: short[] = [1, 2, 3, 4];
    let arri32: int[] = [1, 2, 3, 4, 5];
    let arrf32: float[] = [1.1f, 1.2f, 1.3f];
    let arrf64: double[] = [1.123, 2.123, 3.123];

    let res1 = namespace2Test.inner.Containers_return(
        arri8, arri16, arrf32, arrf64, "union_string")
    let res2 = namespace2Test.inner.Containers_return(
<<<<<<< HEAD
        arri8, arri16, arrf32, arrf64, 1 as byte)
=======
        arri8, arri16, arrf32, arrf64, (1).toByte())
>>>>>>> a77d6327
    console.log(res1 + " " + res2)
}
function enum_noreturn() {
    let color1 = namespace2Test.inner.Color.red;
    let color2 = namespace2Test.inner.Color.yellow;
    let color3 = namespace2Test.inner.Color.blue;
    let color4 = namespace2Test.inner.Color.green;
    let color5 = namespace2Test.inner.Color.black;

    namespace2Test.inner.Enum_noreturn(color1, color2, color3, color4, color5)
}
function enum_return() {
    let color1 = namespace2Test.inner.Color.red;
    let color2 = namespace2Test.inner.Color.yellow;
    let color3 = namespace2Test.inner.Color.blue;
    let color4 = namespace2Test.inner.Color.green;
    let color5 = namespace2Test.inner.Color.black;

    let res =
        namespace2Test.inner.Enum_return(color1, color2, color3, color4, color5)
    console.log(res)
}

let instance: namespace2Test.inner.TestInterface =
    namespace2Test.inner.get_interface();

function interface_noparam_noreturn() {
    instance.Noparam_noreturn()
}

function interface_primitives_noreturn() {
    instance.Primitives_noreturn((1).toByte())
}
function interface_primitives_noreturn1() {
    instance.Primitives_noreturn1((12).toShort())
}
function interface_primitives_noreturn2() {
    instance.Primitives_noreturn2((123).toInt())
}
function interface_primitives_noreturn3() {
    instance.Primitives_noreturn3((1.1).toFloat())
}
function interface_primitives_noreturn4() {
    instance.Primitives_noreturn4((1.1234).toDouble())
}
function interface_primitives_noreturn5() {
    instance.Primitives_noreturn5(true)
}
function interface_primitives_noreturn6() {
    instance.Primitives_noreturn6("hello")
}
function interface_primitives_noreturn7() {
    instance.Primitives_noreturn7(1234)
}

function interface_primitives_return() {
    instance.Primitives_return((123).toInt())
}
function interface_containers_noreturn1() {
    let arri8: byte[] = [1, 2, 3, 4, 5];
    instance.Containers_noreturn1(arri8)
}
function interface_containers_noreturn2() {
    instance.Containers_noreturn2("union string")
    instance.Containers_noreturn2((1).toByte())
}
function interface_containers_noreturn3() {
    let numbersU8: byte[] = [1, 2, 3, 4, 5];
    let arrbuf1: ArrayBuffer = new ArrayBuffer(numbersU8.length);
    instance.Containers_noreturn3(arrbuf1)
}
function interface_containers_noreturn4() {
    let color1 = namespace2Test.inner.Color.red;
    instance.Containers_noreturn4(color1)
}
function interface_containers_noreturn5() {
    let record: Record<string, int> = {
        "test1": 0,
        "test2": 1,
        "test3": 2,
        "test4": 3,
    };
    instance.Containers_noreturn5(record)
}



function interface_containers_return() {
    let res = instance.Containers_return((123).toByte())
    console.log(res)
}

function interface_ErrorResponse() {
    let _struct: namespace2Test.inner.ErrorResponse =
        instance.Func_ErrorResponse()
}

function overload1() {
    instance.OverloadFunc((1).toByte(), (2).toByte())
}
function overload2() {
    let arri8: byte[] = [1, 2, 3, 4, 5];
    let numbersU8: byte[] = [1, 2, 3, 4, 5];
    let arrbuf1: ArrayBuffer = new ArrayBuffer(numbersU8.length);
    let s = instance.OverloadFunc(arri8, arrbuf1)
    console.log(s)
}
function overload3() {
    instance.OverloadFunc()
}
function overload4() {
    let mystruct:
<<<<<<< HEAD
        namespace2Test.inner.Mystruct = {_string: "hello", _i8: 1 as byte};
    instance.OverloadFunc(mystruct)
}

function ns_5() {
    namespace2Test.test1.Funtest1(123 as int, 1.234 as double)
=======
        namespace2Test.inner.Mystruct = {_string: "hello", _i8: (1).toByte()};
    instance.OverloadFunc(mystruct)
}

function testFuntest() {
    namespace2Test.ns1.ns2.ns3.ns4.ns5.Funtest({a: 0, b: 0.0});
>>>>>>> a77d6327
}

function test20interface() {
    let instance_1: namespace2Test.inner.Test1 =
        namespace2Test.inner.get_interface_1();
    let instance_20: namespace2Test.inner.Test20 =
        namespace2Test.inner.get_interface_20();
    instance_1.Fun1()
    instance_20.Fun2()
}

// attribute
function testattributeString() {
    let name = namespace2Test.inner.PrintTestInterfaceName(instance)
    console.log("instance.name is " + name)
    arktest.assertEQ(name, "String")
}
function testattributei8() {
    let i8 = namespace2Test.inner.PrintTestInterfaceNumberi8(instance)
    console.log("instance.i8 is " + i8)
    arktest.assertEQ(i8, -128)
}
function testattributei16() {
    let i16 = namespace2Test.inner.PrintTestInterfaceNumberi16(instance)
    console.log("instance.i16 is " + i16)
    arktest.assertEQ(i16, -32768)
}
function testattributei32() {
    let i32 = namespace2Test.inner.PrintTestInterfaceNumberi32(instance)
    console.log("instance.i32 is " + i32)
    arktest.assertEQ(i32, -2147483648)
}
function testattributei64() {
    let i64 = namespace2Test.inner.PrintTestInterfaceNumberi64(instance)
    console.log("instance.i64 is " + i64)
    arktest.assertEQ(i64, (1000).toLong())
}
function testattributef32() {
    let f32 = namespace2Test.inner.PrintTestInterfaceNumberf32(instance)
    console.log("instance.f32 is " + f32)
    arktest.assertEQ(f32, (3.1415927).toFloat())
}
function testattributef64() {
    let f64 = namespace2Test.inner.PrintTestInterfaceNumberf64(instance)
    console.log("instance.f64 is " + f64)
    arktest.assertEQ(f64, 3.141592653589793)
}
function testattributebool() {
    let b = namespace2Test.inner.PrintTestInterfacebool(instance)
<<<<<<< HEAD
    assertEQ(b, true)
=======
    arktest.assertEQ(b, true)
>>>>>>> a77d6327
}
function testattributeArrayBuffer() {
    namespace2Test.inner.PrintTestInterfaceArraybuffer(instance)
}
function testattributeArray() {
    namespace2Test.inner.PrintTestInterfaceArray(instance)
}
function testattributeUnion() {
    namespace2Test.inner.PrintTestInterfaceUnion(instance)
}
function testattributeRecord() {
    namespace2Test.inner.PrintTestInterfaceRecord(instance)
}
function testattributeEnum() {
    namespace2Test.inner.PrintTestInterfaceEnum(instance)
}

function testinheritance() {
    let instancetestA: namespace2Test.inner.TestA =
        namespace2Test.inner.get_interface_A()
    instancetestA.Fun1()
    let instancetestB: namespace2Test.inner.TestB =
        namespace2Test.inner.get_interface_B()
    instancetestB.Fun2()
    let instancetestC: namespace2Test.inner.TestC =
        namespace2Test.inner.get_interface_C()
    instancetestC.Fun3()
}

function main() {
    console.log("run main ... ani_namespace_test begin ...")
    const suite = new arktest.ArkTestsuite("test function namespace_test")
    // namespace2
    suite.addTest("primitives_noreturn", primitives_noreturn)
    suite.addTest("primitives_return", primitives_return)
    suite.addTest("containers_noreturn", containers_noreturn)
    suite.addTest("containers_return", containers_return)
    suite.addTest("enum_noreturn", enum_noreturn)
    suite.addTest("enum_return", enum_return)

    suite.addTest("interface_primitives_return", interface_primitives_return)
    suite.addTest(
        "interface_containers_noreturn1", interface_containers_noreturn1)
    suite.addTest(
        "interface_containers_noreturn2", interface_containers_noreturn2)
    suite.addTest(
        "interface_containers_noreturn3", interface_containers_noreturn3)
    suite.addTest(
        "interface_containers_noreturn3", interface_containers_noreturn4)
    suite.addTest(
        "interface_containers_noreturn3", interface_containers_noreturn5)
    suite.addTest("interface_containers_return", interface_containers_return)

    suite.addTest("interface_ErrorResponse", interface_ErrorResponse)

    suite.addTest("overload1", overload1)
    suite.addTest("overload2", overload2)
    suite.addTest("overload3", overload3)
    suite.addTest("overload4", overload4)

    suite.addTest("interface_noparam_noreturn", interface_noparam_noreturn)
    suite.addTest(
        "interface_primitives_noreturn", interface_primitives_noreturn)
    suite.addTest(
        "interface_primitives_noreturn1", interface_primitives_noreturn1)
    suite.addTest(
        "interface_primitives_noreturn2", interface_primitives_noreturn2)
    suite.addTest(
        "interface_primitives_noreturn3", interface_primitives_noreturn3)
    suite.addTest(
        "interface_primitives_noreturn4", interface_primitives_noreturn4)
    suite.addTest(
        "interface_primitives_noreturn5", interface_primitives_noreturn5)
    suite.addTest(
        "interface_primitives_noreturn6", interface_primitives_noreturn6)
    suite.addTest(
        "interface_primitives_noreturn7", interface_primitives_noreturn7)

    suite.addTest("test20interface", test20interface);
    suite.addTest("testFuntest", testFuntest);

    suite.addTest("testattributeString", testattributeString);
    suite.addTest("testattributei8", testattributei8);
    suite.addTest("testattributei16", testattributei16);
    suite.addTest("testattributei32", testattributei32);
    suite.addTest("testattributei64", testattributei64);
    suite.addTest("testattributef32", testattributef32);
    suite.addTest("testattributef64", testattributef64);
    suite.addTest("testattributebool", testattributebool);
    suite.addTest("testattributeArrayBuffer", testattributeArrayBuffer);
    suite.addTest("testattributeArray", testattributeArray);
    suite.addTest("testattributeUnion", testattributeUnion);
    suite.addTest("testattributeRecord", testattributeRecord);
    suite.addTest("testattributeEnum", testattributeEnum);
    suite.addTest("testinheritance", testinheritance);

    // namespace1
    suite.addTest("check testCasebaseFunctionTest1", testCasebaseFunctionTest1);
    suite.addTest("check testCasebaseFunctionTest2", testCasebaseFunctionTest2);
    suite.addTest("check testCasebaseFunctionTest3", testCasebaseFunctionTest3);
    suite.addTest("check testCasebaseFunctionTest4", testCasebaseFunctionTest4);
    suite.addTest("check testCasebaseFunctionTest5", testCasebaseFunctionTest5);
    suite.addTest("check testCasebaseFunctionTest6", testCasebaseFunctionTest6);
    suite.addTest("check testCasebaseFunctionTest7", testCasebaseFunctionTest7);
    suite.addTest("check testCasebaseFunctionTest8", testCasebaseFunctionTest8);
    suite.addTest("check testCasebaseFunctionTest9", testCasebaseFunctionTest9);
    suite.addTest(
        "check testCasebaseFunctionTest10", testCasebaseFunctionTest10);
    suite.addTest(
        "check testCasebaseFunctionTest11", testCasebaseFunctionTest11);
    suite.addTest(
        "check testCasebaseFunctionTest12", testCasebaseFunctionTest12);
    suite.addTest(
        "check testCasebaseFunctionTest12_1", testCasebaseFunctionTest12_1);
    suite.addTest(
        "check testCasebaseFunctionTest13", testCasebaseFunctionTest13);
    suite.addTest(
        "check testCasebaseFunctionTest13_1", testCasebaseFunctionTest13_1);
    suite.addTest(
        "check testCasebaseFunctionTest14", testCasebaseFunctionTest14);
    suite.addTest(
        "check testCasebaseFunctionTest15", testCasebaseFunctionTest15);
    suite.addTest(
        "check testCasebaseFunctionTest16", testCasebaseFunctionTest16);
    suite.addTest(
        "check testCasebaseFunctionTest16_1", testCasebaseFunctionTest16_1);
    suite.addTest(
        "check testCasebaseFunctionTest17", testCasebaseFunctionTest17);
    suite.addTest(
        "check testCasebaseFunctionTest17_1", testCasebaseFunctionTest17_1);
    suite.addTest(
        "check testCasebaseFunctionTest18", testCasebaseFunctionTest18);
    suite.addTest(
        "check testCasebaseFunctionTest18_1", testCasebaseFunctionTest18_1);
    suite.addTest(
        "check testCasebaseFunctionTest19", testCasebaseFunctionTest19);
    suite.addTest(
        "check testCasebaseFunctionTest20", testCasebaseFunctionTest20);
    suite.addTest(
        "check testCasebaseFunctionTest21", testCasebaseFunctionTest21);
    suite.addTest(
        "check testCasebaseFunctionTest22", testCasebaseFunctionTest22);
    suite.addTest(
        "check testCasebaseFunctionTest22_1", testCasebaseFunctionTest22_1);
    suite.addTest(
        "check testCasebaseFunctionTest23", testCasebaseFunctionTest23);
    suite.addTest(
        "check testCasebaseFunctionTest23_1", testCasebaseFunctionTest23_1);
    suite.addTest(
        "check testCasebaseFunctionTest24", testCasebaseFunctionTest24);
    suite.addTest(
        "check testCasebaseFunctionTest25", testCasebaseFunctionTest25);
    suite.addTest(
        "check testCasebaseFunctionTest26", testCasebaseFunctionTest26);
    suite.addTest(
        "check testCasebaseFunctionTest26_1", testCasebaseFunctionTest26_1);
    suite.addTest(
        "check testCasebaseFunctionTest27", testCasebaseFunctionTest27);
    suite.addTest(
        "check testCasebaseFunctionTest27_1", testCasebaseFunctionTest27_1);
    suite.addTest(
        "check testCasebaseFunctionTest28", testCasebaseFunctionTest28);
    suite.addTest(
        "check testCasebaseFunctionTest29", testCasebaseFunctionTest29);
    suite.addTest(
        "check testCasebaseFunctionTest30", testCasebaseFunctionTest30);
    suite.addTest(
        "check testCasebaseFunctionTest31", testCasebaseFunctionTest31);
    suite.addTest(
        "check testCasebaseFunctionTest32", testCasebaseFunctionTest32);
    suite.addTest(
        "check testCasebaseFunctionTest32_1", testCasebaseFunctionTest32_1);
    suite.addTest(
        "check testCasebaseFunctionTest33", testCasebaseFunctionTest33);
    suite.addTest(
        "check testCasebaseFunctionTest33_1", testCasebaseFunctionTest33_1);
    suite.addTest(
        "check testCasebaseFunctionTest34", testCasebaseFunctionTest34);
    suite.addTest(
        "check testCasebaseFunctionTest34_1", testCasebaseFunctionTest34_1);
    suite.addTest(
        "check testCasebaseFunctionTest35", testCasebaseFunctionTest35);
    suite.addTest(
        "check testCasebaseFunctionTest35_1", testCasebaseFunctionTest35_1);
    suite.addTest(
        "check testCasebaseFunctionTest36", testCasebaseFunctionTest36);
    suite.addTest(
        "check testCasebaseFunctionTest36_1", testCasebaseFunctionTest36_1);
    suite.addTest(
        "check testCasebaseFunctionTest37", testCasebaseFunctionTest37);
    suite.addTest(
        "check testCasebaseFunctionTest37_1", testCasebaseFunctionTest37_1);
    suite.addTest(
        "check testCasebaseFunctionTest38", testCasebaseFunctionTest38);
    suite.addTest(
        "check testCasebaseFunctionTest38_1", testCasebaseFunctionTest38_1);
    suite.addTest(
        "check testCasebaseFunctionTest39", testCasebaseFunctionTest39);
    suite.addTest(
        "check testCasebaseFunctionTest39_1", testCasebaseFunctionTest39_1);
    suite.addTest(
        "check testCasebaseFunctionTest40", testCasebaseFunctionTest40);
    suite.addTest(
        "check testCasebaseFunctionTest40_1", testCasebaseFunctionTest40_1);
    suite.addTest(
        "check testCasebaseFunctionTest41", testCasebaseFunctionTest41);
    suite.addTest(
        "check testCasebaseFunctionTest42", testCasebaseFunctionTest42);
    suite.addTest(
        "check testCasebaseFunctionTest42_1", testCasebaseFunctionTest42_1);
    suite.addTest(
        "check testCasebaseFunctionTest43", testCasebaseFunctionTest43);
    suite.addTest(
        "check testCasebaseFunctionTest43_1", testCasebaseFunctionTest43_1);
    suite.addTest(
        "check testCasebaseFunctionTest44", testCasebaseFunctionTest44);
    suite.addTest(
        "check testCasebaseFunctionTest45", testCasebaseFunctionTest45);
    suite.addTest(
        "check testCasebaseFunctionTest46", testCasebaseFunctionTest46);
    suite.addTest(
        "check testCasebaseFunctionTest47", testCasebaseFunctionTest47);
    suite.addTest(
        "check testCasebaseFunctionTest48", testCasebaseFunctionTest48);
    suite.addTest(
        "check testCasebaseFunctionTest49", testCasebaseFunctionTest49);
    suite.addTest(
        "check testCasebaseFunctionTest50", testCasebaseFunctionTest50);
    suite.addTest(
        "check testCasebaseFunctionTest51", testCasebaseFunctionTest51);
    suite.addTest(
        "check testCasebaseFunctionTest52", testCasebaseFunctionTest52);
    suite.addTest(
        "check testCasebaseFunctionTest53", testCasebaseFunctionTest53);
    suite.addTest(
        "check testCasebaseFunctionTest54", testCasebaseFunctionTest54);
    suite.addTest(
        "check testCasebaseFunctionTest54_1", testCasebaseFunctionTest54_1);
    suite.addTest(
        "check testCasebaseFunctionTest55", testCasebaseFunctionTest55);
    suite.addTest(
        "check testCasebaseFunctionTest56", testCasebaseFunctionTest56);
    suite.addTest(
        "check testCasebaseFunctionTest56_1", testCasebaseFunctionTest56_1);
    suite.addTest(
        "check testCasebaseFunctionTest57", testCasebaseFunctionTest57);
    suite.addTest(
        "check testCasebaseFunctionTest57_1", testCasebaseFunctionTest57_1);
    // suite.addTest("check testCasebaseFunctionTest58",
    // testCasebaseFunctionTest58);
    suite.addTest(
        "check testCasebaseFunctionTest59", testCasebaseFunctionTest59);
    suite.addTest(
        "check testCasebaseFunctionTest60", testCasebaseFunctionTest60);
    suite.addTest(
        "check testCasebaseFunctionTest61", testCasebaseFunctionTest61);
    suite.addTest(
        "check testCasebaseFunctionTest62", testCasebaseFunctionTest62);
    suite.addTest(
        "check testCasebaseFunctionTest62_1", testCasebaseFunctionTest62_1);
    suite.addTest(
        "check testCasebaseFunctionTest63", testCasebaseFunctionTest63);
    suite.addTest(
        "check testCasebaseFunctionTest64", testCasebaseFunctionTest64);
    // Frontend Bug
    // suite.addTest(
    //     "check testCasebaseFunctionTest64_1", testCasebaseFunctionTest64_1);
    suite.addTest(
        "check testCasebaseFunctionTest64_2", testCasebaseFunctionTest64_2);
    // performance
    suite.addTest(
        "check testInter1BasePerformanceFunctionTest1",
        testInter1BasePerformanceFunctionTest1);
    suite.addTest(
        "check testInter1BasePerformanceFunctionTest2",
        testInter1BasePerformanceFunctionTest2);
    suite.addTest(
        "check testInter2BasePerformanceFunctionTest1",
        testInter2BasePerformanceFunctionTest1);
    suite.addTest(
        "check testInter2BasePerformanceFunctionTest2",
        testInter2BasePerformanceFunctionTest2);
    suite.addTest(
        "check testInter3BasePerformanceFunctionTest1",
        testInter3BasePerformanceFunctionTest1);
    suite.addTest(
        "check testInter3BasePerformanceFunctionTest2",
        testInter3BasePerformanceFunctionTest2);
    suite.addTest(
        "check testInter4BasePerformanceFunctionTest1",
        testInter4BasePerformanceFunctionTest1);
    suite.addTest(
        "check testInter4BasePerformanceFunctionTest2",
        testInter4BasePerformanceFunctionTest2);
    suite.addTest(
        "check testInter5BasePerformanceFunctionTest1",
        testInter5BasePerformanceFunctionTest1);
    suite.addTest(
        "check testInter5BasePerformanceFunctionTest2",
        testInter5BasePerformanceFunctionTest2);
    suite.addTest(
        "check testInter6BasePerformanceFunctionTest1",
        testInter6BasePerformanceFunctionTest1);
    suite.addTest(
        "check testInter6BasePerformanceFunctionTest2",
        testInter6BasePerformanceFunctionTest2);
    suite.addTest(
        "check testInter7BasePerformanceFunctionTest1",
        testInter7BasePerformanceFunctionTest1);
    suite.addTest(
        "check testInter7BasePerformanceFunctionTest2",
        testInter7BasePerformanceFunctionTest2);
    suite.addTest(
        "check testInter8BasePerformanceFunctionTest1",
        testInter8BasePerformanceFunctionTest1);
    suite.addTest(
        "check testInter8BasePerformanceFunctionTest2",
        testInter8BasePerformanceFunctionTest2);
    suite.addTest(
        "check testInter9BasePerformanceFunctionTest1",
        testInter9BasePerformanceFunctionTest1);
    suite.addTest(
        "check testInter9BasePerformanceFunctionTest2",
        testInter9BasePerformanceFunctionTest2);
    suite.addTest(
        "check testInter10BasePerformanceFunctionTest1",
        testInter10BasePerformanceFunctionTest1);
    suite.addTest(
        "check testInter10BasePerformanceFunctionTest2",
        testInter10BasePerformanceFunctionTest2);
    suite.addTest(
        "check testInter11BasePerformanceFunctionTest1",
        testInter11BasePerformanceFunctionTest1);
    suite.addTest(
        "check testInter11BasePerformanceFunctionTest2",
        testInter11BasePerformanceFunctionTest2);
    suite.addTest(
        "check testInter12BasePerformanceFunctionTest1",
        testInter12BasePerformanceFunctionTest1);
    suite.addTest(
        "check testInter12BasePerformanceFunctionTest2",
        testInter12BasePerformanceFunctionTest2);
    suite.addTest(
        "check testInter13BasePerformanceFunctionTest1",
        testInter13BasePerformanceFunctionTest1);
    suite.addTest(
        "check testInter13BasePerformanceFunctionTest2",
        testInter13BasePerformanceFunctionTest2);
    suite.addTest(
        "check testInter14BasePerformanceFunctionTest1",
        testInter14BasePerformanceFunctionTest1);
    suite.addTest(
        "check testInter14BasePerformanceFunctionTest2",
        testInter14BasePerformanceFunctionTest2);
    suite.addTest(
        "check testInter15BasePerformanceFunctionTest1",
        testInter15BasePerformanceFunctionTest1);
    suite.addTest(
        "check testInter15BasePerformanceFunctionTest2",
        testInter15BasePerformanceFunctionTest2);
    suite.addTest(
        "check testInter16BasePerformanceFunctionTest1",
        testInter16BasePerformanceFunctionTest1);
    suite.addTest(
        "check testInter16BasePerformanceFunctionTest2",
        testInter16BasePerformanceFunctionTest2);
    suite.addTest(
        "check testInter17BasePerformanceFunctionTest1",
        testInter17BasePerformanceFunctionTest1);
    suite.addTest(
        "check testInter17BasePerformanceFunctionTest2",
        testInter17BasePerformanceFunctionTest2);
    suite.addTest(
        "check testInter18BasePerformanceFunctionTest1",
        testInter18BasePerformanceFunctionTest1);
    suite.addTest(
        "check testInter18BasePerformanceFunctionTest2",
        testInter18BasePerformanceFunctionTest2);
    suite.addTest(
        "check testInter19BasePerformanceFunctionTest1",
        testInter19BasePerformanceFunctionTest1);
    suite.addTest(
        "check testInter19BasePerformanceFunctionTest2",
        testInter19BasePerformanceFunctionTest2);
    suite.addTest(
        "check testInter20BasePerformanceFunctionTest1",
        testInter20BasePerformanceFunctionTest1);
    suite.addTest(
        "check testInter20BasePerformanceFunctionTest2",
        testInter20BasePerformanceFunctionTest2);
    suite.addTest(
        "check testInter21BasePerformanceFunctionTest1",
        testInter21BasePerformanceFunctionTest1);
    suite.addTest(
        "check testInter21BasePerformanceFunctionTest2",
        testInter21BasePerformanceFunctionTest2);
    suite.addTest(
        "check testInter21BasePerformanceFunctionTest3",
        testInter21BasePerformanceFunctionTest3);
    suite.addTest(
        "check testInter21BasePerformanceFunctionTest4",
        testInter21BasePerformanceFunctionTest4);
    suite.addTest(
        "check testInter21BasePerformanceFunctionTest5",
        testInter21BasePerformanceFunctionTest5);

    suite.addTest(
        "check testInter21BasePerformanceFunctionTest6",
        testInter21BasePerformanceFunctionTest6);
    suite.addTest(
        "check testInter21BasePerformanceFunctionTest7",
        testInter21BasePerformanceFunctionTest7);
    suite.addTest(
        "check testInter21BasePerformanceFunctionTest8",
        testInter21BasePerformanceFunctionTest8);
    suite.addTest(
        "check testInter21BasePerformanceFunctionTest9",
        testInter21BasePerformanceFunctionTest9);

    suite.addTest(
        "check testInter21BasePerformanceFunctionTest10",
        testInter21BasePerformanceFunctionTest10);

    suite.addTest(
        "check testInter21BasePerformanceFunctionTest11",
        testInter21BasePerformanceFunctionTest11);
    suite.addTest(
        "check testInter21BasePerformanceFunctionTest12",
        testInter21BasePerformanceFunctionTest12);
    suite.addTest(
        "check testInter21BasePerformanceFunctionTest13",
        testInter21BasePerformanceFunctionTest13);

    suite.addTest(
        "check testInter21BasePerformanceFunctionTest14",
        testInter21BasePerformanceFunctionTest14);
    suite.addTest(
        "check testInter21BasePerformanceFunctionTest15",
        testInter21BasePerformanceFunctionTest15);
    suite.addTest(
        "check testInter21BasePerformanceFunctionTest16",
        testInter21BasePerformanceFunctionTest16);
    suite.addTest(
        "check testInter21BasePerformanceFunctionTest17",
        testInter21BasePerformanceFunctionTest17);
    suite.addTest("check testCaseIbaseInterface1", testCaseIbaseInterface1);
    suite.addTest("check testCaseIbaseInterface2", testCaseIbaseInterface2);
    suite.addTest("check testCaseIbaseInterface3", testCaseIbaseInterface3);
    suite.addTest("check testCaseIbaseInterface4", testCaseIbaseInterface4);
    suite.addTest("check testCaseConstant1", testCaseConstant1);
    suite.addTest("check testCaseConstant2", testCaseConstant2);
    suite.addTest("check testCaseConstant3", testCaseConstant3);
    exit(suite.run());
}<|MERGE_RESOLUTION|>--- conflicted
+++ resolved
@@ -1002,17 +1002,6 @@
         testInterfacePerformance21.record_test_attribute;
     console.log("testInter21BasePerformanceFunctionTest14 ", res)
     const item = res[100];
-<<<<<<< HEAD
-    assertNE(item, undefined);
-    assertEQ(item?.data1, "one");
-    assertEQ(item?.data2, true);
-    assertEQ(item?.data3, 100);
-    const item1 = res[101];
-    assertNE(item1, undefined);
-    assertEQ(item1?.data1, "two");
-    assertEQ(item1?.data2, false);
-    assertEQ(item1?.data3, 101);
-=======
     arktest.assertNE(item, undefined);
     arktest.assertEQ(item?.data1, "one");
     arktest.assertEQ(item?.data2, true);
@@ -1022,7 +1011,6 @@
     arktest.assertEQ(item1?.data1, "two");
     arktest.assertEQ(item1?.data2, false);
     arktest.assertEQ(item1?.data3, 101);
->>>>>>> a77d6327
 }
 
 function testInter21BasePerformanceFunctionTest15() {
@@ -1084,19 +1072,11 @@
 // namespace2
 function primitives_noreturn() {
     namespace2Test.inner.Primitives_noreturn(
-<<<<<<< HEAD
-        1 as int, 2 as double, true, "hello", 3 as byte)
-}
-function primitives_return() {
-    let res = namespace2Test.inner.Primitives_return(
-        1 as int, 2 as double, true, "hello", 3 as byte)
-=======
         (1).toInt(), (2).toDouble(), true, "hello", (3).toByte())
 }
 function primitives_return() {
     let res = namespace2Test.inner.Primitives_return(
         (1).toInt(), (2).toDouble(), true, "hello", (3).toByte())
->>>>>>> a77d6327
     console.log(res);
 }
 
@@ -1110,11 +1090,7 @@
     namespace2Test.inner.Containers_noreturn(
         arri8, arri16, arrf32, arrf64, "union_string")
     namespace2Test.inner.Containers_noreturn(
-<<<<<<< HEAD
-        arri8, arri16, arrf32, arrf64, 1 as byte)
-=======
         arri8, arri16, arrf32, arrf64, (1).toByte())
->>>>>>> a77d6327
 }
 function containers_return() {
     let arri8: byte[] = [1, 2, 3];
@@ -1126,11 +1102,7 @@
     let res1 = namespace2Test.inner.Containers_return(
         arri8, arri16, arrf32, arrf64, "union_string")
     let res2 = namespace2Test.inner.Containers_return(
-<<<<<<< HEAD
-        arri8, arri16, arrf32, arrf64, 1 as byte)
-=======
         arri8, arri16, arrf32, arrf64, (1).toByte())
->>>>>>> a77d6327
     console.log(res1 + " " + res2)
 }
 function enum_noreturn() {
@@ -1243,21 +1215,12 @@
 }
 function overload4() {
     let mystruct:
-<<<<<<< HEAD
-        namespace2Test.inner.Mystruct = {_string: "hello", _i8: 1 as byte};
-    instance.OverloadFunc(mystruct)
-}
-
-function ns_5() {
-    namespace2Test.test1.Funtest1(123 as int, 1.234 as double)
-=======
         namespace2Test.inner.Mystruct = {_string: "hello", _i8: (1).toByte()};
     instance.OverloadFunc(mystruct)
 }
 
 function testFuntest() {
     namespace2Test.ns1.ns2.ns3.ns4.ns5.Funtest({a: 0, b: 0.0});
->>>>>>> a77d6327
 }
 
 function test20interface() {
@@ -1307,11 +1270,7 @@
 }
 function testattributebool() {
     let b = namespace2Test.inner.PrintTestInterfacebool(instance)
-<<<<<<< HEAD
-    assertEQ(b, true)
-=======
     arktest.assertEQ(b, true)
->>>>>>> a77d6327
 }
 function testattributeArrayBuffer() {
     namespace2Test.inner.PrintTestInterfaceArraybuffer(instance)
