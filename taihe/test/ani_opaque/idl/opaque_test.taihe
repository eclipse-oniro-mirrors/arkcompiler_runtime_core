/*
 * Copyright (c) 2025 Huawei Device Co., Ltd.
 * Licensed under the Apache License, Version 2.0 (the "License");
 * you may not use this file except in compliance with the License.
 * You may obtain a copy of the License at
 *
 * http://www.apache.org/licenses/LICENSE-2.0
 *
 * Unless required by applicable law or agreed to in writing, software
 * distributed under the License is distributed on an "AS IS" BASIS,
 * WITHOUT WARRANTIES OR CONDITIONS OF ANY KIND, either express or implied.
 * See the License for the specific language governing permissions and
 * limitations under the License.
 */
function is_string(s: Opaque): bool;
function get_object(): @sts_type("string") Opaque;
<<<<<<< HEAD
function get_objects(): Array<@sts_type("NullishType") Opaque>;
=======
function get_objects(): Array<@sts_type("Any") Opaque>;
>>>>>>> a77d6327
union Union {
  sValue: String;
  oValue: Opaque;
}
struct Person{
  name: String;
}
function is_opaque(s: Union): bool;<|MERGE_RESOLUTION|>--- conflicted
+++ resolved
@@ -14,11 +14,7 @@
  */
 function is_string(s: Opaque): bool;
 function get_object(): @sts_type("string") Opaque;
-<<<<<<< HEAD
-function get_objects(): Array<@sts_type("NullishType") Opaque>;
-=======
 function get_objects(): Array<@sts_type("Any") Opaque>;
->>>>>>> a77d6327
 union Union {
   sValue: String;
   oValue: Opaque;
