--- conflicted
+++ resolved
@@ -34,11 +34,7 @@
 
 function test_get_object() {
     const obj = test.get_object();
-<<<<<<< HEAD
-    assertEQ(obj, "BBB")
-=======
     arktest.assertEQ(obj, "BBB")
->>>>>>> a77d6327
 }
 
 function test_is_object_with_union() {
@@ -49,22 +45,13 @@
 
 function test_get_objects() {
     const objs = test.get_objects();
-<<<<<<< HEAD
-    assertEQ(objs[0], "AAA");
-    assertEQ(objs[1], undefined);
-=======
     arktest.assertEQ(objs[0], "AAA");
     arktest.assertEQ(objs[1], undefined);
->>>>>>> a77d6327
 }
 
 function main() {
     console.log("##############start#############");
-<<<<<<< HEAD
-    const suite = new ArkTestsuite("Test Suite");
-=======
     const suite = new arktest.ArkTestsuite("Test Suite");
->>>>>>> a77d6327
     const objs = test.get_objects();
     console.log(objs);
 
