--- conflicted
+++ resolved
@@ -67,57 +67,33 @@
 // 数值类型测试函数
 function func_primitive_i8() {
     let instance: optionalTest.ExampleInterface = optionalTest.getInterface();
-<<<<<<< HEAD
-    instance.funcPrimitiveI8(5 as byte)  // byte对应i8
-=======
     instance.funcPrimitiveI8((5).toByte())  // byte 对应 i8
->>>>>>> a77d6327
 }
 
 function func_primitive_i16() {
     let instance: optionalTest.ExampleInterface = optionalTest.getInterface();
-<<<<<<< HEAD
-    instance.funcPrimitiveI16(42 as short)  // short对应i16
-=======
     instance.funcPrimitiveI16((42).toShort())  // short 对应 i16
->>>>>>> a77d6327
 }
 
 function func_primitive_i32() {
     let instance: optionalTest.ExampleInterface = optionalTest.getInterface();
-<<<<<<< HEAD
-    instance.funcPrimitiveI32(1000 as int)  // int对应i32
-=======
     instance.funcPrimitiveI32((1000).toInt())  // int 对应 i32
->>>>>>> a77d6327
 }
 
 function func_primitive_i64() {
     let instance: optionalTest.ExampleInterface = optionalTest.getInterface();
-<<<<<<< HEAD
-    instance.funcPrimitiveI64(1000000 as long)  // long对应i64
-=======
     instance.funcPrimitiveI64((1000000).toLong())  // long 对应 i64
->>>>>>> a77d6327
 }
 
 // 浮点类型测试函数
 function func_primitive_f32() {
     let instance: optionalTest.ExampleInterface = optionalTest.getInterface();
-<<<<<<< HEAD
-    instance.funcPrimitiveF32(3.14 as float)  // float对应f32
-=======
     instance.funcPrimitiveF32(3.14f)  // float 对应 f32
->>>>>>> a77d6327
 }
 
 function func_primitive_f64() {
     let instance: optionalTest.ExampleInterface = optionalTest.getInterface();
-<<<<<<< HEAD
-    instance.funcPrimitiveF64(2.71828 as double)  // double对应f64
-=======
     instance.funcPrimitiveF64((2.71828).toDouble())  // double 对应 f64
->>>>>>> a77d6327
 }
 
 // 布尔类型测试函数
@@ -154,11 +130,7 @@
 function func_Union() {
     let instance: optionalTest.ExampleInterface = optionalTest.getInterface();
     instance.funcUnion("hello")
-<<<<<<< HEAD
-    instance.funcUnion(1024 as int)
-=======
     instance.funcUnion((1024).toInt())
->>>>>>> a77d6327
 }
 
 function func_Map() {
@@ -213,22 +185,6 @@
     optionalTest.printTestInterfaceArraybuffer(instance);
 }
 
-<<<<<<< HEAD
-function func_showOptionalString(){
-    let instance: OptTest.Test = OptTest.getTest();
-    let str = "this is string data";
-    let result = instance.showOptionalString(str);
-    assertEQ(result, "this is string data");
-}
-
-function func_showOptionalString_1(){
-    let instance: OptTest.Test = OptTest.getTest();
-    let result = instance.showOptionalString(undefined);
-    assertTrue(result == undefined);
-}
-
-function func_getTest_setIntData(){
-=======
 function func_showOptionalString() {
     let instance: OptTest.Test = OptTest.getTest();
     let str = "this is string data";
@@ -243,76 +199,10 @@
 }
 
 function func_getTest_setIntData() {
->>>>>>> a77d6327
     let instance: OptTest.Test = OptTest.getTest();
     instance.setIntData("this is str");
 }
 
-<<<<<<< HEAD
-function func_getTest_property(){
-    let instance: OptTest.Test = OptTest.getTest();
-    instance.string = "this is string value";
-    let res = instance.string;
-    assertEQ(res, "this is string value");
-}
-
-function func_getTest_property_1(){
-    let instance: OptTest.Test = OptTest.getTest();
-    instance.string = undefined;
-    let res = instance.string;
-    assertEQ(res, undefined);
-}
-
-function func_showOptionalInt32(){
-    let instance: OptTest.Test = OptTest.getTest();
-    let intValue = 12;
-    let res = instance.showOptionalInt32(intValue);
-    assertEQ(res, 12);
-}
-
-function func_showOptionalInt32_1(){
-    let instance: OptTest.Test = OptTest.getTest();
-    let res = instance.showOptionalInt32(undefined);
-    assertEQ(res, undefined);
-}
-
-function func_showOptionalBool(){
-    let instance: OptTest.Test = OptTest.getTest();
-    let res = instance.showOptionalBool(true);
-    assertEQ(res, true);
-}
-
-function func_showOptionalBool_1(){
-    let instance: OptTest.Test = OptTest.getTest();
-    let res = instance.showOptionalBool(undefined);
-    assertEQ(res, undefined);
-}
-
-function func_showOptionalRecord(){
-    let instance: OptTest.Test = OptTest.getTest();
-    let data: Record<string, boolean> = {"key1": false};
-    let res = instance.showOptionalRecord(data) as Record<string, boolean>;
-    assertEQ(res.toString(), data.toString());
-}
-
-function func_showOptionalRecord_1(){
-    let instance: OptTest.Test = OptTest.getTest();
-    let res = instance.showOptionalRecord(undefined);
-    assertEQ(res, undefined);
-}
-
-function func_showOptionalStruct(){
-    let instance: OptTest.Test = OptTest.getTest();
-    let data: OptTest.MyStruct = {param1: 12, param2: "string data"} ;
-    let res = instance.showOptionalStruct(data) as OptTest.MyStruct;
-    assertEQ(res.toString(), data.toString());
-}
-
-function func_showOptionalStruct_1(){
-    let instance: OptTest.Test = OptTest.getTest();
-    let res = instance.showOptionalStruct(undefined);
-    assertEQ(res, undefined);
-=======
 function func_getTest_property() {
     let instance: OptTest.Test = OptTest.getTest();
     instance.string = "this is string value";
@@ -391,7 +281,6 @@
         arktest.assertEQ(a, "Hello");
         arktest.assertTrue(b === undefined);
     });
->>>>>>> a77d6327
 }
 
 function main() {
@@ -421,15 +310,6 @@
 
     suite.addTest("func_InterfaceName test", func_InterfaceName)
     suite.addTest("func_Interfacei8 test", func_Interfacei8)
-<<<<<<< HEAD
-    suite.addTest("func_PrintTestInterfacei16 test", func_PrintTestInterfacei16);
-    suite.addTest("func_PrintTestInterfacei32 test", func_PrintTestInterfacei32);
-    suite.addTest("func_PrintTestInterfacei64 test", func_PrintTestInterfacei64);
-    suite.addTest("func_PrintTestInterfacef32 test", func_PrintTestInterfacef32);
-    suite.addTest("func_PrintTestInterfacef64 test", func_PrintTestInterfacef64);
-    suite.addTest("func_PrintTestInterfacebool test", func_PrintTestInterfacebool);
-    suite.addTest("func_PrintTestInterfaceArraybuffer test",func_PrintTestInterfaceArraybuffer);
-=======
     suite.addTest(
         "func_PrintTestInterfacei16 test", func_PrintTestInterfacei16);
     suite.addTest(
@@ -445,7 +325,6 @@
     suite.addTest(
         "func_PrintTestInterfaceArraybuffer test",
         func_PrintTestInterfaceArraybuffer);
->>>>>>> a77d6327
 
     suite.addTest("func_showOptionalString", func_showOptionalString)
     suite.addTest("func_showOptionalString_1", func_showOptionalString_1)
@@ -460,11 +339,8 @@
     suite.addTest("func_showOptionalRecord_1", func_showOptionalRecord_1)
     suite.addTest("func_showOptionalStruct", func_showOptionalStruct)
     suite.addTest("func_showOptionalStruct_1", func_showOptionalStruct_1)
-<<<<<<< HEAD
-=======
 
     suite.addTest("test_callCallback", test_callCallback)
 
->>>>>>> a77d6327
     exit(suite.run());
 }