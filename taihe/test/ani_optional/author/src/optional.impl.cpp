--- conflicted
+++ resolved
@@ -108,35 +108,20 @@
 
     taihe::optional<int16_t> Geti16()
     {
-<<<<<<< HEAD
-        const int16_t geti16_value = 100;
-        return taihe::optional<int16_t>::make(geti16_value);
-=======
         int16_t const geti16Value = 100;
         return taihe::optional<int16_t>::make(geti16Value);
->>>>>>> 3524c191
     }
 
     taihe::optional<int32_t> Geti32()
     {
-<<<<<<< HEAD
-        const int32_t geti32_value = 1024;
-        return taihe::optional<int32_t>::make(geti32_value);  // 默认返回0
-=======
         int32_t const geti32Value = 1024;
         return taihe::optional<int32_t>::make(geti32Value);  // 默认返回0
->>>>>>> 3524c191
     }
 
     taihe::optional<int64_t> Geti64()
     {
-<<<<<<< HEAD
-        const int64_t geti64_value = 999999;
-        return taihe::optional<int64_t>::make(geti64_value);  // 默认返回0
-=======
         int64_t const geti64Value = 999999;
         return taihe::optional<int64_t>::make(geti64Value);  // 默认返回0
->>>>>>> 3524c191
     }
 
     taihe::optional<float> Getf32()
@@ -169,11 +154,7 @@
     return make_holder<ExampleInterface, ::optional::ExampleInterface>();
 }
 
-<<<<<<< HEAD
-void printTestInterfaceName(::optional::weak::ExampleInterface testiface)
-=======
 void PrintTestInterfaceName(::optional::weak::ExampleInterface testiface)
->>>>>>> 3524c191
 {
     auto res = testiface->GetName();
     std::cout << __func__ << ": " << *res << std::endl;
@@ -234,19 +215,6 @@
 }
 }  // namespace
 
-<<<<<<< HEAD
-// The macros used below are automatically generated code
-// NOLINTBEGIN
-TH_EXPORT_CPP_API_get_interface(get_interface) TH_EXPORT_CPP_API_printTestInterfaceName(printTestInterfaceName);
-TH_EXPORT_CPP_API_printTestInterfaceNumberi8(printTestInterfaceNumberi8);
-TH_EXPORT_CPP_API_printTestInterfaceNumberi16(printTestInterfaceNumberi16);
-TH_EXPORT_CPP_API_printTestInterfaceNumberi32(printTestInterfaceNumberi32);
-TH_EXPORT_CPP_API_printTestInterfaceNumberi64(printTestInterfaceNumberi64);
-TH_EXPORT_CPP_API_printTestInterfaceNumberf32(printTestInterfaceNumberf32);
-TH_EXPORT_CPP_API_printTestInterfaceNumberf64(printTestInterfaceNumberf64);
-TH_EXPORT_CPP_API_printTestInterfacebool(printTestInterfacebool);
-TH_EXPORT_CPP_API_printTestInterfaceArraybuffer(printTestInterfaceArraybuffer);
-=======
 // because these macros are auto-generate, lint will cause false positive.
 // NOLINTBEGIN
 TH_EXPORT_CPP_API_GetInterface(GetInterface);
@@ -259,5 +227,4 @@
 TH_EXPORT_CPP_API_PrintTestInterfaceNumberf64(PrintTestInterfaceNumberf64);
 TH_EXPORT_CPP_API_PrintTestInterfacebool(PrintTestInterfacebool);
 TH_EXPORT_CPP_API_PrintTestInterfaceArraybuffer(PrintTestInterfaceArraybuffer);
->>>>>>> 3524c191
 // NOLINTEND