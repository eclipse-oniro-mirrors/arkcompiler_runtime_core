--- conflicted
+++ resolved
@@ -115,21 +115,13 @@
     taihe::optional<int32_t> Geti32()
     {
         int32_t const geti32Value = 1024;
-<<<<<<< HEAD
-        return taihe::optional<int32_t>::make(geti32Value);  // 默认返回0
-=======
         return taihe::optional<int32_t>::make(geti32Value);  // 默认返回 0
->>>>>>> a77d6327
     }
 
     taihe::optional<int64_t> Geti64()
     {
         int64_t const geti64Value = 999999;
-<<<<<<< HEAD
-        return taihe::optional<int64_t>::make(geti64Value);  // 默认返回0
-=======
         return taihe::optional<int64_t>::make(geti64Value);  // 默认返回 0
->>>>>>> a77d6327
     }
 
     taihe::optional<float> Getf32()
