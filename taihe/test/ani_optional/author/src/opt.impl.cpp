--- conflicted
+++ resolved
@@ -27,10 +27,7 @@
 public:
     string str = "this is str";
     optional<string> a_;
-<<<<<<< HEAD
-=======
 
->>>>>>> a77d6327
     TestImpl() {}
 
     void Setstring(::taihe::optional_view<::taihe::string> a)
@@ -94,10 +91,7 @@
         }
     }
 };
-<<<<<<< HEAD
-=======
 
->>>>>>> a77d6327
 void ShowOptionalInt(optional_view<int32_t> x)
 {
     if (x) {
@@ -144,10 +138,6 @@
     return taihe::make_holder<TestImpl, ::opt::Test>();
 }
 
-<<<<<<< HEAD
-}  // namespace
-
-=======
 void CallCallback(bool second,
                   ::taihe::callback_view<void(::taihe::string_view a, ::taihe::optional_view<::taihe::string> b)> cb)
 {
@@ -161,14 +151,10 @@
 
 // Since these macros are auto-generate, lint will cause false positive.
 // NOLINTBEGIN
->>>>>>> a77d6327
 TH_EXPORT_CPP_API_ShowOptionalInt(ShowOptionalInt);
 TH_EXPORT_CPP_API_MakeOptionalInt(MakeOptionalInt);
 TH_EXPORT_CPP_API_MakeOptionalArray(MakeOptionalArray);
 TH_EXPORT_CPP_API_SendReturnResult(SendReturnResult);
 TH_EXPORT_CPP_API_GetTest(GetTest);
-<<<<<<< HEAD
-=======
 TH_EXPORT_CPP_API_CallCallback(CallCallback);
->>>>>>> a77d6327
 // NOLINTEND