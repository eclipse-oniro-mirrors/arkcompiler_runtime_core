--- conflicted
+++ resolved
@@ -37,11 +37,7 @@
     @get Geti8(): Optional<i8>;
     @get Geti16(): Optional<i16>;
     @get Geti32(): Optional<i32>;
-<<<<<<< HEAD
-    @get Geti64(): Optional<i64>;  // 注意：这里应该是i64，你可能需要修正类型
-=======
     @get Geti64(): Optional<i64>;  // 注意：这里应该是 i64，你可能需要修正类型
->>>>>>> a77d6327
     @get Getf32(): Optional<f32>;
     @get Getf64(): Optional<f64>;
     @get Getbool(): Optional<bool>;
