/*
 * Copyright (c) 2025 Huawei Device Co., Ltd.
 * Licensed under the Apache License, Version 2.0 (the "License");
 * you may not use this file except in compliance with the License.
 * You may obtain a copy of the License at
 *
 * http://www.apache.org/licenses/LICENSE-2.0
 *
 * Unless required by applicable law or agreed to in writing, software
 * distributed under the License is distributed on an "AS IS" BASIS,
 * WITHOUT WARRANTIES OR CONDITIONS OF ANY KIND, either express or implied.
 * See the License for the specific language governing permissions and
 * limitations under the License.
 */
<<<<<<< HEAD
function ShowOptionalInt(x: Optional<i32>): void;
=======
function ShowOptionalInt(@optional x: Optional<i32>): void;
>>>>>>> a77d6327

function MakeOptionalInt(b: bool): Optional<i32>;

function MakeOptionalArray(b: bool, val: i32, num: i32): Optional<Array<i32>>;

struct ReturnResult {
    @optional results: Optional<Array<String>>;
}
function SendReturnResult(result: ReturnResult): Optional<String>;

struct MyStruct {
    param1: i32;
    param2: String;
}

interface Test {
    @set("string") Setstring(a: Optional<String>): void;
    @get("string") Getstring(): Optional<String>;
    SetIntData(a: String): void;

    ShowOptionalString(a: Optional<String>): Optional<String>;
    ShowOptionalInt32(a: Optional<i32>): Optional<i32>;
    ShowOptionalBool(a: Optional<bool>): Optional<bool>;
    ShowOptionalRecord(a: Optional<@record Map<String, bool>>): Optional<@record Map<String, bool>>;
    ShowOptionalStruct(a: Optional<MyStruct>): Optional<MyStruct>;
}

<<<<<<< HEAD
function GetTest(): Test;
=======
function GetTest(): Test;

function CallCallback(second: bool, cb: (a: String, @optional b: Optional<String>) => void): void;
>>>>>>> a77d6327
<|MERGE_RESOLUTION|>--- conflicted
+++ resolved
@@ -12,11 +12,7 @@
  * See the License for the specific language governing permissions and
  * limitations under the License.
  */
-<<<<<<< HEAD
-function ShowOptionalInt(x: Optional<i32>): void;
-=======
 function ShowOptionalInt(@optional x: Optional<i32>): void;
->>>>>>> a77d6327
 
 function MakeOptionalInt(b: bool): Optional<i32>;
 
@@ -44,10 +40,6 @@
     ShowOptionalStruct(a: Optional<MyStruct>): Optional<MyStruct>;
 }
 
-<<<<<<< HEAD
-function GetTest(): Test;
-=======
 function GetTest(): Test;
 
-function CallCallback(second: bool, cb: (a: String, @optional b: Optional<String>) => void): void;
->>>>>>> a77d6327
+function CallCallback(second: bool, cb: (a: String, @optional b: Optional<String>) => void): void;