--- conflicted
+++ resolved
@@ -24,11 +24,7 @@
         taihe::set_error("some error happen");
         return -1;
     } else {
-<<<<<<< HEAD
-        int tempnum = 10;
-=======
         int const tempnum = 10;
->>>>>>> 3524c191
         return a + tempnum;
     }
 }
@@ -54,12 +50,8 @@
     taihe::set_business_error(errorcode, "error in noReturnBusinessError");
 }
 }  // namespace
-<<<<<<< HEAD
-// The macros used below are automatically generated code.
-=======
 
 // because these macros are auto-generate, lint will cause false positive.
->>>>>>> 3524c191
 // NOLINTBEGIN
 TH_EXPORT_CPP_API_maythrow(maythrow_impl);
 TH_EXPORT_CPP_API_getDataMaythrow(getDataMaythrow);
