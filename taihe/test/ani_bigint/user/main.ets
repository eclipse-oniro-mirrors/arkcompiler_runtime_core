--- conflicted
+++ resolved
@@ -12,15 +12,9 @@
  * See the License for the specific language governing permissions and
  * limitations under the License.
  */
-<<<<<<< HEAD
-import * as bigint_new from "bigint_new";
-import * as bigint_test from "bigint_test";
-import {BusinessError} from "@ohos.base";
-=======
 import {BusinessError} from "@ohos.base";
 import * as bigint_new from "bigint_new";
 import * as bigint_test from "bigint_test";
->>>>>>> a77d6327
 
 loadLibrary("ani_bigint");
 
@@ -42,13 +36,6 @@
     suite.addTest("testProcessBigInt_6", testProcessBigInt_6);
 
     suite.addTest("test_bigint_with_printBigInt", test_bigint_with_printBigInt);
-<<<<<<< HEAD
-    suite.addTest("test_bigint_with_createBigInt", test_bigint_with_createBigInt);
-    suite.addTest("test_bigint_with_setAndgetBigInt", test_bigint_with_setAndgetBigInt);
-    suite.addTest("test_bigint_with_setupStructAndPrint", test_bigint_with_setupStructAndPrint);
-    suite.addTest("test_bigint_with_getBigIntOptional_1", test_bigint_with_getBigIntOptional_1);
-    suite.addTest("test_bigint_with_getBigIntOptional_2", test_bigint_with_getBigIntOptional_2);
-=======
     suite.addTest(
         "test_bigint_with_createBigInt", test_bigint_with_createBigInt);
     suite.addTest(
@@ -62,7 +49,6 @@
     suite.addTest(
         "test_bigint_with_getBigIntOptional_2",
         test_bigint_with_getBigIntOptional_2);
->>>>>>> a77d6327
     suite.addTest("test_bigint_with_mapBigInt", test_bigint_with_mapBigInt);
     suite.addTest("test_bigint_with_union", test_bigint_with_union);
 
@@ -73,61 +59,37 @@
 function testProcessBigInt_1() {
     let arg: bigint = (1n << 63n) - 1n;
     let res: bigint = bigint_new.processBigInt(arg);
-<<<<<<< HEAD
-    assertEQ(res, arg << 64n);
-=======
-    arktest.assertEQ(res, arg << 64n);
->>>>>>> a77d6327
+    arktest.assertEQ(res, arg << 64n);
 }
 
 function testProcessBigInt_2() {
     let arg: bigint = 1n << 63n;
     let res: bigint = bigint_new.processBigInt(arg);
-<<<<<<< HEAD
-    assertEQ(res, arg << 64n);
-=======
-    arktest.assertEQ(res, arg << 64n);
->>>>>>> a77d6327
+    arktest.assertEQ(res, arg << 64n);
 }
 
 function testProcessBigInt_3() {
     let arg: bigint = (1n << 64n) - 1n;
     let res: bigint = bigint_new.processBigInt(arg);
-<<<<<<< HEAD
-    assertEQ(res, arg << 64n);
-=======
-    arktest.assertEQ(res, arg << 64n);
->>>>>>> a77d6327
+    arktest.assertEQ(res, arg << 64n);
 }
 
 function testProcessBigInt_4() {
     let arg: bigint = 1n << 64n;
     let res: bigint = bigint_new.processBigInt(arg);
-<<<<<<< HEAD
-    assertEQ(res, arg << 64n);
-=======
-    arktest.assertEQ(res, arg << 64n);
->>>>>>> a77d6327
+    arktest.assertEQ(res, arg << 64n);
 }
 
 function testProcessBigInt_5() {
     let arg: bigint = -1n << 63n;
     let res: bigint = bigint_new.processBigInt(arg);
-<<<<<<< HEAD
-    assertEQ(res, arg << 64n);
-=======
-    arktest.assertEQ(res, arg << 64n);
->>>>>>> a77d6327
+    arktest.assertEQ(res, arg << 64n);
 }
 
 function testProcessBigInt_6() {
     let arg: bigint = -1n << 64n;
     let res: bigint = bigint_new.processBigInt(arg);
-<<<<<<< HEAD
-    assertEQ(res, arg << 64n);
-=======
-    arktest.assertEQ(res, arg << 64n);
->>>>>>> a77d6327
+    arktest.assertEQ(res, arg << 64n);
 }
 
 // test function Bigint01(a : number, b : BigInt) : boolean
@@ -135,33 +97,21 @@
     let a: number = 666666;
     let b: bigint = 77777777777777777777777777n;
     let result: boolean = bigint_test.bigInt001(a, b);
-<<<<<<< HEAD
-    assertEQ(result, true);
-=======
     arktest.assertEQ(result, true);
->>>>>>> a77d6327
 }
 
 // test function Bigint02(a: number) : number
 function testBigint02() {
     let a: number = 77777777777;
     let result: number = bigint_test.bigInt002(a);
-<<<<<<< HEAD
-    assertEQ(result, a);
-=======
     arktest.assertEQ(result, a);
->>>>>>> a77d6327
 }
 
 // test function Bigint03(a : BigInt) : BigInt
 function testBigint03() {
     let a: bigint = 8888888888888888888888888888n;
     let result: bigint = bigint_test.bigInt003(a);
-<<<<<<< HEAD
-    assertEQ(result, a);
-=======
     arktest.assertEQ(result, a);
->>>>>>> a77d6327
 }
 
 // test function Bigint04(a : BigInt) : void
@@ -175,11 +125,7 @@
     let a: number = 1;
     let b: bigint = 8888888888888888888888888888n;
     let result: bigint = bigint_test.bigInt005(a, b);
-<<<<<<< HEAD
-    assertEQ(result, b);
-=======
     arktest.assertEQ(result, b);
->>>>>>> a77d6327
 }
 
 // test function Bigint06(a : number, b : BigInt) : number
@@ -187,11 +133,7 @@
     let a: number = 1;
     let b: bigint = 8888888888888888888888888888n;
     let result: number = bigint_test.bigInt006(a, b);
-<<<<<<< HEAD
-    assertEQ(result, a);
-=======
     arktest.assertEQ(result, a);
->>>>>>> a77d6327
 }
 
 
@@ -203,30 +145,11 @@
     bigint_new.printBigInt(num2);
 }
 
-<<<<<<< HEAD
-//function createBigInt(a: @bigint Array<u64>): @bigint Array<u64>; 
-=======
 // function createBigInt(a: @bigint Array<u64>): @bigint Array<u64>;
->>>>>>> a77d6327
 function test_bigint_with_createBigInt() {
     let num1: BigInt = 18446744073709551616n;
     let res = bigint_new.createBigInt(num1);
     let expect: BigInt = res as BigInt;
-<<<<<<< HEAD
-    assertEQ(expect.toString(), num1.toString());
-}
-
-//BigInt set and get
-let want: bigint_new.Want = bigint_new.getWant();
-function test_bigint_with_setAndgetBigInt(){
-    want.bigInt = 123n;
-    let res = want.bigInt;
-    assertEQ(res, 123n);
-}
-
-//function setupStructAndPrint(v: BigInt1): void;
-function test_bigint_with_setupStructAndPrint(){
-=======
     arktest.assertEQ(expect.toString(), num1.toString());
 }
 
@@ -240,68 +163,31 @@
 
 // function setupStructAndPrint(v: BigInt1): void;
 function test_bigint_with_setupStructAndPrint() {
->>>>>>> a77d6327
     let a: bigint_new.BigInt1 = {a: 123n};
     bigint_new.setupStructAndPrint(a);
 }
 
-<<<<<<< HEAD
-//function getBigIntOptional(a: Optional<@bigint Array<u64>>): @bigint Array<u64>; 
-function test_bigint_with_getBigIntOptional_1(){
-=======
 // function getBigIntOptional(a: Optional<@bigint Array<u64>>): @bigint
 // Array<u64>;
 function test_bigint_with_getBigIntOptional_1() {
->>>>>>> a77d6327
     let a: BigInt = 123n;
     let res = bigint_new.getBigIntOptional(a);
     console.log("test_bigint_with_getBigIntOptional_1 have Optional: ", res);
 }
 
-<<<<<<< HEAD
-function test_bigint_with_getBigIntOptional_2(){
-=======
 function test_bigint_with_getBigIntOptional_2() {
->>>>>>> a77d6327
     let res = bigint_new.getBigIntOptional(undefined);
     console.log("test_bigint_with_getBigIntOptional_2 have no Optional: ", res);
 }
 
-<<<<<<< HEAD
-//function mapBigInt(a: @record Map<String, @bigint Array<u64>>): @record Map<String, @bigint Array<u64>>;
-function test_bigint_with_mapBigInt(){
-=======
 // function mapBigInt(a: @record Map<String, @bigint Array<u64>>): @record
 // Map<String, @bigint Array<u64>>;
 function test_bigint_with_mapBigInt() {
->>>>>>> a77d6327
     let data: Record<string, BigInt> = {"key1": 123n};
     let res = bigint_new.mapBigInt(data);
     console.log("test_bigint_with_mapBigInt result: ", res);
 }
 
-<<<<<<< HEAD
-//union @bigint Array<u64> @null string
-function test_bigint_with_union(){
-    //union bigInt
-    let bigIntData = 1020847100762815390427017310442723737601n;
-    bigint_new.showMyUnion(bigIntData);
-    let bigIntResult = bigint_new.makeMyUnion(1) ;
-    console.log("bigIntResult: ", bigIntResult);
-    assertEQ(bigIntData, bigIntResult);
-
-    //union string
-    let strData = "this is string data";
-    bigint_new.showMyUnion(strData);
-    let strResult = bigint_new.makeMyUnion(2) ;
-    console.log("strResult: ", strResult);
-    assertEQ(strData, strResult);
-
-    //union null
-    bigint_new.showMyUnion(null);
-    let nullResult = bigint_new.makeMyUnion(0) ;
-    assertEQ(nullResult, null);
-=======
 // union @bigint Array<u64> @null string
 function test_bigint_with_union() {
     // union bigInt
@@ -322,5 +208,4 @@
     bigint_new.showMyUnion(null);
     let nullResult = bigint_new.makeMyUnion(0);
     arktest.assertEQ(nullResult, null);
->>>>>>> a77d6327
 }