/*
 * Copyright (c) 2025 Huawei Device Co., Ltd.
 * Licensed under the Apache License, Version 2.0 (the "License");
 * you may not use this file except in compliance with the License.
 * You may obtain a copy of the License at
 *
 * http://www.apache.org/licenses/LICENSE-2.0
 *
 * Unless required by applicable law or agreed to in writing, software
 * distributed under the License is distributed on an "AS IS" BASIS,
 * WITHOUT WARRANTIES OR CONDITIONS OF ANY KIND, either express or implied.
 * See the License for the specific language governing permissions and
 * limitations under the License.
 */
#include "arraybuffer.impl.hpp"

#include <cstdint>
#include <cstring>
#include <numeric>
#include <vector>
// Please delete <stdexcept> include when you implement
using namespace taihe;

namespace {
uint8_t SumArrayU8(array_view<uint8_t> nums)
{
    return std::accumulate(nums.begin(), nums.end(), 0);
}

array<uint8_t> GetArrayBuffer(uint8_t nums)
{
    array<uint8_t> result = array<uint8_t>::make(nums);
    std::fill(result.begin(), result.end(), nums);
    return result;
}

array<uint8_t> DoubleArrayBuffer(array_view<uint8_t> nums)
{
    array<uint8_t> result = array<uint8_t>::make(nums.size());
    constexpr int32_t const mulTwo = 2;
    for (int i = 0; i < nums.size(); i++) {
        result[i] = nums[i] * mulTwo;
    }
    return result;
}

int8_t SumArrayI8(array_view<int8_t> nums)
{
    return std::accumulate(nums.begin(), nums.end(), 0);
}

array<int8_t> GetArrayI8(int8_t nums)
{
    array<int8_t> result = array<int8_t>::make(nums);
    std::fill(result.begin(), result.end(), nums);
    return result;
}

array<int8_t> DoubleI8(array_view<int8_t> nums)
{
    array<int8_t> result = array<int8_t>::make(nums.size());
    constexpr int32_t const mulTwo = 2;
    for (int i = 0; i < nums.size(); i++) {
        result[i] = nums[i] * mulTwo;
    }
    return result;
}

int16_t SumArrayI16(array_view<int16_t> nums)
{
    return std::accumulate(nums.begin(), nums.end(), 0);
}

array<int16_t> GetArrayI16(int16_t nums)
{
    array<int16_t> result = array<int16_t>::make(nums);
    std::fill(result.begin(), result.end(), nums);
    return result;
}

array<int16_t> DoubleI16(array_view<int16_t> nums)
{
    array<int16_t> result = array<int16_t>::make(nums.size());
    constexpr int32_t const mulTwo = 2;
    for (int i = 0; i < nums.size(); i++) {
        result[i] = nums[i] * mulTwo;
    }
    return result;
}

int32_t SumArrayI32(array_view<int32_t> nums)
{
    return std::accumulate(nums.begin(), nums.end(), 0);
}

array<int32_t> GetArrayI32(int32_t nums)
{
    array<int32_t> result = array<int32_t>::make(nums);
    std::fill(result.begin(), result.end(), nums);
    return result;
}

array<int32_t> DoubleI32(array_view<int32_t> nums)
{
    array<int32_t> result = array<int32_t>::make(nums.size());
    constexpr int32_t const mulTwo = 2;
    for (int i = 0; i < nums.size(); i++) {
        result[i] = nums[i] * mulTwo;
    }
    return result;
}

int64_t SumArrayI64(array_view<int64_t> nums)
{
    return std::accumulate(nums.begin(), nums.end(), 0);
}

array<int64_t> GetArrayI64(int64_t nums)
{
    array<int64_t> result = array<int64_t>::make(nums);
    std::fill(result.begin(), result.end(), nums);
    return result;
}

array<int64_t> DoubleI64(array_view<int64_t> nums)
{
    array<int64_t> result = array<int64_t>::make(nums.size());
    constexpr int32_t const mulTwo = 2;
    for (int i = 0; i < nums.size(); i++) {
        result[i] = nums[i] * mulTwo;
    }
    return result;
}

float SumArrayF32(array_view<float> nums)
{
    return std::accumulate(nums.begin(), nums.end(), 0);
}

array<float> GetArrayF32(float nums)
{
    array<float> result = array<float>::make(nums);
    std::fill(result.begin(), result.end(), nums);
    return result;
}

array<float> DoubleF32(array_view<float> nums)
{
    array<float> result = array<float>::make(nums.size());
    constexpr int32_t const mulTwo = 2;
    for (int i = 0; i < nums.size(); i++) {
        result[i] = nums[i] * mulTwo;
    }
    return result;
}

double SumArrayF64(array_view<double> nums)
{
    return std::accumulate(nums.begin(), nums.end(), 0);
}

array<double> GetArrayF64(double nums)
{
    array<double> result = array<double>::make(nums);
    std::fill(result.begin(), result.end(), nums);
    return result;
}

array<double> DoubleF64(array_view<double> nums)
{
    array<double> result = array<double>::make(nums.size());
    constexpr int32_t const mulTwo = 2;
    for (int i = 0; i < nums.size(); i++) {
        result[i] = nums[i] * mulTwo;
    }
    return result;
}

array<uint8_t> DoubleBufferToInt8Array(array_view<uint8_t> nums)
{
    if (nums.size() % sizeof(int8_t) != 0) {
        throw std::runtime_error("Invalid buffer size for Int32Array");
    }
    array<uint8_t> result = array<uint8_t>::make(nums.size());
    int8_t *src = reinterpret_cast<int8_t *>(nums.data());
    int8_t *dst = reinterpret_cast<int8_t *>(result.data());
    size_t count = nums.size() / sizeof(int8_t);
    constexpr int32_t const mulTwo = 2;
    for (size_t i = 0; i < count; ++i) {
        dst[i] = src[i] * mulTwo;
    }

    return result;
}

array<uint8_t> DoubleBufferToInt16Array(array_view<uint8_t> nums)
{
    if (nums.size() % sizeof(int16_t) != 0) {
        throw std::runtime_error("Invalid buffer size for Int32Array");
    }
    array<uint8_t> result = array<uint8_t>::make(nums.size());
    int16_t *src = reinterpret_cast<int16_t *>(nums.data());
    int16_t *dst = reinterpret_cast<int16_t *>(result.data());
    size_t count = nums.size() / sizeof(int16_t);
    constexpr int32_t const mulTwo = 2;
    for (size_t i = 0; i < count; ++i) {
        dst[i] = src[i] * mulTwo;
    }

    return result;
}

array<uint8_t> DoubleBufferToInt32Array(array_view<uint8_t> nums)
{
    if (nums.size() % sizeof(int32_t) != 0) {
        throw std::runtime_error("Invalid buffer size for Int32Array");
    }
    array<uint8_t> result = array<uint8_t>::make(nums.size());
    int32_t *src = reinterpret_cast<int32_t *>(nums.data());
    int32_t *dst = reinterpret_cast<int32_t *>(result.data());
    size_t count = nums.size() / sizeof(int32_t);
    constexpr int32_t const mulTwo = 2;
    for (size_t i = 0; i < count; ++i) {
        dst[i] = src[i] * mulTwo;
    }

    return result;
}

array<uint8_t> DoubleBufferToUint16Array(array_view<uint8_t> nums)
{
    if (nums.size() % sizeof(uint16_t) != 0) {
        throw std::runtime_error("Invalid buffer size for Int32Array");
    }
    array<uint8_t> result = array<uint8_t>::make(nums.size());
    uint16_t *src = reinterpret_cast<uint16_t *>(nums.data());
    uint16_t *dst = reinterpret_cast<uint16_t *>(result.data());
    size_t count = nums.size() / sizeof(uint16_t);
    constexpr int32_t const mulTwo = 2;
    for (size_t i = 0; i < count; ++i) {
        dst[i] = src[i] * mulTwo;
    }

    return result;
}

array<uint8_t> DoubleBufferToUint32Array(array_view<uint8_t> nums)
{
    if (nums.size() % sizeof(uint32_t) != 0) {
        throw std::runtime_error("Invalid buffer size for Int32Array");
    }
    array<uint8_t> result = array<uint8_t>::make(nums.size());
    uint32_t *src = reinterpret_cast<uint32_t *>(nums.data());
    uint32_t *dst = reinterpret_cast<uint32_t *>(result.data());
    size_t count = nums.size() / sizeof(uint32_t);
    constexpr int32_t const mulTwo = 2;
    for (size_t i = 0; i < count; ++i) {
        dst[i] = src[i] * mulTwo;
    }

    return result;
}
}  // namespace
<<<<<<< HEAD
// The macros used below are automatically generated code.
=======

// because these macros are auto-generate, lint will cause false positive.
>>>>>>> 3524c191
// NOLINTBEGIN
TH_EXPORT_CPP_API_SumArrayU8(SumArrayU8);
TH_EXPORT_CPP_API_GetArrayBuffer(GetArrayBuffer);
TH_EXPORT_CPP_API_DoubleArrayBuffer(DoubleArrayBuffer);
TH_EXPORT_CPP_API_SumArrayI8(SumArrayI8);
TH_EXPORT_CPP_API_GetArrayI8(GetArrayI8);
TH_EXPORT_CPP_API_DoubleI8(DoubleI8);
TH_EXPORT_CPP_API_SumArrayI16(SumArrayI16);
TH_EXPORT_CPP_API_GetArrayI16(GetArrayI16);
TH_EXPORT_CPP_API_DoubleI16(DoubleI16);
TH_EXPORT_CPP_API_SumArrayI32(SumArrayI32);
TH_EXPORT_CPP_API_GetArrayI32(GetArrayI32);
TH_EXPORT_CPP_API_DoubleI32(DoubleI32);
TH_EXPORT_CPP_API_SumArrayI64(SumArrayI64);
TH_EXPORT_CPP_API_GetArrayI64(GetArrayI64);
TH_EXPORT_CPP_API_DoubleI64(DoubleI64);
TH_EXPORT_CPP_API_SumArrayF32(SumArrayF32);
TH_EXPORT_CPP_API_GetArrayF32(GetArrayF32);
TH_EXPORT_CPP_API_DoubleF32(DoubleF32);
TH_EXPORT_CPP_API_SumArrayF64(SumArrayF64);
TH_EXPORT_CPP_API_GetArrayF64(GetArrayF64);
TH_EXPORT_CPP_API_DoubleF64(DoubleF64);
TH_EXPORT_CPP_API_DoubleBufferToInt8Array(DoubleBufferToInt8Array);
TH_EXPORT_CPP_API_DoubleBufferToInt16Array(DoubleBufferToInt16Array);
TH_EXPORT_CPP_API_DoubleBufferToInt32Array(DoubleBufferToInt32Array);
TH_EXPORT_CPP_API_DoubleBufferToUint16Array(DoubleBufferToUint16Array);
TH_EXPORT_CPP_API_DoubleBufferToUint32Array(DoubleBufferToUint32Array);
// NOLINTEND<|MERGE_RESOLUTION|>--- conflicted
+++ resolved
@@ -261,12 +261,8 @@
     return result;
 }
 }  // namespace
-<<<<<<< HEAD
-// The macros used below are automatically generated code.
-=======
 
 // because these macros are auto-generate, lint will cause false positive.
->>>>>>> 3524c191
 // NOLINTBEGIN
 TH_EXPORT_CPP_API_SumArrayU8(SumArrayU8);
 TH_EXPORT_CPP_API_GetArrayBuffer(GetArrayBuffer);
