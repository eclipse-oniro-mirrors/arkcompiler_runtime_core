--- conflicted
+++ resolved
@@ -117,11 +117,7 @@
 {
     switch (data.get_tag()) {
         case ::union_ani::TypedArrayUnion::tag_t::u8Value: {
-<<<<<<< HEAD
-            const ::taihe::array<uint8_t> value = data.get_u8Value_ref();
-=======
             ::taihe::array<uint8_t> const value = data.get_u8Value_ref();
->>>>>>> a77d6327
             return ::union_ani::TypedArrayUnion::make_u8Value(value);
         }
         case ::union_ani::TypedArrayUnion::tag_t::i8Value: {
