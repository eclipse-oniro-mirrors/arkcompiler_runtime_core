--- conflicted
+++ resolved
@@ -1040,19 +1040,11 @@
 function testCasetestBaseBoolFunc5() {
     let p = new Promise<boolean>((resolve, reject) => {
         primitivesBoolTest.TestBaseBoolFunc5Async(
-<<<<<<< HEAD
-            true, (err: BusinessError, data: boolean) => {
-                if (err.code !== 0) {
-                    reject(err);
-                } else {
-                    resolve(data);
-=======
             true, (err: BusinessError|null, data?: boolean) => {
                 if (err !== null && err.code !== 0) {
                     reject(err);
                 } else {
                     resolve(data!);
->>>>>>> a77d6327
                 }
             });
     });
@@ -1063,29 +1055,17 @@
     } catch (e) {
         err = e as BusinessError;
     }
-<<<<<<< HEAD
-    assertEQ(res, true);
-=======
     arktest.assertEQ(res, true);
->>>>>>> a77d6327
 }
 
 function testCasetestBaseBoolFunc5_1() {
     let p = new Promise<boolean>((resolve, reject) => {
         primitivesBoolTest.TestBaseBoolFunc5Async(
-<<<<<<< HEAD
-            false, (err: BusinessError, data: boolean) => {
-                if (err.code !== 0) {
-                    reject(err);
-                } else {
-                    resolve(data);
-=======
             false, (err: BusinessError|null, data?: boolean) => {
                 if (err !== null && err.code !== 0) {
                     reject(err);
                 } else {
                     resolve(data!);
->>>>>>> a77d6327
                 }
             });
     });
@@ -1096,11 +1076,7 @@
     } catch (e) {
         err = e as BusinessError;
     }
-<<<<<<< HEAD
-    assertEQ(res, false);
-=======
     arktest.assertEQ(res, false);
->>>>>>> a77d6327
 }
 
 function testCasetestBaseBoolFunc5_2() {
