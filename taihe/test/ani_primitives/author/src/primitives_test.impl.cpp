/*
 * Copyright (c) 2025 Huawei Device Co., Ltd.
 * Licensed under the Apache License, Version 2.0 (the "License");
 * you may not use this file except in compliance with the License.
 * You may obtain a copy of the License at
 *
 * http://www.apache.org/licenses/LICENSE-2.0
 *
 * Unless required by applicable law or agreed to in writing, software
 * distributed under the License is distributed on an "AS IS" BASIS,
 * WITHOUT WARRANTIES OR CONDITIONS OF ANY KIND, either express or implied.
 * See the License for the specific language governing permissions and
 * limitations under the License.
 */
#include "primitives_test.impl.hpp"

#include <iomanip>
#include <iostream>

#include "primitives_test.PrimitivesVoid.proj.2.hpp"
#include "stdexcept"
#include "taihe/optional.hpp"
#include "taihe/runtime.hpp"
#include "taihe/string.hpp"
// Please delete this include when you implement
using namespace taihe;

namespace {
int testInt_add10_ {10};
int testInt_add15_ {15};
int testInt_add32_ {32};
float testFloat_1_ {1.2};
double testDouble_2_ {3.14159};
double testDouble_1_ {3.1};

class PrimitivesVoid {
public:
    void TestBaseFunc1()
    {
        std::cout << "TestBaseFunc1 is true " << std::endl;
    }

    void TestBaseFunc2(int32_t option1, bool option2)
    {
        if (option2) {
            std::cout << "TestBaseFunc2 is option1  " << option1 << std::endl;
            std::cout << "TestBaseFunc2 is option2  " << option2 << std::endl;
        } else {
            std::cout << "TestBaseFunc2 is option1  " << option1 << std::endl;
            std::cout << "TestBaseFunc2 is option2  " << option2 << std::endl;
        }
    }

    void TestBaseFunc3(int32_t option1, int64_t option2)
    {
        std::cout << "TestBaseFunc3 is option1  " << option1 << std::endl;
        std::cout << "TestBaseFunc3 is option2  " << option2 << std::endl;
    }

    void TestBaseFunc4(int32_t option1, string_view option2)
    {
        std::cout << "TestBaseFunc4 is option1  " << option1 << std::endl;
        std::cout << "TestBaseFunc4 is option2  " << option2 << std::endl;
    }

    void TestBaseFunc5(int64_t option1, bool option2)
    {
        if (option2) {
            std::cout << "TestBaseFunc5 is option1  " << option1 << std::endl;
            std::cout << "TestBaseFunc5 is option2  " << option2 << std::endl;
        } else {
            std::cout << "TestBaseFunc5 is option1  " << option1 << std::endl;
            std::cout << "TestBaseFunc5 is option2  " << option2 << std::endl;
        }
    }

    void TestBaseFunc6(int64_t option1, float option2)
    {
        std::cout << "TestBaseFunc6 is option1  " << option1 << std::endl;
        std::cout << "TestBaseFunc6 is option2  " << option2 << std::endl;
    }

    void TestBaseFunc7(int64_t option1, double option2)
    {
        std::cout << "TestBaseFunc7 is option1  " << option1 << std::endl;
        std::cout << "TestBaseFunc7 is option2  " << option2 << std::endl;
    }

    void TestBaseFunc8(float option1, bool option2)
    {
        if (option2) {
            std::cout << "TestBaseFunc8 is option1  " << option1 << std::endl;
            std::cout << "TestBaseFunc8 is option2  " << option2 << std::endl;
        } else {
            std::cout << "TestBaseFunc8 is option1  " << option1 << std::endl;
            std::cout << "TestBaseFunc8 is option2  " << option2 << std::endl;
        }
    }

    void TestBaseFunc9(float option1, string_view option2)
    {
        std::cout << "TestBaseFunc9 is option1  " << option1 << std::endl;
        std::cout << "TestBaseFunc9 is option2  " << option2 << std::endl;
    }

    void TestBaseFunc10(double option1, string_view option2)
    {
        std::cout << "TestBaseFunc10 is option1  " << option1 << std::endl;
        std::cout << "TestBaseFunc10 is option2  " << option2 << std::endl;
    }

    void TestBaseFunc11(double option1, bool option2)
    {
        if (option1) {
            std::cout << "TestBaseFunc11 is option1  " << option1 << std::endl;
            std::cout << "TestBaseFunc11 is option2  " << option2 << std::endl;
        } else {
            std::cout << "TestBaseFunc11 is option1  " << option1 << std::endl;
            std::cout << "TestBaseFunc11 is option2  " << option2 << std::endl;
        }
    }

    void TestBaseFunc12(optional_view<int32_t> option1, optional_view<int64_t> option2)
    {
        if (option1) {
            std::cout << *option1 << std::endl;
        } else if (option2) {
            std::cout << *option2 << std::endl;
        } else {
            std::cout << "Null" << std::endl;
        }
    }

    void TestBaseFunc13(optional_view<float> option1, optional_view<double> option2)
    {
        if (option1) {
            std::cout << *option1 << std::endl;
        } else if (option2) {
            std::cout << *option2 << std::endl;
        } else {
            std::cout << "Null" << std::endl;
        }
    }

    void TestBaseFunc14(optional_view<string> option1, optional_view<bool> option2)
    {
        if (option1) {
            std::cout << *option1 << std::endl;
        } else if (option2) {
            std::cout << *option2 << std::endl;
        } else {
            std::cout << "Null" << std::endl;
        }
    }

    void TestBaseFunc15(optional_view<int16_t> option1, optional_view<int64_t> option2)
    {
        if (option1) {
            std::cout << *option1 << std::endl;
        } else if (option2) {
            std::cout << *option2 << std::endl;
        } else {
            std::cout << "Null" << std::endl;
        }
    }

    void TestBaseFunc16(int8_t option1, int16_t option2)
    {
        std::cout << "TestBaseFunc16 is option1  " << static_cast<int>(option1) << std::endl;
        std::cout << "TestBaseFunc16 is option2  " << static_cast<int>(option2) << std::endl;
    }

    void TestBaseFunc17(array_view<int32_t> option1, array_view<int8_t> option2)
    {
        // 输出 option1 的内容
        std::cout << "TestBaseFunc17 option1: ";
        for (int32_t value : option1) {
            std::cout << value << " ";
        }
        std::cout << std::endl;

        // 输出 option2 的内容
        std::cout << "TestBaseFunc17 option2: ";
        for (int8_t value : option2) {
            std::cout << (int)value << " ";
        }
        std::cout << std::endl;
    }

    void TestBaseFunc18(array_view<int16_t> option1, array_view<int64_t> option2)
    {
        // 输出 option1 的内容
        std::cout << "TestBaseFunc18 option1: ";
        for (int16_t value : option1) {
            std::cout << value << " ";
        }
        std::cout << std::endl;

        // 输出 option2 的内容
        std::cout << "TestBaseFunc18 option2: ";
        for (int64_t value : option2) {
            std::cout << value << " ";
        }
        std::cout << std::endl;
    }

    void TestBaseFunc19(array_view<float> option1, array_view<double> option2)
    {
        // 输出 option1 的内容
        std::cout << "TestBaseFunc19 option1: ";
        for (float value : option1) {
            std::cout << value << " ";
        }
        std::cout << std::endl;

        // 输出 option2 的内容
        std::cout << "TestBaseFunc19 option2: ";
        // 位小数
        for (double value : option2) {
            std::cout << value << " ";
        }
        std::cout << std::endl;
    }

    void TestBaseFunc20(array_view<bool> option1, array_view<string> option2)
    {
        // 输出 option1 的内容
        std::cout << "TestBaseFunc20 option1: ";
        for (bool value : option1) {
            std::cout << value << " ";
        }
        std::cout << std::endl;

        // 输出 option2 的内容
        std::cout << "TestBaseFunc20 option2: ";
        for (string value : option2) {
            std::cout << value << " ";
        }
        std::cout << std::endl;
    }
};

class PrimitivesBooleanClass {
public:
};

class PrimitivesBoolean {
    int testInt_65535_ {65535};

public:
    void TestBaseBoolFunc1(bool option1)
    {
        if (option1) {
            std::cout << "TestBaseBoolFunc1 is true " << option1 << std::endl;
        } else {
            std::cout << "TestBaseBoolFunc1 is false  " << option1 << std::endl;
        }
    }

    int32_t TestBaseBoolFunc2(bool option1)
    {
        if (option1) {
            return testInt_65535_;
        } else {
            return 0;
        }
    }

    bool TestBaseBoolFunc3(bool option1)
    {
        if (option1) {
            return false;
        } else {
            return true;
        }
    }

    bool TestBaseBoolFunc4(optional_view<bool> option1)
    {
        if (option1) {
            return false;
        } else {
            return true;
        }
    }

    bool TestBaseBoolFunc5(bool option1)
    {
        if (option1) {
            return true;
        } else {
            return false;
        }
    }

    bool TestBaseBoolFunc7(map_view<string, bool> option1)
    {
        for (auto const &pair : option1) {
            if (pair.second) {
                return false;
            }
        }
        return true;
    }

    bool getBoolTest()
    {
        return true;
    }
};

class PrimitivesInteger {
public:
    int8_t TestBaseIntegerFunc1(int8_t option1)
    {
        if (option1 == -1) {
            taihe::set_error("out of range The i8 maximum value is 127 and minnum values is -128");
            return -1;
        }
        return option1 + 1;
    }

    int8_t TestBaseIntegerFunc2(int8_t option1, int16_t option2)
    {
        if (option1 == -1) {
            taihe::set_error("out of range The i8 maximum value is 127 and minnum values is -128");
            return -1;
        }
        if (option2 == -1) {
            taihe::set_error(
                "out of range The i16 maximum value is 32767 and minnum values is "
                "-32768");
            return -1;
        }
        return option1 + option2;
    }

    void TestBaseIntegerFunc3(int8_t option1, int16_t option2)
    {
        std::cout << "TestBaseIntegerFunc3 is option1  " << static_cast<int>(option1) << std::endl;
        std::cout << "TestBaseIntegerFunc3 is option2  " << option2 << std::endl;
    }

    int16_t TestBaseIntegerFunc4(int8_t option1, int16_t option2)
    {
        return option1 + option2;
    }

    int8_t TestBaseIntegerFunc5(int8_t option1, int32_t option2)
    {
        return option1 + option2;
    }

    int32_t TestBaseIntegerFunc6(int8_t option1, int32_t option2)
    {
        return option1 + option2;
    }

    void TestBaseIntegerFunc7(int8_t option1, int32_t option2)
    {
        if (option2 == -1) {
            taihe::set_error(
                "out of range The i32 maximum value is 2147483647 and minnum values "
                "is -2147483648");
        }
        std::cout << "TestBaseIntegerFunc7 is option1  " << static_cast<int>(option1) << std::endl;
        std::cout << "TestBaseIntegerFunc7 is option2  " << option2 << std::endl;
    }

    int64_t TestBaseIntegerFunc8(int8_t option1, int64_t option2)
    {
        if (option2 == -1) {
            taihe::set_error(
                "out of range The i64 maximum value is 9223372036854775807 and "
                "minnum values is -9223372036854775808");
            return -1;
        }
        return option2 - option1;
    }

    int8_t TestBaseIntegerFunc9(int8_t option1, int64_t option2)
    {
        if (option1 > INT8_MAX || option1 < INT8_MIN) {
            taihe::set_error("out of range The i8 maximum value is 127 and minnum values is -128");
            return -1;
        }
        if (option2 > INT64_MAX || option2 < INT64_MIN) {
            taihe::set_error(
                "out of range The i64 maximum value is 9223372036854775807 and "
                "minnum values is -9223372036854775808");
            return -1;
        }
        return option2 - option1;
    }

    float TestBaseIntegerFunc10(int8_t option1, float option2)
    {
        return option1 + option2;
    }

    int8_t TestBaseIntegerFunc11(int8_t option1, float option2)
    {
        return option1 + option2;
    }

    double TestBaseIntegerFunc12(int8_t option1, double option2)
    {
        return option1 + option2;
    }

    int8_t TestBaseIntegerFunc13(int8_t option1, int64_t option2)
    {
        return option1 + option2;
    }

    string TestBaseIntegerFunc14(int8_t option1, string_view option2)
    {
        if (option2 == "TestBaseIntegerFunc14") {
            return std::string(option2) + std::to_string(option1);
        } else {
            return std::string(option2);
        }
    }

    int8_t TestBaseIntegerFunc15(int8_t option1, string_view option2)
    {
        if (option2 == "TestBaseIntegerFunc15") {
            return option1 + testInt_add10_;
        } else {
            return option1;
        }
    }

    bool TestBaseIntegerFunc16(int8_t option1, bool option2)
    {
        if (option2) {
            return true;
        } else {
            return false;
        }
    }

    int8_t TestBaseIntegerFunc17(int8_t option1, bool option2)
    {
        if (option2) {
            return option1 + 1;
        } else {
            return option1;
        }
    }

    int16_t TestBaseIntegerFunc18(int16_t option1)
    {
        // 检查结果是否超出 int16_t 的范围
        int32_t result = static_cast<int32_t>(option1) * testInt_add10_;  // 使用 int32_t 避免溢出
        if (result > INT16_MAX || result < INT16_MIN) {
            taihe::set_error("TestBaseIntegerFunc18: result exceeds int16_t range");
        }
        // 返回结果
        return static_cast<int16_t>(result);
    }

    void TestBaseIntegerFunc19(int16_t option1)
    {
        std::cout << "TestBaseIntegerFunc19 is option1  " << option1 << std::endl;
    }

    int16_t TestBaseIntegerFunc20(int16_t option1, int32_t option2)
    {
        // 检查结果是否超出 int16_t 的范围
        int32_t result = static_cast<int32_t>(option1) + option2;  // 使用 int32_t 避免溢出
        if (result > INT16_MAX || result < INT16_MIN) {
            taihe::set_error("TestBaseIntegerFunc20: result exceeds int16_t range");
        }
        // 返回结果
        return static_cast<int16_t>(result);
    }

    int16_t TestBaseIntegerFunc21(int16_t option1, int64_t option2)
    {
        // 检查结果是否超出 int16_t 的范围
        int64_t result = static_cast<int64_t>(option1) + option2;
        if (result > INT16_MAX || result < INT16_MIN) {
            taihe::set_error("TestBaseIntegerFunc21: result exceeds int16_t range");
        }
        // 返回结果
        return static_cast<int16_t>(result);
    }

    int32_t TestBaseIntegerFunc22(int32_t option1)
    {
        // 检查结果是否超出 int32_t 的范围
        int64_t result = static_cast<int32_t>(option1) * 100;
        if (result > INT32_MAX || result < INT32_MIN) {
            taihe::set_error("TestBaseIntegerFunc22: result exceeds int32_t range");
        }
        // 返回结果
        return static_cast<int32_t>(result);
    }

    void TestBaseIntegerFunc23(int32_t option1)
    {
        if (option1 > INT32_MAX || option1 < INT32_MIN) {
            taihe::set_error("TestBaseIntegerFunc23: result exceeds int32_t range");
        }
        std::cout << "TestBaseIntegerFunc23 is option1  " << option1 << std::endl;
    }

    int32_t TestBaseIntegerFunc24(int32_t option1, int64_t option2)
    {
        // 检查结果是否超出 int32_t 的范围
        int64_t result = static_cast<int64_t>(option1) + option2;
        if (result > INT32_MAX || result < INT32_MIN) {
            taihe::set_error("TestBaseIntegerFunc24: result exceeds int32_t range");
        }
        // 返回结果
        return static_cast<int32_t>(result);
    }

    int32_t TestBaseIntegerFunc25(int32_t option1, int8_t option2)
    {
        // 检查结果是否超出 int32_t 的范围
        int32_t result = static_cast<int32_t>(option2) + option1;
        if (result > INT32_MAX || result < INT32_MIN) {
            taihe::set_error("TestBaseIntegerFunc25: result exceeds int32_t range");
        }
        // 返回结果
        return static_cast<int32_t>(result);
    }

    int64_t TestBaseIntegerFunc26(int64_t option1)
    {
        // 检查结果是否超出 int32_t 的范围
        int64_t result = option1 * 100;
        if (result > INT64_MAX || result < INT64_MIN) {
            taihe::set_error("TestBaseIntegerFunc25: result exceeds int64_t range");
        }
        // 返回结果
        return static_cast<int64_t>(result);
    }

    void TestBaseIntegerFunc27(int64_t option1)
    {
        std::cout << "TestBaseIntegerFunc27 is option1  " << option1 << std::endl;
    }

    string TestBaseIntegerFunc28(int64_t option1, string_view option2)
    {
        if (option2 == "TestBaseIntegerFunc28") {
            return std::string(option2) + std::to_string(option1);
        } else {
            return std::string(option2);
        }
    }

    int64_t TestBaseIntegerFunc29(int64_t option1, string_view option2)
    {
        if (option2 == "TestBaseIntegerFunc29") {
            int64_t result = option1 * testInt_add10_;
            if (result > INT64_MAX || result < INT64_MIN) {
                taihe::set_error("TestBaseIntegerFunc29: result exceeds int32_t range");
            }
            // 返回结果
            return static_cast<int64_t>(result);
        } else {
            return option1;
        }
    }

    float TestBaseIntegerFunc30(float option1)
    {
        return option1 + 1.0;
    }

    void TestBaseIntegerFunc31(float option1)
    {
        std::cout << std::fixed << std::setprecision(6);  // float 保留 6 位小数
        std::cout << "TestBaseIntegerFunc31 is option1  " << option1 << std::endl;
    }

    float TestBaseIntegerFunc32(float option1, double option2)
    {
        return option1 + option2;
    }

    double TestBaseIntegerFunc33(float option1, double option2)
    {
        double result = static_cast<double>(option1) + option2;
        // 打印调试信息，保留 6 位小数
        std::cout << std::fixed << std::setprecision(6);
        std::cout << "Debug: option1 = " << option1 << ", option2 = " << option2 << ", result = " << result
                  << std::endl;
        return result;
    }

    double TestBaseIntegerFunc34(double option1)
    {
        return option1 + 1;
    }

    void TestBaseIntegerFunc35(double option1)
    {
        std::cout << std::fixed << std::setprecision(testInt_add15_);  // float 保留 6 位小数
        std::cout << "TestBaseIntegerFunc35 is option1  " << option1 << std::endl;
    }

    int8_t getI8testattribute()
    {
        return INT8_MAX;
    }

    int16_t getI16testattribute()
    {
        return INT16_MIN;
    }

    int32_t getI32testattribute()
    {
        return INT32_MAX;
    }

    int64_t getI64testattribute()
    {
        return INT64_MAX;
    }

    float getf32testattribute()
    {
<<<<<<< HEAD
        const float getf32TestAttributeValue = 3.14;
=======
        float const getf32TestAttributeValue = 3.14;
>>>>>>> 46f0ea7f
        return getf32TestAttributeValue;
    }

    double getf64testattribute()
    {
<<<<<<< HEAD
        const double getf64TestAttributeValue = 123.45678;
=======
        double const getf64TestAttributeValue = 123.45678;
>>>>>>> 46f0ea7f
        return getf64TestAttributeValue;
    }
};

static void parseOption(::primitives_test::Foo const &opt)
{
    std::cout << "num: " << opt.testNum << std::endl;
    std::cout << "str: " << opt.testStr << std::endl;
}

int32_t Multiply(int32_t a, int32_t b)
{
    return a * b;
}

bool BaseCFunc(int32_t testBoolean)
{
    if (testBoolean == testInt_add10_) {
        return true;
    } else {
        return false;
    }
}

void BaseAFunc(bool testBoolean)
{
    if (testBoolean) {
        std::cout << "testBoolean is true " << testBoolean << std::endl;
    } else {
        std::cout << "testBoolean is false  " << testBoolean << std::endl;
    }
}

bool BaseBFunc(bool testBoolean)
{
    if (testBoolean) {
        return false;
    } else {
        return true;
    }
}

bool BaseDFunc(string_view testBoolean)
{
    if (testBoolean == "test123") {
        return true;
    } else {
        return false;
    }
}

string BaseEFunc(::primitives_test::Foo const &b)
{
    parseOption(b);
    return "success";
}

string BaseHFunc(int32_t a, int64_t b)
{
    int64_t sum = a + b;
    return std::to_string(sum);
}

string BaseIFunc(double a, float b)
{
    double result = static_cast<double>(b) + a;
    std::cout << "BaseIFunc is true " << result << std::endl;
    return std::to_string(result);
}

float BaseFunc1(float b)
{
    return b + 1.0;
}

void BaseFunc2(float b)
{
    if (b == testFloat_1_) {
        std::cout << "BaseFunc2 is true " << b << std::endl;
    } else {
        std::cout << "BaseFunc2 is false  " << b << std::endl;
    }
}

double BaseFunc3(float a, double b)
{
    return static_cast<double>(a) + b;
}

double BaseFunc4(double b)
{
    return b + 1.0;
}

void BaseFunc5(double b)
{
    if (b == testDouble_2_) {
        std::cout << "BaseFunc5 is true " << b << std::endl;
    } else {
        std::cout << "BaseFunc5 is false  " << b << std::endl;
    }
}

void BaseFunc6(string_view a)
{
    if (a == "TestBaseFunc6") {
        std::cout << "BaseFunc6 is true " << a << std::endl;
    } else {
        std::cout << "BaseFunc6 is false  " << a << std::endl;
    }
}

string BaseFunc7(string_view a)
{
    if (a == "TestbaseFunc7") {
        return std::string(a);  // 返回 a
    } else {
        return std::string(a) + "false";  // 返回 a + "false";
    }
}

string BaseFunc8(string_view a, int32_t b)
{
    if (a == "TestBaseFunc8") {
        return std::string(a) + std::to_string(b);  // 返回 a + b（b 转换为字符串）
    } else {
        return std::string(a);  // 返回 a
    }
}

void BaseFunc9(string_view a, int32_t b, int64_t c, bool d, float e)
{
    if (a == "TestBaseFunc9") {
        std::cout << "str: " << a << std::endl;
    } else if (b == testInt_add32_) {
        std::cout << "int32: " << b << std::endl;
    } else if (c == INT64_MAX) {
        std::cout << "int64: " << c << std::endl;
    } else if (d) {
        std::cout << "boolean: " << d << std::endl;
    } else if (e == testDouble_1_) {
        std::cout << "testFloat: " << e << std::endl;
    } else {
        std::cout << "testError: " << std::endl;
    }
}

void BaseFunc10()
{
    std::cout << "BaseFunc10 is true " << std::endl;
}

void BaseFunc11(int32_t a, bool b)
{
    if (b) {
        std::cout << "BaseFunc11 is a  " << a << std::endl;
        std::cout << "BaseFunc11 is b  " << b << std::endl;
    } else {
        std::cout << "BaseFunc11 is a  " << a << std::endl;
        std::cout << "BaseFunc11 is b  " << b << std::endl;
    }
}

void BaseFunc12(int32_t a, int64_t b)
{
    std::cout << "BaseFunc12 is a  " << a << std::endl;
    std::cout << "BaseFunc12 is b  " << b << std::endl;
}

void BaseFunc13(int32_t a, string_view b)
{
    std::cout << "BaseFunc13 is a  " << a << std::endl;
    std::cout << "BaseFunc13 is b  " << b << std::endl;
}

void BaseFunc14(int64_t a, bool b)
{
    if (b) {
        std::cout << "BaseFunc14 is a  " << a << std::endl;
        std::cout << "BaseFunc14 is b  " << b << std::endl;
    } else {
        std::cout << "BaseFunc14 is a  " << a << std::endl;
        std::cout << "BaseFunc14 is b  " << b << std::endl;
    }
}

void BaseFunc15(int64_t a, float b)
{
    std::cout << "BaseFunc15 is a  " << a << std::endl;
    std::cout << "BaseFunc15 is b  " << b << std::endl;
}

void BaseFunc16(int64_t a, double b)
{
    std::cout << "BaseFunc16 is a  " << a << std::endl;
    std::cout << "BaseFunc16 is b  " << b << std::endl;
}

void BaseFunc17(float a, bool b)
{
    if (b) {
        std::cout << "BaseFunc17 is a  " << a << std::endl;
        std::cout << "BaseFunc17 is b  " << b << std::endl;
    } else {
        std::cout << "BaseFunc17 is a  " << a << std::endl;
        std::cout << "BaseFunc17 is b  " << b << std::endl;
    }
}

void BaseFunc18(float a, string_view b)
{
    std::cout << "BaseFunc18 is a  " << a << std::endl;
    std::cout << "BaseFunc18 is b  " << b << std::endl;
}

void BaseFunc19(double a, string_view b)
{
    std::cout << "BaseFunc19 is a  " << a << std::endl;
    std::cout << "BaseFunc19 is b  " << b << std::endl;
}

void BaseFunc20(double a, bool b)
{
    if (b) {
        std::cout << "BaseFunc20 is a  " << a << std::endl;
        std::cout << "BaseFunc20 is b  " << b << std::endl;
    } else {
        std::cout << "BaseFunc20 is a  " << a << std::endl;
        std::cout << "BaseFunc20 is b  " << b << std::endl;
    }
}

void BaseFunc21(optional_view<int32_t> option1, optional_view<int64_t> option2)
{
    if (option1) {
        std::cout << *option1 << std::endl;
    } else if (option2) {
        std::cout << *option2 << std::endl;
    } else {
        std::cout << "Null" << std::endl;
    }
}

void BaseFunc22(optional_view<float> option1, optional_view<double> option2)
{
    if (option1) {
        std::cout << *option1 << std::endl;
    } else if (option2) {
        std::cout << *option2 << std::endl;
    } else {
        std::cout << "Null" << std::endl;
    }
}

void BaseFunc23(optional_view<string> option1, optional_view<bool> option2)
{
    if (option1) {
        std::cout << *option1 << std::endl;
    } else if (option2) {
        std::cout << *option2 << std::endl;
    } else {
        std::cout << "Null" << std::endl;
    }
}

void BaseFunc24(optional_view<int16_t> option1, optional_view<int64_t> option2)
{
    if (option1) {
        std::cout << *option1 << std::endl;
    } else if (option2) {
        std::cout << *option2 << std::endl;
    } else {
        std::cout << "Null" << std::endl;
    }
}

::primitives_test::PrimitivesVoid get_interface()
{
    return make_holder<PrimitivesVoid, ::primitives_test::PrimitivesVoid>();
}

::primitives_test::PrimitivesBoolean get_interface_bool()
{
    return make_holder<PrimitivesBoolean, ::primitives_test::PrimitivesBoolean>();
}

bool TestBaseBoolFunc6()
{
    return false;
}

::primitives_test::PrimitivesInteger get_interface_interger()
{
    return make_holder<PrimitivesInteger, ::primitives_test::PrimitivesInteger>();
}

}  // namespace

<<<<<<< HEAD
// The macros used below are automatically generated code
=======
// because these macros are auto-generate, lint will cause false positive.
>>>>>>> 46f0ea7f
// NOLINTBEGIN
TH_EXPORT_CPP_API_Multiply(Multiply);
TH_EXPORT_CPP_API_BaseCFunc(BaseCFunc);
TH_EXPORT_CPP_API_BaseAFunc(BaseAFunc);
TH_EXPORT_CPP_API_BaseBFunc(BaseBFunc);
TH_EXPORT_CPP_API_BaseDFunc(BaseDFunc);
TH_EXPORT_CPP_API_BaseEFunc(BaseEFunc);
TH_EXPORT_CPP_API_BaseHFunc(BaseHFunc);
TH_EXPORT_CPP_API_BaseIFunc(BaseIFunc);
TH_EXPORT_CPP_API_BaseFunc1(BaseFunc1);
TH_EXPORT_CPP_API_BaseFunc2(BaseFunc2);
TH_EXPORT_CPP_API_BaseFunc3(BaseFunc3);
TH_EXPORT_CPP_API_BaseFunc4(BaseFunc4);
TH_EXPORT_CPP_API_BaseFunc5(BaseFunc5);
TH_EXPORT_CPP_API_BaseFunc6(BaseFunc6);
TH_EXPORT_CPP_API_BaseFunc7(BaseFunc7);
TH_EXPORT_CPP_API_BaseFunc8(BaseFunc8);
TH_EXPORT_CPP_API_BaseFunc9(BaseFunc9);
TH_EXPORT_CPP_API_BaseFunc10(BaseFunc10);
TH_EXPORT_CPP_API_BaseFunc11(BaseFunc11);
TH_EXPORT_CPP_API_BaseFunc12(BaseFunc12);
TH_EXPORT_CPP_API_BaseFunc13(BaseFunc13);
TH_EXPORT_CPP_API_BaseFunc14(BaseFunc14);
TH_EXPORT_CPP_API_BaseFunc15(BaseFunc15);
TH_EXPORT_CPP_API_BaseFunc16(BaseFunc16);
TH_EXPORT_CPP_API_BaseFunc17(BaseFunc17);
TH_EXPORT_CPP_API_BaseFunc18(BaseFunc18);
TH_EXPORT_CPP_API_BaseFunc19(BaseFunc19);
TH_EXPORT_CPP_API_BaseFunc20(BaseFunc20);
TH_EXPORT_CPP_API_BaseFunc21(BaseFunc21);
TH_EXPORT_CPP_API_BaseFunc22(BaseFunc22);
TH_EXPORT_CPP_API_BaseFunc23(BaseFunc23);
TH_EXPORT_CPP_API_BaseFunc24(BaseFunc24);
TH_EXPORT_CPP_API_get_interface(get_interface);
TH_EXPORT_CPP_API_get_interface_bool(get_interface_bool);
TH_EXPORT_CPP_API_TestBaseBoolFunc6(TestBaseBoolFunc6);
TH_EXPORT_CPP_API_get_interface_interger(get_interface_interger);
// NOLINTEND<|MERGE_RESOLUTION|>--- conflicted
+++ resolved
@@ -626,21 +626,13 @@
 
     float getf32testattribute()
     {
-<<<<<<< HEAD
-        const float getf32TestAttributeValue = 3.14;
-=======
         float const getf32TestAttributeValue = 3.14;
->>>>>>> 46f0ea7f
         return getf32TestAttributeValue;
     }
 
     double getf64testattribute()
     {
-<<<<<<< HEAD
-        const double getf64TestAttributeValue = 123.45678;
-=======
         double const getf64TestAttributeValue = 123.45678;
->>>>>>> 46f0ea7f
         return getf64TestAttributeValue;
     }
 };
@@ -939,11 +931,7 @@
 
 }  // namespace
 
-<<<<<<< HEAD
-// The macros used below are automatically generated code
-=======
 // because these macros are auto-generate, lint will cause false positive.
->>>>>>> 46f0ea7f
 // NOLINTBEGIN
 TH_EXPORT_CPP_API_Multiply(Multiply);
 TH_EXPORT_CPP_API_BaseCFunc(BaseCFunc);
