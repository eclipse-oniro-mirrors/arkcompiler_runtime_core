/*
 * Copyright (c) 2025 Huawei Device Co., Ltd.
 * Licensed under the Apache License, Version 2.0 (the "License");
 * you may not use this file except in compliance with the License.
 * You may obtain a copy of the License at
 *
 * http://www.apache.org/licenses/LICENSE-2.0
 *
 * Unless required by applicable law or agreed to in writing, software
 * distributed under the License is distributed on an "AS IS" BASIS,
 * WITHOUT WARRANTIES OR CONDITIONS OF ANY KIND, either express or implied.
 * See the License for the specific language governing permissions and
 * limitations under the License.
 */
#include "taihe/callback.hpp"
#include <iostream>
#include "callbackTest.impl.hpp"
#include "taihe/string.hpp"

using namespace taihe;

namespace {

class MyInterfaceImpl {
public:
<<<<<<< HEAD
    static const int ten = 10;
    static const int hundred = 100;
    static const long long tenBillion = 1000000000LL;
=======
    static int const ten = 10;
    static int const hundred = 100;
    static long long const tenBillion = 1000000000LL;

>>>>>>> a77d6327
    MyInterfaceImpl() {}

    ::taihe::string TestCbIntString(::taihe::callback_view<void(int8_t, int32_t)> f)
    {
        f(ten, hundred);
        return "testCbIntString";
    }

    bool TestCbIntBool(::taihe::callback_view<void(int16_t, int64_t)> f)
    {
        f(hundred, tenBillion);
        return true;
    }

    ::callbackTest::EnumData TestCbEnum(::taihe::callback_view<void(int32_t)> f)
    {
        f(ten);
        return ::callbackTest::EnumData(::callbackTest::EnumData::key_t::F32_A);
    }
};

void TestCbV(callback_view<void()> f)
{
    f();
}

void TestCbI(callback_view<void(int32_t)> f)
{
<<<<<<< HEAD
    static const int one = 1;
=======
    static int const one = 1;
>>>>>>> a77d6327
    f(one);
}

void TestCbS(callback_view<void(string_view, bool)> f)
{
    f("hello", true);
}

string TestCbRs(callback_view<string(string_view)> f)
{
    taihe::string out = f("hello");
    return out;
}

void TestCbStruct(callback_view<::callbackTest::Data(::callbackTest::Data const &)> f)
{
    ::callbackTest::Data result = f(::callbackTest::Data {"a", "b", 1});
    return;
}

::callbackTest::MyInterface GetInterface()
{
    return taihe::make_holder<MyInterfaceImpl, ::callbackTest::MyInterface>();
}
}  // namespace

TH_EXPORT_CPP_API_TestCbV(TestCbV);
TH_EXPORT_CPP_API_TestCbI(TestCbI);
TH_EXPORT_CPP_API_TestCbS(TestCbS);
TH_EXPORT_CPP_API_TestCbRs(TestCbRs);
TH_EXPORT_CPP_API_TestCbStruct(TestCbStruct);
TH_EXPORT_CPP_API_GetInterface(GetInterface);
// NOLINTEND<|MERGE_RESOLUTION|>--- conflicted
+++ resolved
@@ -23,16 +23,10 @@
 
 class MyInterfaceImpl {
 public:
-<<<<<<< HEAD
-    static const int ten = 10;
-    static const int hundred = 100;
-    static const long long tenBillion = 1000000000LL;
-=======
     static int const ten = 10;
     static int const hundred = 100;
     static long long const tenBillion = 1000000000LL;
 
->>>>>>> a77d6327
     MyInterfaceImpl() {}
 
     ::taihe::string TestCbIntString(::taihe::callback_view<void(int8_t, int32_t)> f)
@@ -61,11 +55,7 @@
 
 void TestCbI(callback_view<void(int32_t)> f)
 {
-<<<<<<< HEAD
-    static const int one = 1;
-=======
     static int const one = 1;
->>>>>>> a77d6327
     f(one);
 }
 
