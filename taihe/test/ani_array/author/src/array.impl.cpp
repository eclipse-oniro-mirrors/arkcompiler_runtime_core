/*
 * Copyright (c) 2025 Huawei Device Co., Ltd.
 * Licensed under the Apache License, Version 2.0 (the "License");
 * you may not use this file except in compliance with the License.
 * You may obtain a copy of the License at
 *
 * http://www.apache.org/licenses/LICENSE-2.0
 *
 * Unless required by applicable law or agreed to in writing, software
 * distributed under the License is distributed on an "AS IS" BASIS,
 * WITHOUT WARRANTIES OR CONDITIONS OF ANY KIND, either express or implied.
 * See the License for the specific language governing permissions and
 * limitations under the License.
 */
#include "taihe/array.hpp"

#include <algorithm>
#include <numeric>

#include "array_test.Color.proj.0.hpp"
#include "array_test.Data.proj.1.hpp"
#include "array_test.impl.hpp"
#include "stdexcept"
#include "taihe/map.hpp"
#include "taihe/runtime.hpp"
#include "taihe/string.hpp"

using namespace taihe;

namespace {

class ArrayI8Impl {
public:
    ArrayI8Impl() {}

    ::taihe::array<int8_t> ArrayI8Value(int8_t value)
    {
        taihe::array<int8_t> res = {value, value, value};
        return res;
    }
};

class ArrayI16Impl {
public:
    ArrayI16Impl() {}

    ::taihe::array<int16_t> ArrayI16Value(int16_t value)
    {
        taihe::array<int16_t> res = {value, value, value};
        return res;
    }
};

class ArrayI32Impl {
public:
    ArrayI32Impl() {}

    ::taihe::array<int32_t> ArrayI32Value(int32_t value)
    {
        taihe::array<int32_t> res = {value, value, value};
        return res;
    }
};

class ArrayI64Impl {
public:
    ArrayI64Impl() {}

    ::taihe::array<int64_t> ArrayI64Value(int64_t value)
    {
        taihe::array<int64_t> res = {value, value, value};
        return res;
    }
};

class ArrayF32Impl {
public:
    ArrayF32Impl() {}

    ::taihe::array<float> ArrayF32Value(float value)
    {
        taihe::array<float> res = {value, value, value};
        return res;
    }
};

class ArrayF64Impl {
public:
    ArrayF64Impl() {}

    ::taihe::array<double> ArrayF64Value(double value)
    {
        taihe::array<double> res = {value, value, value};
        return res;
    }
};

class ArrayStringImpl {
public:
    ArrayStringImpl() {}

    ::taihe::array<::taihe::string> ArrayStringValue(::taihe::string_view value)
    {
        taihe::array<::taihe::string> res = {value, value, value};
        return res;
    }
};

class ArrayBoolImpl {
public:
    ArrayBoolImpl() {}

    ::taihe::array<bool> ArrayBoolValue(bool value)
    {
        taihe::array<bool> res = {value, value, value};
        return res;
    }
};

class ArrayEnumImpl {
public:
    ArrayEnumImpl() {}

    ::taihe::array<::array_test::Color> ArrayEnumValue(::taihe::string_view value)
    {
        ::taihe::array<::array_test::Color> color = {::array_test::Color::key_t::RED, ::array_test::Color::key_t::GREEN,
                                                     ::array_test::Color::key_t::BLUE};
        return color;
    }
};

class ArrayRecordImpl {
public:
    ArrayRecordImpl() {}

    ::taihe::array<::taihe::map<::taihe::string, int64_t>> ArrayRecordValue(::taihe::string_view valStr,
                                                                            int64_t valLong)
    {
        map<string, int64_t> record;
        record.emplace(valStr, valLong);
        ::taihe::array<::taihe::map<::taihe::string, int64_t>> res = {record, record, record};
        return res;
    }
};

class ArrayRecordStrI8Impl {
public:
    ArrayRecordStrI8Impl() {}

    ::taihe::array<::taihe::map<::taihe::string, int8_t>> ArrayRecordValue(::taihe::string_view valStr, int8_t valNum)
    {
        map<string, int8_t> record;
        record.emplace(valStr, valNum);
        ::taihe::array<::taihe::map<::taihe::string, int8_t>> res = {record, record, record};
        return res;
    }
};

class ArrayRecordStrF32Impl {
public:
    ArrayRecordStrF32Impl() {}

    ::taihe::array<::taihe::map<::taihe::string, float>> ArrayRecordValue(::taihe::string_view valStr, float valNum)
    {
        map<string, float> record;
        record.emplace(valStr, valNum);
        ::taihe::array<::taihe::map<::taihe::string, float>> res = {record, record, record};
        return res;
    }
};

class ArrayRecordStrF64Impl {
public:
    ArrayRecordStrF64Impl() {}

    ::taihe::array<::taihe::map<::taihe::string, double>> ArrayRecordValue(::taihe::string_view valStr, double valNum)
    {
        map<string, double> record;
        record.emplace(valStr, valNum);
        ::taihe::array<::taihe::map<::taihe::string, double>> res = {record, record, record};
        return res;
    }
};

class ArrayRecordStrBoolImpl {
public:
    ArrayRecordStrBoolImpl() {}

    ::taihe::array<::taihe::map<::taihe::string, bool>> ArrayRecordValue(::taihe::string_view valStr, bool valNum)
    {
        map<string, bool> record;
        record.emplace(valStr, valNum);
        ::taihe::array<::taihe::map<::taihe::string, bool>> res = {record, record, record};
        return res;
    }
};

class ArrayUnionImpl {
public:
    ::array_test::UnionA unionA;
<<<<<<< HEAD
=======

>>>>>>> a77d6327
    ArrayUnionImpl() : unionA({::array_test::UnionA::make_name("UnionA")}) {}

    ::taihe::array<::array_test::UnionA> ArrayValue(::taihe::string_view value)
    {
        ::array_test::UnionA record = ::array_test::UnionA::make_name(value);
        ::taihe::array<::array_test::UnionA> res = {record, record, record};
        return res;
    }
};

class ArrayPromiseI8Impl {
public:
    ArrayPromiseI8Impl() {}

    ::taihe::array<int8_t> fetchDataI8()
    {
        ::taihe::array<int8_t> res = {-128, 0, 127};
        return res;
    }
};

class ArrayPromiseI16Impl {
public:
    ArrayPromiseI16Impl() {}

    ::taihe::array<int16_t> fetchDataI16()
    {
        ::taihe::array<int16_t> res = {-32768, 0, 32767};
        return res;
    }
};

class ArrayPromiseI32Impl {
public:
    ArrayPromiseI32Impl() {}

    ::taihe::array<int32_t> fetchDataI32()
    {
        ::taihe::array<int32_t> res = {-2147483648, 0, 2147483647};
        return res;
    }
};

class ArrayPromiseI64Impl {
public:
    ArrayPromiseI64Impl() {}

    ::taihe::array<int64_t> fetchDataI64()
    {
        ::taihe::array<int64_t> res = {-9223372036854775807, 0, 9223372036854775807};
        return res;
    }
};

class ArrayPromiseF32Impl {
public:
    ArrayPromiseF32Impl() {}

    ::taihe::array<float> fetchDataF32()
    {
        ::taihe::array<float> res = {-202505.22, 0, 15.39};
        return res;
    }
};

class ArrayPromiseF64Impl {
public:
    ArrayPromiseF64Impl() {}

    ::taihe::array<double> fetchDataF64()
    {
        ::taihe::array<double> res = {-202505.221539, 0, 2215.39};
        return res;
    }
};

class ArrayPromiseStringImpl {
public:
    ArrayPromiseStringImpl() {}

    ::taihe::array<::taihe::string> fetchDataString()
    {
        ::taihe::array<string> res = {"String", "Data"};
        return res;
    }
};

class ArrayPromiseBoolImpl {
public:
    ArrayPromiseBoolImpl() {}

    ::taihe::array<bool> fetchDataBool()
    {
        ::taihe::array<bool> res = {true, false};
        return res;
    }
};

class ArrayPromiseU8Impl {
public:
    ArrayPromiseU8Impl() {}

    ::taihe::array<uint8_t> fetchDataPro()
    {
        ::taihe::array<uint8_t> res = {0, 255};
        return res;
    }
};

class ArrayPromiseU16Impl {
public:
    ArrayPromiseU16Impl() {}

    ::taihe::array<uint16_t> fetchDataPro()
    {
        ::taihe::array<uint16_t> res = {0, 65535};
        return res;
    }
};

class ArrayNestImpl {
public:
    ArrayNestImpl() {}

    ::taihe::array<::taihe::array<int8_t>> ArrayNestI8(int8_t param)
    {
        ::taihe::array<::taihe::array<int8_t>> res = {{param}, {-128}, {0}, {127}};
        return res;
    }

    ::taihe::array<::taihe::array<int16_t>> ArrayNestI16(int16_t param)
    {
        ::taihe::array<::taihe::array<int16_t>> res = {{param}, {-32768}, {0}, {32767}};
        return res;
    }

    ::taihe::array<::taihe::array<float>> ArrayNestF32(float param)
    {
        ::taihe::array<::taihe::array<float>> res = {{param}, {-2025.0523}, {0}, {15.58}};
        return res;
    }

    ::taihe::array<::taihe::array<::taihe::string>> ArrayNestStrng(::taihe::string_view param)
    {
        ::taihe::array<::taihe::array<string>> res = {{param}, {"nest"}, {"is"}, {"this"}};
        return res;
    }

    ::taihe::array<::taihe::array<bool>> ArrayNestBool(bool param)
    {
        ::taihe::array<::taihe::array<bool>> res = {{param}, {true}, {false}};
        return res;
    }
};

class ArrayOptionalImpl {
public:
    ArrayOptionalImpl() {}

    ::taihe::optional<::taihe::array<::taihe::string>> ArrayOpt(::taihe::string_view name)
    {
        optional<array<::taihe::string>> res =
            optional<array<::taihe::string>>::make(array<::taihe::string> {name, name, name});
        return res;
    }
};

int32_t SumArray(array_view<int32_t> nums, int32_t base)
{
    return std::accumulate(nums.begin(), nums.end(), base);
}

int64_t GetArrayValue(array_view<int64_t> nums, int32_t idx)
{
    if (idx >= 0 && idx < nums.size()) {
        return nums[idx];
    }
    throw std::runtime_error("Index out of range");
}

array<string> ToStingArray(array_view<int32_t> nums)
{
    auto result = array<string>::make(nums.size(), "");
    std::transform(nums.begin(), nums.end(), result.begin(), [](int32_t n) { return to_string(n); });
    return result;
}

array<int32_t> MakeIntArray(int32_t value, int32_t num)
{
    return array<int32_t>::make(num, value);
}

array<::array_test::Color> MakeEnumArray(::array_test::Color value, int32_t num)
{
    return array<::array_test::Color>::make(num, value);
}

array<map<string, int64_t>> MakeRecordArray(string_view key, int64_t val, int32_t num)
{
    map<string, int64_t> record;
    record.emplace(key, val);
    return array<map<string, int64_t>>::make(num, record);
}

array<::array_test::Data> MakeStructArray(string_view a, string_view b, int32_t c, int32_t num)
{
    return array<::array_test::Data>::make(num, ::array_test::Data {a, b, c});
}

array<array<int32_t>> MakeIntArray2(array_view<int32_t> value, int32_t num)
{
    return array<array<int32_t>>::make(num, value);
}

array<::array_test::Color> ChangeEnumArray(array_view<::array_test::Color> value, ::array_test::Color color)
{
    auto result = array<::array_test::Color>::make(value.size(), value[0]);
    std::transform(value.begin(), value.end(), result.begin(), [color](::array_test::Color c) { return color; });
    return result;
}

array<map<string, int64_t>> ChangeRecordArray(array_view<map<string, int64_t>> value, string_view k, int64_t v)
{
    auto result = array<map<string, int64_t>>::make(value.size(), value[0]);
    map<string, int64_t> record;
    record.emplace(k, v);
    std::transform(value.begin(), value.end(), result.begin(), [record](map<string, int64_t> m) { return record; });
    return result;
}

array<::array_test::Data> ChangeStructArray(array_view<::array_test::Data> value, string_view a, string_view b,
                                            int32_t c)
{
    auto result = array<::array_test::Data>::make(value.size(), value[0]);
    std::transform(value.begin(), value.end(), result.begin(),
                   [a, b, c](::array_test::Data d) { return ::array_test::Data {a, b, c}; });
    return result;
}

array<float> FetchBinaryDataSync(int32_t num)
{
    if (num <= 0) {
        taihe::set_business_error(1, "some error happen in fetchBinaryDataSync");
        return array<float>::make(0);
    } else {
        return array<float>::make(num);
    }
}

array<array<::array_test::Data>> MakeStructArrayArray(string_view a, string_view b, int32_t c, int32_t num1,
                                                      int32_t num2)
{
    auto arr = array<::array_test::Data>::make(num1, ::array_test::Data {a, b, c});
    return array<array<::array_test::Data>>::make(num2, arr);
}

::array_test::ArrayI8 GetArrayI8()
{
    return taihe::make_holder<ArrayI8Impl, ::array_test::ArrayI8>();
}

::array_test::ArrayI16 GetArrayI16()
{
    return taihe::make_holder<ArrayI16Impl, ::array_test::ArrayI16>();
}

::array_test::ArrayI32 GetArrayI32()
{
    return taihe::make_holder<ArrayI32Impl, ::array_test::ArrayI32>();
}

::array_test::ArrayI64 GetArrayI64()
{
    return taihe::make_holder<ArrayI64Impl, ::array_test::ArrayI64>();
}

::array_test::ArrayF32 GetArrayF32()
{
    return taihe::make_holder<ArrayF32Impl, ::array_test::ArrayF32>();
}

::array_test::ArrayF64 GetArrayF64()
{
    return taihe::make_holder<ArrayF64Impl, ::array_test::ArrayF64>();
}

::array_test::ArrayString GetArrayString()
{
    return taihe::make_holder<ArrayStringImpl, ::array_test::ArrayString>();
}

::array_test::ArrayBool GetArrayBool()
{
    return taihe::make_holder<ArrayBoolImpl, ::array_test::ArrayBool>();
}
<<<<<<< HEAD
=======

>>>>>>> a77d6327
::array_test::ArrayEnum GetArrayEnum()
{
    return taihe::make_holder<ArrayEnumImpl, ::array_test::ArrayEnum>();
}

::array_test::ArrayRecord GetArrayRecord()
{
    return taihe::make_holder<ArrayRecordImpl, ::array_test::ArrayRecord>();
}

::array_test::ArrayRecordStrI8 GetArrayRecordStrI8()
{
    return taihe::make_holder<ArrayRecordStrI8Impl, ::array_test::ArrayRecordStrI8>();
}

::array_test::ArrayRecordStrF32 GetArrayRecordStrF32()
{
    return taihe::make_holder<ArrayRecordStrF32Impl, ::array_test::ArrayRecordStrF32>();
}

::array_test::ArrayRecordStrF64 GetArrayRecordStrF64()
{
    return taihe::make_holder<ArrayRecordStrF64Impl, ::array_test::ArrayRecordStrF64>();
}

::array_test::ArrayRecordStrBool GetArrayRecordStrBool()
{
    return taihe::make_holder<ArrayRecordStrBoolImpl, ::array_test::ArrayRecordStrBool>();
}

::array_test::ArrayUnion GetArrayUnion()
{
    return taihe::make_holder<ArrayUnionImpl, ::array_test::ArrayUnion>();
}

::array_test::ArrayPromiseI8 GetArrayPromiseI8()
{
    return taihe::make_holder<ArrayPromiseI8Impl, ::array_test::ArrayPromiseI8>();
}

::array_test::ArrayPromiseI16 GetArrayPromiseI16()
{
    return taihe::make_holder<ArrayPromiseI16Impl, ::array_test::ArrayPromiseI16>();
}

::array_test::ArrayPromiseI32 GetArrayPromiseI32()
{
    return taihe::make_holder<ArrayPromiseI32Impl, ::array_test::ArrayPromiseI32>();
}

::array_test::ArrayPromiseI64 GetArrayPromiseI64()
{
    return taihe::make_holder<ArrayPromiseI64Impl, ::array_test::ArrayPromiseI64>();
}

::array_test::ArrayPromiseF32 GetArrayPromiseF32()
{
    return taihe::make_holder<ArrayPromiseF32Impl, ::array_test::ArrayPromiseF32>();
}

::array_test::ArrayPromiseF64 GetArrayPromiseF64()
{
    return taihe::make_holder<ArrayPromiseF64Impl, ::array_test::ArrayPromiseF64>();
}

::array_test::ArrayPromiseString GetArrayPromiseString()
{
    return taihe::make_holder<ArrayPromiseStringImpl, ::array_test::ArrayPromiseString>();
}

::array_test::ArrayPromiseBool GetArrayPromiseBool()
{
    return taihe::make_holder<ArrayPromiseBoolImpl, ::array_test::ArrayPromiseBool>();
}

::array_test::ArrayPromiseU8 GetArrayPromiseU8()
{
    return taihe::make_holder<ArrayPromiseU8Impl, ::array_test::ArrayPromiseU8>();
}

::array_test::ArrayPromiseU16 GetArrayPromiseU16()
{
    return taihe::make_holder<ArrayPromiseU16Impl, ::array_test::ArrayPromiseU16>();
}

::array_test::ArrayNest GetArrayNest()
{
    return taihe::make_holder<ArrayNestImpl, ::array_test::ArrayNest>();
}

::array_test::ArrayOptional GetArrayOptional()
{
    return taihe::make_holder<ArrayOptionalImpl, ::array_test::ArrayOptional>();
}
}  // namespace

// because these macros are auto-generate, lint will cause false positive.
// NOLINTBEGIN
TH_EXPORT_CPP_API_SumArray(SumArray);
TH_EXPORT_CPP_API_GetArrayValue(GetArrayValue);
TH_EXPORT_CPP_API_ToStingArray(ToStingArray);
TH_EXPORT_CPP_API_MakeIntArray(MakeIntArray);
TH_EXPORT_CPP_API_MakeEnumArray(MakeEnumArray);
TH_EXPORT_CPP_API_MakeRecordArray(MakeRecordArray);
TH_EXPORT_CPP_API_MakeStructArray(MakeStructArray);
TH_EXPORT_CPP_API_MakeIntArray2(MakeIntArray2);
TH_EXPORT_CPP_API_ChangeEnumArray(ChangeEnumArray);
TH_EXPORT_CPP_API_ChangeRecordArray(ChangeRecordArray);
TH_EXPORT_CPP_API_ChangeStructArray(ChangeStructArray);
TH_EXPORT_CPP_API_FetchBinaryDataSync(FetchBinaryDataSync);
TH_EXPORT_CPP_API_MakeStructArrayArray(MakeStructArrayArray);
TH_EXPORT_CPP_API_GetArrayI8(GetArrayI8);
TH_EXPORT_CPP_API_GetArrayI16(GetArrayI16);
TH_EXPORT_CPP_API_GetArrayI32(GetArrayI32);
TH_EXPORT_CPP_API_GetArrayI64(GetArrayI64);
TH_EXPORT_CPP_API_GetArrayF32(GetArrayF32);
TH_EXPORT_CPP_API_GetArrayF64(GetArrayF64);
TH_EXPORT_CPP_API_GetArrayString(GetArrayString);
TH_EXPORT_CPP_API_GetArrayBool(GetArrayBool);
TH_EXPORT_CPP_API_GetArrayEnum(GetArrayEnum);
TH_EXPORT_CPP_API_GetArrayRecord(GetArrayRecord);
TH_EXPORT_CPP_API_GetArrayRecordStrI8(GetArrayRecordStrI8);
TH_EXPORT_CPP_API_GetArrayRecordStrF32(GetArrayRecordStrF32);
TH_EXPORT_CPP_API_GetArrayRecordStrF64(GetArrayRecordStrF64);
TH_EXPORT_CPP_API_GetArrayRecordStrBool(GetArrayRecordStrBool);
TH_EXPORT_CPP_API_GetArrayUnion(GetArrayUnion);
TH_EXPORT_CPP_API_GetArrayPromiseI8(GetArrayPromiseI8);
TH_EXPORT_CPP_API_GetArrayPromiseI16(GetArrayPromiseI16);
TH_EXPORT_CPP_API_GetArrayPromiseI32(GetArrayPromiseI32);
TH_EXPORT_CPP_API_GetArrayPromiseI64(GetArrayPromiseI64);
TH_EXPORT_CPP_API_GetArrayPromiseF32(GetArrayPromiseF32);
TH_EXPORT_CPP_API_GetArrayPromiseF64(GetArrayPromiseF64);
TH_EXPORT_CPP_API_GetArrayPromiseString(GetArrayPromiseString);
TH_EXPORT_CPP_API_GetArrayPromiseBool(GetArrayPromiseBool);
TH_EXPORT_CPP_API_GetArrayPromiseU8(GetArrayPromiseU8);
TH_EXPORT_CPP_API_GetArrayPromiseU16(GetArrayPromiseU16);
TH_EXPORT_CPP_API_GetArrayNest(GetArrayNest);
TH_EXPORT_CPP_API_GetArrayOptional(GetArrayOptional);
// NOLINTEND<|MERGE_RESOLUTION|>--- conflicted
+++ resolved
@@ -198,10 +198,7 @@
 class ArrayUnionImpl {
 public:
     ::array_test::UnionA unionA;
-<<<<<<< HEAD
-=======
-
->>>>>>> a77d6327
+
     ArrayUnionImpl() : unionA({::array_test::UnionA::make_name("UnionA")}) {}
 
     ::taihe::array<::array_test::UnionA> ArrayValue(::taihe::string_view value)
@@ -497,10 +494,7 @@
 {
     return taihe::make_holder<ArrayBoolImpl, ::array_test::ArrayBool>();
 }
-<<<<<<< HEAD
-=======
-
->>>>>>> a77d6327
+
 ::array_test::ArrayEnum GetArrayEnum()
 {
     return taihe::make_holder<ArrayEnumImpl, ::array_test::ArrayEnum>();
