# Copyright (c) 2025 Huawei Device Co., Ltd.
# Licensed under the Apache License, Version 2.0 (the "License");
# you may not use this file except in compliance with the License.
# You may obtain a copy of the License at
#
# http://www.apache.org/licenses/LICENSE-2.0
#
# Unless required by applicable law or agreed to in writing, software
# distributed under the License is distributed on an "AS IS" BASIS,
# WITHOUT WARRANTIES OR CONDITIONS OF ANY KIND, either express or implied.
# See the License for the specific language governing permissions and
# limitations under the License.

cmake_minimum_required(VERSION 3.18)
project(TaiheCompiler)

# 设置 C 编译器为 clang
set(CMAKE_C_COMPILER "clang")

# 设置 C++ 编译器为 clang++
set(CMAKE_CXX_COMPILER "clang++")

# 设置 C++ 标准
set(CMAKE_CXX_STANDARD 17)
set(CMAKE_CXX_STANDARD_REQUIRED True)
set(CMAKE_EXPORT_COMPILE_COMMANDS ON)

# 启用 ASan
# if (CMAKE_CXX_COMPILER_ID MATCHES "Clang")
#     # 添加编译和链接时的 ASan 选项
#     add_compile_options(-fsanitize=address -fno-omit-frame-pointer)
#     add_link_options(-fsanitize=address)
#     set(CMAKE_C_FLAGS "${CMAKE_C_FLAGS} -fsanitize=address ")
#     set(CMAKE_CXX_FLAGS "${CMAKE_CXX_FLAGS} -fsanitize=address ")
# endif()

# 启用调试信息
set(CMAKE_BUILD_TYPE Debug)

# 为编译器设置 -fPIC
set(CMAKE_C_FLAGS "${CMAKE_C_FLAGS} -fPIC")
set(CMAKE_CXX_FLAGS "${CMAKE_CXX_FLAGS} -fPIC")

<<<<<<< HEAD
set(TH_STDLIB_DIR "${CMAKE_SOURCE_DIR}/stdlib")

# taihe runtime .c/.cpp path
set(TH_RUNTIME_DIR "${CMAKE_SOURCE_DIR}/runtime")
set(TH_RUNTIME_INCLUDE_DIR "${TH_RUNTIME_DIR}/include")
set(TH_RUNTIME_SOURCE_DIR "${TH_RUNTIME_DIR}/src")

=======
function(execute_and_set_variable OUTPUT_VAR_NAME)
  execute_process(
    COMMAND taihec ${ARGN}
    OUTPUT_VARIABLE _output
    OUTPUT_STRIP_TRAILING_WHITESPACE
    RESULT_VARIABLE _result
  )

  if(_result EQUAL 0)
    set(${OUTPUT_VAR_NAME} "${_output}" PARENT_SCOPE)
    message(STATUS "${OUTPUT_VAR_NAME} set to: ${_output}")
  else()
    message(FATAL_ERROR "Failed to execute 'taihec ${COMMAND_ARGS}'. Error code: ${_result}")
  endif()
endfunction()

if(ENABLE_COVERAGE)
  set(TAIHEC coverage run --parallel-mode -m taihe.cli.compiler)
else()
  set(TAIHEC taihec)
endif()

execute_and_set_variable(TAIHE_RUNTIME_INCLUDE_DIR "--print-runtime-header-path")
execute_and_set_variable(TAIHE_RUNTIME_SRC_DIR "--print-runtime-source-path")
set(TAIHE_RUNTIME_BUILD_DIR "${CMAKE_BINARY_DIR}/runtime")

>>>>>>> a77d6327
# 设置 Python
set(Python3_EXECUTABLE "/usr/bin/python3")
find_package(Python3 REQUIRED COMPONENTS Interpreter)

# 启用或禁用 coverage
option(ENABLE_COVERAGE "Enable coverage run for the Python command" OFF)

# 编译 taihe runtime 静态库
<<<<<<< HEAD
set(TH_SOURCE
  "${TH_RUNTIME_SOURCE_DIR}/string.cpp"
  "${TH_RUNTIME_SOURCE_DIR}/object.cpp"
  "${TH_RUNTIME_SOURCE_DIR}/runtime.cpp"
=======
set(TAIHE_RUNTIME_SOURCES
  "${TAIHE_RUNTIME_SRC_DIR}/string.cpp"
  "${TAIHE_RUNTIME_SRC_DIR}/object.cpp"
  "${TAIHE_RUNTIME_SRC_DIR}/runtime.cpp"
>>>>>>> a77d6327
)

add_library(taihe_runtime STATIC ${TAIHE_RUNTIME_SOURCES})

set_target_properties(taihe_runtime PROPERTIES
  ARCHIVE_OUTPUT_DIRECTORY ${TAIHE_RUNTIME_BUILD_DIR}
)

<<<<<<< HEAD
target_include_directories(th_runtime PUBLIC ${TH_RUNTIME_INCLUDE_DIR})

=======
target_include_directories(taihe_runtime PUBLIC ${TAIHE_RUNTIME_INCLUDE_DIR})

execute_and_set_variable(TAIHE_STDLIB_DIR "--print-stdlib-path")
set(TAIHE_STDLIB_GEN_DIR "${CMAKE_BINARY_DIR}/stdlib/generated")
set(TAIHE_STDLIB_GEN_INCLUDE_DIR "${TAIHE_STDLIB_GEN_DIR}/include")
set(TAIHE_STDLIB_GEN_SRC_DIR "${TAIHE_STDLIB_GEN_DIR}/src")
set(TAIHE_STDLIB_BUILD_DIR "${CMAKE_BINARY_DIR}/stdlib/build")

set(TAIHE_STDLIB_IDL_FILES
  "${TAIHE_STDLIB_DIR}/taihe.platform.ani.taihe"
)

set(TAIHE_STDLIB_GEN_SOURCES
  "${TAIHE_STDLIB_GEN_SRC_DIR}/taihe.platform.ani.abi.c"
)

add_custom_command(
  OUTPUT ${TAIHE_STDLIB_GEN_SOURCES} ${TAIHE_STDLIB_GEN_INCLUDE_DIR}
  COMMAND ${TAIHEC}
  ${TAIHE_STDLIB_IDL_FILES}
  -O${TAIHE_STDLIB_GEN_DIR}
  -Gcpp-common -Gabi-source
  WORKING_DIRECTORY ${CMAKE_SOURCE_DIR}
  DEPENDS ${TAIHE_STDLIB_IDL_FILES} ${CMAKE_SOURCE_DIR}/compiler/taihe/parse/antlr/TaiheAST.py
  COMMENT "Generating Taihe standard library C++ header and source files..."
  VERBATIM
)

add_library(taihe_stdlib STATIC ${TAIHE_STDLIB_GEN_SOURCES})

set_target_properties(taihe_stdlib PROPERTIES
  ARCHIVE_OUTPUT_DIRECTORY ${TAIHE_STDLIB_BUILD_DIR}
)

target_include_directories(taihe_stdlib PUBLIC ${TAIHE_STDLIB_GEN_INCLUDE_DIR} ${TAIHE_RUNTIME_INCLUDE_DIR})

function(generate_code_from_idl demo_name idl_files gen_ets_names taihe_configs gen_include_dir gen_abi_c_files gen_ani_cpp_files gen_ets_files)
  set(GEN_DIR "${CMAKE_CURRENT_BINARY_DIR}/generated")

  set(GEN_INCLUDE_DIR "${GEN_DIR}/include")

  set(GEN_ABI_C_FILES)
  set(GEN_ANI_CPP_FILES)
  foreach(TAIHE_FILE ${idl_files})
    # 替换扩展名
    get_filename_component(TAIHE_FILE_NAME ${TAIHE_FILE} NAME)
    # 将修改后的文件名添加到新的列表中
    string(REGEX REPLACE "\\.taihe$" ".abi.c" GEN_ABI_C_FILE ${TAIHE_FILE_NAME})
    list(APPEND GEN_ABI_C_FILES "${GEN_DIR}/src/${GEN_ABI_C_FILE}")
    string(REGEX REPLACE "\\.taihe$" ".ani.cpp" GEN_ANI_CPP_FILE ${TAIHE_FILE_NAME})
    list(APPEND GEN_ANI_CPP_FILES "${GEN_DIR}/src/${GEN_ANI_CPP_FILE}")
  endforeach()

  set(GEN_ETS_FILES)
  foreach(ETS_NAME ${gen_ets_names})
    set(ETS_FILE "${GEN_DIR}/${ETS_NAME}")
    list(APPEND GEN_ETS_FILES "${ETS_FILE}")
  endforeach()

  add_custom_command(
    OUTPUT ${GEN_INCLUDE_DIR} ${GEN_ABI_C_FILES} ${GEN_ANI_CPP_FILES} ${GEN_ETS_FILES}
    COMMAND ${TAIHEC}
    ${idl_files}
    -O${GEN_DIR}
    -Gani-bridge -Gcpp-author -Gpretty-print
    ${taihe_configs}
    WORKING_DIRECTORY ${CMAKE_SOURCE_DIR}
    DEPENDS ${idl_files} ${CMAKE_SOURCE_DIR}/compiler/taihe/parse/antlr/TaiheAST.py
    COMMENT "Generating Taihe C++ header and source files... ${GEN_DIR}"
    VERBATIM
  )

  set(${gen_ets_files} ${GEN_ETS_FILES} PARENT_SCOPE)
  set(${gen_abi_c_files} ${GEN_ABI_C_FILES} PARENT_SCOPE)
  set(${gen_ani_cpp_files} ${GEN_ANI_CPP_FILES} PARENT_SCOPE)
  set(${gen_include_dir} ${GEN_INCLUDE_DIR} PARENT_SCOPE)
endfunction()

# 准备 panda sdk
function(setup_panda_sdk)
  # 用户显式提供了 PANDA_HOME，不执行下载逻辑
  if(DEFINED PANDA_HOME AND IS_DIRECTORY "${PANDA_HOME}")
    message(STATUS "Using user-provided PANDA_HOME: ${PANDA_HOME}")
    set(ENV{PANDA_HOME} "${PANDA_HOME}")
    # 自动下载模式
  else()
    execute_and_set_variable(PANDA_EXTRACT_DIR "--print-panda-vm-path")
    set(PANDA_HOME "${PANDA_EXTRACT_DIR}/linux_host_tools")
    set(ENV{PANDA_HOME} "${PANDA_HOME}")
    set(PANDA_HOME "${PANDA_HOME}" PARENT_SCOPE)
    message(STATUS "PANDA_HOME set to: ${PANDA_HOME}")
  endif()

  # Set ETS compiler path
  list(APPEND CMAKE_PROGRAM_PATH "$ENV{PANDA_HOME}/bin")

  find_program(ETS_COMPILER es2panda)
  find_program(ETS_RUNTIME ark)
  find_program(ETS_DISASM ark_disasm)
  find_program(ETS_LINK ark_link)

  if(NOT ETS_COMPILER)
    message(FATAL_ERROR "ets_compiler not found! Please set ETS_COMPILER_PATH or ensure ets_compiler is in your PATH.")
  else()
    message(STATUS "Found ets_compiler: ${ETS_COMPILER}")
  endif()
endfunction()


# 编译动态库
function(compile_dylib demo_name user_include_dir user_cpp_files gen_include_dir gen_abi_c_files gen_ani_cpp_files)
  add_library(${demo_name} SHARED ${gen_abi_c_files} ${gen_ani_cpp_files} ${user_cpp_files})

  target_compile_options(${demo_name} PRIVATE "-Wno-attributes")
  set_target_properties(${demo_name} PROPERTIES LINKER_LANGUAGE CXX)
  target_link_libraries(${demo_name} PRIVATE taihe_runtime taihe_stdlib)
  target_link_options(${demo_name} PRIVATE "-Wl,--no-undefined")
  target_include_directories(${demo_name} PUBLIC ${user_include_dir} ${gen_include_dir} ${TAIHE_RUNTIME_INCLUDE_DIR} ${TAIHE_STDLIB_GEN_INCLUDE_DIR})
endfunction()
>>>>>>> a77d6327

function(update_grammar)
  add_custom_command(
    OUTPUT ${CMAKE_SOURCE_DIR}/compiler/taihe/parse/antlr/TaiheAST.py
    COMMAND ./generate-grammar
    WORKING_DIRECTORY ${CMAKE_SOURCE_DIR}/compiler # 设置工作目录
    COMMENT "Update grammar"
    DEPENDS ${CMAKE_SOURCE_DIR}/compiler/Taihe.g4
  )

<<<<<<< HEAD
  add_custom_target(UPDATE_GRAMMAR ALL
    DEPENDS ${CMAKE_SOURCE_DIR}/compiler/taihe/parse/antlr/TaiheAST.py
=======
# 生成 arktsconfig.json
function(write_arkts_config arktsconfig ets_files)
  foreach(file IN LISTS ets_files)
    get_filename_component(file_name ${file} NAME)
    string(REGEX REPLACE "\\.ets$" "" stripped_file "${file_name}")
    set(entry "      \"${stripped_file}\": [\"${file}\"]")
    list(APPEND ETS_PATAIHE_ENTRIES "${entry}")
  endforeach()

  string(REPLACE ";" ",\n" ETS_PATAIHE_ENTRIES_JOINED "${ETS_PATAIHE_ENTRIES}")

  file(WRITE "${arktsconfig}"
    "{\n"
    "  \"compilerOptions\": {\n"
    "    \"baseUrl\": \"${PANDA_HOME}\",\n"
    "    \"paths\": {\n"
    "      \"std\": [\"${PANDA_HOME}/../ets/stdlib/std\"],\n"
    "      \"escompat\": [\"${PANDA_HOME}/../ets/stdlib/escompat\"],\n"
    "      \"@ohos\": [\"${PANDA_HOME}/../ets/sdk/sdk/api/@ohos\"],\n"
    "${ETS_PATAIHE_ENTRIES_JOINED}\n"
    "    }\n"
    "  }\n"
    "}\n"
>>>>>>> a77d6327
  )
endfunction()


<<<<<<< HEAD
function(generate_code_from_idl target_name idl_files gen_ets_files generated_dir taihe_configs)
  set(IDL_FILES ${idl_files})
  set(GEN_ETS_FILES ${gen_ets_files})

  set(PROJ_HPP_FILES)
  set(IMPL_HPP_FILES)
  set(ABI_H_FILES)
  set(ABI_C_FILES)
  set(ANI_HPP_FILES)
  set(ANI_CPP_FILES)

  foreach(TAIHE_FILE ${IDL_FILES})
    # 替换扩展名
    get_filename_component(TAIHE_FILE_NAME ${TAIHE_FILE} NAME)

    string(REGEX REPLACE "\\.taihe$" ".proj.hpp" PROJ_HPP_FILE ${TAIHE_FILE_NAME})
    string(REGEX REPLACE "\\.taihe$" ".impl.hpp" IMPL_HPP_FILE ${TAIHE_FILE_NAME})
    string(REGEX REPLACE "\\.taihe$" ".abi.h" ABI_H_FILE ${TAIHE_FILE_NAME})
    string(REGEX REPLACE "\\.taihe$" ".abi.c" ABI_C_FILE ${TAIHE_FILE_NAME})
    string(REGEX REPLACE "\\.taihe$" ".ani.hpp" ANI_HPP_FILE ${TAIHE_FILE_NAME})
    string(REGEX REPLACE "\\.taihe$" ".ani.cpp" ANI_CPP_FILE ${TAIHE_FILE_NAME})

    # 将修改后的文件名添加到新的列表中
    list(APPEND PROJ_HPP_FILES "${generated_dir}/include/${PROJ_HPP_FILE}")
    list(APPEND IMPL_HPP_FILES "${generated_dir}/include/${IMPL_HPP_FILE}")
    list(APPEND ABI_H_FILES "${generated_dir}/include/${ABI_H_FILE}")
    list(APPEND ABI_C_FILES "${generated_dir}/src/${ABI_C_FILE}")
    list(APPEND ANI_HPP_FILES "${generated_dir}/include/${ANI_HPP_FILE}")
    list(APPEND ANI_CPP_FILES "${generated_dir}/src/${ANI_CPP_FILE}")
  endforeach()

  if(ENABLE_COVERAGE)
    list(APPEND COMMAND_TO_RUN "coverage" "run" "--parallel-mode" "-m")
  else()
    list(APPEND COMMAND_TO_RUN "python3" "-m")
  endif()

  list(APPEND COMMAND_TO_RUN
    "taihe.cli.compiler"
    "${idl_files}"
    "-O" "${generated_dir}"
    "--generate" "ani-bridge" "cpp-author" "pretty-print"
    "${taihe_configs}"
  )

  add_custom_command(
    OUTPUT ${PROJ_HPP_FILES} ${IMPL_HPP_FILES} ${ABI_H_FILES} ${ABI_C_FILES} ${ANI_HPP_FILES} ${ANI_CPP_FILES} ${GEN_ETS_FILES}
    COMMAND ${COMMAND_TO_RUN}
    WORKING_DIRECTORY ${CMAKE_SOURCE_DIR}/compiler
    DEPENDS ${IDL_FILES} ${CMAKE_SOURCE_DIR}/compiler/taihe/parse/antlr/TaiheAST.py
    COMMENT "Generating Taihe C++ header and source files..."
    VERBATIM
  )

  add_custom_target(${target_name}_gen
    DEPENDS ${PROJ_HPP_FILES}
    ${IMPL_HPP_FILES}
    ${ABI_H_FILES}
    ${ABI_C_FILES}
    ${ANI_HPP_FILES}
    ${ANI_CPP_FILES}
    ${GEN_ETS_FILES}
  )

  set(${target_name}_PROJ_HPP_FILES ${PROJ_HPP_FILES} PARENT_SCOPE)
  set(${target_name}_IMPL_HPP_FILES ${IMPL_HPP_FILES} PARENT_SCOPE)
  set(${target_name}_ABI_H_FILES ${ABI_H_FILES} PARENT_SCOPE)
  set(${target_name}_ABI_C_FILES ${ABI_C_FILES} PARENT_SCOPE)
  set(${target_name}_ANI_HPP_FILES ${ANI_HPP_FILES} PARENT_SCOPE)
  set(${target_name}_ANI_CPP_FILES ${ANI_CPP_FILES} PARENT_SCOPE)
endfunction()

# 准备 panda sdk
function(setup_panda_sdk)
  # 用户显式提供了 PANDA_HOME，不执行下载逻辑
  if(DEFINED PANDA_HOME AND IS_DIRECTORY "${PANDA_HOME}")
    message(STATUS "Using user-provided PANDA_HOME: ${PANDA_HOME}")
    set(ENV{PANDA_HOME} "${PANDA_HOME}")
    # 自动下载模式
  else()
    # 设置 PANDA 路径
    set(PANDA_SDK_FILENAME "sdk-1.5.0-dev.36922.tgz")
    set(PANDA_SDK_URL "https://nexus.bz-openlab.ru:10443/repository/koala-npm/%40panda/sdk/-/${PANDA_SDK_FILENAME}")
    set(PANDA_EXTRACT_DIR "${CMAKE_SOURCE_DIR}/.panda_vm")
    set(PANDA_SDK_PATH "${PANDA_EXTRACT_DIR}/${PANDA_SDK_FILENAME}")
    set(PANDA_HOME "${PANDA_EXTRACT_DIR}/package/linux_host_tools")
    set(PANDA_SDK_VERSION_FILE "${PANDA_EXTRACT_DIR}/package/version.txt")

    file(MAKE_DIRECTORY "${PANDA_EXTRACT_DIR}")
    string(REPLACE ".tgz" "" PANDA_SDK_VERSION "${PANDA_SDK_FILENAME}")

    # 检查当前已提取版本
    if(EXISTS "${PANDA_SDK_VERSION_FILE}")
      file(READ "${PANDA_SDK_VERSION_FILE}" EXISTING_PANDA_SDK_VERSION)
      string(STRIP "${EXISTING_PANDA_SDK_VERSION}" EXISTING_PANDA_SDK_VERSION)
    else()
      set(EXISTING_PANDA_SDK_VERSION "")
    endif()

    # 检查版本是否匹配
    if(NOT "${EXISTING_PANDA_SDK_VERSION}" STREQUAL "${PANDA_SDK_VERSION}")
      message(STATUS "Panda SDK version mismatch or not found. Expected: ${PANDA_SDK_VERSION}, Found: ${EXISTING_PANDA_SDK_VERSION}")
      if(NOT "${PANDA_HOME}" STREQUAL "")
        file(REMOVE_RECURSE "${PANDA_HOME}")
      endif()
      set(NEED_DOWNLOAD TRUE)
    else()
      set(NEED_DOWNLOAD FALSE)
    endif()

    # 如果需要重新准备 SDK
    if(NEED_DOWNLOAD)
      # 先检查本地是否已有对应的 SDK 包
      set(LOCAL_SDK_PATH "${PANDA_EXTRACT_DIR}/${PANDA_SDK_VERSION}.tgz")
      if(EXISTS "${LOCAL_SDK_PATH}")
        message(STATUS "Found local Panda SDK package: ${LOCAL_SDK_PATH}")
        set(PANDA_SDK_PATH "${LOCAL_SDK_PATH}")
        set(NEED_ACTUAL_DOWNLOAD FALSE)
      else()
        message(STATUS "No local Panda SDK package found, will download: ${PANDA_SDK_FILENAME}")
        set(NEED_ACTUAL_DOWNLOAD TRUE)
      endif()

      # 如果确实找不到，就去下载
      if(NEED_ACTUAL_DOWNLOAD)
        message(STATUS "Downloading Panda SDK: ${PANDA_SDK_FILENAME}")
        execute_process(
          COMMAND curl -u koala-pub:y3t!n0therP -L -o "${PANDA_EXTRACT_DIR}/${PANDA_SDK_FILENAME}" "${PANDA_SDK_URL}"
          RESULT_VARIABLE DOWNLOAD_RESULT
        )
        if(NOT DOWNLOAD_RESULT EQUAL 0)
          message(FATAL_ERROR "Failed to download Panda SDK!")
        endif()
        set(PANDA_SDK_PATH "${PANDA_EXTRACT_DIR}/${PANDA_SDK_FILENAME}")
      endif()

      # 删除原来的解压目录
      file(REMOVE_RECURSE "${PANDA_HOME}")
    endif()

    # Extract Panda SDK if needed
    if(NOT EXISTS "${PANDA_HOME}")
      message(STATUS "Extracting Panda SDK from ${PANDA_SDK_PATH} ...")
      execute_process(
        COMMAND ${CMAKE_COMMAND} -E tar xzf "${PANDA_SDK_PATH}"
        WORKING_DIRECTORY "${PANDA_EXTRACT_DIR}"
        RESULT_VARIABLE EXTRACT_RESULT
      )
      if(NOT EXTRACT_RESULT EQUAL 0)
        message(FATAL_ERROR "Failed to extract Panda SDK!")
      endif()

      # 保存当前版本信息
      file(WRITE "${PANDA_SDK_VERSION_FILE}" "${PANDA_SDK_VERSION}")
    endif()

    # Set environment variable
    set(ENV{PANDA_HOME} "${PANDA_HOME}")
    set(PANDA_HOME "${PANDA_HOME}" PARENT_SCOPE)
  endif()

  # Set ETS compiler path
  list(APPEND CMAKE_PROGRAM_PATH "$ENV{PANDA_HOME}/bin")

  find_program(ETS_COMPILER es2panda)
  find_program(ETS_RUNTIME ark)
  find_program(ETS_DISASM ark_disasm)
  find_program(ETS_LINK ark_link)

  if(NOT ETS_COMPILER)
    message(FATAL_ERROR "ets_compiler not found! Please set ETS_COMPILER_PATH or ensure ets_compiler is in your PATH.")
  else()
    message(STATUS "Found ets_compiler: ${ETS_COMPILER}")
  endif()
endfunction()


# 编译动态库
function(compile_dylib target_name include_dirs user_cpp_files)
  set(ALL_SRC_FILES ${${target_name}_ABI_C_FILES} ${${target_name}_ANI_CPP_FILES} ${user_cpp_files})

  foreach(author_source_file ${user_cpp_files})
    foreach(impl_hpp_file ${${target_name}_IMPL_HPP_FILES})
      set_source_files_properties(${author_source_file} PROPERTIES OBJECT_DEPENDS ${impl_hpp_file})
    endforeach()
  endforeach()

  add_library(${target_name} SHARED ${ALL_SRC_FILES})

  add_dependencies(${target_name} th_runtime ${target_name}_gen)
  target_compile_options(${target_name} PRIVATE "-Wno-attributes")
  set_target_properties(${target_name} PROPERTIES LINKER_LANGUAGE CXX)
  target_link_libraries(${target_name} PRIVATE th_runtime)
  target_link_options(${target_name} PRIVATE "-Wl,--no-undefined")
  target_include_directories(${target_name} PUBLIC ${include_dirs} TH_RUNTIME_INCLUDE_DIR)
endfunction()


# 生成 arktsconfig.json
function(write_arkts_config config_path ets_files)
  foreach(file IN LISTS ets_files)
    get_filename_component(file_name ${file} NAME)
    string(REGEX REPLACE "\\.ets$" "" stripped_file "${file_name}")
    set(entry "      \"${stripped_file}\": [\"${file}\"]")
    list(APPEND ETS_PATH_ENTRIES "${entry}")
  endforeach()

  string(REPLACE ";" ",\n" ETS_PATH_ENTRIES_JOINED "${ETS_PATH_ENTRIES}")

  file(WRITE "${config_path}"
    "{\n"
    "  \"compilerOptions\": {\n"
    "    \"baseUrl\": \"${PANDA_HOME}\",\n"
    "    \"paths\": {\n"
    "      \"std\": [\"${PANDA_HOME}/../ets/stdlib/std\"],\n"
    "      \"escompat\": [\"${PANDA_HOME}/../ets/stdlib/escompat\"],\n"
    "${ETS_PATH_ENTRIES_JOINED}\n"
    "    }\n"
    "  }\n"
    "}\n"
  )
endfunction()


# 自定义 ETS 构建规则
function(build_ets_target ets_file output_dir abc_file dump_file dep_ets_files dep_so_file build_demo_dir arktsconfig)
=======
# 自定义 ETS 构建规则
function(build_ets_target ets_file output_dir abc_file dump_file ets_files arktsconfig)
>>>>>>> a77d6327
  # 创建输出目录（如果不存在）
  file(MAKE_DIRECTORY ${output_dir})

  add_custom_command(
    OUTPUT ${abc_file} # 输出文件
    COMMAND ${ETS_COMPILER} ${ets_file}
    --output ${abc_file}
    --extension ets
    --arktsconfig ${arktsconfig} # 生成命令
    && ${ETS_DISASM} ${abc_file} ${dump_file}
<<<<<<< HEAD
    DEPENDS ${ets_file} ${dep_ets_files} ${dep_so_file} ${arktsconfig} # 输入文件依赖
    WORKING_DIRECTORY ${CMAKE_CURRENT_SOURCE_DIR} # 工作目录
=======
    DEPENDS ${ets_file} ${ets_files} ${arktsconfig} # 输入文件依赖
>>>>>>> a77d6327
    COMMENT "Building ${ets_file} ETS target" # 注释
  )
endfunction()


<<<<<<< HEAD
function(abc_link target_name ets_files build_demo_dir arktsconfig main_abc)
  write_arkts_config(${arktsconfig} "${ets_files}")

  set(ABC_FILES "")

  set(BUILD_DIR "${build_demo_dir}/build")
=======
function(abc_link demo_name main_abc ets_files)
  set(ABC_FILES)
  set(BUILD_DIR "${CMAKE_CURRENT_BINARY_DIR}/build")
  set(ARKTSCONFIG "${CMAKE_CURRENT_BINARY_DIR}/arktsconfig.json")

  write_arkts_config(${ARKTSCONFIG} "${ets_files}")
>>>>>>> a77d6327

  # 为每个 ETS 文件创建编译目标
  foreach(ETS_FILE ${ets_files})
    get_filename_component(ETS_NAME_P ${ETS_FILE} NAME)
    string(REGEX REPLACE "\\.[^.]*$" "" ETS_NAME "${ETS_NAME_P}")

    set(ABC_FILE "${BUILD_DIR}/${ETS_NAME}.ets.abc")
    set(DUMP_FILE "${BUILD_DIR}/${ETS_NAME}.ets.abc.dump")

<<<<<<< HEAD
    build_ets_target(${ETS_FILE} ${BUILD_DIR} ${ABC_FILE} ${DUMP_FILE} "${ets_files}" ${target_name} ${build_demo_dir} ${arktsconfig})
=======
    build_ets_target(${ETS_FILE} ${BUILD_DIR} ${ABC_FILE} ${DUMP_FILE} "${ets_files}" ${ARKTSCONFIG})
>>>>>>> a77d6327
    list(APPEND ABC_FILES "${ABC_FILE}")
  endforeach()

  # 创建链接命令
  add_custom_command(
    OUTPUT ${main_abc}
    COMMAND ${ETS_LINK} --output ${main_abc} -- ${ABC_FILES}
    DEPENDS ${ABC_FILES}
    COMMENT "Linking all ABC files to main.abc"
  )
endfunction()


<<<<<<< HEAD
function(run_abc target_name build_demo_dir main_abc)
  # 设置
  file(MAKE_DIRECTORY ${build_demo_dir})
  get_filename_component(target_name ${target_name} NAME_WE)

  # 创建运行目标，并明确依赖于链接目标
  add_custom_target(${target_name}_run ALL
    WORKING_DIRECTORY ${build_demo_dir}
    COMMAND # LD_PRELOAD=/usr/lib/llvm-14/lib/clang/14.0.0/lib/linux/libclang_rt.asan-x86_64.so
    LD_LIBRARY_PATH=${build_demo_dir} ${ETS_RUNTIME}
    --boot-panda-files=$ENV{PANDA_HOME}/../ets/etsstdlib.abc
    --load-runtimes=ets ${build_demo_dir}/main.abc main.ETSGLOBAL::main
    && echo "Run successful" || (echo "Run failed" && exit 1)
    COMMENT "Running ${target_name}"
    DEPENDS ${main_abc}
=======
function(run_abc demo_name main_abc)
  # 设置
  get_filename_component(demo_name ${demo_name} NAME_WE)

  # 创建运行目标，并明确依赖于链接目标
  add_custom_target(${demo_name}_run ALL
    COMMAND # LD_PRELOAD=/usr/lib/llvm-14/lib/clang/14.0.0/lib/linux/libclang_rt.asan-x86_64.so
    LD_LIBRARY_PATH=${CMAKE_CURRENT_BINARY_DIR} ${ETS_RUNTIME}
    --boot-panda-files=$ENV{PANDA_HOME}/../ets/etsstdlib.abc
    --boot-panda-files=$ENV{PANDA_HOME}/../ets/etssdk.abc
    --load-runtimes=ets ${main_abc} main.ETSGLOBAL::main
    && echo "Run successful" || (echo "Run failed" && exit 1)
    COMMENT "Running ${demo_name}"
    DEPENDS ${main_abc} ${demo_name}
>>>>>>> a77d6327
  )
endfunction()


<<<<<<< HEAD
function(add_ani_demo target_name idl_files taihe_configs gen_ets_names user_ets_files user_include_dir user_cpp_files run_dir)
  set(DEMO_DIR "${CMAKE_SOURCE_DIR}/${run_dir}/${target_name}")
  set(BUILD_DEMO_DIR "${CMAKE_BINARY_DIR}/${run_dir}/${target_name}")
  set(GEN_DIR "${BUILD_DEMO_DIR}/generated")
  set(GEN_INCLUDE_DIR "${GEN_DIR}/include")
  set(AUTHOR_INCLUDE_DIRS ${GEN_INCLUDE_DIR} ${user_include_dir})
  set(BUILD_DIR "${BUILD_DEMO_DIR}/build")
  set(ARKTSCONFIG "${BUILD_DEMO_DIR}/arktsconfig.json")
  set(IDL_FILES ${idl_files} "${TH_STDLIB_DIR}/taihe.platform.ani.taihe")
  set(GEN_ETS_NAMES ${gen_ets_names} "taihe.platform.ani.ets")
  set(GEN_ETS_FILES "")
  foreach(ETS_NAME ${GEN_ETS_NAMES})
    set(ETS_FILE "${GEN_DIR}/${ETS_NAME}")
    list(APPEND GEN_ETS_FILES "${ETS_FILE}")
  endforeach()
  set(ALL_ETS_FILES ${user_ets_files} ${GEN_ETS_FILES})
  set(MAIN_ABC "${BUILD_DEMO_DIR}/main.abc")

  # 生成代码
  generate_code_from_idl(${target_name} "${IDL_FILES}" "${GEN_ETS_FILES}" ${GEN_DIR} "${taihe_configs}")
  # 动态库编译
  compile_dylib(${target_name} "${AUTHOR_INCLUDE_DIRS}" "${user_cpp_files}")
  # 链接为 main.abc
  abc_link(${target_name} "${ALL_ETS_FILES}" ${BUILD_DEMO_DIR} ${ARKTSCONFIG} ${MAIN_ABC})
  # 运行
  run_abc(${target_name} ${BUILD_DEMO_DIR} ${MAIN_ABC})
=======
function(add_ani_demo demo_name idl_files taihe_configs gen_ets_names user_ets_files user_include_dir user_cpp_files)
  set(MAIN_ABC "${CMAKE_CURRENT_BINARY_DIR}/main.abc")

  # 生成代码
  generate_code_from_idl(${demo_name} "${idl_files}" "${gen_ets_names}" "${taihe_configs}" GEN_INCLUDE_DIR GEN_ABI_C_FILES GEN_ANI_CPP_FILES GEN_ETS_FILES)

  # 动态库编译
  compile_dylib(${demo_name} "${user_include_dir}" "${user_cpp_files}" "${GEN_INCLUDE_DIR}" "${GEN_ABI_C_FILES}" "${GEN_ANI_CPP_FILES}")

  # 链接为 main.abc
  set(ALL_ETS_FILES ${user_ets_files} ${GEN_ETS_FILES})
  abc_link(${demo_name} ${MAIN_ABC} "${ALL_ETS_FILES}")

  # 运行
  run_abc(${demo_name} ${MAIN_ABC})
>>>>>>> a77d6327
endfunction()


setup_panda_sdk()

# INCLUDE_ANI_HEADER
set(ANI_HEADER $ENV{PANDA_HOME}/../ohos_arm64/include/plugins/ets/runtime/ani)
if(EXISTS "${ANI_HEADER}")
  message(STATUS "Adding Panda include directory: ${ANI_HEADER}")
  include_directories("${ANI_HEADER}")
else()
  message(FATAL_ERROR "Cannot find the path: ${ANI_HEADER}")
endif()

<<<<<<< HEAD
update_grammar()

=======
>>>>>>> a77d6327
add_subdirectory(test)
#add_subdirectory(cookbook)<|MERGE_RESOLUTION|>--- conflicted
+++ resolved
@@ -41,15 +41,6 @@
 set(CMAKE_C_FLAGS "${CMAKE_C_FLAGS} -fPIC")
 set(CMAKE_CXX_FLAGS "${CMAKE_CXX_FLAGS} -fPIC")
 
-<<<<<<< HEAD
-set(TH_STDLIB_DIR "${CMAKE_SOURCE_DIR}/stdlib")
-
-# taihe runtime .c/.cpp path
-set(TH_RUNTIME_DIR "${CMAKE_SOURCE_DIR}/runtime")
-set(TH_RUNTIME_INCLUDE_DIR "${TH_RUNTIME_DIR}/include")
-set(TH_RUNTIME_SOURCE_DIR "${TH_RUNTIME_DIR}/src")
-
-=======
 function(execute_and_set_variable OUTPUT_VAR_NAME)
   execute_process(
     COMMAND taihec ${ARGN}
@@ -76,7 +67,6 @@
 execute_and_set_variable(TAIHE_RUNTIME_SRC_DIR "--print-runtime-source-path")
 set(TAIHE_RUNTIME_BUILD_DIR "${CMAKE_BINARY_DIR}/runtime")
 
->>>>>>> a77d6327
 # 设置 Python
 set(Python3_EXECUTABLE "/usr/bin/python3")
 find_package(Python3 REQUIRED COMPONENTS Interpreter)
@@ -85,17 +75,10 @@
 option(ENABLE_COVERAGE "Enable coverage run for the Python command" OFF)
 
 # 编译 taihe runtime 静态库
-<<<<<<< HEAD
-set(TH_SOURCE
-  "${TH_RUNTIME_SOURCE_DIR}/string.cpp"
-  "${TH_RUNTIME_SOURCE_DIR}/object.cpp"
-  "${TH_RUNTIME_SOURCE_DIR}/runtime.cpp"
-=======
 set(TAIHE_RUNTIME_SOURCES
   "${TAIHE_RUNTIME_SRC_DIR}/string.cpp"
   "${TAIHE_RUNTIME_SRC_DIR}/object.cpp"
   "${TAIHE_RUNTIME_SRC_DIR}/runtime.cpp"
->>>>>>> a77d6327
 )
 
 add_library(taihe_runtime STATIC ${TAIHE_RUNTIME_SOURCES})
@@ -104,10 +87,6 @@
   ARCHIVE_OUTPUT_DIRECTORY ${TAIHE_RUNTIME_BUILD_DIR}
 )
 
-<<<<<<< HEAD
-target_include_directories(th_runtime PUBLIC ${TH_RUNTIME_INCLUDE_DIR})
-
-=======
 target_include_directories(taihe_runtime PUBLIC ${TAIHE_RUNTIME_INCLUDE_DIR})
 
 execute_and_set_variable(TAIHE_STDLIB_DIR "--print-stdlib-path")
@@ -227,21 +206,8 @@
   target_link_options(${demo_name} PRIVATE "-Wl,--no-undefined")
   target_include_directories(${demo_name} PUBLIC ${user_include_dir} ${gen_include_dir} ${TAIHE_RUNTIME_INCLUDE_DIR} ${TAIHE_STDLIB_GEN_INCLUDE_DIR})
 endfunction()
->>>>>>> a77d6327
-
-function(update_grammar)
-  add_custom_command(
-    OUTPUT ${CMAKE_SOURCE_DIR}/compiler/taihe/parse/antlr/TaiheAST.py
-    COMMAND ./generate-grammar
-    WORKING_DIRECTORY ${CMAKE_SOURCE_DIR}/compiler # 设置工作目录
-    COMMENT "Update grammar"
-    DEPENDS ${CMAKE_SOURCE_DIR}/compiler/Taihe.g4
-  )
-
-<<<<<<< HEAD
-  add_custom_target(UPDATE_GRAMMAR ALL
-    DEPENDS ${CMAKE_SOURCE_DIR}/compiler/taihe/parse/antlr/TaiheAST.py
-=======
+
+
 # 生成 arktsconfig.json
 function(write_arkts_config arktsconfig ets_files)
   foreach(file IN LISTS ets_files)
@@ -265,242 +231,12 @@
     "    }\n"
     "  }\n"
     "}\n"
->>>>>>> a77d6327
-  )
-endfunction()
-
-
-<<<<<<< HEAD
-function(generate_code_from_idl target_name idl_files gen_ets_files generated_dir taihe_configs)
-  set(IDL_FILES ${idl_files})
-  set(GEN_ETS_FILES ${gen_ets_files})
-
-  set(PROJ_HPP_FILES)
-  set(IMPL_HPP_FILES)
-  set(ABI_H_FILES)
-  set(ABI_C_FILES)
-  set(ANI_HPP_FILES)
-  set(ANI_CPP_FILES)
-
-  foreach(TAIHE_FILE ${IDL_FILES})
-    # 替换扩展名
-    get_filename_component(TAIHE_FILE_NAME ${TAIHE_FILE} NAME)
-
-    string(REGEX REPLACE "\\.taihe$" ".proj.hpp" PROJ_HPP_FILE ${TAIHE_FILE_NAME})
-    string(REGEX REPLACE "\\.taihe$" ".impl.hpp" IMPL_HPP_FILE ${TAIHE_FILE_NAME})
-    string(REGEX REPLACE "\\.taihe$" ".abi.h" ABI_H_FILE ${TAIHE_FILE_NAME})
-    string(REGEX REPLACE "\\.taihe$" ".abi.c" ABI_C_FILE ${TAIHE_FILE_NAME})
-    string(REGEX REPLACE "\\.taihe$" ".ani.hpp" ANI_HPP_FILE ${TAIHE_FILE_NAME})
-    string(REGEX REPLACE "\\.taihe$" ".ani.cpp" ANI_CPP_FILE ${TAIHE_FILE_NAME})
-
-    # 将修改后的文件名添加到新的列表中
-    list(APPEND PROJ_HPP_FILES "${generated_dir}/include/${PROJ_HPP_FILE}")
-    list(APPEND IMPL_HPP_FILES "${generated_dir}/include/${IMPL_HPP_FILE}")
-    list(APPEND ABI_H_FILES "${generated_dir}/include/${ABI_H_FILE}")
-    list(APPEND ABI_C_FILES "${generated_dir}/src/${ABI_C_FILE}")
-    list(APPEND ANI_HPP_FILES "${generated_dir}/include/${ANI_HPP_FILE}")
-    list(APPEND ANI_CPP_FILES "${generated_dir}/src/${ANI_CPP_FILE}")
-  endforeach()
-
-  if(ENABLE_COVERAGE)
-    list(APPEND COMMAND_TO_RUN "coverage" "run" "--parallel-mode" "-m")
-  else()
-    list(APPEND COMMAND_TO_RUN "python3" "-m")
-  endif()
-
-  list(APPEND COMMAND_TO_RUN
-    "taihe.cli.compiler"
-    "${idl_files}"
-    "-O" "${generated_dir}"
-    "--generate" "ani-bridge" "cpp-author" "pretty-print"
-    "${taihe_configs}"
-  )
-
-  add_custom_command(
-    OUTPUT ${PROJ_HPP_FILES} ${IMPL_HPP_FILES} ${ABI_H_FILES} ${ABI_C_FILES} ${ANI_HPP_FILES} ${ANI_CPP_FILES} ${GEN_ETS_FILES}
-    COMMAND ${COMMAND_TO_RUN}
-    WORKING_DIRECTORY ${CMAKE_SOURCE_DIR}/compiler
-    DEPENDS ${IDL_FILES} ${CMAKE_SOURCE_DIR}/compiler/taihe/parse/antlr/TaiheAST.py
-    COMMENT "Generating Taihe C++ header and source files..."
-    VERBATIM
-  )
-
-  add_custom_target(${target_name}_gen
-    DEPENDS ${PROJ_HPP_FILES}
-    ${IMPL_HPP_FILES}
-    ${ABI_H_FILES}
-    ${ABI_C_FILES}
-    ${ANI_HPP_FILES}
-    ${ANI_CPP_FILES}
-    ${GEN_ETS_FILES}
-  )
-
-  set(${target_name}_PROJ_HPP_FILES ${PROJ_HPP_FILES} PARENT_SCOPE)
-  set(${target_name}_IMPL_HPP_FILES ${IMPL_HPP_FILES} PARENT_SCOPE)
-  set(${target_name}_ABI_H_FILES ${ABI_H_FILES} PARENT_SCOPE)
-  set(${target_name}_ABI_C_FILES ${ABI_C_FILES} PARENT_SCOPE)
-  set(${target_name}_ANI_HPP_FILES ${ANI_HPP_FILES} PARENT_SCOPE)
-  set(${target_name}_ANI_CPP_FILES ${ANI_CPP_FILES} PARENT_SCOPE)
-endfunction()
-
-# 准备 panda sdk
-function(setup_panda_sdk)
-  # 用户显式提供了 PANDA_HOME，不执行下载逻辑
-  if(DEFINED PANDA_HOME AND IS_DIRECTORY "${PANDA_HOME}")
-    message(STATUS "Using user-provided PANDA_HOME: ${PANDA_HOME}")
-    set(ENV{PANDA_HOME} "${PANDA_HOME}")
-    # 自动下载模式
-  else()
-    # 设置 PANDA 路径
-    set(PANDA_SDK_FILENAME "sdk-1.5.0-dev.36922.tgz")
-    set(PANDA_SDK_URL "https://nexus.bz-openlab.ru:10443/repository/koala-npm/%40panda/sdk/-/${PANDA_SDK_FILENAME}")
-    set(PANDA_EXTRACT_DIR "${CMAKE_SOURCE_DIR}/.panda_vm")
-    set(PANDA_SDK_PATH "${PANDA_EXTRACT_DIR}/${PANDA_SDK_FILENAME}")
-    set(PANDA_HOME "${PANDA_EXTRACT_DIR}/package/linux_host_tools")
-    set(PANDA_SDK_VERSION_FILE "${PANDA_EXTRACT_DIR}/package/version.txt")
-
-    file(MAKE_DIRECTORY "${PANDA_EXTRACT_DIR}")
-    string(REPLACE ".tgz" "" PANDA_SDK_VERSION "${PANDA_SDK_FILENAME}")
-
-    # 检查当前已提取版本
-    if(EXISTS "${PANDA_SDK_VERSION_FILE}")
-      file(READ "${PANDA_SDK_VERSION_FILE}" EXISTING_PANDA_SDK_VERSION)
-      string(STRIP "${EXISTING_PANDA_SDK_VERSION}" EXISTING_PANDA_SDK_VERSION)
-    else()
-      set(EXISTING_PANDA_SDK_VERSION "")
-    endif()
-
-    # 检查版本是否匹配
-    if(NOT "${EXISTING_PANDA_SDK_VERSION}" STREQUAL "${PANDA_SDK_VERSION}")
-      message(STATUS "Panda SDK version mismatch or not found. Expected: ${PANDA_SDK_VERSION}, Found: ${EXISTING_PANDA_SDK_VERSION}")
-      if(NOT "${PANDA_HOME}" STREQUAL "")
-        file(REMOVE_RECURSE "${PANDA_HOME}")
-      endif()
-      set(NEED_DOWNLOAD TRUE)
-    else()
-      set(NEED_DOWNLOAD FALSE)
-    endif()
-
-    # 如果需要重新准备 SDK
-    if(NEED_DOWNLOAD)
-      # 先检查本地是否已有对应的 SDK 包
-      set(LOCAL_SDK_PATH "${PANDA_EXTRACT_DIR}/${PANDA_SDK_VERSION}.tgz")
-      if(EXISTS "${LOCAL_SDK_PATH}")
-        message(STATUS "Found local Panda SDK package: ${LOCAL_SDK_PATH}")
-        set(PANDA_SDK_PATH "${LOCAL_SDK_PATH}")
-        set(NEED_ACTUAL_DOWNLOAD FALSE)
-      else()
-        message(STATUS "No local Panda SDK package found, will download: ${PANDA_SDK_FILENAME}")
-        set(NEED_ACTUAL_DOWNLOAD TRUE)
-      endif()
-
-      # 如果确实找不到，就去下载
-      if(NEED_ACTUAL_DOWNLOAD)
-        message(STATUS "Downloading Panda SDK: ${PANDA_SDK_FILENAME}")
-        execute_process(
-          COMMAND curl -u koala-pub:y3t!n0therP -L -o "${PANDA_EXTRACT_DIR}/${PANDA_SDK_FILENAME}" "${PANDA_SDK_URL}"
-          RESULT_VARIABLE DOWNLOAD_RESULT
-        )
-        if(NOT DOWNLOAD_RESULT EQUAL 0)
-          message(FATAL_ERROR "Failed to download Panda SDK!")
-        endif()
-        set(PANDA_SDK_PATH "${PANDA_EXTRACT_DIR}/${PANDA_SDK_FILENAME}")
-      endif()
-
-      # 删除原来的解压目录
-      file(REMOVE_RECURSE "${PANDA_HOME}")
-    endif()
-
-    # Extract Panda SDK if needed
-    if(NOT EXISTS "${PANDA_HOME}")
-      message(STATUS "Extracting Panda SDK from ${PANDA_SDK_PATH} ...")
-      execute_process(
-        COMMAND ${CMAKE_COMMAND} -E tar xzf "${PANDA_SDK_PATH}"
-        WORKING_DIRECTORY "${PANDA_EXTRACT_DIR}"
-        RESULT_VARIABLE EXTRACT_RESULT
-      )
-      if(NOT EXTRACT_RESULT EQUAL 0)
-        message(FATAL_ERROR "Failed to extract Panda SDK!")
-      endif()
-
-      # 保存当前版本信息
-      file(WRITE "${PANDA_SDK_VERSION_FILE}" "${PANDA_SDK_VERSION}")
-    endif()
-
-    # Set environment variable
-    set(ENV{PANDA_HOME} "${PANDA_HOME}")
-    set(PANDA_HOME "${PANDA_HOME}" PARENT_SCOPE)
-  endif()
-
-  # Set ETS compiler path
-  list(APPEND CMAKE_PROGRAM_PATH "$ENV{PANDA_HOME}/bin")
-
-  find_program(ETS_COMPILER es2panda)
-  find_program(ETS_RUNTIME ark)
-  find_program(ETS_DISASM ark_disasm)
-  find_program(ETS_LINK ark_link)
-
-  if(NOT ETS_COMPILER)
-    message(FATAL_ERROR "ets_compiler not found! Please set ETS_COMPILER_PATH or ensure ets_compiler is in your PATH.")
-  else()
-    message(STATUS "Found ets_compiler: ${ETS_COMPILER}")
-  endif()
-endfunction()
-
-
-# 编译动态库
-function(compile_dylib target_name include_dirs user_cpp_files)
-  set(ALL_SRC_FILES ${${target_name}_ABI_C_FILES} ${${target_name}_ANI_CPP_FILES} ${user_cpp_files})
-
-  foreach(author_source_file ${user_cpp_files})
-    foreach(impl_hpp_file ${${target_name}_IMPL_HPP_FILES})
-      set_source_files_properties(${author_source_file} PROPERTIES OBJECT_DEPENDS ${impl_hpp_file})
-    endforeach()
-  endforeach()
-
-  add_library(${target_name} SHARED ${ALL_SRC_FILES})
-
-  add_dependencies(${target_name} th_runtime ${target_name}_gen)
-  target_compile_options(${target_name} PRIVATE "-Wno-attributes")
-  set_target_properties(${target_name} PROPERTIES LINKER_LANGUAGE CXX)
-  target_link_libraries(${target_name} PRIVATE th_runtime)
-  target_link_options(${target_name} PRIVATE "-Wl,--no-undefined")
-  target_include_directories(${target_name} PUBLIC ${include_dirs} TH_RUNTIME_INCLUDE_DIR)
-endfunction()
-
-
-# 生成 arktsconfig.json
-function(write_arkts_config config_path ets_files)
-  foreach(file IN LISTS ets_files)
-    get_filename_component(file_name ${file} NAME)
-    string(REGEX REPLACE "\\.ets$" "" stripped_file "${file_name}")
-    set(entry "      \"${stripped_file}\": [\"${file}\"]")
-    list(APPEND ETS_PATH_ENTRIES "${entry}")
-  endforeach()
-
-  string(REPLACE ";" ",\n" ETS_PATH_ENTRIES_JOINED "${ETS_PATH_ENTRIES}")
-
-  file(WRITE "${config_path}"
-    "{\n"
-    "  \"compilerOptions\": {\n"
-    "    \"baseUrl\": \"${PANDA_HOME}\",\n"
-    "    \"paths\": {\n"
-    "      \"std\": [\"${PANDA_HOME}/../ets/stdlib/std\"],\n"
-    "      \"escompat\": [\"${PANDA_HOME}/../ets/stdlib/escompat\"],\n"
-    "${ETS_PATH_ENTRIES_JOINED}\n"
-    "    }\n"
-    "  }\n"
-    "}\n"
-  )
-endfunction()
-
-
-# 自定义 ETS 构建规则
-function(build_ets_target ets_file output_dir abc_file dump_file dep_ets_files dep_so_file build_demo_dir arktsconfig)
-=======
+  )
+endfunction()
+
+
 # 自定义 ETS 构建规则
 function(build_ets_target ets_file output_dir abc_file dump_file ets_files arktsconfig)
->>>>>>> a77d6327
   # 创建输出目录（如果不存在）
   file(MAKE_DIRECTORY ${output_dir})
 
@@ -511,32 +247,18 @@
     --extension ets
     --arktsconfig ${arktsconfig} # 生成命令
     && ${ETS_DISASM} ${abc_file} ${dump_file}
-<<<<<<< HEAD
-    DEPENDS ${ets_file} ${dep_ets_files} ${dep_so_file} ${arktsconfig} # 输入文件依赖
-    WORKING_DIRECTORY ${CMAKE_CURRENT_SOURCE_DIR} # 工作目录
-=======
     DEPENDS ${ets_file} ${ets_files} ${arktsconfig} # 输入文件依赖
->>>>>>> a77d6327
     COMMENT "Building ${ets_file} ETS target" # 注释
   )
 endfunction()
 
 
-<<<<<<< HEAD
-function(abc_link target_name ets_files build_demo_dir arktsconfig main_abc)
-  write_arkts_config(${arktsconfig} "${ets_files}")
-
-  set(ABC_FILES "")
-
-  set(BUILD_DIR "${build_demo_dir}/build")
-=======
 function(abc_link demo_name main_abc ets_files)
   set(ABC_FILES)
   set(BUILD_DIR "${CMAKE_CURRENT_BINARY_DIR}/build")
   set(ARKTSCONFIG "${CMAKE_CURRENT_BINARY_DIR}/arktsconfig.json")
 
   write_arkts_config(${ARKTSCONFIG} "${ets_files}")
->>>>>>> a77d6327
 
   # 为每个 ETS 文件创建编译目标
   foreach(ETS_FILE ${ets_files})
@@ -546,11 +268,7 @@
     set(ABC_FILE "${BUILD_DIR}/${ETS_NAME}.ets.abc")
     set(DUMP_FILE "${BUILD_DIR}/${ETS_NAME}.ets.abc.dump")
 
-<<<<<<< HEAD
-    build_ets_target(${ETS_FILE} ${BUILD_DIR} ${ABC_FILE} ${DUMP_FILE} "${ets_files}" ${target_name} ${build_demo_dir} ${arktsconfig})
-=======
     build_ets_target(${ETS_FILE} ${BUILD_DIR} ${ABC_FILE} ${DUMP_FILE} "${ets_files}" ${ARKTSCONFIG})
->>>>>>> a77d6327
     list(APPEND ABC_FILES "${ABC_FILE}")
   endforeach()
 
@@ -564,23 +282,6 @@
 endfunction()
 
 
-<<<<<<< HEAD
-function(run_abc target_name build_demo_dir main_abc)
-  # 设置
-  file(MAKE_DIRECTORY ${build_demo_dir})
-  get_filename_component(target_name ${target_name} NAME_WE)
-
-  # 创建运行目标，并明确依赖于链接目标
-  add_custom_target(${target_name}_run ALL
-    WORKING_DIRECTORY ${build_demo_dir}
-    COMMAND # LD_PRELOAD=/usr/lib/llvm-14/lib/clang/14.0.0/lib/linux/libclang_rt.asan-x86_64.so
-    LD_LIBRARY_PATH=${build_demo_dir} ${ETS_RUNTIME}
-    --boot-panda-files=$ENV{PANDA_HOME}/../ets/etsstdlib.abc
-    --load-runtimes=ets ${build_demo_dir}/main.abc main.ETSGLOBAL::main
-    && echo "Run successful" || (echo "Run failed" && exit 1)
-    COMMENT "Running ${target_name}"
-    DEPENDS ${main_abc}
-=======
 function(run_abc demo_name main_abc)
   # 设置
   get_filename_component(demo_name ${demo_name} NAME_WE)
@@ -595,39 +296,10 @@
     && echo "Run successful" || (echo "Run failed" && exit 1)
     COMMENT "Running ${demo_name}"
     DEPENDS ${main_abc} ${demo_name}
->>>>>>> a77d6327
-  )
-endfunction()
-
-
-<<<<<<< HEAD
-function(add_ani_demo target_name idl_files taihe_configs gen_ets_names user_ets_files user_include_dir user_cpp_files run_dir)
-  set(DEMO_DIR "${CMAKE_SOURCE_DIR}/${run_dir}/${target_name}")
-  set(BUILD_DEMO_DIR "${CMAKE_BINARY_DIR}/${run_dir}/${target_name}")
-  set(GEN_DIR "${BUILD_DEMO_DIR}/generated")
-  set(GEN_INCLUDE_DIR "${GEN_DIR}/include")
-  set(AUTHOR_INCLUDE_DIRS ${GEN_INCLUDE_DIR} ${user_include_dir})
-  set(BUILD_DIR "${BUILD_DEMO_DIR}/build")
-  set(ARKTSCONFIG "${BUILD_DEMO_DIR}/arktsconfig.json")
-  set(IDL_FILES ${idl_files} "${TH_STDLIB_DIR}/taihe.platform.ani.taihe")
-  set(GEN_ETS_NAMES ${gen_ets_names} "taihe.platform.ani.ets")
-  set(GEN_ETS_FILES "")
-  foreach(ETS_NAME ${GEN_ETS_NAMES})
-    set(ETS_FILE "${GEN_DIR}/${ETS_NAME}")
-    list(APPEND GEN_ETS_FILES "${ETS_FILE}")
-  endforeach()
-  set(ALL_ETS_FILES ${user_ets_files} ${GEN_ETS_FILES})
-  set(MAIN_ABC "${BUILD_DEMO_DIR}/main.abc")
-
-  # 生成代码
-  generate_code_from_idl(${target_name} "${IDL_FILES}" "${GEN_ETS_FILES}" ${GEN_DIR} "${taihe_configs}")
-  # 动态库编译
-  compile_dylib(${target_name} "${AUTHOR_INCLUDE_DIRS}" "${user_cpp_files}")
-  # 链接为 main.abc
-  abc_link(${target_name} "${ALL_ETS_FILES}" ${BUILD_DEMO_DIR} ${ARKTSCONFIG} ${MAIN_ABC})
-  # 运行
-  run_abc(${target_name} ${BUILD_DEMO_DIR} ${MAIN_ABC})
-=======
+  )
+endfunction()
+
+
 function(add_ani_demo demo_name idl_files taihe_configs gen_ets_names user_ets_files user_include_dir user_cpp_files)
   set(MAIN_ABC "${CMAKE_CURRENT_BINARY_DIR}/main.abc")
 
@@ -643,7 +315,6 @@
 
   # 运行
   run_abc(${demo_name} ${MAIN_ABC})
->>>>>>> a77d6327
 endfunction()
 
 
@@ -658,10 +329,5 @@
   message(FATAL_ERROR "Cannot find the path: ${ANI_HEADER}")
 endif()
 
-<<<<<<< HEAD
-update_grammar()
-
-=======
->>>>>>> a77d6327
 add_subdirectory(test)
 #add_subdirectory(cookbook)