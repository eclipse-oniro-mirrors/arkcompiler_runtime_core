--- conflicted
+++ resolved
@@ -291,11 +291,7 @@
 
 [[package]]
 name = "taihe"
-<<<<<<< HEAD
 version = "0.55.5"
-=======
-version = "0.50.0"
->>>>>>> 8880fdd1
 source = { editable = "." }
 dependencies = [
     { name = "antlr4-python3-runtime" },
