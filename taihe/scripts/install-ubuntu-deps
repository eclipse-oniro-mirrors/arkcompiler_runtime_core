--- conflicted
+++ resolved
@@ -90,63 +90,14 @@
     DEBIAN_FRONTEND=noninteractive apt -o "$apt_opts" install --yes "$@"
 }
 
-<<<<<<< HEAD
-main_install_packages() {
-    apt update
-    apt install --yes python3 pip virtualenv clang antlr4
-}
-
-setup_compiler_env() {
-    local script_dir=$1
-
-    log "INFO" "Setting up venv"
-    virtualenv "${script_dir}/../compiler/.venv"
-    source "${script_dir}/../compiler/.venv/bin/activate"
-
-    log "INFO" "Setting up uv"
-    curl -LsSf https://astral.sh/uv/install.sh | sh
-    (cd "${script_dir}/../compiler" && uv sync)
-
-    log "INFO" "Generating antlr4 grammar"
-    (cd "${script_dir}/../compiler" && ./generate-grammar)
-
-    log "INFO" "Completed!"
-    echo "Hint: run the following command to begin:"
-    
-    echo "  source ${script_dir}/../compiler/.venv/bin/activate"
-    echo "  ${script_dir}/../compiler/run-test ${script_dir}/../test/ani_array -ani"
-=======
 install_pip_pkgs() {
     log_verbose "Installing with pip: $*"
     pip install --trusted-host "$MIRROR_BASE" -i "$MIRROR_PYPI" "$@"
->>>>>>> a77d6327
 }
 
 main() {
     log_action "Mode: $MODE"
 
-<<<<<<< HEAD
-    case "${1:-}" in
-        update_apt_mirror)
-            main_update_apt_mirror
-            ;;
-        install_pkg)
-            main_install_packages
-            ;;
-        update_pip_mirror)
-            update_pip_mirror
-            ;;
-        setup_compiler_env)
-            setup_compiler_env "$script_dir"
-            ;;
-        *)
-            sudo "$0" update_apt_mirror
-            sudo "$0" install_pkg
-            "$0" update_pip_mirror
-            "$0" setup_compiler_env "$script_dir"
-            ;;
-    esac
-=======
     if [[ "$MODE" == "ggw-ci" ]]; then
         log_stage "Running in ggw-ci mode"
     elif [[ "$MODE" == "taihe-dev" ]]; then
@@ -159,7 +110,6 @@
     log_stage "Generate grammar" && _uv build
     log_stage "Checking build deps" && ensure_command python curl cmake clang ninja
     log_stage "Done!"
->>>>>>> a77d6327
 }
 
 init_shell_options
