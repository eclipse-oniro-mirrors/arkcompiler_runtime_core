#!/usr/bin/env python3
# Copyright (c) 2025 Huawei Device Co., Ltd.
# Licensed under the Apache License, Version 2.0 (the "License");
# you may not use this file except in compliance with the License.
# You may obtain a copy of the License at
#
# http://www.apache.org/licenses/LICENSE-2.0
#
# Unless required by applicable law or agreed to in writing, software
# distributed under the License is distributed on an "AS IS" BASIS,
# WITHOUT WARRANTIES OR CONDITIONS OF ANY KIND, either express or implied.
# See the License for the specific language governing permissions and
# limitations under the License.


<<<<<<< HEAD
_tryit() {
    coverage run --parallel-mode --module taihe.cli.tryit "$@"
}

run-core-tests() {
    for test_dir in ../test/rgb ../test/object; do
        echo "Testing: $test_dir"
        _tryit test -u cpp $test_dir
    done
}
=======
import argparse
import os
import subprocess
import sys
from collections.abc import Sequence
from pathlib import Path


class Color:
    """ANSI escape codes used to colorize log output in the terminal.
>>>>>>> a77d6327

    RST  : Reset all attributes.
    INV  : Invert foreground and background colors.
    RED  : Red foreground (used for errors).
    GREEN: Green foreground (used for success or stages).
    BLUE : Blue foreground (used for actions).
    GREY : Grey foreground (used for verbose/debug logs).
    """

<<<<<<< HEAD
    cd ..
    if [ -d "build" ]; then
        echo "Build directory found. Skipping CMake configuration."
    else
        echo "Build directory not found. Configuring with CMake."
        if [ -n "$1" ]; then
            echo "Using custom PANDA_HOME: $1"
            cmake -B build -GNinja -DENABLE_COVERAGE=ON -DPANDA_HOME="$1"
        else
            echo "No PANDA_HOME provided"
            cmake -B build -GNinja -DENABLE_COVERAGE=ON
        fi
    fi
    cmake --build build --verbose
    cd compiler
}

run-cmake-test() {
    test_dir=../test/cmake_test
    echo "Testing: $test_dir"
    _tryit generate -u sts $test_dir --cmake
    cd ../test/cmake_test/
    cmake -B build/generated \
        -D EXTERNAL_INCLUDE=$(realpath ../../.panda_vm/package/ohos_arm64/include/plugins/ets/runtime/ani)
    cmake --build build/generated
    cd ../..
    cd compiler
}

run-pytest() {
    echo "Running pytest..."
    coverage run --parallel-mode --module pytest
}

source "$(dirname "$0")/common_lib.sh"
init_py_env

# Add trap to ensure coverage is reported even if script exits early
trap "coverage combine && coverage report" EXIT

run-pytest
if [ $# -eq 0 ]; then
    echo "No PANDA_HOME provided, running without -DPANDA_HOME"
    run-ani-tests ""
else
    run-ani-tests $1
fi
=======
    RST = "\033[0m"
    INV = "\033[7m"
    RED = "\033[31m"
    GREEN = "\033[32m"
    BLUE = "\033[34m"
    GREY = "\033[90m"


def log_error(msg: str):
    print(f"{Color.INV}{Color.RED}[!]{Color.RST}", msg, file=sys.stderr)


def log_stage(msg: str):
    print(f"{Color.INV}{Color.GREEN}[*]{Color.RST}", msg, file=sys.stderr)


def log_action(msg: str):
    print(f"{Color.INV}{Color.BLUE}[-]{Color.RST}", msg, file=sys.stderr)


def log_verbose(msg: str):
    print(
        f"{Color.INV}{Color.GREY}[.]{Color.RST}",
        f"{Color.GREY}{msg}{Color.RST}",
        file=sys.stderr,
    )


def _log_command(command: Sequence[Path | str], cwd: Path | str):
    log_action(" ".join(str(c) for c in command))
    log_verbose(f"working directory: {cwd}")


def run_command(
    command: Sequence[Path | str],
    cwd: Path | str,
    check: bool = True,
):
    _log_command(command, cwd)
    subprocess.run(command, cwd=cwd, check=check)


def run_command_with_output(
    command: Sequence[Path | str],
    cwd: Path | str,
    check: bool = True,
) -> str:
    _log_command(command, cwd)
    result = subprocess.run(
        command,
        cwd=cwd,
        check=check,
        capture_output=True,
        text=True,
    )
    return result.stdout.strip()


def get_project_root() -> Path:
    return Path(__file__).parent.parent.resolve()


def init_py_env(project_root: Path):
    compiler_path = project_root / "compiler"
    venv_bin = project_root / ".venv/bin"

    if not venv_bin.exists():
        log_error(f"virtual environment directory not found: {venv_bin}")
        sys.exit(1)

    # enable virtual environment
    os.environ["PYTHONPATH"] = str(compiler_path)
    os.environ["PATH"] = str(venv_bin) + os.pathsep + os.environ["PATH"]


def run_module(module_name: str, args: Sequence[Path | str], project_root: Path):
    coverage_run = [
        "coverage",
        "run",
        "--parallel-mode",
        "--module",
        module_name,
        *args,
    ]
    run_command(coverage_run, cwd=project_root)


def run_taihe_tryit(args: Sequence[Path | str], project_root: Path):
    run_module("taihe.cli.tryit", args, project_root)


def run_pytest(project_root: Path, **config: Path | str):
    log_stage("Run PyTest...")
    run_module("pytest", [project_root / "compiler/tests"], project_root)


def run_core_tests(project_root: Path, **config: Path | str):
    log_stage("Run core tests...")
    for test_dir in [project_root / "test/rgb", project_root / "test/object"]:
        log_stage(f"Testing: {test_dir}")
        run_taihe_tryit(["test", "-u", "cpp", test_dir], project_root)


def run_ani_tests(project_root: Path, **config: Path | str):
    log_stage("Run ANI tests...")
    build_dir = project_root / "build"

    if not build_dir.exists():
        log_verbose("Build directory not found. Running CMake configuration.")
        ninja_cmd = ["cmake", "-B", "build", "-GNinja", "-DENABLE_COVERAGE=ON"]
        if panda_home := config.get("panda_home"):
            ninja_cmd.append(f"-DPANDA_HOME={str(panda_home)}")
        run_command(ninja_cmd, cwd=project_root)
    else:
        log_verbose("Build directory exists. Skipping configuration.")

    build_cmd = ["cmake", "--build", "build", "--verbose"]
    run_command(build_cmd, cwd=project_root)


def run_cmake_test(project_root: Path, **config: Path | str):
    log_stage("Run CMake test...")

    test_dir = project_root / "test/cmake_test"
    run_taihe_tryit(["generate", "-u", "sts", test_dir, "-Bcmake"], project_root)

    try:
        taihec_cmd = ["taihec", "--print-panda-vm-path"]
        panda_vm_path = run_command_with_output(taihec_cmd, cwd=project_root)
        ani_path = Path(panda_vm_path) / "ohos_arm64/include/plugins/ets/runtime/ani"
    except (subprocess.CalledProcessError, FileNotFoundError) as e:
        log_error(f"Unable to get panda-vm-path: {e}")
        return

    ninja_cmd = [
        "cmake",
        "-B",
        "build/generated",
        f"-DEXTERNAL_INCLUDE={ani_path}",
    ]
    run_command(ninja_cmd, cwd=test_dir)
    build_cmd = ["cmake", "--build", "build/generated"]
    run_command(build_cmd, cwd=test_dir)


def generate_coverage_report(project_root: Path):
    log_stage("Generate coverage report...")
    try:
        run_command(["coverage", "combine"], cwd=project_root)
        run_command(["coverage", "report"], cwd=project_root)
    except subprocess.CalledProcessError as e:
        log_error(f"Failed to generate coverage report: {e}")


TESTS = {
    "pytest": run_pytest,
    "core": run_core_tests,
    "ani": run_ani_tests,
    "cmake": run_cmake_test,
}

MODE_TO_TESTS = {
    "github-push-ci": list(TESTS.keys()),
    "github-pr-ci": list(TESTS.keys()),
    "ggw-ci": ["pytest", "ani"],
}

>>>>>>> a77d6327

def main():
    parser = argparse.ArgumentParser(
        description="Taihe integration test",
        formatter_class=argparse.RawTextHelpFormatter,
    )
    parser.add_argument("--panda-home", type=str, help="Specify PANDA_HOME path")
    group = parser.add_mutually_exclusive_group()
    group.add_argument(
        "--run",
        nargs="*",
        choices=TESTS.keys(),
        help="Specify which test(s) to run",
    )
    modes = ", ".join(MODE_TO_TESTS.keys())
    group.add_argument(
        "--mode",
        type=str,
        choices=MODE_TO_TESTS.keys(),
        help=f"Run tests under mode ({modes})",
    )
    args = parser.parse_args()

    project_root = get_project_root()
    init_py_env(project_root)

    if args.mode:
        selected_tests = MODE_TO_TESTS[args.mode]
    elif args.run:
        selected_tests = args.run
    else:
        selected_tests = list(TESTS.keys())

    try:
        for name in selected_tests:
            log_stage(f"=== Running test: {name} ===")
            TESTS[name](project_root, panda_home=args.panda_home)
    finally:
        generate_coverage_report(project_root)


if __name__ == "__main__":
    main()<|MERGE_RESOLUTION|>--- conflicted
+++ resolved
@@ -13,18 +13,6 @@
 # limitations under the License.
 
 
-<<<<<<< HEAD
-_tryit() {
-    coverage run --parallel-mode --module taihe.cli.tryit "$@"
-}
-
-run-core-tests() {
-    for test_dir in ../test/rgb ../test/object; do
-        echo "Testing: $test_dir"
-        _tryit test -u cpp $test_dir
-    done
-}
-=======
 import argparse
 import os
 import subprocess
@@ -35,7 +23,6 @@
 
 class Color:
     """ANSI escape codes used to colorize log output in the terminal.
->>>>>>> a77d6327
 
     RST  : Reset all attributes.
     INV  : Invert foreground and background colors.
@@ -45,55 +32,6 @@
     GREY : Grey foreground (used for verbose/debug logs).
     """
 
-<<<<<<< HEAD
-    cd ..
-    if [ -d "build" ]; then
-        echo "Build directory found. Skipping CMake configuration."
-    else
-        echo "Build directory not found. Configuring with CMake."
-        if [ -n "$1" ]; then
-            echo "Using custom PANDA_HOME: $1"
-            cmake -B build -GNinja -DENABLE_COVERAGE=ON -DPANDA_HOME="$1"
-        else
-            echo "No PANDA_HOME provided"
-            cmake -B build -GNinja -DENABLE_COVERAGE=ON
-        fi
-    fi
-    cmake --build build --verbose
-    cd compiler
-}
-
-run-cmake-test() {
-    test_dir=../test/cmake_test
-    echo "Testing: $test_dir"
-    _tryit generate -u sts $test_dir --cmake
-    cd ../test/cmake_test/
-    cmake -B build/generated \
-        -D EXTERNAL_INCLUDE=$(realpath ../../.panda_vm/package/ohos_arm64/include/plugins/ets/runtime/ani)
-    cmake --build build/generated
-    cd ../..
-    cd compiler
-}
-
-run-pytest() {
-    echo "Running pytest..."
-    coverage run --parallel-mode --module pytest
-}
-
-source "$(dirname "$0")/common_lib.sh"
-init_py_env
-
-# Add trap to ensure coverage is reported even if script exits early
-trap "coverage combine && coverage report" EXIT
-
-run-pytest
-if [ $# -eq 0 ]; then
-    echo "No PANDA_HOME provided, running without -DPANDA_HOME"
-    run-ani-tests ""
-else
-    run-ani-tests $1
-fi
-=======
     RST = "\033[0m"
     INV = "\033[7m"
     RED = "\033[31m"
@@ -261,7 +199,6 @@
     "ggw-ci": ["pytest", "ani"],
 }
 
->>>>>>> a77d6327
 
 def main():
     parser = argparse.ArgumentParser(
