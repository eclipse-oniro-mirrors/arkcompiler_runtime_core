--- conflicted
+++ resolved
@@ -50,22 +50,6 @@
     return ret;
 }
 
-<<<<<<< HEAD
-inline arkts::ClassField Class::AddField(const std::string_view name, const Type &type, const Value &value,
-                                         bool isStatic, AbckitArktsFieldVisibility fieldVisibility)
-{
-    const struct AbckitArktsFieldCreateParams params {
-        name.data(), type.GetView(), value.GetView(), isStatic, fieldVisibility
-    };
-    auto *arkClassField = GetApiConfig()->cArktsMapi_->classAddField(TargetCast(), &params);
-    CheckError(GetApiConfig());
-    auto *coreClassField = GetApiConfig()->cArktsIapi_->arktsClassFieldToCoreClassField(arkClassField);
-    CheckError(GetApiConfig());
-    return arkts::ClassField(core::ClassField(coreClassField, GetApiConfig(), GetResource()));
-}
-
-=======
->>>>>>> aad9f664
 inline arkts::ClassField Class::AddField(const std::string_view name, const Type &type, bool isStatic,
                                          AbckitArktsFieldVisibility fieldVisibility)
 {
@@ -135,8 +119,6 @@
     return ret;
 }
 
-<<<<<<< HEAD
-=======
 inline arkts::Function Class::AddMethod(const std::string &name, const Type &returnType, bool isStatic, bool isAsync,
                                         enum ArktsMethodVisibility methodVisibility)
 {
@@ -150,7 +132,6 @@
     return arkts::Function(core::Function(coreFunction, GetApiConfig(), GetResource()));
 }
 
->>>>>>> aad9f664
 inline Class Class::CreateClass(Module m, const std::string &name)
 {
     auto klass = m.GetApiConfig()->cArktsMapi_->createClass(m.TargetCast(), name.c_str());
