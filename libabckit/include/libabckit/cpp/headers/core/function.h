--- conflicted
+++ resolved
@@ -51,11 +51,9 @@
     /// @brief to access private constructor
     friend class arkts::Namespace;
     /// @brief to access private constructor
-<<<<<<< HEAD
     friend class arkts::Module;
-=======
+    /// @brief to access private constructor
     friend class arkts::Class;
->>>>>>> aad9f664
 
 protected:
     /// @brief Core API View type
