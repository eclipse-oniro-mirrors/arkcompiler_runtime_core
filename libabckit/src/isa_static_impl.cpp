--- conflicted
+++ resolved
@@ -949,8 +949,6 @@
     return IcreateNullCheckStatic(graph, inputObj);
 }
 
-<<<<<<< HEAD
-=======
 extern "C" AbckitInst *IcreateLoadObject(AbckitGraph *graph, AbckitInst *inputObj, AbckitCoreClassField *field)
 {
     LIBABCKIT_CLEAR_LAST_ERROR;
@@ -999,7 +997,6 @@
     return IcreateLdobjObjStatic(graph, input0, keyString);
 }
 
->>>>>>> aad9f664
 AbckitIsaApiStatic g_isaApiStaticImpl = {
 
     IgetClass,
@@ -1032,7 +1029,6 @@
     IcreateNewArray,
     IcreateNewObject,
     IcreateInitObject,
-    IcreateLoadObject,
     IcreateStoreObject,
     IcreateLoadArray,
     IcreateStoreArray,
@@ -1061,12 +1057,9 @@
     IcreateThrow,
     IcreateIsUndefined,
     IcreateNullCheck,
-<<<<<<< HEAD
-=======
     IcreateLoadObject,
     IcreateStobjObj,
     IcreateLdobjObj,
->>>>>>> aad9f664
 };
 
 }  // namespace libabckit
