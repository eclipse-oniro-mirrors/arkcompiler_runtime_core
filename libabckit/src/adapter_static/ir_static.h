--- conflicted
+++ resolved
@@ -457,19 +457,15 @@
 AbckitInst *IcreateNewObjectStatic(AbckitGraph *graph, AbckitCoreClass *inputClass);
 AbckitInst *IcreateInitObjectStatic(AbckitGraph *graph, AbckitCoreFunction *inputFunction, size_t argCount,
                                     va_list argp);
-<<<<<<< HEAD
 AbckitInst *IcreateLoadObjectStatic(AbckitGraph *graph, AbckitInst *inputObj, AbckitString *field,
                                     AbckitTypeId returnTypeId);
 AbckitInst *IcreateStoreObjectStatic(AbckitGraph *graph, AbckitInst *inputObj, AbckitString *fieldId, AbckitInst *value,
                                      AbckitTypeId typeId);
-bool IcheckIsCallStatic(AbckitInst *inst);
-=======
 AbckitInst *IcreateLoadObjectStatic(AbckitGraph *graph, AbckitInst *inputObj, AbckitCoreClassField *field);
 bool IcheckIsCallStatic(AbckitInst *inst);
 AbckitInst *IcreateStobjObjStatic(AbckitGraph *graph, AbckitInst *input0, AbckitInst *input1,
                                   AbckitString *newKeyString);
 AbckitInst *IcreateLdobjObjStatic(AbckitGraph *graph, AbckitInst *input0, AbckitString *keyString);
->>>>>>> aad9f664
 }  // namespace libabckit
 
 #endif