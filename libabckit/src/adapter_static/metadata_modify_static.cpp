--- conflicted
+++ resolved
@@ -26,11 +26,8 @@
 
 #include "libabckit/src/codegen/codegen_static.h"
 
-<<<<<<< HEAD
 #include "name_util.h"
 
-=======
->>>>>>> aad9f664
 #include "optimizer/analysis/rpo.h"
 #include "src/adapter_static/metadata_inspect_static.h"
 #include "src/adapter_static/helpers_static.h"
@@ -40,10 +37,7 @@
 #include "static_core/assembler/mangling.h"
 #include "static_core/assembler/assembly-record.h"
 #include "static_core/assembler/meta.h"
-<<<<<<< HEAD
 #include "static_core/libpandafile/modifiers.h"
-=======
->>>>>>> aad9f664
 
 #include "static_core/compiler/optimizer/ir/graph_checker.h"
 #include "static_core/compiler/optimizer/ir/graph_cloner.h"
@@ -60,16 +54,10 @@
 
 #include <cstdint>
 #include <string>
-<<<<<<< HEAD
 #include <vector>
 #include <algorithm>
 #include <cctype>
-=======
 #include <array>
-
-static auto g_implI = AbckitGetInspectApiImpl(ABCKIT_VERSION_RELEASE_1_0_0);
-static auto g_implArkI = AbckitGetArktsInspectApiImpl(ABCKIT_VERSION_RELEASE_1_0_0);
->>>>>>> aad9f664
 
 static auto g_implI = AbckitGetInspectApiImpl(ABCKIT_VERSION_RELEASE_1_0_0);
 static auto g_implArkI = AbckitGetArktsInspectApiImpl(ABCKIT_VERSION_RELEASE_1_0_0);
@@ -185,77 +173,6 @@
     auto *prog = file->GetStaticProgram();
     LIBABCKIT_INTERNAL_ERROR(prog, nullptr);
 
-<<<<<<< HEAD
-=======
-static constexpr std::string_view ASYNC_PREFIX = "%%async-";
-
-static ark::pandasm::Type AbckitTypeToPandasmType(const AbckitType &abckitType)
-{
-    if (abckitType.name == nullptr) {
-        LIBABCKIT_LOG(DEBUG) << "AbckitType name is null, inferring from typeId: " << (int)abckitType.id << '\n';
-        switch (abckitType.id) {
-            case ABCKIT_TYPE_ID_VOID:
-                return ark::pandasm::Type::FromName("void");
-            case ABCKIT_TYPE_ID_U1:
-                return ark::pandasm::Type::FromName("u1");
-            case ABCKIT_TYPE_ID_I8:
-                return ark::pandasm::Type::FromName("i8");
-            case ABCKIT_TYPE_ID_U8:
-                return ark::pandasm::Type::FromName("u8");
-            case ABCKIT_TYPE_ID_I16:
-                return ark::pandasm::Type::FromName("i16");
-            case ABCKIT_TYPE_ID_U16:
-                return ark::pandasm::Type::FromName("u16");
-            case ABCKIT_TYPE_ID_I32:
-                return ark::pandasm::Type::FromName("i32");
-            case ABCKIT_TYPE_ID_U32:
-                return ark::pandasm::Type::FromName("u32");
-            case ABCKIT_TYPE_ID_I64:
-                return ark::pandasm::Type::FromName("i64");
-            case ABCKIT_TYPE_ID_U64:
-                return ark::pandasm::Type::FromName("u64");
-            case ABCKIT_TYPE_ID_F32:
-                return ark::pandasm::Type::FromName("f32");
-            case ABCKIT_TYPE_ID_F64:
-                return ark::pandasm::Type::FromName("f64");
-            default:
-                LIBABCKIT_LOG(ERROR) << "Cannot infer type name from typeId: " << (int)abckitType.id << '\n';
-                return ark::pandasm::Type::FromName("void");
-        }
-    }
-
-    auto typeName = abckitType.name->impl;
-    if (typeName == "void") {
-        return ark::pandasm::Type::FromName("void");
-    }
-
-    // process union type
-    if (abckitType.types.size() > 1) {
-        std::string unionName = "{U";
-        for (const auto *type : abckitType.types) {
-            if (type != nullptr && type->name != nullptr) {
-                unionName += std::string(type->name->impl) + ",";
-            }
-        }
-        if (!abckitType.types.empty()) {
-            unionName.pop_back();
-        }
-        unionName += "}";
-        return ark::pandasm::Type::FromName(unionName);
-    }
-
-    return ark::pandasm::Type(typeName, abckitType.rank);
-}
-
-static AbckitArktsFunction *CreateFunctionImpl(AbckitFile *file, AbckitCoreModule *owningModule,
-                                               const std::string &fullFuncName, AbckitType *returnType,
-                                               AbckitArktsFunctionParam **params, size_t paramsCount, bool isStatic,
-                                               const std::string &visibility)
-{
-    auto *prog = file->GetStaticProgram();
-    LIBABCKIT_INTERNAL_ERROR(prog, nullptr);
-
->>>>>>> aad9f664
     // create AbckitCoreFunction object
     auto newCoreFunc = std::make_unique<AbckitCoreFunction>();
     newCoreFunc->owningModule = owningModule;
@@ -352,15 +269,9 @@
     return owningModule->functions.back()->GetArkTSImpl();
 }
 
-<<<<<<< HEAD
-static constexpr std::string_view GET_FUNCTION_PATTERN = "<get>";
-static constexpr std::string_view SET_FUNCTION_PATTERN = "<set>";
-static constexpr std::string_view PROPERTY_FUNCTION_PATTERN = "<property>";
-=======
 static constexpr std::string_view GET_FUNCTION_PATTERN = "%%get-";
 static constexpr std::string_view SET_FUNCTION_PATTERN = "%%set-";
 static constexpr std::string_view PROPERTY_FUNCTION_PATTERN = "%%property-";
->>>>>>> aad9f664
 // ========================================
 // Create / Update
 // ========================================
@@ -396,7 +307,6 @@
     return true;
 }
 
-<<<<<<< HEAD
 AbckitArktsClass *ModuleImportClassFromArktsV2ToArktsV2Static(AbckitArktsModule *externalModule, const char *className)
 {
     LIBABCKIT_LOG_FUNC;
@@ -436,8 +346,6 @@
     return coreClassPtr->GetArkTSImpl();
 }
 
-=======
->>>>>>> aad9f664
 bool ModuleFieldSetNameStatic(AbckitCoreModuleField *field, const char *newName)
 {
     LIBABCKIT_LOG_FUNC;
@@ -592,22 +500,176 @@
     return true;
 }
 
+bool ModuleSetNameStatic(AbckitCoreModule *m, const char *newName)
+{
+    LIBABCKIT_LOG_FUNC;
+
+    if (!ModifyNameHelper::ModuleRefreshName(m, newName)) {
+        return false;
+    }
+
+    InstModifier modifier(m->file);
+    modifier.Modify();
+
+    return true;
+}
+
+bool ModuleFieldSetNameStatic(AbckitCoreModuleField *field, const char *newName)
+{
+    LIBABCKIT_LOG_FUNC;
+
+    if (!ModifyNameHelper::FieldRefreshName(field, newName)) {
+        return false;
+    }
+
+    InstModifier modifier(field->owner->file);
+    modifier.Modify();
+
+    return true;
+}
+
+bool NamespaceSetNameStatic(AbckitCoreNamespace *ns, const char *newName)
+{
+    LIBABCKIT_LOG_FUNC;
+
+    if (!ModifyNameHelper::NamespaceRefreshName(ns, newName)) {
+        return false;
+    }
+
+    InstModifier modifier(ns->owningModule->file);
+    modifier.Modify();
+
+    return true;
+}
+
+bool NamespaceFieldSetNameStatic(AbckitCoreNamespaceField *field, const char *newName)
+{
+    LIBABCKIT_LOG_FUNC;
+
+    if (!ModifyNameHelper::FieldRefreshName(field, newName)) {
+        return false;
+    }
+
+    InstModifier modifier(field->owner->owningModule->file);
+    modifier.Modify();
+
+    return true;
+}
+
+bool AnnotationInterfaceSetNameStatic(AbckitCoreAnnotationInterface *ai, const char *newName)
+{
+    LIBABCKIT_LOG_FUNC;
+
+    return ModifyNameHelper::AnnotationInterfaceRefreshName(ai, newName);
+}
+
+bool AnnotationSetNameStatic(AbckitCoreAnnotation *anno, const char *newName)
+{
+    LIBABCKIT_LOG_FUNC;
+
+    return ModifyNameHelper::AnnotationRefreshName(anno, newName);
+}
+
+bool ClassSetNameStatic(AbckitCoreClass *klass, const char *newName)
+{
+    LIBABCKIT_LOG_FUNC;
+
+    if (!ModifyNameHelper::ClassRefreshName(klass, newName)) {
+        return false;
+    }
+
+    InstModifier modifier(klass->owningModule->file);
+    modifier.Modify();
+
+    return true;
+}
+
+bool ClassFieldSetNameStatic(AbckitCoreClassField *field, const char *newName)
+{
+    LIBABCKIT_LOG_FUNC;
+
+    if (!ModifyNameHelper::FieldRefreshName(field, newName)) {
+        return false;
+    }
+
+    InstModifier modifier(field->owner->owningModule->file);
+    modifier.Modify();
+
+    return true;
+}
+
+bool InterfaceSetNameStatic(AbckitCoreInterface *iface, const char *newName)
+{
+    LIBABCKIT_LOG_FUNC;
+
+    if (!ModifyNameHelper::InterfaceRefreshName(iface, newName)) {
+        return false;
+    }
+
+    InstModifier modifier(iface->owningModule->file);
+    modifier.Modify();
+
+    return true;
+}
+
+bool InterfaceFieldSetNameStatic(AbckitCoreInterfaceField *field, const char *newName)
+{
+    LIBABCKIT_LOG_FUNC;
+
+    if (!ModifyNameHelper::InterfaceFieldRefreshName(field, newName)) {
+        return false;
+    }
+
+    InstModifier modifier(field->owner->owningModule->file);
+    modifier.Modify();
+
+    return true;
+}
+
+bool EnumSetNameStatic(AbckitCoreEnum *enm, const char *newName)
+{
+    LIBABCKIT_LOG_FUNC;
+
+    if (!ModifyNameHelper::EnumRefreshName(enm, newName)) {
+        return false;
+    }
+
+    InstModifier modifier(enm->owningModule->file);
+    modifier.Modify();
+
+    return true;
+}
+
+bool EnumFieldSetNameStatic(AbckitCoreEnumField *field, const char *newName)
+{
+    LIBABCKIT_LOG_FUNC;
+
+    if (!ModifyNameHelper::FieldRefreshName(field, newName)) {
+        return false;
+    }
+
+    InstModifier modifier(field->owner->owningModule->file);
+    modifier.Modify();
+
+    return true;
+}
+
+bool FunctionSetNameStatic(AbckitCoreFunction *function, const char *name)
+{
+    LIBABCKIT_LOG_FUNC;
+
+    if (!ModifyNameHelper::FunctionRefreshName(function, name)) {
+        return false;
+    }
+
+    InstModifier modifier(function->owningModule->file);
+    modifier.Modify();
+
+    return true;
+}
+
 void FunctionSetGraphStatic(AbckitCoreFunction *function, AbckitGraph *graph)
 {
-<<<<<<< HEAD
-    if (function->owningModule->file->needOptimize) {
-        std::unordered_map<AbckitCoreFunction *, FunctionStatus *> &functionsMap =
-            function->owningModule->file->functionsMap;
-        functionsMap[function]->writeBack = true;
-    } else {
-        FunctionSetGraphStaticSync(function, graph);
-    }
-}
-
-void FunctionSetGraphStaticSync(AbckitCoreFunction *function, AbckitGraph *graph)
-{
-=======
->>>>>>> aad9f664
     LIBABCKIT_LOG_FUNC;
 
     auto *func = function->GetArkTSImpl()->GetStaticImpl();
@@ -924,11 +986,7 @@
     for (auto &tmpField : record->fieldList) {
         auto coreField = EnumCreateField(enm->owningModule->file, enm, tmpField);
         if (EnumFieldGetNameStatic(coreField.get())->impl == name) {
-<<<<<<< HEAD
-            retPtr = coreField.get()->GetArkTSImpl();
-=======
             retPtr = coreField->GetArkTSImpl();
->>>>>>> aad9f664
         }
         enm->fields.emplace_back(std::move(coreField));
     }
@@ -976,20 +1034,13 @@
     auto annoName = AnnotationInterfaceGetNameStatic(ai->core);
     std::string annotationName(annoName->impl);
 
-<<<<<<< HEAD
-=======
     field->core->annotations.emplace_back(CreateAnnotation(ai, field->core->owner, annoName));
->>>>>>> aad9f664
     field->core->annotationTable.emplace(annotationName, CreateAnnotation(ai, field->core->owner, annoName));
     return true;
 }
 
 bool ClassFieldRemoveAnnotationStatic(AbckitArktsClassField *field, AbckitArktsAnnotation *anno)
 {
-<<<<<<< HEAD
-    auto annotationName = NameUtil::GetFullName(anno->core->ai);
-    auto it = field->core->annotationTable.find(annotationName);
-=======
     auto name = anno->core->name->impl;
     auto &annotations = field->core->annotations;
     auto iter = std::find_if(annotations.begin(), annotations.end(),
@@ -1002,7 +1053,6 @@
     annotations.erase(iter);
 
     auto it = field->core->annotationTable.find(std::string(name));
->>>>>>> aad9f664
     if (it == field->core->annotationTable.end()) {
         LIBABCKIT_LOG(ERROR) << "Can not find the annotation in annotationTable to delete\n";
         statuses::SetLastError(AbckitStatus::ABCKIT_STATUS_INTERNAL_ERROR);
@@ -1011,11 +1061,7 @@
     field->core->annotationTable.erase(it);
 
     auto progFunc = field->GetStaticImpl();
-<<<<<<< HEAD
-    progFunc->metadata->DeleteAnnotationByName(annotationName);
-=======
     progFunc->metadata->DeleteAnnotationByName(name);
->>>>>>> aad9f664
     return true;
 }
 
@@ -1104,11 +1150,7 @@
     for (auto &tmpField : record->fieldList) {
         auto coreField = ModuleCreateField(m->file, m, tmpField);
         if (ModuleFieldGetNameStatic(coreField.get())->impl == name) {
-<<<<<<< HEAD
-            retPtr = coreField.get()->GetArkTSImpl();
-=======
             retPtr = coreField->GetArkTSImpl();
->>>>>>> aad9f664
         }
         m->fields.emplace_back(std::move(coreField));
     }
@@ -1355,17 +1397,10 @@
 
 bool InterfaceFieldRemoveAnnotationStatic(AbckitArktsInterfaceField *field, AbckitArktsAnnotation *anno)
 {
-<<<<<<< HEAD
     auto annotationName = NameUtil::GetFullName(anno->core->ai);
     auto &annotations = field->core->annotations;
     auto iter = std::find_if(annotations.begin(), annotations.end(),
                              [&annotationName](auto &annoIt) { return annotationName == annoIt.get()->name->impl; });
-=======
-    auto name = anno->core->name->impl;
-    auto &annotations = field->core->annotations;
-    auto iter = std::find_if(annotations.begin(), annotations.end(),
-                             [&name](auto &annoIt) { return name == annoIt.get()->name->impl; });
->>>>>>> aad9f664
     if (iter == annotations.end()) {
         LIBABCKIT_LOG(ERROR) << "Can not find the annotation to delete\n";
         statuses::SetLastError(AbckitStatus::ABCKIT_STATUS_BAD_ARGUMENT);
@@ -1382,7 +1417,6 @@
         std::string methodName = FunctionGetNameStatic(method.get())->impl.data();
         if (methodName.compare(0, interfaceGetMethodName.length(), interfaceGetMethodName) == 0) {
             auto progFunc = method->GetArkTSImpl()->GetStaticImpl();
-<<<<<<< HEAD
             progFunc->metadata->DeleteAnnotationByName(annotationName);
             // Also remove from method's annotation collections
             auto &methodAnnotations = method->annotations;
@@ -1405,12 +1439,6 @@
                 methodAnnotations.erase(methodIter);
             }
             method->annotationTable.erase(annotationName);
-=======
-            progFunc->metadata->DeleteAnnotationByName(name);
-        } else if (methodName.compare(0, interfaceSetMethodName.length(), interfaceSetMethodName) == 0) {
-            auto progFunc = method->GetArkTSImpl()->GetStaticImpl();
-            progFunc->metadata->DeleteAnnotationByName(name);
->>>>>>> aad9f664
         }
     }
 
@@ -1492,15 +1520,11 @@
     LIBABCKIT_INTERNAL_ERROR(prog, false);
 
     std::string oldMangleName = abckit::util::GenerateFunctionMangleName(funcImpl->name, *funcImpl);
-<<<<<<< HEAD
     auto typeDescriptor = abckit::util::GetTypeName(coreFunc, abckitType, false);
     for (size_t i = 0; i < abckitType->rank; i++) {
         typeDescriptor += "[]";
     }
     ark::pandasm::Type type = ark::pandasm::Type::FromName(typeDescriptor);
-=======
-    ark::pandasm::Type type(abckit::util::GetTypeName(coreFunc, abckitType, false), abckitType->rank);
->>>>>>> aad9f664
     funcImpl->returnType = type;
     std::string newMangleName = abckit::util::GenerateFunctionMangleName(funcImpl->name, *funcImpl);
     if (!abckit::util::UpdateFunctionTableKey(prog, funcImpl, funcImpl->name, oldMangleName, newMangleName)) {
@@ -1995,11 +2019,7 @@
     for (auto &tmpField : record->fieldList) {
         auto classField = ClassCreateField(klass->owningModule->file, klass, tmpField);
         if (ClassFieldGetNameStatic(classField.get())->impl == name) {
-<<<<<<< HEAD
-            retPtr = classField.get()->GetArkTSImpl();
-=======
             retPtr = classField->GetArkTSImpl();
->>>>>>> aad9f664
         }
         klass->fields.emplace_back(std::move(classField));
     }
@@ -2068,11 +2088,7 @@
 static void RemoveFuncInTable(TblType &table, const std::string &interfaceName, const std::string &name)
 {
     std::string cleanFieldName = name;
-<<<<<<< HEAD
-    const std::string propertyPrefix = "<property>";
-=======
     const std::string propertyPrefix = "%%property-";
->>>>>>> aad9f664
     if (cleanFieldName.find(propertyPrefix) == 0) {
         cleanFieldName = cleanFieldName.substr(propertyPrefix.length());
     }
@@ -2440,7 +2456,6 @@
     return true;
 }
 
-<<<<<<< HEAD
 // ========================================
 // Type
 // ========================================
@@ -2655,8 +2670,6 @@
     return coreFunctionPtr->GetArkTSImpl();
 }
 
-=======
->>>>>>> aad9f664
 AbckitArktsFunction *ModuleAddFunctionStatic(AbckitArktsModule *module, struct AbckitArktsFunctionCreateParams *params)
 {
     LIBABCKIT_LOG_FUNC;
@@ -2754,7 +2767,6 @@
     return CreateFunctionImpl(file, klass->core->owningModule, fullMethodName, params->returnType, params->params,
                               paramsCount, params->isStatic, visibility);
 }
-<<<<<<< HEAD
 // ========================================
 // Annotation
 // ========================================
@@ -2908,7 +2920,4 @@
     klass->annotationTable.erase(fullName);
     anno = nullptr;
 }
-=======
-
->>>>>>> aad9f664
 }  // namespace libabckit