--- conflicted
+++ resolved
@@ -43,22 +43,13 @@
 constexpr std::string_view ETS_EXTENDS = "ets.extends";
 constexpr std::string_view ETS_IMPLEMENTS = "ets.implements";
 constexpr std::string_view ENUM_BASE = "std.core.BaseEnum";
-<<<<<<< HEAD
-constexpr std::string_view INTERFACE_GET_FUNCTION_PATTERN = ".*<get>(.*)";
-constexpr std::string_view INTERFACE_SET_FUNCTION_PATTERN = ".*<set>(.*)";
-=======
 constexpr std::string_view INTERFACE_GET_FUNCTION_PATTERN = ".*%%get-(.*)";
 constexpr std::string_view INTERFACE_SET_FUNCTION_PATTERN = ".*%%set-(.*)";
->>>>>>> aad9f664
 constexpr std::string_view ASYNC_PREFIX = "%%async-";
 constexpr std::string_view ARRAY_ENUM_SUFFIX = "[]";
 constexpr std::string_view OBJECT_CLASS = "std.core.Object";
 constexpr std::string_view OBJECT_LITERAL_NAME = "$ObjectLiteral";
-<<<<<<< HEAD
-constexpr std::string_view INTERFACE_FIELD_PREFIX = "<property>";
-=======
 constexpr std::string_view INTERFACE_FIELD_PREFIX = "%%property-";
->>>>>>> aad9f664
 constexpr std::string_view ASYNC_ORIGINAL_RETURN = "std.core.Promise;";
 constexpr std::string_view PARTIAL = "$partial";
 const std::unordered_set<std::string> GLOBAL_CLASS_NAMES = {"ETSGLOBAL", "_GLOBAL"};
@@ -127,8 +118,6 @@
                       impl);
 }
 
-<<<<<<< HEAD
-=======
 static std::optional<CoreTypePointer> GetCoreTypeByName(AbckitFile *file, const std::string &name)
 {
     const auto container = static_cast<Container *>(file->data);
@@ -164,7 +153,6 @@
     return std::nullopt;
 }
 
->>>>>>> aad9f664
 static std::variant<AbckitCoreClass *, AbckitCoreInterface *, AbckitCoreEnum *, std::nullptr_t> GetTypeReference(
     AbckitFile *file, const std::string &typeName)
 {
@@ -285,9 +273,8 @@
 
 static std::unique_ptr<AbckitCoreAnnotation> CreateAnnotation(
     AbckitFile *file,
-<<<<<<< HEAD
-    std::variant<AbckitCoreClass *, AbckitCoreFunction *, AbckitCoreClassField *, AbckitCoreInterface *,
-                 AbckitCoreInterfaceField *>
+    const std::variant<AbckitCoreClass *, AbckitCoreFunction *, AbckitCoreClassField *, AbckitCoreInterface *,
+                       AbckitCoreInterfaceField *>
         owner,
     const std::string &name)
 {
@@ -317,39 +304,6 @@
 std::unique_ptr<AbckitCoreFunction> CollectFunction(AbckitFile *file, const std::string &functionName,
                                                     ark::pandasm::Function &functionImpl)
 {
-=======
-    const std::variant<AbckitCoreClass *, AbckitCoreFunction *, AbckitCoreClassField *, AbckitCoreInterface *,
-                       AbckitCoreInterfaceField *>
-        owner,
-    const std::string &name)
-{
-    LIBABCKIT_LOG(DEBUG) << "Found annotation :'" << name << "'\n";
-    auto anno = std::make_unique<AbckitCoreAnnotation>();
-    anno->name = CreateNameString(file, name);
-    anno->owner = owner;
-    anno->impl = std::make_unique<AbckitArktsAnnotation>();
-    anno->GetArkTSImpl()->core = anno.get();
-    return anno;
-}
-
-static std::unique_ptr<AbckitCoreFunctionParam> CreateFunctionParam(AbckitFile *file,
-                                                                    const std::unique_ptr<AbckitCoreFunction> &function,
-                                                                    const pandasm::Function::Parameter &parameter)
-{
-    auto param = std::make_unique<AbckitCoreFunctionParam>();
-    param->function = function.get();
-    param->type = PandasmTypeToAbckitType(file, parameter.type);
-    AddFunctionUserToAbckitType(param->type, function.get());
-    param->impl = std::make_unique<AbckitArktsFunctionParam>();
-    param->GetArkTSImpl()->core = param.get();
-
-    return param;
-}
-
-std::unique_ptr<AbckitCoreFunction> CollectFunction(AbckitFile *file, const std::string &functionName,
-                                                    ark::pandasm::Function &functionImpl)
-{
->>>>>>> aad9f664
     const auto container = static_cast<Container *>(file->data);
     auto [moduleName, className] = FuncGetNames(functionName);
     auto function = std::make_unique<AbckitCoreFunction>();
@@ -368,7 +322,6 @@
     ASSERT(nameToFunction.count(name) == 0);
     nameToFunction.insert({name, function.get()});
 
-<<<<<<< HEAD
     for (auto &annoImpl : functionImpl.metadata->GetAnnotations()) {
         LIBABCKIT_LOG(DEBUG) << "Found annotation. func: '" << name << "', anno: '" << annoImpl.GetName() << "'\n";
         auto anno = CreateAnnotation(file, function.get(), annoImpl.GetName());
@@ -389,13 +342,6 @@
         function->annotationTable.emplace(annoImpl.GetName(), function->annotations.back().get());
     }
 
-=======
-    for (const auto &anno : GetAnnotationNames(&functionImpl)) {
-        function->annotations.emplace_back(CreateAnnotation(file, function.get(), anno));
-        function->annotationTable.emplace(anno, function->annotations.back().get());
-    }
-
->>>>>>> aad9f664
     for (auto &functionParam : functionImpl.params) {
         function->parameters.emplace_back(CreateFunctionParam(file, function, functionParam));
     }
@@ -447,7 +393,6 @@
         field->value = FindOrCreateValueStatic(file, recordField.metadata->GetValue().value());
     }
     if constexpr (std::is_same_v<AbckitCoreType, AbckitCoreClass>) {
-<<<<<<< HEAD
         for (auto &annoImpl : recordField.metadata->GetAnnotations()) {
             LIBABCKIT_LOG(DEBUG) << "Found annotation. field: '" << recordField.name << "', anno: '"
                                  << annoImpl.GetName() << "'\n";
@@ -466,11 +411,6 @@
                 anno->elements.emplace_back(std::move(annoElem));
             }
             field->annotationTable.emplace(annoImpl.GetName(), std::move(anno));
-=======
-        for (const auto &anno : GetAnnotationNames(&recordField)) {
-            field->annotations.emplace_back(CreateAnnotation(file, field.get(), anno));
-            field->annotationTable.emplace(anno, CreateAnnotation(file, field.get(), anno));
->>>>>>> aad9f664
         }
     }
     return field;
@@ -543,24 +483,6 @@
     const auto &module = nameToModule[moduleName];
     return std::make_unique<AbckitCoreType>(module.get(), AbckitArktsType(&record));
 }
-<<<<<<< HEAD
-
-static std::string AsyncFunctionGetOriginalName(const std::string &functionName)
-{
-    auto pos1 = functionName.find(ASYNC_PREFIX);
-    auto pos2 = functionName.rfind(OBJECT_CLASS);
-    auto size = ASYNC_PREFIX.size();
-    return functionName.substr(0, pos1) + functionName.substr(pos1 + size, pos2 - pos1 - size) +
-           std::string {ASYNC_ORIGINAL_RETURN};
-}
-
-static void AssignAsyncFunction(AbckitFile *file)
-{
-    const auto container = static_cast<Container *>(file->data);
-    for (auto item = container->functions.begin(); item != container->functions.end();) {
-        auto name = GetMangleFuncName(item->get());
-        if (name.size() <= ASYNC_PREFIX.size() || name.find(ASYNC_PREFIX) == std::string::npos) {
-=======
 
 static std::string AsyncFunctionGetOriginalName(const std::string &functionName)
 {
@@ -603,34 +525,6 @@
         auto originEnumName = name.substr(0, name.size() - ARRAY_ENUM_SUFFIX.length());
         auto enumImpl = container->nameToEnum.find(originEnumName);
         if (enumImpl == container->nameToEnum.end()) {
->>>>>>> aad9f664
-            ++item;
-            continue;
-        }
-
-<<<<<<< HEAD
-        auto originalName = AsyncFunctionGetOriginalName(name);
-        auto &nameToFunction = item->get()->GetArkTSImpl()->GetStaticImpl()->IsStatic() ? file->nameToFunctionStatic
-                                                                                        : file->nameToFunctionInstance;
-        ASSERT(nameToFunction.find(originalName) != nameToFunction.end());
-        nameToFunction.at(originalName)->asyncImpl = std::move(*item);
-        item = container->functions.erase(item);
-    }
-}
-
-static void AssignArrayEnum(AbckitFile *file)
-{
-    const auto container = static_cast<Container *>(file->data);
-    for (auto item = container->classes.begin(); item != container->classes.end();) {
-        auto name = GetStaticImplRecord(item->get())->name;
-        if (!StringUtil::IsEndWith(name, ARRAY_ENUM_SUFFIX)) {
-            ++item;
-            continue;
-        }
-
-        auto originEnumName = name.substr(0, name.size() - ARRAY_ENUM_SUFFIX.length());
-        auto enumImpl = container->nameToEnum.find(originEnumName);
-        if (enumImpl == container->nameToEnum.end()) {
             ++item;
             continue;
         }
@@ -656,29 +550,6 @@
 {
     const auto container = static_cast<Container *>(file->data);
 
-=======
-        LIBABCKIT_LOG(DEBUG) << "Found array enum:" << name << "\n";
-        enumImpl->second->arrayEnum = std::move(*item);
-        item = container->classes.erase(item);
-    }
-}
-
-static void AssignOwningModuleOfNamespace(AbckitFile *file)
-{
-    const auto container = static_cast<Container *>(file->data);
-
-    for (const auto &ns : container->namespaces) {
-        auto fullName = GetStaticImplRecord(ns.get())->name;
-        auto moduleName = ClassGetModuleNames(fullName, container->nameToNamespace).first;
-        ns->owningModule = container->nameToModule[moduleName].get();
-    }
-}
-
-static void AssignAnnotationInterfaceToAnnotation(AbckitFile *file)
-{
-    const auto container = static_cast<Container *>(file->data);
-
->>>>>>> aad9f664
     auto assign = [container](const std::string &annotationName, AbckitCoreAnnotation *annotation) {
         if (container->nameToAnnotationInterface.find(annotationName) != container->nameToAnnotationInterface.end()) {
             auto &ai = container->nameToAnnotationInterface.at(annotationName);
@@ -708,8 +579,6 @@
         for (auto &[annotationName, annotation] : function->annotationTable) {
             assign(annotationName, annotation);
         }
-<<<<<<< HEAD
-=======
     }
 }
 
@@ -733,7 +602,6 @@
         for (auto &[_, values] : record.metadata->GetAttributes()) {
             AssignRecordToValues(file, &record, values);
         }
->>>>>>> aad9f664
     }
 }
 
@@ -808,13 +676,10 @@
             if (className == OBJECT_CLASS) {
                 continue;
             }
-<<<<<<< HEAD
-=======
             if (IsPartial(className)) {
                 nameToPartial[className]->objectLiterals.emplace_back(std::move(objectLiteral));
                 continue;
             }
->>>>>>> aad9f664
             ASSERT(nameToClass.find(className) != nameToClass.end());
             nameToClass[className]->objectLiterals.emplace_back(std::move(objectLiteral));
         }
@@ -1067,7 +932,6 @@
 {
     return (!functionImpl.metadata->IsForeign() &&
             (functionName.find(TRIGGER_CCTOR_FUNC_NAME, 0) == std::string::npos));
-<<<<<<< HEAD
 }
 
 static void CollectAllFunctions(pandasm::Program *prog, AbckitFile *file)
@@ -1141,16 +1005,10 @@
 }
 
 static void CollectExternalFunctions(pandasm::Program *prog, AbckitFile *file)
-=======
-}
-
-static void CollectAllFunctions(pandasm::Program *prog, AbckitFile *file)
->>>>>>> aad9f664
 {
     LIBABCKIT_LOG_FUNC;
     const auto container = static_cast<Container *>(file->data);
 
-<<<<<<< HEAD
     for (auto &[functionName, functionImpl] : prog->functionStaticTable) {
         if (!functionImpl.metadata->IsForeign()) {
             continue;
@@ -1184,15 +1042,6 @@
 
         for (auto &functionParam : functionImpl.params) {
             function->parameters.emplace_back(CreateFunctionParam(file, function, functionParam));
-=======
-    std::vector<std::unique_ptr<AbckitCoreFunction>> functions;
-    for (auto &[functionName, functionImpl] : prog->functionStaticTable) {
-        LIBABCKIT_LOG(DEBUG) << "function function key:" << functionName << std::endl;
-        LIBABCKIT_LOG(DEBUG) << "function function value:" << functionImpl.name << std::endl;
-
-        if (ShouldCreateFuncWrapper(functionImpl, functionName)) {
-            container->functions.emplace_back(CollectFunction(file, functionName, functionImpl));
->>>>>>> aad9f664
         }
 
         for (const auto &anno : GetAnnotationNames(&functionImpl)) {
@@ -1206,7 +1055,6 @@
     }
 
     for (auto &[functionName, functionImpl] : prog->functionInstanceTable) {
-<<<<<<< HEAD
         if (!functionImpl.metadata->IsForeign()) {
             continue;
         }
@@ -1244,12 +1092,6 @@
         for (const auto &anno : GetAnnotationNames(&functionImpl)) {
             function->annotations.emplace_back(CreateAnnotation(file, function.get(), anno));
             function->annotationTable.emplace(anno, function->annotations.back().get());
-=======
-        LIBABCKIT_LOG(DEBUG) << "function function at instance table:" << functionName << std::endl;
-
-        if (ShouldCreateFuncWrapper(functionImpl, functionName)) {
-            container->functions.emplace_back(CollectFunction(file, functionName, functionImpl));
->>>>>>> aad9f664
         }
 
         auto name = GetMangleFuncName(function.get());
@@ -1258,7 +1100,6 @@
     }
 }
 
-<<<<<<< HEAD
 static std::set<std::string> CollectAnnotationNames(pandasm::Program *prog)
 {
     std::set<std::string> annotationNames;
@@ -1301,35 +1142,19 @@
 static void UpdateAnnotationRecords(pandasm::Program *prog)
 {
     auto annotationNames = CollectAnnotationNames(prog);
-=======
-static void CollectExternalModules(pandasm::Program *prog, AbckitFile *file)
-{
-    LIBABCKIT_LOG_FUNC;
-
-    const auto container = static_cast<Container *>(file->data);
-
->>>>>>> aad9f664
     for (auto &[recordName, record] : prog->recordTable) {
         if (!record.metadata->IsForeign()) {
             continue;
         }
-<<<<<<< HEAD
         if (annotationNames.find(recordName) != annotationNames.end()) {
             pandasm::Record recordCopy(recordName, panda_file::SourceLang::ETS);
             recordCopy.metadata->SetAttribute("external");
             recordCopy.metadata->SetAccessFlags(record.metadata->GetAccessFlags() | ACC_ANNOTATION);
             prog->recordTable.insert_or_assign(recordName, std::move(recordCopy));
-=======
-
-        auto [moduleName, _] = ClassGetNames(recordName);
-        if (container->nameToModule.find(moduleName) != container->nameToModule.end()) {
-            continue;
->>>>>>> aad9f664
-        }
-    }
-}
-
-<<<<<<< HEAD
+        }
+    }
+}
+
 static void CollectAnnotations(AbckitFile *file)
 {
     LIBABCKIT_LOG_FUNC;
@@ -1377,17 +1202,6 @@
                 anno->elements.emplace_back(std::move(annoElem));
             }
             iface->annotationTable.emplace(annoImpl.GetName(), std::move(anno));
-=======
-        if (container->nameToNamespace.find(moduleName) != container->nameToNamespace.end()) {
-            continue;
-        }
-
-        if (prog->recordTable.find(moduleName) != prog->recordTable.end()) {
-            LIBABCKIT_LOG(DEBUG) << "Found External Namespace: " << moduleName << '\n';
-            container->namespaces.emplace_back(CreateNamespace(prog->recordTable.at(moduleName), moduleName));
-            container->nameToNamespace.emplace(moduleName, container->namespaces.back().get());
-            continue;
->>>>>>> aad9f664
         }
     }
 }
@@ -1430,7 +1244,6 @@
         AssignField<AbckitCoreClass, AbckitCoreClassField>(file, objectLiteral);
     }
 
-<<<<<<< HEAD
     for (const auto &[_, partial] : container->nameToPartials) {
         AssignField<AbckitCoreClass, AbckitCoreClassField>(file, partial);
     }
@@ -1484,211 +1297,6 @@
             continue;
         }
 
-=======
-        LIBABCKIT_LOG(DEBUG) << "Found External Module: " << moduleName << '\n';
-        CreateExternalModule(file, moduleName, record);
-    }
-}
-
-static void CollectExternalFunctions(pandasm::Program *prog, AbckitFile *file)
-{
-    LIBABCKIT_LOG_FUNC;
-    const auto container = static_cast<Container *>(file->data);
-
-    for (auto &[functionName, functionImpl] : prog->functionStaticTable) {
-        if (!functionImpl.metadata->IsForeign()) {
-            continue;
-        }
-
-        LIBABCKIT_LOG(DEBUG) << "Found External Static Function: " << functionName << std::endl;
-
-        auto [moduleName, className] = FuncGetNames(functionName);
-        LIBABCKIT_LOG(DEBUG) << "moduleName: " << moduleName << std::endl;
-        LIBABCKIT_LOG(DEBUG) << "className: " << className << std::endl;
-        auto function = std::make_unique<AbckitCoreFunction>();
-
-        AbckitCoreModule *resolvedModule = nullptr;
-        if (container->nameToModule.find(moduleName) != container->nameToModule.end()) {
-            resolvedModule = container->nameToModule.at(moduleName).get();
-        } else if (container->nameToNamespace.find(moduleName) != container->nameToNamespace.end()) {
-            auto rootModuleName = ClassGetModuleNames(moduleName, container->nameToNamespace).first;
-            if (container->nameToModule.find(rootModuleName) != container->nameToModule.end()) {
-                resolvedModule = container->nameToModule.at(rootModuleName).get();
-            }
-        }
-
-        function->owningModule = resolvedModule;
-
-        function->impl = std::make_unique<AbckitArktsFunction>();
-        function->GetArkTSImpl()->impl = &functionImpl;
-        function->GetArkTSImpl()->core = function.get();
-
-        function->returnType = PandasmTypeToAbckitType(file, functionImpl.returnType);
-        AddFunctionUserToAbckitType(function->returnType, function.get());
-
-        for (auto &functionParam : functionImpl.params) {
-            function->parameters.emplace_back(CreateFunctionParam(file, function, functionParam));
-        }
-
-        for (const auto &anno : GetAnnotationNames(&functionImpl)) {
-            function->annotations.emplace_back(CreateAnnotation(file, function.get(), anno));
-            function->annotationTable.emplace(anno, function->annotations.back().get());
-        }
-
-        auto name = GetMangleFuncName(function.get());
-        file->nameToExternalFunction.insert({name, function.get()});
-        file->externalFunctions.emplace_back(std::move(function));
-    }
-
-    for (auto &[functionName, functionImpl] : prog->functionInstanceTable) {
-        if (!functionImpl.metadata->IsForeign()) {
-            continue;
-        }
-
-        LIBABCKIT_LOG(DEBUG) << "Found External Instance Function: " << functionName << std::endl;
-
-        auto [moduleName, className] = FuncGetNames(functionName);
-        LIBABCKIT_LOG(DEBUG) << "moduleName: " << moduleName << std::endl;
-        LIBABCKIT_LOG(DEBUG) << "className: " << className << std::endl;
-        auto function = std::make_unique<AbckitCoreFunction>();
-
-        AbckitCoreModule *resolvedModule = nullptr;
-        if (container->nameToModule.find(moduleName) != container->nameToModule.end()) {
-            resolvedModule = container->nameToModule.at(moduleName).get();
-        } else if (container->nameToNamespace.find(moduleName) != container->nameToNamespace.end()) {
-            auto rootModuleName = ClassGetModuleNames(moduleName, container->nameToNamespace).first;
-            if (container->nameToModule.find(rootModuleName) != container->nameToModule.end()) {
-                resolvedModule = container->nameToModule.at(rootModuleName).get();
-            }
-        }
-
-        function->owningModule = resolvedModule;
-
-        function->impl = std::make_unique<AbckitArktsFunction>();
-        function->GetArkTSImpl()->impl = &functionImpl;
-        function->GetArkTSImpl()->core = function.get();
-
-        function->returnType = PandasmTypeToAbckitType(file, functionImpl.returnType);
-        AddFunctionUserToAbckitType(function->returnType, function.get());
-
-        for (auto &functionParam : functionImpl.params) {
-            function->parameters.emplace_back(CreateFunctionParam(file, function, functionParam));
-        }
-
-        for (const auto &anno : GetAnnotationNames(&functionImpl)) {
-            function->annotations.emplace_back(CreateAnnotation(file, function.get(), anno));
-            function->annotationTable.emplace(anno, function->annotations.back().get());
-        }
-
-        auto name = GetMangleFuncName(function.get());
-        file->nameToExternalFunction.insert({name, function.get()});
-        file->externalFunctions.emplace_back(std::move(function));
-    }
-}
-
-static void CollectAnnotations(AbckitFile *file)
-{
-    LIBABCKIT_LOG_FUNC;
-    const auto container = static_cast<Container *>(file->data);
-    for (const auto &klass : container->classes) {
-        for (auto &annotationName : GetAnnotationNames(GetStaticImplRecord(klass.get()))) {
-            klass->annotations.emplace_back(CreateAnnotation(file, klass.get(), annotationName));
-            klass->annotationTable.emplace(annotationName, klass->annotations.back().get());
-        }
-    }
-    for (const auto &iface : container->interfaces) {
-        for (auto &annotationName : GetAnnotationNames(GetStaticImplRecord(iface.get()))) {
-            iface->annotationTable.emplace(annotationName, CreateAnnotation(file, iface.get(), annotationName));
-        }
-    }
-}
-
-template <typename AbckitCoreType, typename AbckitCoreTypeField>
-static void AssignField(AbckitFile *file, AbckitCoreType *coreInstance)
-{
-    auto record = GetStaticImplRecord(coreInstance);
-    for (auto &recordField : record->fieldList) {
-        LIBABCKIT_LOG(DEBUG) << "Found Field: " << recordField.name << "\n";
-        auto field = CreateField<AbckitCoreType, AbckitCoreTypeField>(file, coreInstance, recordField);
-        file->nameToField.emplace(NameUtil::GetFieldFullName(record, &recordField), field.get());
-        coreInstance->fields.emplace_back(std::move(field));
-    }
-}
-
-static void CollectAllInstanceFields(AbckitFile *file)
-{
-    LIBABCKIT_LOG_FUNC;
-
-    const auto container = static_cast<Container *>(file->data);
-
-    for (const auto &[_, module] : container->nameToModule) {
-        AssignField<AbckitCoreModule, AbckitCoreModuleField>(file, module.get());
-    }
-
-    for (const auto &[_, ns] : container->nameToNamespace) {
-        AssignField<AbckitCoreNamespace, AbckitCoreNamespaceField>(file, ns);
-    }
-
-    for (const auto &[_, enm] : container->nameToEnum) {
-        AssignField<AbckitCoreEnum, AbckitCoreEnumField>(file, enm);
-    }
-
-    for (const auto &[_, ai] : container->nameToAnnotationInterface) {
-        AssignField<AbckitCoreAnnotationInterface, AbckitCoreAnnotationInterfaceField>(file, ai);
-    }
-
-    for (const auto &[_, objectLiteral] : container->nameToObjectLiteral) {
-        AssignField<AbckitCoreClass, AbckitCoreClassField>(file, objectLiteral);
-    }
-
-    for (const auto &[_, partial] : container->nameToPartials) {
-        AssignField<AbckitCoreClass, AbckitCoreClassField>(file, partial);
-    }
-
-    for (const auto &[_, klass] : container->nameToClass) {
-        AssignField<AbckitCoreClass, AbckitCoreClassField>(file, klass);
-    }
-}
-
-static void CollectPartial(AbckitFile *file, const std::string &moduleName, const std::string &className,
-                           const std::string &recordName, ark::pandasm::Record &record)
-{
-    LIBABCKIT_LOG_FUNC;
-    const auto container = static_cast<Container *>(file->data);
-    auto partial =
-        CreateInstance<AbckitCoreClass, AbckitArktsClass>(container->nameToModule, moduleName, className, record);
-    container->nameToPartials.emplace(recordName, partial.get());
-    file->nameToClass.emplace(recordName, partial.get());
-    container->partials.emplace_back(std::move(partial));
-}
-
-static void CollectObjectLiteral(AbckitFile *file, const std::string &moduleName, const std::string &className,
-                                 const std::string &recordName, ark::pandasm::Record &record)
-{
-    LIBABCKIT_LOG_FUNC;
-    const auto container = static_cast<Container *>(file->data);
-    auto objectLiteral =
-        CreateInstance<AbckitCoreClass, AbckitArktsClass>(container->nameToModule, moduleName, className, record);
-    container->nameToObjectLiteral.emplace(recordName, objectLiteral.get());
-    file->nameToClass.emplace(recordName, objectLiteral.get());
-    container->objectLiterals.emplace_back(std::move(objectLiteral));
-}
-
-static void CollectAllInstances(AbckitFile *file, pandasm::Program *prog)
-{
-    LIBABCKIT_LOG_FUNC;
-
-    const auto container = static_cast<Container *>(file->data);
-
-    for (auto &[recordName, record] : prog->recordTable) {
-        auto [moduleName, className] = ClassGetModuleNames(recordName, container->nameToNamespace);
-        if (IsModuleName(className) ||
-            container->nameToNamespace.find(recordName) != container->nameToNamespace.end()) {
-            // NOTE: find and fill AbckitCoreImportDescriptor
-            continue;
-        }
-
->>>>>>> aad9f664
         auto &nameToModule = container->nameToModule;
         // Collect partial
         if (IsPartial(recordName)) {
@@ -1712,7 +1320,6 @@
             container->nameToEnum.emplace(recordName, enm.get());
             file->nameToClass.emplace(recordName, enm.get());
             container->enums.emplace_back(std::move(enm));
-<<<<<<< HEAD
             continue;
         }
 
@@ -1725,20 +1332,6 @@
             continue;
         }
 
-=======
-            continue;
-        }
-
-        // Collect AnnotationInterface
-        if (IsAnnotationInterface(record)) {
-            auto ai = CreateInstance<AbckitCoreAnnotationInterface, AbckitArktsAnnotationInterface>(
-                nameToModule, moduleName, className, record);
-            container->nameToAnnotationInterface.emplace(recordName, ai.get());
-            container->annotationInterfaces.emplace_back(std::move(ai));
-            continue;
-        }
-
->>>>>>> aad9f664
         // Collect Local ObjectLiteral
         if (IsObjectLiteral(recordName) && !record.metadata->IsForeign()) {
             CollectObjectLiteral(file, moduleName, className, recordName, record);
@@ -1800,19 +1393,13 @@
     // Functions
     CollectAllFunctions(prog, file);
 
-<<<<<<< HEAD
     UpdateAnnotationRecords(prog);
 
-=======
->>>>>>> aad9f664
     // Assign
     AssignAsyncFunction(file);
     AssignArrayEnum(file);
     AssignAnnotationInterfaceToAnnotation(file);
-<<<<<<< HEAD
-=======
     AssignRecordUsers(file, prog);
->>>>>>> aad9f664
     AssignSuperClass(containerPtr->nameToClass, containerPtr->nameToInterface, containerPtr->classes);
     AssignSuperInterface(containerPtr->nameToInterface, containerPtr->interfaces);
     AssignObjectLiteral(containerPtr->objectLiterals, containerPtr->nameToClass, containerPtr->nameToInterface,
@@ -1886,7 +1473,6 @@
 {
     LIBABCKIT_LOG_FUNC;
 
-<<<<<<< HEAD
     if (file->needOptimize) {
         std::unordered_map<AbckitCoreFunction *, FunctionStatus *> &functionsMap = file->functionsMap;
         for (auto &[_, status] : functionsMap) {
@@ -1903,8 +1489,6 @@
         }
     }
 
-=======
->>>>>>> aad9f664
     if ((file->destoryData != nullptr) && (file->data != nullptr)) {
         file->destoryData(file->data);
     }
