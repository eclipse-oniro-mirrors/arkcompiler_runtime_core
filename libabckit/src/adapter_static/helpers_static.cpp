/**
 * Copyright (c) 2024-2025 Huawei Device Co., Ltd.
 * Licensed under the Apache License, Version 2.0 (the "License");
 * you may not use this file except in compliance with the License.
 * You may obtain a copy of the License at
 *
 * http://www.apache.org/licenses/LICENSE-2.0
 *
 * Unless required by applicable law or agreed to in writing, software
 * distributed under the License is distributed on an "AS IS" BASIS,
 * WITHOUT WARRANTIES OR CONDITIONS OF ANY KIND, either express or implied.
 * See the License for the specific language governing permissions and
 * limitations under the License.

 */

#include "libabckit/src/adapter_static/helpers_static.h"
#include "libabckit/src/helpers_common.h"
#include "libabckit/src/macros.h"
#include "libabckit/src/logger.h"
#include "libabckit/src/ir_impl.h"
#include "libabckit/src/wrappers/pandasm_wrapper.h"

#include "static_core/assembler/assembly-program.h"
#include "static_core/assembler/mangling.h"
#include "static_core/bytecode_optimizer/reg_acc_alloc.h"
#include "static_core/compiler/optimizer/ir/graph.h"
#include "static_core/compiler/optimizer/ir/basicblock.h"
#include "static_core/compiler/optimizer/ir/marker.h"
#include "static_core/compiler/optimizer/optimizations/regalloc/reg_alloc_graph_coloring.h"
#include "static_core/compiler/optimizer/optimizations/regalloc/reg_alloc_resolver.h"
#include "static_core/compiler/optimizer/analysis/loop_analyzer.h"
#include "static_core/compiler/optimizer/analysis/dominators_tree.h"
#include "static_core/compiler/optimizer/analysis/linear_order.h"
#include "static_core/compiler/optimizer/analysis/rpo.h"

#include "abckit_intrinsics_opcodes.inc"

static constexpr uint32_t IC_SLOT_VALUE = 0xF;

namespace libabckit {

std::tuple<std::string, std::string> ClassGetNames(const std::string &fullName)
{
    static const std::string GLOBAL_CLASS_NAME = "ETSGLOBAL";
    std::string::size_type pos = fullName.rfind('.');
    if (pos == std::string::npos) {
        return {".", fullName};
    }
    if (pos < GLOBAL_CLASS_NAME.size()) {
        return {fullName.substr(0, pos), fullName.substr(pos + 1)};
    }
    auto rawModuleName = fullName.substr(pos - GLOBAL_CLASS_NAME.size(), GLOBAL_CLASS_NAME.size());
    if (rawModuleName == GLOBAL_CLASS_NAME) {
        std::string::size_type pos2 = fullName.substr(0, pos).rfind('.');
        return {fullName.substr(0, pos2), fullName.substr(pos2 + 1)};
    }
    return {fullName.substr(0, pos), fullName.substr(pos + 1)};
}

std::tuple<std::string, std::string> FuncGetNames(const std::string &fullSig)
{
    auto fullName = fullSig.substr(0, fullSig.find(':'));
    std::string::size_type pos = fullName.rfind('.');
    if (pos == std::string::npos) {
        return {".", "ETSGLOBAL"};
    }
    return ClassGetNames(fullName.substr(0, pos));
}

std::string FuncNameCropModule(const std::string &fullSig)
{
    auto fullName = fullSig.substr(0, fullSig.find(':'));
    std::string::size_type dotPos = fullName.rfind('.');
    if (dotPos != std::string::npos) {
        return fullSig.substr(dotPos + 1);
    }
    return fullSig;
}

void CheckInvalidOpcodes([[maybe_unused]] ark::compiler::Graph *graph, [[maybe_unused]] bool isDynamic)
{
#ifndef NDEBUG
    for (auto *bb : graph->GetBlocksRPO()) {
        for (auto *inst : bb->AllInsts()) {
            bool isInvalid = isDynamic ? (GetDynamicOpcode(inst) == ABCKIT_ISA_API_DYNAMIC_OPCODE_INVALID)
                                       : (GetStaticOpcode(inst) == ABCKIT_ISA_API_STATIC_OPCODE_INVALID);
            if (isInvalid) {
                std::ostringstream out;
                LIBABCKIT_LOG_DUMP(inst->DumpOpcode(&out), DEBUG);
                LIBABCKIT_LOG(DEBUG) << "ASSERTION FAILED: Invalid opcode encountered: " << out.str() << std::endl;
                ASSERT(false);
            }
        }
    }
#endif
}

// CC-OFFNXT(G.FUD.05) huge function, big switch-case
// CC-OFFNXT(G.FUN.01-CPP) huge function, big switch-case
AbckitIsaApiStaticOpcode GetStaticOpcode(ark::compiler::Inst *inst)
{
    auto opcode = inst->GetOpcode();
    switch (opcode) {
        case ark::compiler::Opcode::CallStatic:
            return ABCKIT_ISA_API_STATIC_OPCODE_CALL_STATIC;
        case ark::compiler::Opcode::CallVirtual:
            return ABCKIT_ISA_API_STATIC_OPCODE_CALL_VIRTUAL;
        case ark::compiler::Opcode::LoadStatic:
            return ABCKIT_ISA_API_STATIC_OPCODE_LOADSTATIC;
        case ark::compiler::Opcode::LoadString:
            return ABCKIT_ISA_API_STATIC_OPCODE_LOADSTRING;
        case ark::compiler::Opcode::LoadObject:
            return ABCKIT_ISA_API_STATIC_OPCODE_LOADOBJECT;
        case ark::compiler::Opcode::Sub:
            return ABCKIT_ISA_API_STATIC_OPCODE_SUB;
        case ark::compiler::Opcode::ReturnVoid:
            return ABCKIT_ISA_API_STATIC_OPCODE_RETURN_VOID;
        case ark::compiler::Opcode::Parameter:
            return ABCKIT_ISA_API_STATIC_OPCODE_PARAMETER;
        case ark::compiler::Opcode::Constant:
            return ABCKIT_ISA_API_STATIC_OPCODE_CONSTANT;
        case ark::compiler::Opcode::Cmp:
            return ABCKIT_ISA_API_STATIC_OPCODE_CMP;
        case ark::compiler::Opcode::Cast:
            return ABCKIT_ISA_API_STATIC_OPCODE_CAST;
        case ark::compiler::Opcode::Return:
            return ABCKIT_ISA_API_STATIC_OPCODE_RETURN;
        case ark::compiler::Opcode::Add:
            return ABCKIT_ISA_API_STATIC_OPCODE_ADD;
        case ark::compiler::Opcode::Mul:
            return ABCKIT_ISA_API_STATIC_OPCODE_MUL;
        case ark::compiler::Opcode::Mod:
            return ABCKIT_ISA_API_STATIC_OPCODE_MOD;
        case ark::compiler::Opcode::Div:
            return ABCKIT_ISA_API_STATIC_OPCODE_DIV;
        case ark::compiler::Opcode::Neg:
            return ABCKIT_ISA_API_STATIC_OPCODE_NEG;
        case ark::compiler::Opcode::AddI:
            return ABCKIT_ISA_API_STATIC_OPCODE_ADDI;
        case ark::compiler::Opcode::DivI:
            return ABCKIT_ISA_API_STATIC_OPCODE_DIVI;
        case ark::compiler::Opcode::SubI:
            return ABCKIT_ISA_API_STATIC_OPCODE_SUBI;
        case ark::compiler::Opcode::MulI:
            return ABCKIT_ISA_API_STATIC_OPCODE_MULI;
        case ark::compiler::Opcode::ModI:
            return ABCKIT_ISA_API_STATIC_OPCODE_MODI;
        case ark::compiler::Opcode::Shl:
            return ABCKIT_ISA_API_STATIC_OPCODE_SHL;
        case ark::compiler::Opcode::Shr:
            return ABCKIT_ISA_API_STATIC_OPCODE_SHR;
        case ark::compiler::Opcode::AShr:
            return ABCKIT_ISA_API_STATIC_OPCODE_ASHR;
        case ark::compiler::Opcode::ShlI:
            return ABCKIT_ISA_API_STATIC_OPCODE_SHLI;
        case ark::compiler::Opcode::ShrI:
            return ABCKIT_ISA_API_STATIC_OPCODE_SHRI;
        case ark::compiler::Opcode::AShrI:
            return ABCKIT_ISA_API_STATIC_OPCODE_ASHRI;
        case ark::compiler::Opcode::And:
            return ABCKIT_ISA_API_STATIC_OPCODE_AND;
        case ark::compiler::Opcode::Or:
            return ABCKIT_ISA_API_STATIC_OPCODE_OR;
        case ark::compiler::Opcode::Xor:
            return ABCKIT_ISA_API_STATIC_OPCODE_XOR;
        case ark::compiler::Opcode::AndI:
            return ABCKIT_ISA_API_STATIC_OPCODE_ANDI;
        case ark::compiler::Opcode::OrI:
            return ABCKIT_ISA_API_STATIC_OPCODE_ORI;
        case ark::compiler::Opcode::XorI:
            return ABCKIT_ISA_API_STATIC_OPCODE_XORI;
        case ark::compiler::Opcode::Not:
            return ABCKIT_ISA_API_STATIC_OPCODE_NOT;
        case ark::compiler::Opcode::LenArray:
            return ABCKIT_ISA_API_STATIC_OPCODE_LENARRAY;
        case ark::compiler::Opcode::If:
            return ABCKIT_ISA_API_STATIC_OPCODE_IF;
        case ark::compiler::Opcode::NullPtr:
            return ABCKIT_ISA_API_STATIC_OPCODE_NULLPTR;
        case ark::compiler::Opcode::Phi:
            return ABCKIT_ISA_API_STATIC_OPCODE_PHI;
<<<<<<< HEAD
        case compiler::Opcode::LoadUniqueObject:
            return ABCKIT_ISA_API_STATIC_OPCODE_LOADNULLVALUE;
        case compiler::Opcode::Try:
=======
        case ark::compiler::Opcode::LoadUndefined:
            return ABCKIT_ISA_API_STATIC_OPCODE_LOADUNDEFINED;
        case ark::compiler::Opcode::Try:
>>>>>>> dc56cad2
            return ABCKIT_ISA_API_STATIC_OPCODE_TRY;
        case ark::compiler::Opcode::CatchPhi:
            return ABCKIT_ISA_API_STATIC_OPCODE_CATCHPHI;
        case ark::compiler::Opcode::Intrinsic:
            return GetStaticIntrinsicOpcode(inst->CastToIntrinsic());
        default:
            LIBABCKIT_LOG(DEBUG) << "compiler->abckit INVALID\n";
            return ABCKIT_ISA_API_STATIC_OPCODE_INVALID;
    }
    LIBABCKIT_UNREACHABLE;
}

AbckitIsaApiDynamicOpcode GetDynamicOpcode(ark::compiler::Inst *inst)
{
    auto opcode = inst->GetOpcode();
    switch (opcode) {
        case ark::compiler::Opcode::LoadString:
            return ABCKIT_ISA_API_DYNAMIC_OPCODE_LOADSTRING;
        case ark::compiler::Opcode::Parameter:
            return ABCKIT_ISA_API_DYNAMIC_OPCODE_PARAMETER;
        case ark::compiler::Opcode::Constant:
            return ABCKIT_ISA_API_DYNAMIC_OPCODE_CONSTANT;
        case ark::compiler::Opcode::If:
            return ABCKIT_ISA_API_DYNAMIC_OPCODE_IF;
        case ark::compiler::Opcode::Phi:
            return ABCKIT_ISA_API_DYNAMIC_OPCODE_PHI;
        case ark::compiler::Opcode::Try:
            return ABCKIT_ISA_API_DYNAMIC_OPCODE_TRY;
        case ark::compiler::Opcode::CatchPhi:
            return ABCKIT_ISA_API_DYNAMIC_OPCODE_CATCHPHI;
        case ark::compiler::Opcode::Intrinsic:
            switch (inst->CastToIntrinsic()->GetIntrinsicId()) {
                case ark::compiler::RuntimeInterface::IntrinsicId::INTRINSIC_ABCKIT_LOAD_STRING:
                    return ABCKIT_ISA_API_DYNAMIC_OPCODE_LOADSTRING;
                default:
                    break;
            }
            return GetDynamicIntrinsicOpcode(inst->CastToIntrinsic());
        default:
            LIBABCKIT_LOG(DEBUG) << "compiler->abckit INVALID\n";
            return ABCKIT_ISA_API_DYNAMIC_OPCODE_INVALID;
    }
    LIBABCKIT_UNREACHABLE;
}

size_t GetIntrinicMaxInputsCount(AbckitInst *inst)
{
    ASSERT(inst->impl->IsIntrinsic());
    if (IsDynamic(inst->graph->function->owningModule->target)) {
        return GetIntrinicMaxInputsCountDyn(inst->impl->CastToIntrinsic());
    }
    return GetIntrinicMaxInputsCountStatic(inst->impl->CastToIntrinsic());
}

bool IsCallInst(AbckitInst *inst)
{
    if (IsDynamic(inst->graph->function->owningModule->target)) {
        return IsCallInstDyn(inst->impl);
    }
    return IsCallInstStatic(inst->impl);
}

AbckitTypeId TypeToTypeId(ark::compiler::DataType::Type type)
{
    LIBABCKIT_LOG(DEBUG) << "compiler->abckit\n";
    switch (type) {
        case ark::compiler::DataType::Type::REFERENCE:
            return AbckitTypeId::ABCKIT_TYPE_ID_REFERENCE;
        case ark::compiler::DataType::Type::BOOL:
            return AbckitTypeId::ABCKIT_TYPE_ID_U1;
        case ark::compiler::DataType::Type::UINT8:
            return AbckitTypeId::ABCKIT_TYPE_ID_U8;
        case ark::compiler::DataType::Type::INT8:
            return AbckitTypeId::ABCKIT_TYPE_ID_I8;
        case ark::compiler::DataType::Type::UINT16:
            return AbckitTypeId::ABCKIT_TYPE_ID_U16;
        case ark::compiler::DataType::Type::INT16:
            return AbckitTypeId::ABCKIT_TYPE_ID_I16;
        case ark::compiler::DataType::Type::UINT32:
            return AbckitTypeId::ABCKIT_TYPE_ID_U32;
        case ark::compiler::DataType::Type::INT32:
            return AbckitTypeId::ABCKIT_TYPE_ID_I32;
        case ark::compiler::DataType::Type::UINT64:
            return AbckitTypeId::ABCKIT_TYPE_ID_U64;
        case ark::compiler::DataType::Type::INT64:
            return AbckitTypeId::ABCKIT_TYPE_ID_I64;
        case ark::compiler::DataType::Type::FLOAT32:
            return AbckitTypeId::ABCKIT_TYPE_ID_F32;
        case ark::compiler::DataType::Type::FLOAT64:
            return AbckitTypeId::ABCKIT_TYPE_ID_F64;
        case ark::compiler::DataType::Type::ANY:
            return AbckitTypeId::ABCKIT_TYPE_ID_ANY;
        case ark::compiler::DataType::Type::VOID:
            return AbckitTypeId::ABCKIT_TYPE_ID_VOID;
        case ark::compiler::DataType::Type::POINTER:
        case ark::compiler::DataType::Type::NO_TYPE:
        default:
            LIBABCKIT_LOG(DEBUG) << "compiler->abckit INVALID\n";
            return AbckitTypeId::ABCKIT_TYPE_ID_INVALID;
    }
    LIBABCKIT_UNREACHABLE;
}

ark::compiler::DataType::Type TypeIdToType(AbckitTypeId typeId)
{
    LIBABCKIT_LOG(DEBUG) << "abckit->compiler\n";
    switch (typeId) {
        case AbckitTypeId::ABCKIT_TYPE_ID_REFERENCE:
            return ark::compiler::DataType::Type::REFERENCE;
        case AbckitTypeId::ABCKIT_TYPE_ID_U1:
            return ark::compiler::DataType::Type::BOOL;
        case AbckitTypeId::ABCKIT_TYPE_ID_U8:
            return ark::compiler::DataType::Type::UINT8;
        case AbckitTypeId::ABCKIT_TYPE_ID_I8:
            return ark::compiler::DataType::Type::INT8;
        case AbckitTypeId::ABCKIT_TYPE_ID_U16:
            return ark::compiler::DataType::Type::UINT16;
        case AbckitTypeId::ABCKIT_TYPE_ID_I16:
            return ark::compiler::DataType::Type::INT16;
        case AbckitTypeId::ABCKIT_TYPE_ID_U32:
            return ark::compiler::DataType::Type::UINT32;
        case AbckitTypeId::ABCKIT_TYPE_ID_I32:
            return ark::compiler::DataType::Type::INT32;
        case AbckitTypeId::ABCKIT_TYPE_ID_U64:
            return ark::compiler::DataType::Type::UINT64;
        case AbckitTypeId::ABCKIT_TYPE_ID_I64:
            return ark::compiler::DataType::Type::INT64;
        case AbckitTypeId::ABCKIT_TYPE_ID_F32:
            return ark::compiler::DataType::Type::FLOAT32;
        case AbckitTypeId::ABCKIT_TYPE_ID_F64:
            return ark::compiler::DataType::Type::FLOAT64;
        case AbckitTypeId::ABCKIT_TYPE_ID_ANY:
            return ark::compiler::DataType::Type::ANY;
        case AbckitTypeId::ABCKIT_TYPE_ID_VOID:
            return ark::compiler::DataType::Type::VOID;
        case AbckitTypeId::ABCKIT_TYPE_ID_INVALID:
        default:
            LIBABCKIT_LOG(DEBUG) << "abckit->compiler INVALID\n";
            return ark::compiler::DataType::Type::NO_TYPE;
    }
    LIBABCKIT_UNREACHABLE;
}

ark::compiler::ConditionCode CcToCc(AbckitIsaApiDynamicConditionCode cc)
{
    LIBABCKIT_LOG(DEBUG) << "abckit->compiler\n";
    switch (cc) {
        case AbckitIsaApiDynamicConditionCode::ABCKIT_ISA_API_DYNAMIC_CONDITION_CODE_CC_EQ:
            return ark::compiler::ConditionCode::CC_EQ;
        case AbckitIsaApiDynamicConditionCode::ABCKIT_ISA_API_DYNAMIC_CONDITION_CODE_CC_NE:
            return ark::compiler::ConditionCode::CC_NE;
        case AbckitIsaApiDynamicConditionCode::ABCKIT_ISA_API_DYNAMIC_CONDITION_CODE_CC_LT:
            return ark::compiler::ConditionCode::CC_LT;
        case AbckitIsaApiDynamicConditionCode::ABCKIT_ISA_API_DYNAMIC_CONDITION_CODE_CC_LE:
            return ark::compiler::ConditionCode::CC_LE;
        case AbckitIsaApiDynamicConditionCode::ABCKIT_ISA_API_DYNAMIC_CONDITION_CODE_CC_GT:
            return ark::compiler::ConditionCode::CC_GT;
        case AbckitIsaApiDynamicConditionCode::ABCKIT_ISA_API_DYNAMIC_CONDITION_CODE_CC_GE:
            return ark::compiler::ConditionCode::CC_GE;
        case AbckitIsaApiDynamicConditionCode::ABCKIT_ISA_API_DYNAMIC_CONDITION_CODE_CC_B:
            return ark::compiler::ConditionCode::CC_B;
        case AbckitIsaApiDynamicConditionCode::ABCKIT_ISA_API_DYNAMIC_CONDITION_CODE_CC_BE:
            return ark::compiler::ConditionCode::CC_BE;
        case AbckitIsaApiDynamicConditionCode::ABCKIT_ISA_API_DYNAMIC_CONDITION_CODE_CC_A:
            return ark::compiler::ConditionCode::CC_A;
        case AbckitIsaApiDynamicConditionCode::ABCKIT_ISA_API_DYNAMIC_CONDITION_CODE_CC_AE:
            return ark::compiler::ConditionCode::CC_AE;
        case AbckitIsaApiDynamicConditionCode::ABCKIT_ISA_API_DYNAMIC_CONDITION_CODE_CC_TST_EQ:
            return ark::compiler::ConditionCode::CC_TST_EQ;
        case AbckitIsaApiDynamicConditionCode::ABCKIT_ISA_API_DYNAMIC_CONDITION_CODE_CC_TST_NE:
            return ark::compiler::ConditionCode::CC_TST_NE;
        case AbckitIsaApiDynamicConditionCode::ABCKIT_ISA_API_DYNAMIC_CONDITION_CODE_CC_NONE:
            break;
    }
    LIBABCKIT_LOG(DEBUG) << "abckit->compiler CcToCc INVALID\n";
    LIBABCKIT_UNREACHABLE;
}

ark::compiler::ConditionCode CcToCc(AbckitIsaApiStaticConditionCode cc)
{
    LIBABCKIT_LOG(DEBUG) << "abckit->compiler\n";
    switch (cc) {
        case AbckitIsaApiStaticConditionCode::ABCKIT_ISA_API_STATIC_CONDITION_CODE_CC_EQ:
            return ark::compiler::ConditionCode::CC_EQ;
        case AbckitIsaApiStaticConditionCode::ABCKIT_ISA_API_STATIC_CONDITION_CODE_CC_NE:
            return ark::compiler::ConditionCode::CC_NE;
        case AbckitIsaApiStaticConditionCode::ABCKIT_ISA_API_STATIC_CONDITION_CODE_CC_LT:
            return ark::compiler::ConditionCode::CC_LT;
        case AbckitIsaApiStaticConditionCode::ABCKIT_ISA_API_STATIC_CONDITION_CODE_CC_LE:
            return ark::compiler::ConditionCode::CC_LE;
        case AbckitIsaApiStaticConditionCode::ABCKIT_ISA_API_STATIC_CONDITION_CODE_CC_GT:
            return ark::compiler::ConditionCode::CC_GT;
        case AbckitIsaApiStaticConditionCode::ABCKIT_ISA_API_STATIC_CONDITION_CODE_CC_GE:
            return ark::compiler::ConditionCode::CC_GE;
        case AbckitIsaApiStaticConditionCode::ABCKIT_ISA_API_STATIC_CONDITION_CODE_CC_B:
            return ark::compiler::ConditionCode::CC_B;
        case AbckitIsaApiStaticConditionCode::ABCKIT_ISA_API_STATIC_CONDITION_CODE_CC_BE:
            return ark::compiler::ConditionCode::CC_BE;
        case AbckitIsaApiStaticConditionCode::ABCKIT_ISA_API_STATIC_CONDITION_CODE_CC_A:
            return ark::compiler::ConditionCode::CC_A;
        case AbckitIsaApiStaticConditionCode::ABCKIT_ISA_API_STATIC_CONDITION_CODE_CC_AE:
            return ark::compiler::ConditionCode::CC_AE;
        case AbckitIsaApiStaticConditionCode::ABCKIT_ISA_API_STATIC_CONDITION_CODE_CC_TST_EQ:
            return ark::compiler::ConditionCode::CC_TST_EQ;
        case AbckitIsaApiStaticConditionCode::ABCKIT_ISA_API_STATIC_CONDITION_CODE_CC_TST_NE:
            return ark::compiler::ConditionCode::CC_TST_NE;
        case AbckitIsaApiStaticConditionCode::ABCKIT_ISA_API_STATIC_CONDITION_CODE_CC_NONE:
            break;
    }
    LIBABCKIT_LOG(DEBUG) << "abckit->compiler CcToCc INVALID\n";
    LIBABCKIT_UNREACHABLE;
}

AbckitIsaApiDynamicConditionCode CcToDynamicCc(ark::compiler::ConditionCode cc)
{
    LIBABCKIT_LOG(DEBUG) << "abckit->compiler\n";
    switch (cc) {
        case ark::compiler::ConditionCode::CC_EQ:
            return AbckitIsaApiDynamicConditionCode::ABCKIT_ISA_API_DYNAMIC_CONDITION_CODE_CC_EQ;
        case ark::compiler::ConditionCode::CC_NE:
            return AbckitIsaApiDynamicConditionCode::ABCKIT_ISA_API_DYNAMIC_CONDITION_CODE_CC_NE;
        case ark::compiler::ConditionCode::CC_LT:
            return AbckitIsaApiDynamicConditionCode::ABCKIT_ISA_API_DYNAMIC_CONDITION_CODE_CC_LT;
        case ark::compiler::ConditionCode::CC_LE:
            return AbckitIsaApiDynamicConditionCode::ABCKIT_ISA_API_DYNAMIC_CONDITION_CODE_CC_LE;
        case ark::compiler::ConditionCode::CC_GT:
            return AbckitIsaApiDynamicConditionCode::ABCKIT_ISA_API_DYNAMIC_CONDITION_CODE_CC_GT;
        case ark::compiler::ConditionCode::CC_GE:
            return AbckitIsaApiDynamicConditionCode::ABCKIT_ISA_API_DYNAMIC_CONDITION_CODE_CC_GE;
        case ark::compiler::ConditionCode::CC_B:
            return AbckitIsaApiDynamicConditionCode::ABCKIT_ISA_API_DYNAMIC_CONDITION_CODE_CC_B;
        case ark::compiler::ConditionCode::CC_BE:
            return AbckitIsaApiDynamicConditionCode::ABCKIT_ISA_API_DYNAMIC_CONDITION_CODE_CC_BE;
        case ark::compiler::ConditionCode::CC_A:
            return AbckitIsaApiDynamicConditionCode::ABCKIT_ISA_API_DYNAMIC_CONDITION_CODE_CC_A;
        case ark::compiler::ConditionCode::CC_AE:
            return AbckitIsaApiDynamicConditionCode::ABCKIT_ISA_API_DYNAMIC_CONDITION_CODE_CC_AE;
        case ark::compiler::ConditionCode::CC_TST_EQ:
            return AbckitIsaApiDynamicConditionCode::ABCKIT_ISA_API_DYNAMIC_CONDITION_CODE_CC_TST_EQ;
        case ark::compiler::ConditionCode::CC_TST_NE:
            return AbckitIsaApiDynamicConditionCode::ABCKIT_ISA_API_DYNAMIC_CONDITION_CODE_CC_TST_NE;
        default:
            break;
    }
    LIBABCKIT_LOG(DEBUG) << "compiler->abckit CcToDynamicCc INVALID\n";
    LIBABCKIT_UNREACHABLE;
}

AbckitIsaApiStaticConditionCode CcToStaticCc(ark::compiler::ConditionCode cc)
{
    LIBABCKIT_LOG(DEBUG) << "abckit->compiler\n";
    switch (cc) {
        case ark::compiler::ConditionCode::CC_EQ:
            return AbckitIsaApiStaticConditionCode::ABCKIT_ISA_API_STATIC_CONDITION_CODE_CC_EQ;
        case ark::compiler::ConditionCode::CC_NE:
            return AbckitIsaApiStaticConditionCode::ABCKIT_ISA_API_STATIC_CONDITION_CODE_CC_NE;
        case ark::compiler::ConditionCode::CC_LT:
            return AbckitIsaApiStaticConditionCode::ABCKIT_ISA_API_STATIC_CONDITION_CODE_CC_LT;
        case ark::compiler::ConditionCode::CC_LE:
            return AbckitIsaApiStaticConditionCode::ABCKIT_ISA_API_STATIC_CONDITION_CODE_CC_LE;
        case ark::compiler::ConditionCode::CC_GT:
            return AbckitIsaApiStaticConditionCode::ABCKIT_ISA_API_STATIC_CONDITION_CODE_CC_GT;
        case ark::compiler::ConditionCode::CC_GE:
            return AbckitIsaApiStaticConditionCode::ABCKIT_ISA_API_STATIC_CONDITION_CODE_CC_GE;
        case ark::compiler::ConditionCode::CC_B:
            return AbckitIsaApiStaticConditionCode::ABCKIT_ISA_API_STATIC_CONDITION_CODE_CC_B;
        case ark::compiler::ConditionCode::CC_BE:
            return AbckitIsaApiStaticConditionCode::ABCKIT_ISA_API_STATIC_CONDITION_CODE_CC_BE;
        case ark::compiler::ConditionCode::CC_A:
            return AbckitIsaApiStaticConditionCode::ABCKIT_ISA_API_STATIC_CONDITION_CODE_CC_A;
        case ark::compiler::ConditionCode::CC_AE:
            return AbckitIsaApiStaticConditionCode::ABCKIT_ISA_API_STATIC_CONDITION_CODE_CC_AE;
        case ark::compiler::ConditionCode::CC_TST_EQ:
            return AbckitIsaApiStaticConditionCode::ABCKIT_ISA_API_STATIC_CONDITION_CODE_CC_TST_EQ;
        case ark::compiler::ConditionCode::CC_TST_NE:
            return AbckitIsaApiStaticConditionCode::ABCKIT_ISA_API_STATIC_CONDITION_CODE_CC_TST_NE;
        default:
            break;
    }
    LIBABCKIT_LOG(DEBUG) << "compiler->abckit CcToStaticCc INVALID\n";
    LIBABCKIT_UNREACHABLE;
}

void SetLastError(AbckitStatus err)
{
    LIBABCKIT_LOG(DEBUG) << "error code: " << err << std::endl;
    statuses::SetLastError(err);
}

uint32_t GetClassOffset(AbckitGraph *graph, AbckitCoreClass *klass)
{
    ASSERT(!IsDynamic(graph->function->owningModule->target));

    auto *rec = klass->GetArkTSImpl()->impl.GetStaticClass();
    LIBABCKIT_LOG(DEBUG) << "className: " << rec->name << "\n";

    uint32_t classOffset = 0;
    for (auto &[id, s] : graph->irInterface->classes) {
        if (s == rec->name) {
            classOffset = id;
        }
    }
    if (classOffset == 0) {
        LIBABCKIT_LOG(DEBUG) << "classOffset == 0\n";
        LIBABCKIT_UNREACHABLE;
    }
    LIBABCKIT_LOG(DEBUG) << "classOffset: " << classOffset << "\n";
    return classOffset;
}

std::string GetFuncName(AbckitCoreFunction *function)
{
    std::string funcName = "__ABCKIT_INVALID__";

    if (IsDynamic(function->owningModule->target)) {
        auto *func = PandasmWrapper::GetWrappedFunction(GetDynFunction(function));
        funcName = func->name;
        delete func;
    } else {
        auto *func = reinterpret_cast<const ark::pandasm::Function *>(function->GetArkTSImpl()->GetStaticImpl());
        funcName = func->name;
    }

    return funcName;
}

std::string GetMangleFuncName(AbckitCoreFunction *function)
{
    std::string funcName = "__ABCKIT_INVALID__";

    if (IsDynamic(function->owningModule->target)) {
        auto *func = PandasmWrapper::GetWrappedFunction(GetDynFunction(function));
        funcName = func->name;
        delete func;
    } else {
        auto *func = reinterpret_cast<const ark::pandasm::Function *>(function->GetArkTSImpl()->GetStaticImpl());
        funcName = MangleFunctionName(ark::pandasm::DeMangleName(func->name), func->params, func->returnType);
    }
    return funcName;
}

uint32_t GetMethodOffset(AbckitGraph *graph, AbckitCoreFunction *function)
{
    std::string funcName = GetMangleFuncName(function);
    ASSERT(funcName != "__ABCKIT_INVALID__");
    LIBABCKIT_LOG(DEBUG) << "functionName: " << funcName << "\n";

    uint32_t methodOffset = 0;
    for (auto &[id, s] : graph->irInterface->methods) {
        if (s == funcName) {
            methodOffset = id;
            break;
        }
    }
    if (methodOffset == 0) {
        LIBABCKIT_LOG(DEBUG) << "methodOffset == 0\n";
        LIBABCKIT_UNREACHABLE;
    }
    LIBABCKIT_LOG(DEBUG) << "methodOffset: " << methodOffset << "\n";
    return methodOffset;
}

uint32_t GetStringOffset(AbckitGraph *graph, AbckitString *string)
{
    uint32_t stringOffset = 0;
    for (auto &[id, s] : graph->irInterface->strings) {
        if (s == string->impl) {
            stringOffset = id;
        }
    }

    if (stringOffset == 0) {
        // Newly created string
        // NOLINTNEXTLINE(cert-msc51-cpp)
        do {
            LIBABCKIT_LOG(DEBUG) << "generating new stringOffset\n";
            // NOLINTNEXTLINE(cert-msc50-cpp)
            stringOffset++;
        } while (graph->irInterface->strings.find(stringOffset) != graph->irInterface->strings.end());
        // insert new string id
        graph->irInterface->strings.insert({stringOffset, string->impl.data()});
    }

    LIBABCKIT_LOG(DEBUG) << "stringOffset: " << stringOffset << "\n";
    return stringOffset;
}

uint32_t GetLiteralArrayOffset(AbckitGraph *graph, AbckitLiteralArray *arr)
{
    std::string arrName = "__ABCKIT_INVALID__";
    if (IsDynamic(graph->function->owningModule->target)) {
        auto litarrTable = PandasmWrapper::GetUnwrappedLiteralArrayTable(graph->file->GetDynamicProgram());
        for (auto &[id, s] : litarrTable) {
            if (s == arr->GetDynamicImpl()) {
                arrName = id;
            }
        }
    } else {
        auto *prog = graph->file->GetStaticProgram();
        for (auto &[id, s] : prog->literalarrayTable) {
            if (&s == arr->GetStaticImpl()) {
                arrName = id;
            }
        }
    }
    ASSERT(arrName != "__ABCKIT_INVALID__");

    uint32_t arrayOffset = 0;
    for (auto &[id, s] : graph->irInterface->literalarrays) {
        if (s == arrName) {
            arrayOffset = id;
        }
    }

    if (arrayOffset == 0) {
        // Newly created literal array
        // NOLINTNEXTLINE(cert-msc51-cpp)
        do {
            LIBABCKIT_LOG(DEBUG) << "generating new arrayOffset\n";
            // NOLINTNEXTLINE(cert-msc50-cpp)
            arrayOffset++;
        } while (graph->irInterface->literalarrays.find(arrayOffset) != graph->irInterface->literalarrays.end());
        // insert new literal array
        graph->irInterface->literalarrays.insert({arrayOffset, arrName});
    }
    return arrayOffset;
}

AbckitInst *FindOrCreateInstFromImpl(AbckitGraph *graph, ark::compiler::Inst *impl)
{
    if (graph->implToInst.find(impl) != graph->implToInst.end()) {
        return graph->implToInst.at(impl);
    }

    return CreateInstFromImpl(graph, impl);
}

AbckitInst *CreateInstFromImpl(AbckitGraph *graph, ark::compiler::Inst *impl)
{
    AbckitInst *newInst = graph->impl->GetLocalAllocator()->New<AbckitInst>(graph, impl);
    graph->implToInst.insert({impl, newInst});
    return newInst;
}

AbckitInst *CreateDynInst(AbckitGraph *graph, ark::compiler::IntrinsicInst::IntrinsicId intrinsicId, bool hasIC)
{
    auto intrImpl = graph->impl->CreateInstIntrinsic(ark::compiler::DataType::ANY, 0, intrinsicId);
    if (hasIC) {
        intrImpl->AddImm(graph->impl->GetAllocator(), IC_SLOT_VALUE);
    }
    return CreateInstFromImpl(graph, intrImpl);
}

AbckitInst *CreateDynInst(AbckitGraph *graph, AbckitInst *input0, ark::compiler::IntrinsicInst::IntrinsicId intrinsicId,
                          bool hasIC)
{
    auto intrImpl = graph->impl->CreateInstIntrinsic(ark::compiler::DataType::ANY, 0, intrinsicId);
    size_t argsCount {1U};
    intrImpl->ReserveInputs(argsCount);
    intrImpl->AllocateInputTypes(graph->impl->GetAllocator(), argsCount);
    intrImpl->AppendInput(input0->impl, ark::compiler::DataType::ANY);
    if (hasIC) {
        intrImpl->AddImm(graph->impl->GetAllocator(), IC_SLOT_VALUE);
    }
    return CreateInstFromImpl(graph, intrImpl);
}

AbckitInst *CreateDynInst(AbckitGraph *graph, AbckitInst *input0, AbckitInst *input1,
                          ark::compiler::IntrinsicInst::IntrinsicId intrinsicId, bool hasIC)
{
    auto intrImpl = graph->impl->CreateInstIntrinsic(ark::compiler::DataType::ANY, 0, intrinsicId);
    size_t argsCount {2U};
    intrImpl->ReserveInputs(argsCount);
    intrImpl->AllocateInputTypes(graph->impl->GetAllocator(), argsCount);
    intrImpl->AppendInput(input0->impl, ark::compiler::DataType::ANY);
    intrImpl->AppendInput(input1->impl, ark::compiler::DataType::ANY);
    if (hasIC) {
        intrImpl->AddImm(graph->impl->GetAllocator(), IC_SLOT_VALUE);
    }
    return CreateInstFromImpl(graph, intrImpl);
}

// CC-OFFNXT(G.FUN.01) helper function
AbckitInst *CreateDynInst(AbckitGraph *graph, AbckitInst *input0, AbckitInst *input1, AbckitInst *input2,
                          ark::compiler::IntrinsicInst::IntrinsicId intrinsicId, bool hasIC)
{
    auto intrImpl = graph->impl->CreateInstIntrinsic(ark::compiler::DataType::ANY, 0, intrinsicId);
    size_t argsCount {3U};
    intrImpl->ReserveInputs(argsCount);
    intrImpl->AllocateInputTypes(graph->impl->GetAllocator(), argsCount);
    intrImpl->AppendInput(input0->impl, ark::compiler::DataType::ANY);
    intrImpl->AppendInput(input1->impl, ark::compiler::DataType::ANY);
    intrImpl->AppendInput(input2->impl, ark::compiler::DataType::ANY);
    if (hasIC) {
        intrImpl->AddImm(graph->impl->GetAllocator(), IC_SLOT_VALUE);
    }
    return CreateInstFromImpl(graph, intrImpl);
}

// CC-OFFNXT(G.FUN.01) helper function
AbckitInst *CreateDynInst(AbckitGraph *graph, AbckitInst *input0, AbckitInst *input1, uint64_t imm0,
                          ark::compiler::IntrinsicInst::IntrinsicId intrinsicId, bool hasIC)
{
    auto intrImpl = graph->impl->CreateInstIntrinsic(ark::compiler::DataType::ANY, 0, intrinsicId);
    size_t argsCount {2U};
    intrImpl->ReserveInputs(argsCount);
    intrImpl->AllocateInputTypes(graph->impl->GetAllocator(), argsCount);
    intrImpl->AppendInput(input0->impl, ark::compiler::DataType::ANY);
    intrImpl->AppendInput(input1->impl, ark::compiler::DataType::ANY);
    if (hasIC) {
        intrImpl->AddImm(graph->impl->GetAllocator(), IC_SLOT_VALUE);
    }
    intrImpl->AddImm(graph->impl->GetAllocator(), imm0);
    return CreateInstFromImpl(graph, intrImpl);
}

AbckitInst *CreateDynInst(AbckitGraph *graph, uint64_t imm0, ark::compiler::DataType::Type retType,
                          ark::compiler::IntrinsicInst::IntrinsicId intrinsicId, bool hasIC)
{
    auto intrImpl = graph->impl->CreateInstIntrinsic(retType, 0, intrinsicId);
    if (hasIC) {
        intrImpl->AddImm(graph->impl->GetAllocator(), IC_SLOT_VALUE);
    }
    intrImpl->AddImm(graph->impl->GetAllocator(), imm0);
    return CreateInstFromImpl(graph, intrImpl);
}

AbckitInst *CreateDynInst(AbckitGraph *graph, uint64_t imm0, ark::compiler::IntrinsicInst::IntrinsicId intrinsicId,
                          bool hasIC)
{
    auto intrImpl = graph->impl->CreateInstIntrinsic(ark::compiler::DataType::ANY, 0, intrinsicId);
    if (hasIC) {
        intrImpl->AddImm(graph->impl->GetAllocator(), IC_SLOT_VALUE);
    }
    intrImpl->AddImm(graph->impl->GetAllocator(), imm0);
    return CreateInstFromImpl(graph, intrImpl);
}

AbckitInst *CreateDynInst(AbckitGraph *graph, AbckitInst *input0, uint64_t imm0,
                          ark::compiler::IntrinsicInst::IntrinsicId intrinsicId, bool hasIC)
{
    auto intrImpl = graph->impl->CreateInstIntrinsic(ark::compiler::DataType::ANY, 0, intrinsicId);
    size_t argsCount {1U};
    intrImpl->ReserveInputs(argsCount);
    intrImpl->AllocateInputTypes(graph->impl->GetAllocator(), argsCount);
    intrImpl->AppendInput(input0->impl, ark::compiler::DataType::ANY);
    if (hasIC) {
        intrImpl->AddImm(graph->impl->GetAllocator(), IC_SLOT_VALUE);
    }
    intrImpl->AddImm(graph->impl->GetAllocator(), imm0);
    return CreateInstFromImpl(graph, intrImpl);
}

// CC-OFFNXT(G.FUN.01) helper function
AbckitInst *CreateDynInst(AbckitGraph *graph, AbckitInst *input0, uint64_t imm0, uint64_t imm1,
                          ark::compiler::IntrinsicInst::IntrinsicId intrinsicId, bool hasIC)
{
    auto intrImpl = graph->impl->CreateInstIntrinsic(ark::compiler::DataType::ANY, 0, intrinsicId);
    size_t argsCount {1U};
    intrImpl->ReserveInputs(argsCount);
    intrImpl->AllocateInputTypes(graph->impl->GetAllocator(), argsCount);
    intrImpl->AppendInput(input0->impl, ark::compiler::DataType::ANY);
    if (hasIC) {
        intrImpl->AddImm(graph->impl->GetAllocator(), IC_SLOT_VALUE);
    }
    intrImpl->AddImm(graph->impl->GetAllocator(), imm0);
    intrImpl->AddImm(graph->impl->GetAllocator(), imm1);
    return CreateInstFromImpl(graph, intrImpl);
}

AbckitInst *CreateDynInst(AbckitGraph *graph, uint64_t imm0, uint64_t imm1,
                          ark::compiler::IntrinsicInst::IntrinsicId intrinsicId, bool hasIC)
{
    auto intrImpl = graph->impl->CreateInstIntrinsic(ark::compiler::DataType::ANY, 0, intrinsicId);
    if (hasIC) {
        intrImpl->AddImm(graph->impl->GetAllocator(), IC_SLOT_VALUE);
    }
    intrImpl->AddImm(graph->impl->GetAllocator(), imm0);
    intrImpl->AddImm(graph->impl->GetAllocator(), imm1);
    return CreateInstFromImpl(graph, intrImpl);
}

// CC-OFFNXT(G.FUN.01) helper function
AbckitInst *CreateDynInst(AbckitGraph *graph, AbckitInst *input0, AbckitInst *input1, uint64_t imm0, uint64_t imm1,
                          ark::compiler::IntrinsicInst::IntrinsicId intrinsicId, bool hasIC)
{
    auto intrImpl = graph->impl->CreateInstIntrinsic(ark::compiler::DataType::ANY, 0, intrinsicId);
    size_t argsCount {2U};
    intrImpl->ReserveInputs(argsCount);
    intrImpl->AllocateInputTypes(graph->impl->GetAllocator(), argsCount);
    intrImpl->AppendInput(input0->impl, ark::compiler::DataType::ANY);
    intrImpl->AppendInput(input1->impl, ark::compiler::DataType::ANY);
    if (hasIC) {
        intrImpl->AddImm(graph->impl->GetAllocator(), IC_SLOT_VALUE);
    }
    intrImpl->AddImm(graph->impl->GetAllocator(), imm0);
    intrImpl->AddImm(graph->impl->GetAllocator(), imm1);
    return CreateInstFromImpl(graph, intrImpl);
}

// CC-OFFNXT(G.FUN.01-CPP) helper function
AbckitInst *CreateDynInst(AbckitGraph *graph, AbckitInst *acc, AbckitInst *input0, AbckitInst *input1,
                          AbckitInst *input2, ark::compiler::IntrinsicInst::IntrinsicId intrinsicId, bool hasIC)
{
    auto intrImpl = graph->impl->CreateInstIntrinsic(ark::compiler::DataType::ANY, 0, intrinsicId);
    size_t argsCount {4U};
    intrImpl->ReserveInputs(argsCount);
    intrImpl->AllocateInputTypes(graph->impl->GetAllocator(), argsCount);
    intrImpl->AppendInput(acc->impl, ark::compiler::DataType::ANY);
    intrImpl->AppendInput(input0->impl, ark::compiler::DataType::ANY);
    intrImpl->AppendInput(input1->impl, ark::compiler::DataType::ANY);
    intrImpl->AppendInput(input2->impl, ark::compiler::DataType::ANY);
    if (hasIC) {
        intrImpl->AddImm(graph->impl->GetAllocator(), IC_SLOT_VALUE);
    }
    return CreateInstFromImpl(graph, intrImpl);
}

// CC-OFFNXT(G.FUN.01) helper function
AbckitInst *CreateDynInst(AbckitGraph *graph, uint64_t imm0, uint64_t imm1, uint64_t imm2, AbckitInst *input0,
                          ark::compiler::IntrinsicInst::IntrinsicId intrinsicId, bool hasIC)
{
    auto intrImpl = graph->impl->CreateInstIntrinsic(ark::compiler::DataType::ANY, 0, intrinsicId);
    size_t argsCount {1U};
    intrImpl->ReserveInputs(argsCount);
    intrImpl->AllocateInputTypes(graph->impl->GetAllocator(), argsCount);
    intrImpl->AppendInput(input0->impl, ark::compiler::DataType::ANY);
    if (hasIC) {
        intrImpl->AddImm(graph->impl->GetAllocator(), IC_SLOT_VALUE);
    }
    intrImpl->AddImm(graph->impl->GetAllocator(), imm0);
    intrImpl->AddImm(graph->impl->GetAllocator(), imm1);
    intrImpl->AddImm(graph->impl->GetAllocator(), imm2);
    return CreateInstFromImpl(graph, intrImpl);
}

// CC-OFFNXT(G.FUN.01) helper function
AbckitInst *CreateDynInst(AbckitGraph *graph, AbckitInst *acc, AbckitInst *input0, AbckitInst *input1,
                          AbckitInst *input2, AbckitInst *input3, ark::compiler::IntrinsicInst::IntrinsicId intrinsicId,
                          bool hasIC)
{
    auto intrImpl = graph->impl->CreateInstIntrinsic(ark::compiler::DataType::ANY, 0, intrinsicId);
    size_t argsCount {5U};
    intrImpl->ReserveInputs(argsCount);
    intrImpl->AllocateInputTypes(graph->impl->GetAllocator(), argsCount);
    intrImpl->AppendInput(acc->impl, ark::compiler::DataType::ANY);
    intrImpl->AppendInput(input0->impl, ark::compiler::DataType::ANY);
    intrImpl->AppendInput(input1->impl, ark::compiler::DataType::ANY);
    intrImpl->AppendInput(input2->impl, ark::compiler::DataType::ANY);
    intrImpl->AppendInput(input3->impl, ark::compiler::DataType::ANY);
    if (hasIC) {
        intrImpl->AddImm(graph->impl->GetAllocator(), IC_SLOT_VALUE);
    }
    return CreateInstFromImpl(graph, intrImpl);
}

// CC-OFFNXT(G.FUN.01) helper function
AbckitInst *CreateDynInst(AbckitGraph *graph, AbckitInst *input0, AbckitInst *input1, uint64_t imm0, std::va_list args,
                          ark::compiler::IntrinsicInst::IntrinsicId intrinsicId, bool hasIC)
{
    auto intrImpl = graph->impl->CreateInstIntrinsic(ark::compiler::DataType::ANY, 0, intrinsicId);
    size_t argsCount {imm0 + 2U};
    intrImpl->ReserveInputs(imm0 + 2U);
    intrImpl->AllocateInputTypes(graph->impl->GetAllocator(), argsCount);
    intrImpl->AppendInput(input0->impl, ark::compiler::DataType::ANY);
    intrImpl->AppendInput(input1->impl, ark::compiler::DataType::ANY);
    for (size_t index = 0; index < imm0; index++) {
        // NOLINTNEXTLINE(cppcoreguidelines-pro-type-vararg)
        AbckitInst *input = va_arg(args, AbckitInst *);
        intrImpl->AppendInput(input->impl, ark::compiler::DataType::ANY);
    }
    if (hasIC) {
        intrImpl->AddImm(graph->impl->GetAllocator(), IC_SLOT_VALUE);
    }
    intrImpl->AddImm(graph->impl->GetAllocator(), imm0);
    return CreateInstFromImpl(graph, intrImpl);
}

// CC-OFFNXT(G.FUN.01) helper function
AbckitInst *CreateDynInst(AbckitGraph *graph, AbckitInst *acc, size_t argCount, std::va_list args,
                          ark::compiler::IntrinsicInst::IntrinsicId intrinsicId, bool hasIC)
{
    auto intrImpl = graph->impl->CreateInstIntrinsic(ark::compiler::DataType::ANY, 0, intrinsicId);
    size_t argsCount {argCount + 1};
    intrImpl->ReserveInputs(argCount + 1);
    intrImpl->AllocateInputTypes(graph->impl->GetAllocator(), argsCount);
    intrImpl->AppendInput(acc->impl, ark::compiler::DataType::ANY);
    for (size_t index = 0; index < argCount; ++index) {
        // NOLINTNEXTLINE(cppcoreguidelines-pro-type-vararg)
        AbckitInst *input = va_arg(args, AbckitInst *);
        intrImpl->AppendInput(input->impl, ark::compiler::DataType::ANY);
    }
    if (hasIC) {
        intrImpl->AddImm(graph->impl->GetAllocator(), IC_SLOT_VALUE);
    }
    intrImpl->AddImm(graph->impl->GetAllocator(), argCount);
    return CreateInstFromImpl(graph, intrImpl);
}

AbckitInst *CreateDynInst(AbckitGraph *graph, size_t argCount, std::va_list args,
                          ark::compiler::IntrinsicInst::IntrinsicId intrinsicId, bool hasIC)
{
    auto intrImpl = graph->impl->CreateInstIntrinsic(ark::compiler::DataType::ANY, 0, intrinsicId);
    size_t argsCount {argCount};
    intrImpl->ReserveInputs(argCount);
    intrImpl->AllocateInputTypes(graph->impl->GetAllocator(), argsCount);
    for (size_t index = 0; index < argCount; ++index) {
        // NOLINTNEXTLINE(cppcoreguidelines-pro-type-vararg)
        AbckitInst *input = va_arg(args, AbckitInst *);
        intrImpl->AppendInput(input->impl, ark::compiler::DataType::ANY);
    }
    if (hasIC) {
        intrImpl->AddImm(graph->impl->GetAllocator(), IC_SLOT_VALUE);
    }
    intrImpl->AddImm(graph->impl->GetAllocator(), argCount);
    return CreateInstFromImpl(graph, intrImpl);
}

template <class T>
static AbckitLiteral *FindOrCreateLiteral(AbckitFile *file,
                                          std::unordered_map<T, std::unique_ptr<AbckitLiteral>> &cache, T value,
                                          ark::panda_file::LiteralTag tagImpl)
{
    if (cache.count(value) == 1) {
        return cache[value].get();
    }

    auto literalDeleter = [](pandasm_Literal *p) -> void {
        delete reinterpret_cast<ark::pandasm::LiteralArray::Literal *>(p);
    };

    auto *literal = new ark::pandasm::LiteralArray::Literal();
    literal->tag = tagImpl;
    literal->value = value;
    auto abcLit = std::make_unique<AbckitLiteral>(
        file, AbckitLiteralImplT(reinterpret_cast<pandasm_Literal *>(literal), literalDeleter));
    cache.insert({value, std::move(abcLit)});
    return cache[value].get();
}

AbckitLiteral *FindOrCreateLiteralBoolStaticImpl(AbckitFile *file, bool value)
{
    return FindOrCreateLiteral(file, file->literals.boolLits, value, ark::panda_file::LiteralTag::ARRAY_U1);
}

AbckitLiteral *FindOrCreateLiteralU8StaticImpl(AbckitFile *file, uint8_t value)
{
    return FindOrCreateLiteral(file, file->literals.u8Lits, value, ark::panda_file::LiteralTag::ARRAY_U8);
}

AbckitLiteral *FindOrCreateLiteralU16StaticImpl(AbckitFile *file, uint16_t value)
{
    return FindOrCreateLiteral(file, file->literals.u16Lits, value, ark::panda_file::LiteralTag::ARRAY_U16);
}

AbckitLiteral *FindOrCreateLiteralMethodAffiliateStaticImpl(AbckitFile *file, uint16_t value)
{
    return FindOrCreateLiteral(file, file->literals.methodAffilateLits, value,
                               ark::panda_file::LiteralTag::METHODAFFILIATE);
}

AbckitLiteral *FindOrCreateLiteralU32StaticImpl(AbckitFile *file, uint32_t value)
{
    return FindOrCreateLiteral(file, file->literals.u32Lits, value, ark::panda_file::LiteralTag::ARRAY_U32);
}

AbckitLiteral *FindOrCreateLiteralU64StaticImpl(AbckitFile *file, uint64_t value)
{
    return FindOrCreateLiteral(file, file->literals.u64Lits, value, ark::panda_file::LiteralTag::ARRAY_U64);
}

AbckitLiteral *FindOrCreateLiteralFloatStaticImpl(AbckitFile *file, float value)
{
    return FindOrCreateLiteral(file, file->literals.floatLits, value, ark::panda_file::LiteralTag::FLOAT);
}

AbckitLiteral *FindOrCreateLiteralDoubleStaticImpl(AbckitFile *file, double value)
{
    return FindOrCreateLiteral(file, file->literals.doubleLits, value, ark::panda_file::LiteralTag::DOUBLE);
}

AbckitLiteral *FindOrCreateLiteralStringStaticImpl(AbckitFile *file, const std::string &value)
{
    return FindOrCreateLiteral(file, file->literals.stringLits, value, ark::panda_file::LiteralTag::STRING);
}

AbckitLiteral *FindOrCreateLiteralMethodStaticImpl(AbckitFile *file, const std::string &value)
{
    return FindOrCreateLiteral(file, file->literals.methodLits, value, ark::panda_file::LiteralTag::METHOD);
}

template <class T, ark::pandasm::Value::Type PANDASM_VALUE_TYPE>
static AbckitValue *FindOrCreateScalarValue(AbckitFile *file,
                                            std::unordered_map<T, std::unique_ptr<AbckitValue>> &cache, T value)
{
    if (cache.count(value) == 1) {
        return cache[value].get();
    }

    auto valueDeleter = [](pandasm_Value *val) -> void { delete reinterpret_cast<ark::pandasm::ScalarValue *>(val); };

    auto *pval = new ark::pandasm::ScalarValue(ark::pandasm::ScalarValue::Create<PANDASM_VALUE_TYPE>(value));
    auto abcVal =
        std::make_unique<AbckitValue>(file, AbckitValueImplT(reinterpret_cast<pandasm_Value *>(pval), valueDeleter));
    cache.insert({value, std::move(abcVal)});
    return cache[value].get();
}

AbckitValue *FindOrCreateValueU1StaticImpl(AbckitFile *file, bool value)
{
    return FindOrCreateScalarValue<bool, ark::pandasm::Value::Type::U1>(file, file->values.boolVals, value);
}

AbckitValue *FindOrCreateValueDoubleStaticImpl(AbckitFile *file, double value)
{
    return FindOrCreateScalarValue<double, ark::pandasm::Value::Type::F64>(file, file->values.doubleVals, value);
}

AbckitValue *FindOrCreateValueStringStaticImpl(AbckitFile *file, const std::string &value)
{
    return FindOrCreateScalarValue<std::string, ark::pandasm::Value::Type::STRING>(file, file->values.stringVals,
                                                                                   value);
}

AbckitValue *FindOrCreateLiteralArrayValueStaticImpl(AbckitFile *file, const std::string &value)
{
    return FindOrCreateScalarValue<std::string, ark::pandasm::Value::Type::LITERALARRAY>(file, file->values.litarrVals,
                                                                                         value);
}

AbckitValue *FindOrCreateValueStatic(AbckitFile *file, const ark::pandasm::Value &value)
{
    switch (value.GetType()) {
        case ark::pandasm::Value::Type::U1:
            return FindOrCreateValueU1StaticImpl(file, value.GetAsScalar()->GetValue<bool>());
        case ark::pandasm::Value::Type::F64:
            return FindOrCreateValueDoubleStaticImpl(file, value.GetAsScalar()->GetValue<double>());
        case ark::pandasm::Value::Type::STRING:
            return FindOrCreateValueStringStaticImpl(file, value.GetAsScalar()->GetValue<std::string>());
        case ark::pandasm::Value::Type::LITERALARRAY:
            return FindOrCreateLiteralArrayValueStaticImpl(file, value.GetAsScalar()->GetValue<std::string>());
        case ark::pandasm::Value::Type::I8:
        case ark::pandasm::Value::Type::U8:
        case ark::pandasm::Value::Type::I16:
        case ark::pandasm::Value::Type::U16:
        case ark::pandasm::Value::Type::I32:
        case ark::pandasm::Value::Type::U32:
        case ark::pandasm::Value::Type::I64:
        case ark::pandasm::Value::Type::U64:
        case ark::pandasm::Value::Type::F32:
        case ark::pandasm::Value::Type::STRING_NULLPTR:
        case ark::pandasm::Value::Type::RECORD:
        case ark::pandasm::Value::Type::METHOD:
        case ark::pandasm::Value::Type::ENUM:
        case ark::pandasm::Value::Type::ANNOTATION:
        case ark::pandasm::Value::Type::ARRAY:
        case ark::pandasm::Value::Type::VOID:
        case ark::pandasm::Value::Type::METHOD_HANDLE:
        case ark::pandasm::Value::Type::UNKNOWN:
        default:
            LIBABCKIT_UNREACHABLE;
    }
}

void FixPreassignedRegisters(ark::compiler::Inst *inst, ark::compiler::Register reg, ark::compiler::Register regLarge)
{
    for (size_t idx = 0; idx < inst->GetInputsCount(); idx++) {
        if (inst->GetSrcReg(idx) == reg) {
            inst->SetSrcReg(idx, regLarge);
        }
    }
    if (inst->GetDstReg() == reg) {
        inst->SetDstReg(regLarge);
    }
}

void FixPreassignedRegisters(ark::compiler::Graph *graph)
{
    for (auto bb : graph->GetBlocksRPO()) {
        for (auto inst : bb->AllInsts()) {
            FixPreassignedRegisters(inst, ark::compiler::INVALID_REG, ark::compiler::INVALID_REG_LARGE);
            FixPreassignedRegisters(inst, ark::compiler::INVALID_REG - 1U,
                                    ark::compiler::INVALID_REG_LARGE - 1U);  // ACC_REG
        }
    }
}

bool AllocateRegisters(ark::compiler::Graph *graph, uint8_t reservedReg)
{
    graph->RunPass<ark::bytecodeopt::RegAccAlloc>();
    ark::compiler::RegAllocResolver(graph).ResolveCatchPhis();
    if (!ark::compiler::IsFrameSizeLarge()) {
        return graph->RunPass<ark::compiler::RegAllocGraphColoring>(ark::compiler::GetFrameSize());
    }
    ark::compiler::LocationMask regMask(graph->GetLocalAllocator());
    regMask.Resize(ark::compiler::GetFrameSize());
    regMask.Set(reservedReg);
    FixPreassignedRegisters(graph);
    return graph->RunPass<ark::compiler::RegAllocGraphColoring>(regMask);
}

void GraphInvalidateAnalyses(ark::compiler::Graph *graph)
{
    graph->InvalidateAnalysis<ark::compiler::LoopAnalyzer>();
    graph->InvalidateAnalysis<ark::compiler::Rpo>();
    graph->InvalidateAnalysis<ark::compiler::DominatorsTree>();
    graph->InvalidateAnalysis<ark::compiler::LinearOrder>();
}

static void GraphMarkBlocksRec(ark::compiler::Graph *graph, ark::compiler::Marker mrk, ark::compiler::BasicBlock *block)
{
    if (block->SetMarker(mrk)) {
        return;
    }
    for (auto succ : block->GetSuccsBlocks()) {
        GraphMarkBlocksRec(graph, mrk, succ);
    }
}

bool GraphHasUnreachableBlocks(ark::compiler::Graph *graph)
{
    bool ret = false;
    ark::compiler::Marker mrk = graph->NewMarker();
    GraphMarkBlocksRec(graph, mrk, graph->GetStartBlock());
    auto bbs = graph->GetVectorBlocks();
    // Remove unreachable blocks
    for (auto &bb : bbs) {
        if (bb != nullptr && !bb->IsMarked(mrk)) {
            LIBABCKIT_LOG(DEBUG) << "BB " << bb->GetId() << " is unreachable\n";
            ret = true;
            break;
        }
    }
    graph->EraseMarker(mrk);
    return ret;
}

bool GraphDominatorsTreeAnalysisIsValid(ark::compiler::Graph *graph)
{
    if (!graph->GetAnalysis<ark::compiler::DominatorsTree>().IsValid()) {
        if (!graph->RunPass<ark::compiler::DominatorsTree>()) {
            LIBABCKIT_LOG(DEBUG) << ": ICDominatorsTree failed!\n";
            return false;
        }
    }
    return true;
}

}  // namespace libabckit<|MERGE_RESOLUTION|>--- conflicted
+++ resolved
@@ -180,15 +180,9 @@
             return ABCKIT_ISA_API_STATIC_OPCODE_NULLPTR;
         case ark::compiler::Opcode::Phi:
             return ABCKIT_ISA_API_STATIC_OPCODE_PHI;
-<<<<<<< HEAD
-        case compiler::Opcode::LoadUniqueObject:
+        case ark::compiler::Opcode::LoadUniqueObject:
             return ABCKIT_ISA_API_STATIC_OPCODE_LOADNULLVALUE;
-        case compiler::Opcode::Try:
-=======
-        case ark::compiler::Opcode::LoadUndefined:
-            return ABCKIT_ISA_API_STATIC_OPCODE_LOADUNDEFINED;
         case ark::compiler::Opcode::Try:
->>>>>>> dc56cad2
             return ABCKIT_ISA_API_STATIC_OPCODE_TRY;
         case ark::compiler::Opcode::CatchPhi:
             return ABCKIT_ISA_API_STATIC_OPCODE_CATCHPHI;
