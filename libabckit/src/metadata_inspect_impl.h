/**
 * Copyright (c) 2024-2025 Huawei Device Co., Ltd.
 * Licensed under the Apache License, Version 2.0 (the "License");
 * you may not use this file except in compliance with the License.
 * You may obtain a copy of the License at
 *
 * http://www.apache.org/licenses/LICENSE-2.0
 *
 * Unless required by applicable law or agreed to in writing, software
 * distributed under the License is distributed on an "AS IS" BASIS,
 * WITHOUT WARRANTIES OR CONDITIONS OF ANY KIND, either express or implied.
 * See the License for the specific language governing permissions and
 * limitations under the License.
 */

#ifndef LIBABCKIT_STD_METADATA_INSPECT_IMPL_H
#define LIBABCKIT_STD_METADATA_INSPECT_IMPL_H

#include "libabckit/c/metadata_core.h"

#include <cstdint>
#include <map>
#include <variant>
#include <vector>
#include <unordered_map>
#include <string>
#include <memory>
#include <unordered_set>

namespace panda::pandasm {
struct Program;
struct Function;
struct Record;
struct LiteralArray;
}  // namespace panda::pandasm
namespace ark::pandasm {
class Function;
struct Program;
struct Record;
struct Field;
struct LiteralArray;
}  // namespace ark::pandasm

namespace libabckit {

enum class Mode {
    DYNAMIC,
    STATIC,
};

struct pandasm_Literal;
struct pandasm_Value;

}  // namespace libabckit

/* ====================
 * Internal implementations for all of the Abckit* structures
 */

/*
 * NOTE: after v1 releases, move this enum to the user headers, add static types
 * NOTE: come up with a better name
 */
enum AbckitImportExportDescriptorKind {
    UNTYPED,  // Applies to: JavaScript
};

enum AbckitDynamicExportKind {
    ABCKIT_DYNAMIC_EXPORT_KIND_LOCAL_EXPORT,
    ABCKIT_DYNAMIC_EXPORT_KIND_INDIRECT_EXPORT,
    ABCKIT_DYNAMIC_EXPORT_KIND_STAR_EXPORT,
};

// NOLINTBEGIN(misc-non-private-member-variables-in-classes)
using AbckitValueImplT = std::unique_ptr<libabckit::pandasm_Value, void (*)(libabckit::pandasm_Value *)>;
struct AbckitValue {
    AbckitFile *file = nullptr;
    /*
     * Underlying implementation
     */
    AbckitValueImplT val;
    AbckitValue(AbckitFile *file, AbckitValueImplT val) : file(file), val(std::move(val)) {}
};

struct AbckitArktsAnnotationInterface {
    /*
     * Points to the pandasm::Record that stores annotation definition.
     */
    std::variant<panda::pandasm::Record *, ark::pandasm::Record *> impl;

    ark::pandasm::Record *GetStaticImpl()
    {
        return std::get<ark::pandasm::Record *>(impl);
    }

    panda::pandasm::Record *GetDynamicImpl()
    {
        return std::get<panda::pandasm::Record *>(impl);
    }

    AbckitCoreAnnotationInterface *core = nullptr;

    explicit AbckitArktsAnnotationInterface(ark::pandasm::Record *record)
    {
        impl = reinterpret_cast<ark::pandasm::Record *>(record);
    }

    AbckitArktsAnnotationInterface() = default;
};

struct AbckitCoreAnnotationInterface {
    /*
     * To refer to the properties of the origin module.
     */
    AbckitCoreModule *owningModule = nullptr;

    /*
     * To refer to the properties of the parent namespace.
     */
    AbckitCoreNamespace *parentNamespace = nullptr;

    /*
     * Contains annotation interface fields
     */
    std::vector<std::unique_ptr<AbckitCoreAnnotationInterfaceField>> fields;

    /*
     * To refer to the properties of the annotations.
     */
    std::vector<AbckitCoreAnnotation *> annotations;

<<<<<<< HEAD
=======
    /*
     * Store records that has annotationInterface's name in attributes.
     */
    std::vector<ark::pandasm::Record *> recordUsers;

>>>>>>> aad9f664
    std::variant<std::unique_ptr<AbckitArktsAnnotationInterface>> impl;
    AbckitArktsAnnotationInterface *GetArkTSImpl()
    {
        return std::get<std::unique_ptr<AbckitArktsAnnotationInterface>>(impl).get();
    }

    explicit AbckitCoreAnnotationInterface(AbckitCoreModule *m, AbckitArktsAnnotationInterface annotationInterface)
    {
        owningModule = m;
        impl = std::make_unique<AbckitArktsAnnotationInterface>(annotationInterface);
        GetArkTSImpl()->core = this;
    }

    AbckitCoreAnnotationInterface() = default;
};

struct AbckitArktsAnnotationInterfaceField {
    AbckitCoreAnnotationInterfaceField *core = nullptr;
    std::variant<ark::pandasm::Field *> impl;

    ark::pandasm::Field *GetStaticImpl()
    {
        return std::get<ark::pandasm::Field *>(impl);
    }

    explicit AbckitArktsAnnotationInterfaceField(ark::pandasm::Field *field)
    {
        impl = field;
    }

    explicit AbckitArktsAnnotationInterfaceField(AbckitCoreAnnotationInterfaceField *field)
    {
        core = field;
    }

    AbckitArktsAnnotationInterfaceField() = default;
};

struct AbckitCoreAnnotationInterfaceField {
    /*
     * To refer to the properties of the origin annotation interface.
     */
    AbckitCoreAnnotationInterface *ai = nullptr;

    /*
     * Field name
     */
    AbckitString *name = nullptr;

    /*
     * Field type
     */
    AbckitType *type = nullptr;

    /*
     * Field value
     */
    AbckitValue *value = nullptr;

    std::variant<std::unique_ptr<AbckitArktsAnnotationInterfaceField>> impl;
    AbckitArktsAnnotationInterfaceField *GetArkTSImpl()
    {
        return std::get<std::unique_ptr<AbckitArktsAnnotationInterfaceField>>(impl).get();
    }
    AbckitCoreAnnotationInterfaceField(AbckitCoreAnnotationInterface *annotationInterface, ark::pandasm::Field *field)
    {
        ai = annotationInterface;
        impl = std::make_unique<AbckitArktsAnnotationInterfaceField>(field);
        GetArkTSImpl()->core = this;
    }

    AbckitCoreAnnotationInterfaceField() = default;

    ark::pandasm::Record *GetOwnerStaticImpl() const
    {
        return this->ai->GetArkTSImpl()->GetStaticImpl();
    }
};

struct AbckitArktsAnnotationElement {
    AbckitCoreAnnotationElement *core = nullptr;
};

struct AbckitCoreAnnotationElement {
    /*
     * To refer to the properties of the origin annotation.
     */
    AbckitCoreAnnotation *ann = nullptr;

    /*
     * Name of annotation element
     */
    AbckitString *name = nullptr;

    /*
     * Value stored in annotation
     */
    AbckitValue *value = nullptr;

    std::variant<std::unique_ptr<AbckitArktsAnnotationElement>> impl;
    AbckitArktsAnnotationElement *GetArkTSImpl()
    {
        return std::get<std::unique_ptr<AbckitArktsAnnotationElement>>(impl).get();
    }
};

struct AbckitArktsAnnotation {
    AbckitCoreAnnotation *core = nullptr;
};

struct AbckitCoreAnnotation {
    /*
     * To refer to the properties of the annotation interface
     */
    AbckitCoreAnnotationInterface *ai = nullptr;

    /*
     * To refer to the properties of the owner.
     */
    std::variant<AbckitCoreClass *, AbckitCoreFunction *, AbckitCoreClassField *, AbckitCoreInterface *,
                 AbckitCoreInterfaceField *>
        owner;

    /*
     * Name of the annotation
     */
    AbckitString *name = nullptr;

    /*
     * Annotation elements
     */
    std::vector<std::unique_ptr<AbckitCoreAnnotationElement>> elements;

    std::variant<std::unique_ptr<AbckitArktsAnnotation>> impl;
    AbckitArktsAnnotation *GetArkTSImpl()
    {
        return std::get<std::unique_ptr<AbckitArktsAnnotation>>(impl).get();
    }
};

struct AbckitArktsClassPayload {
    /*
     * In Arkts1 class is defined by it's constructor.
     * In Arkts2 class is defined by corresponding pandasm::Record.
     */
    std::variant<panda::pandasm::Function *, ark::pandasm::Record *> cl;

    ark::pandasm::Record *GetStaticClass()
    {
        return std::get<ark::pandasm::Record *>(cl);
    }
    panda::pandasm::Function *GetDynamicClass()
    {
        return std::get<panda::pandasm::Function *>(cl);
    }
};

struct AbckitArktsClass {
    AbckitArktsClassPayload impl;
    AbckitCoreClass *core = nullptr;

    explicit AbckitArktsClass(panda::pandasm::Function *function)
    {
        impl.cl = reinterpret_cast<panda::pandasm::Function *>(function);
    };

    explicit AbckitArktsClass(ark::pandasm::Record *record)
    {
        impl.cl = reinterpret_cast<ark::pandasm::Record *>(record);
    };
};

struct AbckitJsClass {
    panda::pandasm::Function *impl;
    AbckitCoreClass *core = nullptr;

    explicit AbckitJsClass(panda::pandasm::Function *function)
    {
        impl = reinterpret_cast<panda::pandasm::Function *>(function);
    };
};

struct AbckitCoreClass {
    /*
     * To refer to the properties of the origin module.
     */
    AbckitCoreModule *owningModule = nullptr;

    /*
     * To refer to the properties of the parent namepsace.
     */
    AbckitCoreNamespace *parentNamespace = nullptr;

    /*
     * To refer to the properties of the parent function.
     */
    AbckitCoreFunction *parentFunction = nullptr;

    /*
     * To refer to the properties of the super class.
     */
    AbckitCoreClass *superClass = nullptr;

    /*
     * To refer to the partial.
     */
    std::unique_ptr<AbckitCoreClass> partial;

    /*
     * To store sub classes.
     */
    std::vector<AbckitCoreClass *> subClasses;

    /*
     * To store class methods.
     */
    std::vector<std::unique_ptr<AbckitCoreFunction>> methods {};

    /*
     * To store links to the wrapped annotations.
     */
    std::vector<std::unique_ptr<AbckitCoreAnnotation>> annotations;

    /*
     * Table to store links to the wrapped annotations.
     */
    std::unordered_map<std::string, AbckitCoreAnnotation *> annotationTable;

    /*
     * To store class fields.
     */
    std::vector<std::unique_ptr<AbckitCoreClassField>> fields {};

    /*
     * To store interfaces.
     */
    std::vector<AbckitCoreInterface *> interfaces {};

    /*
     * Table to store the object literal
     */
    std::vector<std::unique_ptr<AbckitCoreClass>> objectLiterals;

    /*
     * To store type users
     */
    std::vector<AbckitType *> typeUsers;

    /*
<<<<<<< HEAD
=======
     * Store records that has class's name in attributes.
     */
    std::vector<ark::pandasm::Record *> recordUsers;

    /*
>>>>>>> aad9f664
     * Language-dependent implementation to store class data.
     */
    std::variant<std::unique_ptr<AbckitJsClass>, std::unique_ptr<AbckitArktsClass>> impl;
    AbckitArktsClass *GetArkTSImpl()
    {
        return std::get<std::unique_ptr<AbckitArktsClass>>(impl).get();
    }
    AbckitJsClass *GetJsImpl()
    {
        return std::get<std::unique_ptr<AbckitJsClass>>(impl).get();
    }

    AbckitCoreClass(AbckitCoreModule *module, AbckitJsClass klass)
    {
        klass.core = this;
        impl = std::make_unique<AbckitJsClass>(klass);
        owningModule = module;
    }
    AbckitCoreClass(AbckitCoreModule *module, AbckitArktsClass klass)
    {
        klass.core = this;
        impl = std::make_unique<AbckitArktsClass>(klass);
        owningModule = module;
    }
};

struct AbckitJsFunction {
    AbckitCoreFunction *core = nullptr;
    panda::pandasm::Function *impl = nullptr;
};

struct AbckitArktsFunction {
    std::variant<panda::pandasm::Function *, ark::pandasm::Function *> impl;

    ark::pandasm::Function *GetStaticImpl()
    {
        return std::get<ark::pandasm::Function *>(impl);
    }
    panda::pandasm::Function *GetDynamicImpl()
    {
        return std::get<panda::pandasm::Function *>(impl);
    }

    AbckitCoreFunction *core = nullptr;
};

struct AbckitCoreFunction {
    /*
     * To refer to the properties of the origin module.
     */
    AbckitCoreModule *owningModule = nullptr;

    /*
     * To refer to the properties of the parent namepsace.
     */
    AbckitCoreNamespace *parentNamespace = nullptr;

    /*
     * To be able to refer to the class where method is defined.
     * For global functions the rules are as follows:
     * - Dynamic: pandasm::Function with js file name.
     * - Static: pandasm::Record with name `L/.../ETSGLOBAL`.
     */
    AbckitCoreClass *parentClass = nullptr;

    /*
     * To be able to refer to the class where method is defined.
     */
    AbckitCoreFunction *parentFunction = nullptr;

    /*
     * To be able to refer to the entity where method is defined.
     */
    std::variant<AbckitCoreModule *, AbckitCoreNamespace *, AbckitCoreClass *, AbckitCoreInterface *, AbckitCoreEnum *>
        parent;

    /*
     * To store links to the wrapped annotations.
     */
    std::vector<std::unique_ptr<AbckitCoreAnnotation>> annotations;

    /*
     * Table to store links to the wrapped annotations.
     */
    std::unordered_map<std::string, AbckitCoreAnnotation *> annotationTable;

    /*
     * To store parameters of the function.
     */
    std::vector<std::unique_ptr<AbckitCoreFunctionParam>> parameters;

    /*
<<<<<<< HEAD
=======
     * Store records that has function's name in attributes.
     */
    std::vector<ark::pandasm::Record *> recordUsers;

    /*
>>>>>>> aad9f664
     * To store function return type
     */
    AbckitType *returnType = nullptr;

    std::vector<std::unique_ptr<AbckitCoreFunction>> nestedFunction;
    std::vector<std::unique_ptr<AbckitCoreClass>> nestedClasses;

    bool isAnonymous = false;

    /*
     * To store asyncImpl of the function.
     */
    std::unique_ptr<AbckitCoreFunction> asyncImpl = nullptr;

    std::variant<std::unique_ptr<AbckitJsFunction>, std::unique_ptr<AbckitArktsFunction>> impl;

    AbckitArktsFunction *GetArkTSImpl()
    {
        return std::get<std::unique_ptr<AbckitArktsFunction>>(impl).get();
    }
    AbckitJsFunction *GetJsImpl()
    {
        return std::get<std::unique_ptr<AbckitJsFunction>>(impl).get();
    }
};

struct AbckitArktsNamespacePayload {
    /*
     * In ArkTS2 namespace is defined by corresponding pandasm::Record.
     */
    std::variant<ark::pandasm::Record *> cl;

    ark::pandasm::Record *GetStaticClass()
    {
        return std::get<ark::pandasm::Record *>(cl);
    }
};

struct AbckitArktsNamespace {
    AbckitArktsNamespacePayload impl;
    AbckitCoreNamespace *core = nullptr;
    /*
     * To store links to the wrapped methods.
     */
    std::unique_ptr<AbckitCoreFunction> f;

    explicit AbckitArktsNamespace(ark::pandasm::Record *record)
    {
        impl.cl = reinterpret_cast<ark::pandasm::Record *>(record);
    }

    AbckitArktsNamespace() = default;
};

struct AbckitCoreNamespace {
    explicit AbckitCoreNamespace(AbckitCoreModule *owningModule) : owningModule(owningModule) {}

    /*
     * To refer to the properties of the origin module.
     */
    AbckitCoreModule *owningModule = nullptr;

    /*
     * To be able to refer to the namespace where namespace is defined.
     */
    AbckitCoreNamespace *parentNamespace = nullptr;

    /*
     * To store links to the wrapped methods.
     */
    std::vector<std::unique_ptr<AbckitCoreFunction>> functions;

    /*
     * To store links to the wrapped fields.
     */
    std::vector<std::unique_ptr<AbckitCoreNamespaceField>> fields;

    /*
     * To store links to the wrapped classes.
     */
    std::vector<std::unique_ptr<AbckitCoreClass>> classes;
    /*
     * To store links to the wrapped namespaces.
     */
    std::vector<std::unique_ptr<AbckitCoreNamespace>> namespaces;

    /*
     * Tables to store and find wrapped entities by their name.
     */
    std::unordered_map<std::string, std::unique_ptr<AbckitCoreClass>> ct;
    std::unordered_map<std::string, std::unique_ptr<AbckitCoreNamespace>> nt;
    std::unordered_map<std::string, std::unique_ptr<AbckitCoreInterface>> it;
    std::unordered_map<std::string, std::unique_ptr<AbckitCoreEnum>> et;
    std::unordered_map<std::string, std::unique_ptr<AbckitCoreAnnotationInterface>> at;

    /*
     * Store records that has namespace's name in attributes.
     */
    std::vector<ark::pandasm::Record *> recordUsers;

    std::variant<std::unique_ptr<AbckitArktsNamespace>> impl;

    AbckitArktsNamespace *GetArkTSImpl()
    {
        return std::get<std::unique_ptr<AbckitArktsNamespace>>(impl).get();
    }

    AbckitCoreNamespace(AbckitCoreModule *m, AbckitArktsNamespace ns)
    {
        ns.core = this;
        impl = std::make_unique<AbckitArktsNamespace>(std::move(ns));
        owningModule = m;
    }

    template <typename AbckitCoreType>
    void InsertInstance(const std::string &name, std::unique_ptr<AbckitCoreType> &&instance);
};

template <>
inline void AbckitCoreNamespace::InsertInstance<AbckitCoreClass>(const std::string &name,
                                                                 std::unique_ptr<AbckitCoreClass> &&instance)
{
    ct.emplace(name, std::move(instance));
}

template <>
inline void AbckitCoreNamespace::InsertInstance<AbckitCoreNamespace>(const std::string &name,
                                                                     std::unique_ptr<AbckitCoreNamespace> &&instance)
{
    nt.emplace(name, std::move(instance));
}

template <>
inline void AbckitCoreNamespace::InsertInstance<AbckitCoreInterface>(const std::string &name,
                                                                     std::unique_ptr<AbckitCoreInterface> &&instance)
{
    it.emplace(name, std::move(instance));
}

template <>
inline void AbckitCoreNamespace::InsertInstance<AbckitCoreEnum>(const std::string &name,
                                                                std::unique_ptr<AbckitCoreEnum> &&instance)
{
    et.emplace(name, std::move(instance));
}

template <>
inline void AbckitCoreNamespace::InsertInstance<AbckitCoreAnnotationInterface>(
    const std::string &name, std::unique_ptr<AbckitCoreAnnotationInterface> &&instance)
{
    at.emplace(name, std::move(instance));
}

struct AbckitModulePayloadDyn {
    /*
     * In JS module is defined by corresponding pandasm::Record and AbckitLiteralArray.
     */
    const panda::pandasm::Record *record = nullptr;
    AbckitLiteralArray *moduleLiteralArray = nullptr;
    AbckitLiteralArray *scopeNamesLiteralArray = nullptr;
    bool absPaths = false;
    size_t moduleRequestsOffset = 0;
    size_t regularImportsOffset = 0;
    size_t namespaceImportsOffset = 0;
    size_t localExportsOffset = 0;
    size_t indirectExportsOffset = 0;
    size_t starExportsOffset = 0;
};

struct AbckitModulePayloadStat {
    ark::pandasm::Record *record = nullptr;

    explicit AbckitModulePayloadStat(ark::pandasm::Record *record)
    {
        this->record = record;
    }
};

struct AbckitModulePayload {
    /*
     * Some data structure for STS which should store module's name and other data.
     */
    std::variant<AbckitModulePayloadDyn, AbckitModulePayloadStat> impl;

    AbckitModulePayload() = default;

    explicit AbckitModulePayload(ark::pandasm::Record *record)
    {
        this->impl = AbckitModulePayloadStat(record);
    }

    /*
     * Implementation for JS.
     */
    AbckitModulePayloadDyn &GetDynModule()
    {
        return std::get<AbckitModulePayloadDyn>(impl);
    }

    /*
     * Implementation for ArkTS1.2
     */
    AbckitModulePayloadStat &GetStatModule()
    {
        return std::get<AbckitModulePayloadStat>(impl);
    }
};

struct AbckitArktsModule {
    AbckitModulePayload impl;
    AbckitCoreModule *core = nullptr;

    AbckitArktsModule() = default;

    AbckitArktsModule(ark::pandasm::Record *record, AbckitCoreModule *core)
    {
        this->impl = AbckitModulePayload(record);
        this->core = core;
    }
};

struct AbckitJsModule {
    AbckitModulePayloadDyn impl {};
    AbckitCoreModule *core = nullptr;
};

struct AbckitCoreModule {
    /*
     * To refer to the properties of the original `.abc` file, such as is it dynamic, etc.
     */
    AbckitFile *file = nullptr;

    /*
     * Stores module's dependencies.
     * NOTE: For JS index here must match the index in `module_requests`.
     */
    std::vector<AbckitCoreModule *> md;

    /*
     * Stores module's imports.
     * NOTE: For JS will need to perform linear search to find needed import,
     * because namespace imports and regular imports are stored together here.
     */
    std::vector<std::unique_ptr<AbckitCoreImportDescriptor>> id;

    /*
     * Stores module's exports.
     * NOTE: For JS will need to perform linear search to find needed import,
     * because local exports, indirect exports and star exports are stored together here.
     */
    std::vector<std::unique_ptr<AbckitCoreExportDescriptor>> ed;

    /*
     * Tables to store and find wrapped entities by their name.
     */
    std::unordered_map<std::string, std::unique_ptr<AbckitCoreClass>> ct;
    std::unordered_map<std::string, std::unique_ptr<AbckitCoreNamespace>> nt;
    std::unordered_map<std::string, std::unique_ptr<AbckitCoreInterface>> it;
    std::unordered_map<std::string, std::unique_ptr<AbckitCoreEnum>> et;
    std::unordered_map<std::string, std::unique_ptr<AbckitCoreAnnotationInterface>> at;
    std::vector<std::unique_ptr<AbckitCoreNamespace>> namespaces;
    std::vector<std::unique_ptr<AbckitCoreInterface>> interfaces;
    std::vector<std::unique_ptr<AbckitCoreEnum>> enums;
    std::vector<std::unique_ptr<AbckitCoreModuleField>> fields;

    /*
     * Only stores top level functions.
     */
    std::vector<std::unique_ptr<AbckitCoreFunction>> functions;

    /*
     * Store records that has module's name in attributes.
     */
    std::vector<ark::pandasm::Record *> recordUsers;

    /*
     * Current module's name.
     */
    AbckitString *moduleName = nullptr;

    /*
     * Indicator whether current module is local or external.
     */
    bool isExternal = false;

    /*
     * Target language of current module
     */
    AbckitTarget target = ABCKIT_TARGET_UNKNOWN;

    /*
     * Language-dependent implementation to store module data.
     */
    std::variant<std::unique_ptr<AbckitJsModule>, std::unique_ptr<AbckitArktsModule>> impl;
    AbckitArktsModule *GetArkTSImpl()
    {
        return std::get<std::unique_ptr<AbckitArktsModule>>(impl).get();
    }
    AbckitJsModule *GetJsImpl()
    {
        return std::get<std::unique_ptr<AbckitJsModule>>(impl).get();
    }

    void InsertClass(const std::string &name, std::unique_ptr<AbckitCoreClass> &&klass)
    {
        ct.emplace(name, std::move(klass));
    }

    template <typename AbckitCoreType>
    void InsertInstance(const std::string &name, std::unique_ptr<AbckitCoreType> &&instance);
};

template <>
inline void AbckitCoreModule::InsertInstance<AbckitCoreClass>(const std::string &name,
                                                              std::unique_ptr<AbckitCoreClass> &&instance)
{
    ct.emplace(name, std::move(instance));
}

template <>
inline void AbckitCoreModule::InsertInstance<AbckitCoreNamespace>(const std::string &name,
                                                                  std::unique_ptr<AbckitCoreNamespace> &&instance)
{
    nt.emplace(name, std::move(instance));
}

template <>
inline void AbckitCoreModule::InsertInstance<AbckitCoreInterface>(const std::string &name,
                                                                  std::unique_ptr<AbckitCoreInterface> &&instance)
{
    it.emplace(name, std::move(instance));
}

template <>
inline void AbckitCoreModule::InsertInstance<AbckitCoreEnum>(const std::string &name,
                                                             std::unique_ptr<AbckitCoreEnum> &&instance)
{
    et.emplace(name, std::move(instance));
}

template <>
inline void AbckitCoreModule::InsertInstance<AbckitCoreAnnotationInterface>(
    const std::string &name, std::unique_ptr<AbckitCoreAnnotationInterface> &&instance)
{
    at.emplace(name, std::move(instance));
}

struct AbckitString {
    std::string_view impl;
};

using AbckitLiteralImplT = std::unique_ptr<libabckit::pandasm_Literal, void (*)(libabckit::pandasm_Literal *)>;
struct AbckitLiteral {
    AbckitLiteral(AbckitFile *file, AbckitLiteralImplT val) : file(file), val(std::move(val)) {}
    AbckitFile *file;
    AbckitLiteralImplT val;
};

struct AbckitLiteralArray {
    AbckitFile *file = nullptr;
    std::variant<ark::pandasm::LiteralArray *, panda::pandasm::LiteralArray *> impl;

    AbckitLiteralArray() = default;

    AbckitLiteralArray(AbckitFile *f, ark::pandasm::LiteralArray *laImpl)
    {
        impl = laImpl;
        file = f;
    }

    AbckitLiteralArray(AbckitFile *f, panda::pandasm::LiteralArray *laImpl)
    {
        impl = laImpl;
        file = f;
    }

    ark::pandasm::LiteralArray *GetStaticImpl() const
    {
        return std::get<ark::pandasm::LiteralArray *>(impl);
    }
    panda::pandasm::LiteralArray *GetDynamicImpl() const
    {
        return std::get<panda::pandasm::LiteralArray *>(impl);
    }
};

struct AbckitType {
    AbckitTypeId id = ABCKIT_TYPE_ID_INVALID;
    size_t rank = 0;
    AbckitString *name = nullptr;
<<<<<<< HEAD
    AbckitFile *file = nullptr;
=======
>>>>>>> aad9f664

    /*
     * If it is a union type, this field will record each type. name will store union name and other field in this case
     * is invalid, only in this field are valid.
     */
    std::vector<AbckitType *> types;

    std::variant<AbckitCoreClass *, AbckitCoreInterface *, AbckitCoreEnum *, std::nullptr_t> reference = nullptr;

    /*
     * To store all functions of this type as param or return type
     */
    std::unordered_set<AbckitCoreFunction *> functionUsers {};
    /*
     * To store all objects of this type as field type
     * The AbckitCoreInterfaceField name is obtained by parsing the function name, so it store in functionUsers
     */
    std::unordered_set<std::variant<AbckitCoreModuleField *, AbckitCoreNamespaceField *, AbckitCoreClassField *,
                                    AbckitCoreEnumField *, AbckitCoreAnnotationInterfaceField *>>
        fieldTypeUsers {};

    AbckitCoreClass *GetClass() const
    {
        if (auto p = std::get_if<AbckitCoreClass *>(&reference)) {
            return *p;
        }

        return nullptr;
    }
<<<<<<< HEAD
};

struct AbckitFileGenerateStatus {
    bool generated = false;
    void *pf = nullptr;
    void *maps = nullptr;
};

struct FunctionStatus {
    AbckitGraph *graph = nullptr;
    bool writeBack = false;
=======
>>>>>>> aad9f664
};

struct AbckitFile {
    struct AbcKitLiterals {
        std::unordered_map<bool, std::unique_ptr<AbckitLiteral>> boolLits;
        std::unordered_map<uint8_t, std::unique_ptr<AbckitLiteral>> u8Lits;
        std::unordered_map<uint16_t, std::unique_ptr<AbckitLiteral>> u16Lits;
        std::unordered_map<uint16_t, std::unique_ptr<AbckitLiteral>> methodAffilateLits;
        std::unordered_map<uint32_t, std::unique_ptr<AbckitLiteral>> u32Lits;
        std::unordered_map<uint64_t, std::unique_ptr<AbckitLiteral>> u64Lits;
        std::unordered_map<float, std::unique_ptr<AbckitLiteral>> floatLits;
        std::unordered_map<double, std::unique_ptr<AbckitLiteral>> doubleLits;
        std::unordered_map<std::string, std::unique_ptr<AbckitLiteral>> litArrLits;
        std::unordered_map<std::string, std::unique_ptr<AbckitLiteral>> stringLits;
        std::unordered_map<std::string, std::unique_ptr<AbckitLiteral>> methodLits;
    };
    struct AbcKitValues {
        std::unordered_map<int, std::unique_ptr<AbckitValue>> intVals;
<<<<<<< HEAD
        std::unordered_map<int64_t, std::unique_ptr<AbckitValue>> longVals;
=======
>>>>>>> aad9f664
        std::unordered_map<bool, std::unique_ptr<AbckitValue>> boolVals;
        std::unordered_map<double, std::unique_ptr<AbckitValue>> doubleVals;
        std::unordered_map<std::string, std::unique_ptr<AbckitValue>> stringVals;
        std::unordered_map<int32_t, std::unique_ptr<AbckitValue>> stringNullptrVals;
        std::unordered_map<std::string, std::unique_ptr<AbckitValue>> litarrVals;
        std::unordered_map<std::string, std::unique_ptr<AbckitValue>> recordVals;
        std::unordered_map<std::string, std::unique_ptr<AbckitValue>> methodVals;
        std::unordered_map<std::string, std::unique_ptr<AbckitValue>> enumVals;
        std::unordered_map<std::string, std::unique_ptr<AbckitValue>> annotationVals;
    };

    libabckit::Mode frontend = libabckit::Mode::DYNAMIC;

    /*
     * Table to store wrapped internal modules.
     */
    std::unordered_map<std::string, std::unique_ptr<AbckitCoreModule>> localModules;

    /*
     * Table to store wrapped external modules.
     */
    std::unordered_map<std::string, std::unique_ptr<AbckitCoreModule>> externalModules;

    /*
     * To store the original program and update it.
     */
    std::variant<panda::pandasm::Program *, ark::pandasm::Program *> program;

    ark::pandasm::Program *GetStaticProgram()
    {
        return std::get<ark::pandasm::Program *>(program);
    }
    panda::pandasm::Program *GetDynamicProgram()
    {
        return std::get<panda::pandasm::Program *>(program);
    }

    AbcKitLiterals literals;
    std::unordered_map<size_t, std::unique_ptr<AbckitType>> types;
    AbcKitValues values;
    std::vector<std::unique_ptr<AbckitLiteralArray>> litarrs;

    /*
     * To store all program strings
     */
    std::unordered_map<std::string, std::unique_ptr<AbckitString>> strings;

    std::unordered_map<std::string, AbckitCoreFunction *> nameToFunctionStatic;
    std::unordered_map<std::string, AbckitCoreFunction *> nameToFunctionInstance;
    std::unordered_map<std::string, AbckitCoreFunction *> nameToExternalFunction;
    std::vector<std::unique_ptr<AbckitCoreFunction>> externalFunctions;

    std::unordered_map<std::string, std::variant<AbckitCoreModuleField *, AbckitCoreNamespaceField *,
                                                 AbckitCoreClassField *, AbckitCoreInterfaceField *,
                                                 AbckitCoreEnumField *, AbckitCoreAnnotationInterfaceField *>>
        nameToField;

    std::unordered_map<std::string, std::variant<AbckitCoreClass *, AbckitCoreInterface *, AbckitCoreEnum *>>
        nameToClass;

    /*
     * To store the .abc file version
     */
    AbckitFileVersion version = nullptr;

    void *internal = nullptr;

    /**
     * To store some data for build all objects
     */
    void *data = nullptr;

<<<<<<< HEAD
    bool needOptimize = false;
    AbckitFileGenerateStatus generateStatus;
    std::unordered_map<AbckitCoreFunction *, FunctionStatus *> functionsMap;

=======
>>>>>>> aad9f664
    /**
     * Function point to delete data
     */
    void (*destoryData)(void *) = nullptr;
};

struct AbckitDynamicImportDescriptorPayload {
    /*
     * Indicator whether import is namespace or regular.
     */
    bool isRegularImport = false;
    /*
     * Offset in the corresponding `XXX_imports` in mainline.
     */
    uint32_t moduleRecordIndexOff = 0;
};

struct AbckitStaticImportDescriptorPayload {
    std::variant<AbckitCoreAnnotationInterface *, AbckitCoreClass *, AbckitCoreFunction *, AbckitCoreModuleField *,
                 AbckitCoreClassField *, AbckitCoreInterfaceField *, AbckitCoreEnumField *>
        impl;
    /*
     * Implementation for AbckitImportExportDescriptorKind::ANNOTATION.
     */
    AbckitCoreAnnotationInterface *GetAnnotationInterfacePayload()
    {
        return std::get<AbckitCoreAnnotationInterface *>(impl);
    }
    /*
     * Implementation for AbckitImportExportDescriptorKind::CLASS.
     */
    AbckitCoreClass *GetClassPayload()
    {
        return std::get<AbckitCoreClass *>(impl);
    }
    /*
     * Implementation for AbckitImportExportDescriptorKind::FUNCTION.
     */
    AbckitCoreFunction *GetFunctionPayload()
    {
        return std::get<AbckitCoreFunction *>(impl);
    }
    /*
     * Implementation for AbckitImportExportDescriptorKind::FIELD.
     */
    AbckitCoreModuleField *GetModuleFieldPayload()
    {
        return std::get<AbckitCoreModuleField *>(impl);
    }
    /*
     * Implementation for AbckitImportExportDescriptorKind::FIELD.
     */
    AbckitCoreClassField *GetClassFieldPayload()
    {
        return std::get<AbckitCoreClassField *>(impl);
    }
    /*
     * Implementation for AbckitImportExportDescriptorKind::FIELD.
     */
    AbckitCoreInterfaceField *GetInterfaceFieldPayload()
    {
        return std::get<AbckitCoreInterfaceField *>(impl);
    }
    /*
     * Implementation for AbckitImportExportDescriptorKind::FIELD.
     */
    AbckitCoreEnumField *GetEnumFieldPayload()
    {
        return std::get<AbckitCoreEnumField *>(impl);
    }
};

struct AbckitCoreImportDescriptorPayload {
    std::variant<AbckitDynamicImportDescriptorPayload, AbckitStaticImportDescriptorPayload> impl;
    /*
     * Implementation for AbckitImportExportDescriptorKind::UNTYPED.
     */
    AbckitDynamicImportDescriptorPayload &GetDynId()
    {
        return std::get<AbckitDynamicImportDescriptorPayload>(impl);
    }
    /*
     * Implementation for static kinds.
     */
    AbckitStaticImportDescriptorPayload GetStatId()
    {
        return std::get<AbckitStaticImportDescriptorPayload>(impl);
    }
};

struct AbckitArktsImportDescriptor {
    /*
     * Kind of the imported entity.
     * Use AbckitImportExportDescriptorKind::UNTYPED for imports from dynamic modules.
     * Other kinds are used for imports from static modules.
     */
    AbckitImportExportDescriptorKind kind = UNTYPED;
    /*
     * Data needed to work with the import.
     */
    AbckitCoreImportDescriptorPayload payload;
    AbckitCoreImportDescriptor *core = nullptr;
};

struct AbckitJsImportDescriptor {
    /*
     * Kind of the imported entity.
     * Use AbckitImportExportDescriptorKind::UNTYPED for imports from dynamic modules.
     * Other kinds are used for imports from static modules.
     */
    AbckitImportExportDescriptorKind kind = UNTYPED;
    /*
     * Data needed to work with the import.
     */
    AbckitCoreImportDescriptorPayload payload;
    AbckitCoreImportDescriptor *core = nullptr;
};

struct AbckitCoreImportDescriptor {
    /*
     * Back link to the importing module.
     */
    AbckitCoreModule *importingModule = nullptr;
    /*
     * Link to the module from which entity is imported.
     */
    AbckitCoreModule *importedModule = nullptr;

    std::variant<std::unique_ptr<AbckitJsImportDescriptor>, std::unique_ptr<AbckitArktsImportDescriptor>> impl;
    AbckitArktsImportDescriptor *GetArkTSImpl()
    {
        return std::get<std::unique_ptr<AbckitArktsImportDescriptor>>(impl).get();
    }
    AbckitJsImportDescriptor *GetJsImpl()
    {
        return std::get<std::unique_ptr<AbckitJsImportDescriptor>>(impl).get();
    }
};

struct AbckitDynamicExportDescriptorPayload {
    /*
     * The kind of export. Used to determine where to look by the index.
     */
    AbckitDynamicExportKind kind = ABCKIT_DYNAMIC_EXPORT_KIND_LOCAL_EXPORT;
    /*
     * For special StarExport case 'export * as <StarExport> from "..."'.
     * It converts to NamespaceImport + LocalExport:
     * import * as =ens{$i} from "...";
     * export =ens{$i} as <StarExport>;
     */
    bool hasServiceImport = false;
    /*
     * For special StarExport case 'export * as <StarExport> from "..."'.
     */
    size_t serviceNamespaceImportIdx = 0;
    /*
     * Offset in the corresponding `XXX_exports` (depends on the `kind`) in mainline.
     */
    uint32_t moduleRecordIndexOff = 0;
};

struct AbckitCoreExportDescriptorPayload {
    std::variant<AbckitDynamicExportDescriptorPayload, AbckitCoreAnnotationInterface *, AbckitCoreClass *,
                 AbckitCoreFunction *, AbckitCoreModuleField *, AbckitCoreClassField *, AbckitCoreInterfaceField *,
                 AbckitCoreEnumField *>
        impl;

    /*
     * Implementation for AbckitImportExportDescriptorKind::UNTYPED.
     */
    AbckitDynamicExportDescriptorPayload &GetDynamicPayload()
    {
        return std::get<AbckitDynamicExportDescriptorPayload>(impl);
    }
    /*
     * Payload for AbckitImportExportDescriptorKind::ANNOTATION.
     * Should point to the LOCAL entity.
     */
    AbckitCoreAnnotationInterface *GetAnnotationInterfacePayload()
    {
        return std::get<AbckitCoreAnnotationInterface *>(impl);
    }
    /*
     * Payload for AbckitImportExportDescriptorKind::CLASS.
     * Should point to the LOCAL entity.
     */
    AbckitCoreClass *GetClassPayload()
    {
        return std::get<AbckitCoreClass *>(impl);
    }
    /*
     * Payload for AbckitImportExportDescriptorKind::FUNCTION.
     * Should point to the LOCAL entity.
     */
    AbckitCoreFunction *GetFunctionPayload()
    {
        return std::get<AbckitCoreFunction *>(impl);
    }
    /*
     * Payload for AbckitImportExportDescriptorKind::FIELD.
     * Should point to the LOCAL entity.
     */
    AbckitCoreModuleField *GetModuleFieldPayload()
    {
        return std::get<AbckitCoreModuleField *>(impl);
    }
    /*
     * Payload for AbckitImportExportDescriptorKind::FIELD.
     * Should point to the LOCAL entity.
     */
    AbckitCoreClassField *GetClassFieldPayload()
    {
        return std::get<AbckitCoreClassField *>(impl);
    }
    /*
     * Payload for AbckitImportExportDescriptorKind::FIELD.
     * Should point to the LOCAL entity.
     */
    AbckitCoreInterfaceField *GetInterfaceFieldPayload()
    {
        return std::get<AbckitCoreInterfaceField *>(impl);
    }
    /*
     * Payload for AbckitImportExportDescriptorKind::FIELD.
     * Should point to the LOCAL entity.
     */
    AbckitCoreEnumField *GetEnumFieldPayload()
    {
        return std::get<AbckitCoreEnumField *>(impl);
    }
};

struct AbckitArktsExportDescriptor {
    AbckitCoreExportDescriptor *core = nullptr;
    /*
     * Kind of the exported entity.
     * Use AbckitImportExportDescriptorKind::UNTYPED for exports from dynamic modules.
     * Other kinds are used for exports from static modules.
     * NOTE: Use same enum as import API here. May need to rename this enum
     * when implementing v2 API to something neutral, like AbckitDescriptorKind.
     */
    AbckitImportExportDescriptorKind kind = UNTYPED;
    /*
     * Data needed to work with the import.
     */
    AbckitCoreExportDescriptorPayload payload;
};

struct AbckitJsExportDescriptor {
    AbckitCoreExportDescriptor *core = nullptr;
    /*
     * Kind of the exported entity.
     * Use AbckitImportExportDescriptorKind::UNTYPED for exports from dynamic modules.
     * Other kinds are used for exports from static modules.
     * NOTE: Use same enum as import API here. May need to rename this enum
     * when implementing v2 API to something neutral, like AbckitDescriptorKind.
     */
    AbckitImportExportDescriptorKind kind = UNTYPED;
    /*
     * Data needed to work with the import.
     */
    AbckitCoreExportDescriptorPayload payload;
};

struct AbckitCoreExportDescriptor {
    /*
     * Back link to the exporting module.
     */
    AbckitCoreModule *exportingModule = nullptr;
    /*
     * Link to the exported module.
     */
    AbckitCoreModule *exportedModule = nullptr;

    std::variant<std::unique_ptr<AbckitJsExportDescriptor>, std::unique_ptr<AbckitArktsExportDescriptor>> impl;
    AbckitArktsExportDescriptor *GetArkTSImpl()
    {
        return std::get<std::unique_ptr<AbckitArktsExportDescriptor>>(impl).get();
    }
    AbckitJsExportDescriptor *GetJsImpl()
    {
        return std::get<std::unique_ptr<AbckitJsExportDescriptor>>(impl).get();
    }
};

struct AbckitArktsModuleField {
    AbckitCoreModuleField *core = nullptr;
    std::variant<ark::pandasm::Field *> impl;

    ark::pandasm::Field *GetStaticImpl()
    {
        return std::get<ark::pandasm::Field *>(impl);
    }

    explicit AbckitArktsModuleField(ark::pandasm::Field *field)
    {
        impl = field;
    }
};

struct AbckitCoreModuleField {
    /*
     * Name of the field.
     */
    AbckitString *name = nullptr;
    /*
     * Type of the field.
     */
    AbckitType *type = nullptr;
    /*
     * Value of the field.
     */
    AbckitValue *value = nullptr;
    /*
     * Table to store the annotations of the field.
     */
    std::vector<std::unique_ptr<AbckitCoreAnnotation>> annotations;
    /*
     * Table to store links to the wrapped annotations.
     */
    std::unordered_map<std::string, std::unique_ptr<AbckitCoreAnnotation>> annotationTable;
    /*
     * To refer to the properties of the origin module.
     */
    AbckitCoreModule *owner = nullptr;

    std::variant<std::unique_ptr<AbckitArktsModuleField>> impl;
    AbckitArktsModuleField *GetArkTSImpl()
    {
        return std::get<std::unique_ptr<AbckitArktsModuleField>>(impl).get();
    }

    ark::pandasm::Record *GetOwnerStaticImpl() const
    {
        return this->owner->GetArkTSImpl()->impl.GetStatModule().record;
    }

    AbckitCoreModuleField(AbckitCoreModule *module, ark::pandasm::Field *field)
    {
        owner = module;
        impl = std::make_unique<AbckitArktsModuleField>(field);
        GetArkTSImpl()->core = this;
    }
};

struct AbckitArktsNamespaceField {
    AbckitCoreNamespaceField *core = nullptr;
    std::variant<ark::pandasm::Field *> impl;

    ark::pandasm::Field *GetStaticImpl()
    {
        return std::get<ark::pandasm::Field *>(impl);
    }

    explicit AbckitArktsNamespaceField(ark::pandasm::Field *field)
    {
        impl = field;
    }
};

struct AbckitCoreNamespaceField {
    /*
     * Name of the field.
     */
    AbckitString *name = nullptr;
    /*
     * Type of the field.
     */
    AbckitType *type = nullptr;
    /*
     * Value of the field.
     */
    AbckitValue *value = nullptr;
    /*
     * Table to store the annotations of the field.
     */
    std::vector<std::unique_ptr<AbckitCoreAnnotation>> annotations;
    /*
     * Table to store links to the wrapped annotations.
     */
    std::unordered_map<std::string, std::unique_ptr<AbckitCoreAnnotation>> annotationTable;
    /*
     * To refer to the properties of the origin namespace.
     */
    AbckitCoreNamespace *owner = nullptr;

    std::variant<std::unique_ptr<AbckitArktsNamespaceField>> impl;
    AbckitArktsNamespaceField *GetArkTSImpl()
    {
        return std::get<std::unique_ptr<AbckitArktsNamespaceField>>(impl).get();
    }

    AbckitCoreNamespaceField(AbckitCoreNamespace *ns, ark::pandasm::Field *field)
    {
        owner = ns;
        impl = std::make_unique<AbckitArktsNamespaceField>(field);
        GetArkTSImpl()->core = this;
    }

    ark::pandasm::Record *GetOwnerStaticImpl() const
    {
        return this->owner->GetArkTSImpl()->impl.GetStaticClass();
    }
};

struct AbckitArktsClassField {
    AbckitCoreClassField *core = nullptr;
    std::variant<ark::pandasm::Field *> impl;

    ark::pandasm::Field *GetStaticImpl()
    {
        return std::get<ark::pandasm::Field *>(impl);
    }

    explicit AbckitArktsClassField(ark::pandasm::Field *field)
    {
        impl = field;
    }
};

struct AbckitCoreClassField {
    /*
     * Name of the field.
     */
    AbckitString *name = nullptr;
    /*
     * Type of the field.
     */
    AbckitType *type = nullptr;
    /*
     * Value of the field.
     */
    AbckitValue *value = nullptr;
    /*
     * Table to store the annotations of the field.
     */
    std::vector<std::unique_ptr<AbckitCoreAnnotation>> annotations;
    /*
     * Table to store links to the wrapped annotations.
     */
    std::unordered_map<std::string, std::unique_ptr<AbckitCoreAnnotation>> annotationTable;
    /*
     * To refer to the properties of the origin class.
     */
    AbckitCoreClass *owner = nullptr;

    std::variant<std::unique_ptr<AbckitArktsClassField>> impl;
    AbckitArktsClassField *GetArkTSImpl()
    {
        return std::get<std::unique_ptr<AbckitArktsClassField>>(impl).get();
    }

    AbckitCoreClassField(AbckitCoreClass *klass, ark::pandasm::Field *field)
    {
        owner = klass;
        impl = std::make_unique<AbckitArktsClassField>(field);
        GetArkTSImpl()->core = this;
    }

    ark::pandasm::Record *GetOwnerStaticImpl() const
    {
        return this->owner->GetArkTSImpl()->impl.GetStaticClass();
    }
};

struct AbckitArktsInterfacePayload {
    /*
     * In ArkTS2 interface is defined by corresponding pandasm::Record.
     */
    std::variant<ark::pandasm::Record *> cl;

    ark::pandasm::Record *GetStaticClass()
    {
        return std::get<ark::pandasm::Record *>(cl);
    }
};

struct AbckitArktsInterface {
    AbckitArktsInterfacePayload impl;
    AbckitCoreInterface *core = nullptr;

    explicit AbckitArktsInterface(ark::pandasm::Record *record)
    {
        impl.cl = reinterpret_cast<ark::pandasm::Record *>(record);
    };
};

struct AbckitCoreInterface {
    /*
     * Back link to the module.
     */
    AbckitCoreModule *owningModule = nullptr;
    /*
     * To refer to the properties of the parent namepsace.
     */
    AbckitCoreNamespace *parentNamespace = nullptr;
    /*
     * Name of the interface.
     */
    AbckitString *name = nullptr;
    /*
     * To refer to the partial.
     */
    std::unique_ptr<AbckitCoreClass> partial;
    /*
     * Table to store the methods of the interface.
     */
    std::vector<std::unique_ptr<AbckitCoreFunction>> methods;
    /*
     * Table to store the fields of the interface.
     */
    std::unordered_map<std::string, std::unique_ptr<AbckitCoreInterfaceField>> fields;
    /*
     * Table to store the annotations of the interface.
     */
    std::vector<std::unique_ptr<AbckitCoreAnnotation>> annotations;
    /*
     * Table to store links to the wrapped annotations.
     */
    std::unordered_map<std::string, std::unique_ptr<AbckitCoreAnnotation>> annotationTable;
    /*
     * Table to store the classes implement the interface.
     */
    std::vector<AbckitCoreClass *> classes;
    /*
     * Table to store the super interfaces of the interface.
     */
    std::vector<AbckitCoreInterface *> superInterfaces;
    /*
     * Table to store the sub interfaces of the interface.
     */
    std::vector<AbckitCoreInterface *> subInterfaces;
    /*
     * Table to store the object literal
     */
    std::vector<std::unique_ptr<AbckitCoreClass>> objectLiterals;
    /*
     * To store type users
     */
    std::vector<AbckitType *> typeUsers;
<<<<<<< HEAD
=======

    /*
     * Store records that has interface's name in attributes.
     */
    std::vector<ark::pandasm::Record *> recordUsers;
>>>>>>> aad9f664

    std::variant<std::unique_ptr<AbckitArktsInterface>> impl;
    AbckitArktsInterface *GetArkTSImpl()
    {
        return std::get<std::unique_ptr<AbckitArktsInterface>>(impl).get();
    }

    AbckitCoreInterface(AbckitCoreModule *module, AbckitArktsInterface iface)
    {
        iface.core = this;
        impl = std::make_unique<AbckitArktsInterface>(iface);
        owningModule = module;
    }
};

struct AbckitArktsInterfaceField {
    AbckitCoreInterfaceField *core = nullptr;
    std::variant<ark::pandasm::Field *> impl;

    ark::pandasm::Field *GetStaticImpl()
    {
        return std::get<ark::pandasm::Field *>(impl);
    }

    explicit AbckitArktsInterfaceField() = default;

    explicit AbckitArktsInterfaceField(ark::pandasm::Field *field)
    {
        impl = field;
    }
};

struct AbckitCoreInterfaceField {
    /*
     * Name of the field.
     */
    AbckitString *name = nullptr;
    /*
     * Type of the field.
     */
    AbckitType *type = nullptr;
    /*
     * Access flag of the field.
     */
    uint32_t flag = 0;
    /*
     * Table to store the annotations of the field.
     */
    std::vector<std::unique_ptr<AbckitCoreAnnotation>> annotations;
    /*
     * To refer to the properties of the origin interface.
     */
    AbckitCoreInterface *owner = nullptr;

    std::variant<std::unique_ptr<AbckitArktsInterfaceField>> impl;
    AbckitArktsInterfaceField *GetArkTSImpl()
    {
        return std::get<std::unique_ptr<AbckitArktsInterfaceField>>(impl).get();
    }

    ark::pandasm::Record *GetOwnerStaticImpl() const
    {
        return this->owner->GetArkTSImpl()->impl.GetStaticClass();
    }
};

struct AbckitArktsEnumPayload {
    /*
     * In ArkTS2 enum is defined by corresponding pandasm::Record.
     */
    std::variant<ark::pandasm::Record *> cl;

    ark::pandasm::Record *GetStaticClass()
    {
        return std::get<ark::pandasm::Record *>(cl);
    }
};

struct AbckitArktsEnum {
    AbckitArktsEnumPayload impl;
    AbckitCoreEnum *core = nullptr;

    explicit AbckitArktsEnum(ark::pandasm::Record *record)
    {
        impl.cl = reinterpret_cast<ark::pandasm::Record *>(record);
    };
};

struct AbckitCoreEnum {
    /*
     * Back link to the module.
     */
    AbckitCoreModule *owningModule = nullptr;
    /*
     * To refer to the properties of the parent namepsace.
     */
    AbckitCoreNamespace *parentNamespace = nullptr;
    /*
     * Name of the enum.
     */
    AbckitString *name = nullptr;
    /*
     * To refer to the partial.
     */
    std::unique_ptr<AbckitCoreClass> partial;
    /*
     * Table to store the methods of the enum.
     */
    std::vector<std::unique_ptr<AbckitCoreFunction>> methods;
    /*
     * Table to store the fields of the enum.
     */
    std::vector<std::unique_ptr<AbckitCoreEnumField>> fields;
    /*
     * Table to store the annotations of the enum.
     */
    std::unordered_map<std::string, std::unique_ptr<AbckitCoreAnnotation>> annotations;
    /*
     * Table to store links to the wrapped annotations.
     */
    std::unordered_map<std::string, std::unique_ptr<AbckitCoreAnnotation>> annotationTable;
    /*
     * To store type users
     */
    std::vector<AbckitType *> typeUsers;

    /*
<<<<<<< HEAD
=======
     * Store records that has enum's name in attributes.
     */
    std::vector<ark::pandasm::Record *> recordUsers;

    /*
>>>>>>> aad9f664
     * To store enum[]
     */
    std::unique_ptr<AbckitCoreClass> arrayEnum = nullptr;

    std::variant<std::unique_ptr<AbckitArktsEnum>> impl;
    AbckitArktsEnum *GetArkTSImpl()
    {
        return std::get<std::unique_ptr<AbckitArktsEnum>>(impl).get();
    }

    AbckitCoreEnum(AbckitCoreModule *module, AbckitArktsEnum enm)
    {
        enm.core = this;
        impl = std::make_unique<AbckitArktsEnum>(enm);
        owningModule = module;
    }
};

struct AbckitArktsEnumField {
    AbckitCoreEnumField *core = nullptr;
    std::variant<ark::pandasm::Field *> impl;

    ark::pandasm::Field *GetStaticImpl()
    {
        return std::get<ark::pandasm::Field *>(impl);
    }

    explicit AbckitArktsEnumField(ark::pandasm::Field *field)
    {
        impl = field;
    }
};

struct AbckitCoreEnumField {
    /*
     * Name of the field.
     */
    AbckitString *name = nullptr;
    /*
     * Type of the field.
     */
    AbckitType *type = nullptr;
    /*
     * Value of the field.
     */
    AbckitValue *value = nullptr;
    /*
     * Table to store the annotations of the field.
     */
    std::vector<std::unique_ptr<AbckitCoreAnnotation>> annotations;
    /*
     * Table to store links to the wrapped annotations.
     */
    std::unordered_map<std::string, std::unique_ptr<AbckitCoreAnnotation>> annotationTable;
    /*
     * To refer to the properties of the origin enum.
     */
    AbckitCoreEnum *owner = nullptr;

    std::variant<std::unique_ptr<AbckitArktsEnumField>> impl;
    AbckitArktsEnumField *GetArkTSImpl()
    {
        return std::get<std::unique_ptr<AbckitArktsEnumField>>(impl).get();
    }

    AbckitCoreEnumField(AbckitCoreEnum *enm, ark::pandasm::Field *field)
    {
        owner = enm;
        impl = std::make_unique<AbckitArktsEnumField>(field);
        GetArkTSImpl()->core = this;
    }

    ark::pandasm::Record *GetOwnerStaticImpl() const
    {
        return this->owner->GetArkTSImpl()->impl.GetStaticClass();
    }
};

struct AbckitArktsFunctionParam {
    AbckitCoreFunctionParam *core = nullptr;
};

struct AbckitCoreFunctionParam {
    /*
     * Back link to the function.
     */
    AbckitCoreFunction *function = nullptr;
    /*
     * Name of the parameter.
     */
    AbckitString *name = nullptr;
    /*
     * Type of the parameter.
     */
    AbckitType *type = nullptr;
    /*
     * Default value of the parameter.
     */
    AbckitValue *defaultValue = nullptr;

    std::variant<std::unique_ptr<AbckitArktsFunctionParam>> impl;
    AbckitArktsFunctionParam *GetArkTSImpl()
    {
        return std::get<std::unique_ptr<AbckitArktsFunctionParam>>(impl).get();
    }
};
// NOLINTEND(misc-non-private-member-variables-in-classes)

#endif  // LIBABCKIT_STD_METADATA_INSPECT_IMPL_H<|MERGE_RESOLUTION|>--- conflicted
+++ resolved
@@ -129,14 +129,11 @@
      */
     std::vector<AbckitCoreAnnotation *> annotations;
 
-<<<<<<< HEAD
-=======
     /*
      * Store records that has annotationInterface's name in attributes.
      */
     std::vector<ark::pandasm::Record *> recordUsers;
 
->>>>>>> aad9f664
     std::variant<std::unique_ptr<AbckitArktsAnnotationInterface>> impl;
     AbckitArktsAnnotationInterface *GetArkTSImpl()
     {
@@ -386,14 +383,11 @@
     std::vector<AbckitType *> typeUsers;
 
     /*
-<<<<<<< HEAD
-=======
      * Store records that has class's name in attributes.
      */
     std::vector<ark::pandasm::Record *> recordUsers;
 
     /*
->>>>>>> aad9f664
      * Language-dependent implementation to store class data.
      */
     std::variant<std::unique_ptr<AbckitJsClass>, std::unique_ptr<AbckitArktsClass>> impl;
@@ -486,14 +480,11 @@
     std::vector<std::unique_ptr<AbckitCoreFunctionParam>> parameters;
 
     /*
-<<<<<<< HEAD
-=======
      * Store records that has function's name in attributes.
      */
     std::vector<ark::pandasm::Record *> recordUsers;
 
     /*
->>>>>>> aad9f664
      * To store function return type
      */
     AbckitType *returnType = nullptr;
@@ -884,10 +875,7 @@
     AbckitTypeId id = ABCKIT_TYPE_ID_INVALID;
     size_t rank = 0;
     AbckitString *name = nullptr;
-<<<<<<< HEAD
     AbckitFile *file = nullptr;
-=======
->>>>>>> aad9f664
 
     /*
      * If it is a union type, this field will record each type. name will store union name and other field in this case
@@ -917,7 +905,6 @@
 
         return nullptr;
     }
-<<<<<<< HEAD
 };
 
 struct AbckitFileGenerateStatus {
@@ -929,8 +916,6 @@
 struct FunctionStatus {
     AbckitGraph *graph = nullptr;
     bool writeBack = false;
-=======
->>>>>>> aad9f664
 };
 
 struct AbckitFile {
@@ -949,10 +934,7 @@
     };
     struct AbcKitValues {
         std::unordered_map<int, std::unique_ptr<AbckitValue>> intVals;
-<<<<<<< HEAD
         std::unordered_map<int64_t, std::unique_ptr<AbckitValue>> longVals;
-=======
->>>>>>> aad9f664
         std::unordered_map<bool, std::unique_ptr<AbckitValue>> boolVals;
         std::unordered_map<double, std::unique_ptr<AbckitValue>> doubleVals;
         std::unordered_map<std::string, std::unique_ptr<AbckitValue>> stringVals;
@@ -1025,13 +1007,10 @@
      */
     void *data = nullptr;
 
-<<<<<<< HEAD
     bool needOptimize = false;
     AbckitFileGenerateStatus generateStatus;
     std::unordered_map<AbckitCoreFunction *, FunctionStatus *> functionsMap;
 
-=======
->>>>>>> aad9f664
     /**
      * Function point to delete data
      */
@@ -1572,14 +1551,11 @@
      * To store type users
      */
     std::vector<AbckitType *> typeUsers;
-<<<<<<< HEAD
-=======
 
     /*
      * Store records that has interface's name in attributes.
      */
     std::vector<ark::pandasm::Record *> recordUsers;
->>>>>>> aad9f664
 
     std::variant<std::unique_ptr<AbckitArktsInterface>> impl;
     AbckitArktsInterface *GetArkTSImpl()
@@ -1707,14 +1683,11 @@
     std::vector<AbckitType *> typeUsers;
 
     /*
-<<<<<<< HEAD
-=======
      * Store records that has enum's name in attributes.
      */
     std::vector<ark::pandasm::Record *> recordUsers;
 
     /*
->>>>>>> aad9f664
      * To store enum[]
      */
     std::unique_ptr<AbckitCoreClass> arrayEnum = nullptr;
