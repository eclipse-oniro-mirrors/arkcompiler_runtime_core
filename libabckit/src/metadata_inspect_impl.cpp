/**
 * Copyright (c) 2024-2025 Huawei Device Co., Ltd.
 * Licensed under the Apache License, Version 2.0 (the "License");
 * you may not use this file except in compliance with the License.
 * You may obtain a copy of the License at
 *
 * http://www.apache.org/licenses/LICENSE-2.0
 *
 * Unless required by applicable law or agreed to in writing, software
 * distributed under the License is distributed on an "AS IS" BASIS,
 * WITHOUT WARRANTIES OR CONDITIONS OF ANY KIND, either express or implied.
 * See the License for the specific language governing permissions and
 * limitations under the License.
 */

#include <cassert>
#include "libabckit/c/abckit.h"
#include "libabckit/c/metadata_core.h"

#include "libabckit/src/helpers_common.h"
#include "libabckit/src/adapter_dynamic/metadata_modify_dynamic.h"
#include "libabckit/src/adapter_static/metadata_modify_static.h"
#include "libabckit/src/logger.h"
#include "libabckit/src/macros.h"
#include "scoped_timer.h"
#include "libabckit/src/metadata_inspect_impl.h"
#include "libabckit/src/metadata_arkts_inspect_impl.h"
#include "libabckit/src/metadata_js_inspect_impl.h"
#include "libabckit/src/metadata_unknown_inspect_impl.h"
#include "libabckit/src/adapter_dynamic/abckit_dynamic.h"
#include "libabckit/src/adapter_dynamic/metadata_inspect_dynamic.h"
#include "libabckit/src/adapter_static/abckit_static.h"
#include "libabckit/src/adapter_static/metadata_inspect_static.h"

namespace libabckit {

// ========================================
// File
// ========================================

extern "C" AbckitFileVersion FileGetVersion(AbckitFile *file)
{
    LIBABCKIT_IMPLEMENTED;
    LIBABCKIT_TIME_EXEC;

    LIBABCKIT_BAD_ARGUMENT(file, nullptr);

    return file->version;
}

extern "C" bool FileEnumerateModules(AbckitFile *file, void *data, bool (*cb)(AbckitCoreModule *module, void *data))
{
    LIBABCKIT_CLEAR_LAST_ERROR;
    LIBABCKIT_IMPLEMENTED;
    LIBABCKIT_TIME_EXEC;
    LIBABCKIT_BAD_ARGUMENT(file, false)
    LIBABCKIT_BAD_ARGUMENT(cb, false)

    bool isNormalExit = true;
    for (auto &[moduleName, module] : file->localModules) {
        isNormalExit &= cb(module.get(), data);
    }
    for (auto &[moduleName, module] : file->externalModules) {
        isNormalExit &= cb(module.get(), data);
    }
    return isNormalExit;
}

extern "C" bool FileEnumerateExternalModules(AbckitFile *file, void *data,
                                             bool (*cb)(AbckitCoreModule *module, void *data))
{
    LIBABCKIT_CLEAR_LAST_ERROR;
    LIBABCKIT_IMPLEMENTED;
    LIBABCKIT_TIME_EXEC;
    LIBABCKIT_BAD_ARGUMENT(file, false)
    LIBABCKIT_BAD_ARGUMENT(cb, false)
    bool isNormalExit = true;
    for (auto &[moduleName, module] : file->externalModules) {
        isNormalExit &= cb(module.get(), data);
    }
    return isNormalExit;
}

// ========================================
// Module
// ========================================

extern "C" AbckitFile *ModuleGetFile(AbckitCoreModule *m)
{
    LIBABCKIT_CLEAR_LAST_ERROR;
    LIBABCKIT_IMPLEMENTED;
    LIBABCKIT_TIME_EXEC;
    LIBABCKIT_BAD_ARGUMENT(m, nullptr);
    return m->file;
}

extern "C" AbckitTarget ModuleGetTarget(AbckitCoreModule *m)
{
    LIBABCKIT_IMPLEMENTED;
    LIBABCKIT_TIME_EXEC;
    LIBABCKIT_BAD_ARGUMENT(m, ABCKIT_TARGET_UNKNOWN);

    return m->target;
}

extern "C" AbckitString *ModuleGetName(AbckitCoreModule *m)
{
    LIBABCKIT_CLEAR_LAST_ERROR;
    LIBABCKIT_IMPLEMENTED;
    LIBABCKIT_TIME_EXEC;
    LIBABCKIT_BAD_ARGUMENT(m, nullptr);
    return m->moduleName;
}

extern "C" bool ModuleIsExternal(AbckitCoreModule *m)
{
    LIBABCKIT_CLEAR_LAST_ERROR;
    LIBABCKIT_IMPLEMENTED;
    LIBABCKIT_TIME_EXEC;
    LIBABCKIT_BAD_ARGUMENT(m, false);
    return m->isExternal;
}

extern "C" bool ModuleEnumerateImports(AbckitCoreModule *m, void *data,
                                       bool (*cb)(AbckitCoreImportDescriptor *i, void *data))
{
    LIBABCKIT_CLEAR_LAST_ERROR;
    LIBABCKIT_IMPLEMENTED;
    LIBABCKIT_TIME_EXEC;

    LIBABCKIT_BAD_ARGUMENT(m, false);
    LIBABCKIT_BAD_ARGUMENT(cb, false);
    switch (ModuleGetTarget(m)) {
        case ABCKIT_TARGET_ARK_TS_V1:
        case ABCKIT_TARGET_ARK_TS_V2:
            return ArkTSModuleEnumerateImports(m, data, cb);
        case ABCKIT_TARGET_JS:
            return JsModuleEnumerateImports(m, data, cb);
        case ABCKIT_TARGET_UNKNOWN:
            return UnknownModuleEnumerateStub(m);
        default:
            LIBABCKIT_UNREACHABLE;
    }
}

extern "C" bool ModuleEnumerateExports(AbckitCoreModule *m, void *data,
                                       bool (*cb)(AbckitCoreExportDescriptor *e, void *data))
{
    LIBABCKIT_CLEAR_LAST_ERROR;
    LIBABCKIT_IMPLEMENTED;
    LIBABCKIT_TIME_EXEC;

    LIBABCKIT_BAD_ARGUMENT(m, false)
    LIBABCKIT_BAD_ARGUMENT(cb, false)

    switch (ModuleGetTarget(m)) {
        case ABCKIT_TARGET_ARK_TS_V1:
        case ABCKIT_TARGET_ARK_TS_V2:
            return ArkTSModuleEnumerateExports(m, data, cb);
        case ABCKIT_TARGET_JS:
            return JsModuleEnumerateExports(m, data, cb);
        case ABCKIT_TARGET_UNKNOWN:
            return UnknownModuleEnumerateStub(m);
        default:
            LIBABCKIT_UNREACHABLE;
    }
}

extern "C" bool ModuleEnumerateNamespaces(AbckitCoreModule *m, void *data,
                                          bool (*cb)(AbckitCoreNamespace *n, void *data))
{
    LIBABCKIT_CLEAR_LAST_ERROR;
    LIBABCKIT_IMPLEMENTED;
    LIBABCKIT_TIME_EXEC;

    LIBABCKIT_BAD_ARGUMENT(m, false)
    LIBABCKIT_BAD_ARGUMENT(cb, false)

    switch (ModuleGetTarget(m)) {
        case ABCKIT_TARGET_ARK_TS_V1:
        case ABCKIT_TARGET_ARK_TS_V2:
            return ArkTSModuleEnumerateNamespaces(m, data, cb);
        case ABCKIT_TARGET_JS:
            return false;
        case ABCKIT_TARGET_UNKNOWN:
            return UnknownModuleEnumerateStub(m);
        default:
            LIBABCKIT_UNREACHABLE;
    }
}

extern "C" bool ModuleEnumerateClasses(AbckitCoreModule *m, void *data, bool (*cb)(AbckitCoreClass *klass, void *data))
{
    LIBABCKIT_CLEAR_LAST_ERROR;
    LIBABCKIT_IMPLEMENTED;
    LIBABCKIT_TIME_EXEC;
    LIBABCKIT_BAD_ARGUMENT(m, false)
    LIBABCKIT_BAD_ARGUMENT(cb, false)
    switch (ModuleGetTarget(m)) {
        case ABCKIT_TARGET_ARK_TS_V1:
        case ABCKIT_TARGET_ARK_TS_V2:
            return ArkTSModuleEnumerateClasses(m, data, cb);
        case ABCKIT_TARGET_JS:
            return JsModuleEnumerateClasses(m, data, cb);
        case ABCKIT_TARGET_UNKNOWN:
            return UnknownModuleEnumerateStub(m);
        default:
            LIBABCKIT_UNREACHABLE;
    }
}

extern "C" bool ModuleEnumerateInterfaces(AbckitCoreModule *m, void *data,
                                          bool (*cb)(AbckitCoreInterface *iface, void *data))
{
    LIBABCKIT_CLEAR_LAST_ERROR;
    LIBABCKIT_IMPLEMENTED;
    LIBABCKIT_TIME_EXEC;
    LIBABCKIT_BAD_ARGUMENT(m, false)
    LIBABCKIT_BAD_ARGUMENT(cb, false)
    switch (ModuleGetTarget(m)) {
        case ABCKIT_TARGET_ARK_TS_V2:
            return ArkTSModuleEnumerateInterfaces(m, data, cb);
        case ABCKIT_TARGET_ARK_TS_V1:
        case ABCKIT_TARGET_JS:
        case ABCKIT_TARGET_UNKNOWN:
            return UnknownModuleEnumerateStub(m);
        default:
            LIBABCKIT_UNREACHABLE;
    }
}

extern "C" bool ModuleEnumerateEnums(AbckitCoreModule *m, void *data, bool (*cb)(AbckitCoreEnum *enm, void *data))
{
    LIBABCKIT_CLEAR_LAST_ERROR;
    LIBABCKIT_IMPLEMENTED;
    LIBABCKIT_TIME_EXEC;
    LIBABCKIT_BAD_ARGUMENT(m, false)
    LIBABCKIT_BAD_ARGUMENT(cb, false)
    switch (ModuleGetTarget(m)) {
        case ABCKIT_TARGET_ARK_TS_V2:
            return ArkTSModuleEnumerateEnums(m, data, cb);
        case ABCKIT_TARGET_ARK_TS_V1:
        case ABCKIT_TARGET_JS:
        case ABCKIT_TARGET_UNKNOWN:
            return UnknownModuleEnumerateStub(m);
        default:
            LIBABCKIT_UNREACHABLE;
    }
}

extern "C" bool ModuleEnumerateFields(AbckitCoreModule *m, void *data,
                                      bool (*cb)(AbckitCoreModuleField *field, void *data))
{
    LIBABCKIT_CLEAR_LAST_ERROR;
    LIBABCKIT_IMPLEMENTED;
    LIBABCKIT_TIME_EXEC;
    LIBABCKIT_BAD_ARGUMENT(m, false)
    LIBABCKIT_BAD_ARGUMENT(cb, false)
    switch (ModuleGetTarget(m)) {
        case ABCKIT_TARGET_ARK_TS_V2:
            return ArkTSModuleEnumerateFields(m, data, cb);
        case ABCKIT_TARGET_ARK_TS_V1:
        case ABCKIT_TARGET_JS:
        case ABCKIT_TARGET_UNKNOWN:
            return UnknownModuleEnumerateStub(m);
        default:
            LIBABCKIT_UNREACHABLE;
    }
}

extern "C" bool ModuleEnumerateTopLevelFunctions(AbckitCoreModule *m, void *data,
                                                 bool (*cb)(AbckitCoreFunction *function, void *data))
{
    LIBABCKIT_CLEAR_LAST_ERROR;
    LIBABCKIT_IMPLEMENTED;
    LIBABCKIT_TIME_EXEC;
    LIBABCKIT_BAD_ARGUMENT(m, false)
    LIBABCKIT_BAD_ARGUMENT(cb, false)
    switch (ModuleGetTarget(m)) {
        case ABCKIT_TARGET_ARK_TS_V1:
        case ABCKIT_TARGET_ARK_TS_V2:
            return ArkTSModuleEnumerateTopLevelFunctions(m, data, cb);
        case ABCKIT_TARGET_JS:
            return JsModuleEnumerateTopLevelFunctions(m, data, cb);
        case ABCKIT_TARGET_UNKNOWN:
            return UnknownModuleEnumerateStub(m);
        default:
            LIBABCKIT_UNREACHABLE;
    }
}

extern "C" bool ModuleEnumerateAnonymousFunctions(AbckitCoreModule *m, void *data,
                                                  bool (*cb)(AbckitCoreFunction *function, void *data))
{
    LIBABCKIT_CLEAR_LAST_ERROR;
    LIBABCKIT_IMPLEMENTED;
    LIBABCKIT_TIME_EXEC;
    LIBABCKIT_BAD_ARGUMENT(m, false)
    LIBABCKIT_BAD_ARGUMENT(cb, false)
    switch (ModuleGetTarget(m)) {
        case ABCKIT_TARGET_ARK_TS_V1:
        case ABCKIT_TARGET_ARK_TS_V2:
            return ArkTSModuleEnumerateAnonymousFunctions(m, data, cb);
        case ABCKIT_TARGET_JS:
            return JsModuleEnumerateAnonymousFunctions(m, data, cb);
        case ABCKIT_TARGET_UNKNOWN:
            return UnknownModuleEnumerateStub(m);
        default:
            LIBABCKIT_UNREACHABLE;
    }
}

extern "C" bool ModuleEnumerateAnnotationInterfaces(AbckitCoreModule *m, void *data,
                                                    bool (*cb)(AbckitCoreAnnotationInterface *ai, void *data))
{
    LIBABCKIT_CLEAR_LAST_ERROR;
    LIBABCKIT_IMPLEMENTED;
    LIBABCKIT_TIME_EXEC;
    LIBABCKIT_BAD_ARGUMENT(m, false)
    LIBABCKIT_BAD_ARGUMENT(cb, false)
    switch (ModuleGetTarget(m)) {
        case ABCKIT_TARGET_ARK_TS_V1:
        case ABCKIT_TARGET_ARK_TS_V2:
            return ArkTSModuleEnumerateAnnotationInterfaces(m, data, cb);
        case ABCKIT_TARGET_JS:
            return false;
        case ABCKIT_TARGET_UNKNOWN:
            return UnknownModuleEnumerateStub(m);
        default:
            LIBABCKIT_UNREACHABLE;
    }
}

// ========================================
// Namespace
// ========================================

extern "C" AbckitCoreModule *NamespaceGetModule(AbckitCoreNamespace *n)
{
    LIBABCKIT_CLEAR_LAST_ERROR;
    LIBABCKIT_IMPLEMENTED;
    LIBABCKIT_TIME_EXEC;
    LIBABCKIT_BAD_ARGUMENT(n, nullptr);
    return n->owningModule;
}

extern "C" AbckitString *NamespaceGetName(AbckitCoreNamespace *n)
{
    LIBABCKIT_CLEAR_LAST_ERROR;
    LIBABCKIT_IMPLEMENTED;
    LIBABCKIT_TIME_EXEC;
    LIBABCKIT_BAD_ARGUMENT(n, nullptr);
    switch (n->owningModule->target) {
        case ABCKIT_TARGET_ARK_TS_V1:
            return NamespaceGetNameDynamic(n);
        case ABCKIT_TARGET_ARK_TS_V2:
            return NamespaceGetNameStatic(n);
        case ABCKIT_TARGET_JS:
            statuses::SetLastError(ABCKIT_STATUS_WRONG_TARGET);
            return nullptr;
        default:
            LIBABCKIT_UNREACHABLE;
    }
}

extern "C" bool NamespaceIsExternal(AbckitCoreNamespace *ns)
{
    LIBABCKIT_CLEAR_LAST_ERROR;
    LIBABCKIT_IMPLEMENTED;
    LIBABCKIT_TIME_EXEC;
    LIBABCKIT_BAD_ARGUMENT(ns, false);

    if (IsDynamic(ns->owningModule->target)) {
        statuses::SetLastError(ABCKIT_STATUS_UNSUPPORTED);
        return false;
    }

    return NamespaceIsExternalStatic(ns);
}

extern "C" AbckitCoreNamespace *NamespaceGetParentNamespace(AbckitCoreNamespace *n)
{
    LIBABCKIT_CLEAR_LAST_ERROR;
    LIBABCKIT_IMPLEMENTED;
    LIBABCKIT_TIME_EXEC;
    LIBABCKIT_BAD_ARGUMENT(n, nullptr);
    return n->parentNamespace;
}

extern "C" bool NamespaceEnumerateNamespaces(AbckitCoreNamespace *n, void *data,
                                             bool (*cb)(AbckitCoreNamespace *klass, void *data))
{
    LIBABCKIT_CLEAR_LAST_ERROR;
    LIBABCKIT_IMPLEMENTED;
    LIBABCKIT_TIME_EXEC;

    LIBABCKIT_BAD_ARGUMENT(n, false)
    LIBABCKIT_BAD_ARGUMENT(cb, false)

    switch (ModuleGetTarget(n->owningModule)) {
        case ABCKIT_TARGET_ARK_TS_V1:
        case ABCKIT_TARGET_ARK_TS_V2:
            return ArkTSNamespaceEnumerateNamespaces(n, data, cb);
        case ABCKIT_TARGET_JS:
            return false;
        default:
            LIBABCKIT_UNREACHABLE;
    }
}

extern "C" bool NamespaceEnumerateClasses(AbckitCoreNamespace *n, void *data,
                                          bool (*cb)(AbckitCoreClass *klass, void *data))
{
    LIBABCKIT_CLEAR_LAST_ERROR;
    LIBABCKIT_IMPLEMENTED;
    LIBABCKIT_TIME_EXEC;

    LIBABCKIT_BAD_ARGUMENT(n, false)
    LIBABCKIT_BAD_ARGUMENT(cb, false)

    switch (ModuleGetTarget(n->owningModule)) {
        case ABCKIT_TARGET_ARK_TS_V1:
        case ABCKIT_TARGET_ARK_TS_V2:
            return ArkTSNamespaceEnumerateClasses(n, data, cb);
        case ABCKIT_TARGET_JS:
            return false;
        default:
            LIBABCKIT_UNREACHABLE;
    }
}

extern "C" bool NamespaceEnumerateInterfaces(AbckitCoreNamespace *n, void *data,
                                             bool (*cb)(AbckitCoreInterface *iface, void *data))
{
    LIBABCKIT_CLEAR_LAST_ERROR;
    LIBABCKIT_IMPLEMENTED;
    LIBABCKIT_TIME_EXEC;

    LIBABCKIT_BAD_ARGUMENT(n, false)
    LIBABCKIT_BAD_ARGUMENT(cb, false)

    switch (ModuleGetTarget(n->owningModule)) {
        case ABCKIT_TARGET_ARK_TS_V2:
            return ArkTSNamespaceEnumerateInterfaces(n, data, cb);
        default:
            statuses::SetLastError(ABCKIT_STATUS_UNSUPPORTED);
            return false;
    }
}

extern "C" bool NamespaceEnumerateEnums(AbckitCoreNamespace *n, void *data, bool (*cb)(AbckitCoreEnum *enm, void *data))
{
    LIBABCKIT_CLEAR_LAST_ERROR;
    LIBABCKIT_IMPLEMENTED;
    LIBABCKIT_TIME_EXEC;

    LIBABCKIT_BAD_ARGUMENT(n, false)
    LIBABCKIT_BAD_ARGUMENT(cb, false)

    switch (ModuleGetTarget(n->owningModule)) {
        case ABCKIT_TARGET_ARK_TS_V2:
            return ArkTSNamespaceEnumerateEnums(n, data, cb);
        default:
            statuses::SetLastError(ABCKIT_STATUS_UNSUPPORTED);
            return false;
    }
}

extern "C" bool NamespaceEnumerateFields(AbckitCoreNamespace *n, void *data,
                                         bool (*cb)(AbckitCoreNamespaceField *field, void *data))
{
    LIBABCKIT_CLEAR_LAST_ERROR;
    LIBABCKIT_IMPLEMENTED;
    LIBABCKIT_TIME_EXEC;

    LIBABCKIT_BAD_ARGUMENT(n, false)
    LIBABCKIT_BAD_ARGUMENT(cb, false)

    switch (ModuleGetTarget(n->owningModule)) {
        case ABCKIT_TARGET_ARK_TS_V2:
            return ArkTSNamespaceEnumerateFields(n, data, cb);
        default:
            statuses::SetLastError(ABCKIT_STATUS_UNSUPPORTED);
            return false;
    }
}

extern "C" bool NamespaceEnumerateTopLevelFunctions(AbckitCoreNamespace *n, void *data,
                                                    bool (*cb)(AbckitCoreFunction *func, void *data))
{
    LIBABCKIT_CLEAR_LAST_ERROR;
    LIBABCKIT_IMPLEMENTED;
    LIBABCKIT_TIME_EXEC;

    LIBABCKIT_BAD_ARGUMENT(n, false)
    LIBABCKIT_BAD_ARGUMENT(cb, false)

    switch (ModuleGetTarget(n->owningModule)) {
        case ABCKIT_TARGET_ARK_TS_V1:
        case ABCKIT_TARGET_ARK_TS_V2:
            return ArkTSNamespaceEnumerateTopLevelFunctions(n, data, cb);
        case ABCKIT_TARGET_JS:
            return false;
        default:
            LIBABCKIT_UNREACHABLE;
    }
}

extern "C" bool NamespaceEnumerateAnnotationInterfaces(AbckitCoreNamespace *n, void *data,
                                                       bool (*cb)(AbckitCoreAnnotationInterface *ai, void *data))
{
    LIBABCKIT_CLEAR_LAST_ERROR;
    LIBABCKIT_IMPLEMENTED;
    LIBABCKIT_TIME_EXEC;
    LIBABCKIT_BAD_ARGUMENT(n, false)
    LIBABCKIT_BAD_ARGUMENT(cb, false)
    switch (ModuleGetTarget(n->owningModule)) {
        case ABCKIT_TARGET_ARK_TS_V1:
        case ABCKIT_TARGET_ARK_TS_V2:
            return ArkTSNamespaceEnumerateAnnotationInterfaces(n, data, cb);
        case ABCKIT_TARGET_JS:
            statuses::SetLastError(ABCKIT_STATUS_UNSUPPORTED);
            return false;
        default:
            LIBABCKIT_UNREACHABLE;
    }
}

// ========================================
// ImportDescriptor
// ========================================

extern "C" AbckitFile *ImportDescriptorGetFile(AbckitCoreImportDescriptor *i)
{
    LIBABCKIT_CLEAR_LAST_ERROR;
    LIBABCKIT_IMPLEMENTED;
    LIBABCKIT_TIME_EXEC;
    LIBABCKIT_BAD_ARGUMENT(i, nullptr);
    return i->importingModule->file;
}

extern "C" AbckitCoreModule *ImportDescriptorGetImportedModule(AbckitCoreImportDescriptor *i)
{
    LIBABCKIT_CLEAR_LAST_ERROR;
    LIBABCKIT_IMPLEMENTED;
    LIBABCKIT_TIME_EXEC;
    LIBABCKIT_BAD_ARGUMENT(i, nullptr);
    return i->importedModule;
}

extern "C" AbckitCoreModule *ImportDescriptorGetImportingModule(AbckitCoreImportDescriptor *i)
{
    LIBABCKIT_CLEAR_LAST_ERROR;
    LIBABCKIT_IMPLEMENTED;
    LIBABCKIT_TIME_EXEC;
    LIBABCKIT_BAD_ARGUMENT(i, nullptr);
    return i->importingModule;
}

extern "C" AbckitString *ImportDescriptorGetName(AbckitCoreImportDescriptor *i)
{
    LIBABCKIT_CLEAR_LAST_ERROR;
    LIBABCKIT_IMPLEMENTED;
    LIBABCKIT_TIME_EXEC;
    LIBABCKIT_BAD_ARGUMENT(i, nullptr);
    if (IsDynamic(i->importingModule->target)) {
        return ImportDescriptorGetNameDynamic(i);
    }
    statuses::SetLastError(ABCKIT_STATUS_UNSUPPORTED);
    return nullptr;
}

extern "C" AbckitString *ImportDescriptorGetAlias(AbckitCoreImportDescriptor *i)
{
    LIBABCKIT_CLEAR_LAST_ERROR;
    LIBABCKIT_IMPLEMENTED;
    LIBABCKIT_TIME_EXEC;
    LIBABCKIT_BAD_ARGUMENT(i, nullptr);
    if (IsDynamic(i->importingModule->target)) {
        return ImportDescriptorGetAliasDynamic(i);
    }
    statuses::SetLastError(ABCKIT_STATUS_UNSUPPORTED);
    return nullptr;
}

// ========================================
// ExportDescriptor
// ========================================

extern "C" AbckitFile *ExportDescriptorGetFile(AbckitCoreExportDescriptor *i)
{
    LIBABCKIT_CLEAR_LAST_ERROR;
    LIBABCKIT_IMPLEMENTED;
    LIBABCKIT_TIME_EXEC;
    LIBABCKIT_BAD_ARGUMENT(i, nullptr);
    return i->exportingModule->file;
}

extern "C" AbckitCoreModule *ExportDescriptorGetExportingModule(AbckitCoreExportDescriptor *i)
{
    LIBABCKIT_CLEAR_LAST_ERROR;
    LIBABCKIT_IMPLEMENTED;
    LIBABCKIT_TIME_EXEC;
    LIBABCKIT_BAD_ARGUMENT(i, nullptr);
    return i->exportingModule;
}

extern "C" AbckitCoreModule *ExportDescriptorGetExportedModule(AbckitCoreExportDescriptor *i)
{
    LIBABCKIT_CLEAR_LAST_ERROR;
    LIBABCKIT_IMPLEMENTED;
    LIBABCKIT_TIME_EXEC;
    LIBABCKIT_BAD_ARGUMENT(i, nullptr);
    return i->exportedModule;
}

extern "C" AbckitString *ExportDescriptorGetName(AbckitCoreExportDescriptor *i)
{
    LIBABCKIT_CLEAR_LAST_ERROR;
    LIBABCKIT_IMPLEMENTED;
    LIBABCKIT_TIME_EXEC;
    LIBABCKIT_BAD_ARGUMENT(i, nullptr);
    if (IsDynamic(i->exportingModule->target)) {
        return ExportDescriptorGetNameDynamic(i);
    }
    statuses::SetLastError(ABCKIT_STATUS_UNSUPPORTED);
    return nullptr;
}

extern "C" AbckitString *ExportDescriptorGetAlias(AbckitCoreExportDescriptor *i)
{
    LIBABCKIT_CLEAR_LAST_ERROR;
    LIBABCKIT_IMPLEMENTED;
    LIBABCKIT_TIME_EXEC;
    LIBABCKIT_BAD_ARGUMENT(i, nullptr);
    if (IsDynamic(i->exportingModule->target)) {
        return ExportDescriptorGetAliasDynamic(i);
    }
    statuses::SetLastError(ABCKIT_STATUS_UNSUPPORTED);
    return nullptr;
}

// ========================================
// Class
// ========================================

extern "C" AbckitFile *ClassGetFile(AbckitCoreClass *klass)
{
    LIBABCKIT_CLEAR_LAST_ERROR;
    LIBABCKIT_IMPLEMENTED;
    LIBABCKIT_TIME_EXEC;
    LIBABCKIT_BAD_ARGUMENT(klass, nullptr);
    return klass->owningModule->file;
}

extern "C" AbckitCoreModule *ClassGetModule(AbckitCoreClass *klass)
{
    LIBABCKIT_CLEAR_LAST_ERROR;
    LIBABCKIT_IMPLEMENTED;
    LIBABCKIT_TIME_EXEC;

    LIBABCKIT_BAD_ARGUMENT(klass, nullptr);

    return klass->owningModule;
}

extern "C" AbckitString *ClassGetName(AbckitCoreClass *klass)
{
    LIBABCKIT_CLEAR_LAST_ERROR;
    LIBABCKIT_IMPLEMENTED;
    LIBABCKIT_TIME_EXEC;
    LIBABCKIT_BAD_ARGUMENT(klass, nullptr)

    if (IsDynamic(klass->owningModule->target)) {
        return ClassGetNameDynamic(klass);
    }
    return ClassGetNameStatic(klass);
}

extern "C" bool ClassIsExternal(AbckitCoreClass *klass)
{
    LIBABCKIT_CLEAR_LAST_ERROR;
    LIBABCKIT_IMPLEMENTED;
    LIBABCKIT_TIME_EXEC;
    LIBABCKIT_BAD_ARGUMENT(klass, false);

    if (IsDynamic(klass->owningModule->target)) {
        statuses::SetLastError(ABCKIT_STATUS_UNSUPPORTED);
        return false;
    }

    return ClassIsExternalStatic(klass);
}

extern "C" bool ClassIsFinal(AbckitCoreClass *klass)
{
    LIBABCKIT_CLEAR_LAST_ERROR;
    LIBABCKIT_IMPLEMENTED;
    LIBABCKIT_TIME_EXEC;
    LIBABCKIT_BAD_ARGUMENT(klass, false);

    if (IsDynamic(klass->owningModule->target)) {
        statuses::SetLastError(ABCKIT_STATUS_UNSUPPORTED);
        return false;
    }

    return ClassIsFinalStatic(klass);
}

extern "C" bool ClassIsAbstract(AbckitCoreClass *klass)
{
    LIBABCKIT_CLEAR_LAST_ERROR;
    LIBABCKIT_IMPLEMENTED;
    LIBABCKIT_TIME_EXEC;
    LIBABCKIT_BAD_ARGUMENT(klass, false);

    if (IsDynamic(klass->owningModule->target)) {
        statuses::SetLastError(ABCKIT_STATUS_UNSUPPORTED);
        return false;
    }

    return ClassIsAbstractStatic(klass);
}

extern "C" AbckitCoreFunction *ClassGetParentFunction(AbckitCoreClass *klass)
{
    LIBABCKIT_CLEAR_LAST_ERROR;
    LIBABCKIT_IMPLEMENTED;
    LIBABCKIT_TIME_EXEC;
    LIBABCKIT_BAD_ARGUMENT(klass, nullptr);
    return klass->parentFunction;
}

extern "C" AbckitCoreNamespace *ClassGetParentNamespace(AbckitCoreClass *klass)
{
    LIBABCKIT_CLEAR_LAST_ERROR;
    LIBABCKIT_IMPLEMENTED;
    LIBABCKIT_TIME_EXEC;
    LIBABCKIT_BAD_ARGUMENT(klass, nullptr);
    return klass->parentNamespace;
}

extern "C" AbckitCoreClass *ClassGetSuperClass(AbckitCoreClass *klass)
{
    LIBABCKIT_CLEAR_LAST_ERROR;
    LIBABCKIT_IMPLEMENTED;
    LIBABCKIT_TIME_EXEC;
    LIBABCKIT_BAD_ARGUMENT(klass, nullptr);
    return klass->superClass;
}

extern "C" bool ClassEnumerateMethods(AbckitCoreClass *klass, void *data,
                                      bool (*cb)(AbckitCoreFunction *function, void *data))
{
    LIBABCKIT_CLEAR_LAST_ERROR;
    LIBABCKIT_IMPLEMENTED;
    LIBABCKIT_TIME_EXEC;

    LIBABCKIT_BAD_ARGUMENT(klass, false)
    LIBABCKIT_BAD_ARGUMENT(cb, false)

    switch (klass->owningModule->target) {
        case ABCKIT_TARGET_ARK_TS_V1:
        case ABCKIT_TARGET_ARK_TS_V2:
            return ArkTSClassEnumerateMethods(klass, data, cb);
        case ABCKIT_TARGET_JS:
            return JsClassEnumerateMethods(klass, data, cb);
        default:
            LIBABCKIT_UNREACHABLE;
    }
}

extern "C" bool ClassEnumerateAnnotations(AbckitCoreClass *klass, void *data,
                                          bool (*cb)(AbckitCoreAnnotation *anno, void *data))
{
    LIBABCKIT_CLEAR_LAST_ERROR;
    LIBABCKIT_IMPLEMENTED;
    LIBABCKIT_TIME_EXEC;

    LIBABCKIT_BAD_ARGUMENT(klass, false)
    LIBABCKIT_BAD_ARGUMENT(cb, false)

    switch (ModuleGetTarget(klass->owningModule)) {
        case ABCKIT_TARGET_ARK_TS_V1:
        case ABCKIT_TARGET_ARK_TS_V2:
            return ArkTSClassEnumerateAnnotations(klass, data, cb);
        case ABCKIT_TARGET_JS:
            return false;
        default:
            LIBABCKIT_UNREACHABLE;
    }
}

extern "C" bool ClassEnumerateSubClasses(AbckitCoreClass *klass, void *data,
                                         bool (*cb)(AbckitCoreClass *subClass, void *data))
{
    LIBABCKIT_CLEAR_LAST_ERROR;
    LIBABCKIT_IMPLEMENTED;
    LIBABCKIT_TIME_EXEC;

    LIBABCKIT_BAD_ARGUMENT(klass, false)
    LIBABCKIT_BAD_ARGUMENT(cb, false)

    switch (ModuleGetTarget(klass->owningModule)) {
        case ABCKIT_TARGET_ARK_TS_V2:
            return ArkTSClassEnumerateSubClasses(klass, data, cb);
        default:
            statuses::SetLastError(ABCKIT_STATUS_UNSUPPORTED);
            return false;
    }
}

extern "C" bool ClassEnumerateInterfaces(AbckitCoreClass *klass, void *data,
                                         bool (*cb)(AbckitCoreInterface *iface, void *data))
{
    LIBABCKIT_CLEAR_LAST_ERROR;
    LIBABCKIT_IMPLEMENTED;
    LIBABCKIT_TIME_EXEC;

    LIBABCKIT_BAD_ARGUMENT(klass, false)
    LIBABCKIT_BAD_ARGUMENT(cb, false)

    switch (ModuleGetTarget(klass->owningModule)) {
        case ABCKIT_TARGET_ARK_TS_V2:
            return ArkTSClassEnumerateInterfaces(klass, data, cb);
        default:
            statuses::SetLastError(ABCKIT_STATUS_UNSUPPORTED);
            return false;
    }
}

extern "C" bool ClassEnumerateFields(AbckitCoreClass *klass, void *data,
                                     bool (*cb)(AbckitCoreClassField *field, void *data))
{
    LIBABCKIT_CLEAR_LAST_ERROR;
    LIBABCKIT_IMPLEMENTED;
    LIBABCKIT_TIME_EXEC;
    LIBABCKIT_BAD_ARGUMENT(klass, false)
    LIBABCKIT_BAD_ARGUMENT(cb, false)
    switch (ModuleGetTarget(klass->owningModule)) {
        case ABCKIT_TARGET_ARK_TS_V2:
            return ArkTSClassEnumerateFields(klass, data, cb);
        default:
            statuses::SetLastError(ABCKIT_STATUS_UNSUPPORTED);
            return false;
    }
}

// ========================================
// Interface
// ========================================

extern "C" AbckitFile *InterfaceGetFile(AbckitCoreInterface *iface)
{
    LIBABCKIT_CLEAR_LAST_ERROR;
    LIBABCKIT_IMPLEMENTED;
    LIBABCKIT_TIME_EXEC;
    LIBABCKIT_BAD_ARGUMENT(iface, nullptr)
    return iface->owningModule->file;
}

extern "C" AbckitCoreModule *InterfaceGetModule(AbckitCoreInterface *iface)
{
    LIBABCKIT_CLEAR_LAST_ERROR;
    LIBABCKIT_IMPLEMENTED;
    LIBABCKIT_TIME_EXEC;
    LIBABCKIT_BAD_ARGUMENT(iface, nullptr)
    return iface->owningModule;
}

extern "C" AbckitString *InterfaceGetName(AbckitCoreInterface *iface)
{
    LIBABCKIT_CLEAR_LAST_ERROR;
    LIBABCKIT_IMPLEMENTED;
    LIBABCKIT_TIME_EXEC;
    LIBABCKIT_BAD_ARGUMENT(iface, nullptr)

    if (IsDynamic(iface->owningModule->target)) {
        statuses::SetLastError(ABCKIT_STATUS_UNSUPPORTED);
        return nullptr;
    }
    return InterfaceGetNameStatic(iface);
}

extern "C" bool InterfaceIsExternal(AbckitCoreInterface *iface)
{
    LIBABCKIT_CLEAR_LAST_ERROR;
    LIBABCKIT_IMPLEMENTED;
    LIBABCKIT_TIME_EXEC;
    LIBABCKIT_BAD_ARGUMENT(iface, false);

    if (IsDynamic(iface->owningModule->target)) {
        statuses::SetLastError(ABCKIT_STATUS_UNSUPPORTED);
        return false;
    }

    return InterfaceIsExternalStatic(iface);
}

extern "C" AbckitCoreNamespace *InterfaceGetParentNamespace(AbckitCoreInterface *iface)
{
    LIBABCKIT_CLEAR_LAST_ERROR;
    LIBABCKIT_IMPLEMENTED;
    LIBABCKIT_TIME_EXEC;
    LIBABCKIT_BAD_ARGUMENT(iface, nullptr);
    return iface->parentNamespace;
}

extern "C" bool InterfaceEnumerateSuperInterfaces(AbckitCoreInterface *iface, void *data,
                                                  bool (*cb)(AbckitCoreInterface *iface, void *data))
{
    LIBABCKIT_CLEAR_LAST_ERROR;
    LIBABCKIT_IMPLEMENTED;
    LIBABCKIT_TIME_EXEC;
    LIBABCKIT_BAD_ARGUMENT(iface, false)
    LIBABCKIT_BAD_ARGUMENT(cb, false)

    switch (ModuleGetTarget(iface->owningModule)) {
        case ABCKIT_TARGET_ARK_TS_V2:
            return ArkTSInterfaceEnumerateSuperInterfaces(iface, data, cb);
        default:
            statuses::SetLastError(ABCKIT_STATUS_UNSUPPORTED);
            return false;
    }
}

extern "C" bool InterfaceEnumerateSubInterfaces(AbckitCoreInterface *iface, void *data,
                                                bool (*cb)(AbckitCoreInterface *iface, void *data))
{
    LIBABCKIT_CLEAR_LAST_ERROR;
    LIBABCKIT_IMPLEMENTED;
    LIBABCKIT_TIME_EXEC;
    LIBABCKIT_BAD_ARGUMENT(iface, false)
    LIBABCKIT_BAD_ARGUMENT(cb, false)

    switch (ModuleGetTarget(iface->owningModule)) {
        case ABCKIT_TARGET_ARK_TS_V2:
            return ArkTSInterfaceEnumerateSubInterfaces(iface, data, cb);
        default:
            statuses::SetLastError(ABCKIT_STATUS_UNSUPPORTED);
            return false;
    }
}

extern "C" bool InterfaceEnumerateClasses(AbckitCoreInterface *iface, void *data,
                                          bool (*cb)(AbckitCoreClass *klass, void *data))
{
    LIBABCKIT_CLEAR_LAST_ERROR;
    LIBABCKIT_IMPLEMENTED;
    LIBABCKIT_TIME_EXEC;
    LIBABCKIT_BAD_ARGUMENT(iface, false)
    LIBABCKIT_BAD_ARGUMENT(cb, false)

    switch (ModuleGetTarget(iface->owningModule)) {
        case ABCKIT_TARGET_ARK_TS_V2:
            return ArkTSInterfaceEnumerateClasses(iface, data, cb);
        default:
            statuses::SetLastError(ABCKIT_STATUS_UNSUPPORTED);
            return false;
    }
}

extern "C" bool InterfaceEnumerateMethods(AbckitCoreInterface *iface, void *data,
                                          bool (*cb)(AbckitCoreFunction *func, void *data))
{
    LIBABCKIT_CLEAR_LAST_ERROR;
    LIBABCKIT_IMPLEMENTED;
    LIBABCKIT_TIME_EXEC;
    LIBABCKIT_BAD_ARGUMENT(iface, false)
    LIBABCKIT_BAD_ARGUMENT(cb, false)
    switch (ModuleGetTarget(iface->owningModule)) {
        case ABCKIT_TARGET_ARK_TS_V2:
            return ArkTSInterfaceEnumerateMethods(iface, data, cb);
        default:
            statuses::SetLastError(ABCKIT_STATUS_UNSUPPORTED);
            return false;
    }
}

extern "C" bool InterfaceEnumerateAnnotations(AbckitCoreInterface *iface, void *data,
                                              bool (*cb)(AbckitCoreAnnotation *anno, void *data))
{
    LIBABCKIT_CLEAR_LAST_ERROR;
    LIBABCKIT_IMPLEMENTED;
    LIBABCKIT_TIME_EXEC;
    LIBABCKIT_BAD_ARGUMENT(iface, false)
    LIBABCKIT_BAD_ARGUMENT(cb, false)
    switch (ModuleGetTarget(iface->owningModule)) {
        case ABCKIT_TARGET_ARK_TS_V2:
            return ArkTSInterfaceEnumerateAnnotations(iface, data, cb);
        default:
            statuses::SetLastError(ABCKIT_STATUS_UNSUPPORTED);
            return false;
    }
}

extern "C" bool InterfaceEnumerateFields(AbckitCoreInterface *iface, void *data,
                                         bool (*cb)(AbckitCoreInterfaceField *field, void *data))
{
    LIBABCKIT_CLEAR_LAST_ERROR;
    LIBABCKIT_IMPLEMENTED;
    LIBABCKIT_TIME_EXEC;
    LIBABCKIT_BAD_ARGUMENT(iface, false)
    LIBABCKIT_BAD_ARGUMENT(cb, false)
    switch (ModuleGetTarget(iface->owningModule)) {
        case ABCKIT_TARGET_ARK_TS_V2:
            return ArkTSInterfaceEnumerateFields(iface, data, cb);
        default:
            statuses::SetLastError(ABCKIT_STATUS_UNSUPPORTED);
            return false;
    }
}

// ========================================
// Enum
// ========================================

extern "C" AbckitFile *EnumGetFile(AbckitCoreEnum *enm)
{
    LIBABCKIT_CLEAR_LAST_ERROR;
    LIBABCKIT_IMPLEMENTED;
    LIBABCKIT_TIME_EXEC;
    LIBABCKIT_BAD_ARGUMENT(enm, nullptr)
    return enm->owningModule->file;
}

extern "C" AbckitCoreModule *EnumGetModule(AbckitCoreEnum *enm)
{
    LIBABCKIT_CLEAR_LAST_ERROR;
    LIBABCKIT_IMPLEMENTED;
    LIBABCKIT_TIME_EXEC;
    LIBABCKIT_BAD_ARGUMENT(enm, nullptr)
    return enm->owningModule;
}

extern "C" AbckitString *EnumGetName(AbckitCoreEnum *enm)
{
    LIBABCKIT_CLEAR_LAST_ERROR;
    LIBABCKIT_IMPLEMENTED;
    LIBABCKIT_TIME_EXEC;
    LIBABCKIT_BAD_ARGUMENT(enm, nullptr)

    if (IsDynamic(enm->owningModule->target)) {
        statuses::SetLastError(ABCKIT_STATUS_UNSUPPORTED);
        return nullptr;
    }
    return EnumGetNameStatic(enm);
}

extern "C" bool EnumIsExternal(AbckitCoreEnum *enm)
{
    LIBABCKIT_CLEAR_LAST_ERROR;
    LIBABCKIT_IMPLEMENTED;
    LIBABCKIT_TIME_EXEC;
    LIBABCKIT_BAD_ARGUMENT(enm, false);

    if (IsDynamic(enm->owningModule->target)) {
        statuses::SetLastError(ABCKIT_STATUS_UNSUPPORTED);
        return false;
    }

    return EnumIsExternalStatic(enm);
}

extern "C" AbckitCoreNamespace *EnumGetParentNamespace(AbckitCoreEnum *enm)
{
    LIBABCKIT_CLEAR_LAST_ERROR;
    LIBABCKIT_IMPLEMENTED;
    LIBABCKIT_TIME_EXEC;
    LIBABCKIT_BAD_ARGUMENT(enm, nullptr);
    return enm->parentNamespace;
}

extern "C" bool EnumEnumerateMethods(AbckitCoreEnum *enm, void *data, bool (*cb)(AbckitCoreFunction *func, void *data))
{
    LIBABCKIT_CLEAR_LAST_ERROR;
    LIBABCKIT_IMPLEMENTED;
    LIBABCKIT_TIME_EXEC;
    LIBABCKIT_BAD_ARGUMENT(enm, false)
    LIBABCKIT_BAD_ARGUMENT(cb, false)
    switch (ModuleGetTarget(enm->owningModule)) {
        case ABCKIT_TARGET_ARK_TS_V2:
            return ArkTSEnumEnumerateMethods(enm, data, cb);
        default:
            statuses::SetLastError(ABCKIT_STATUS_UNSUPPORTED);
            return false;
    }
}

extern "C" bool EnumEnumerateFields(AbckitCoreEnum *enm, void *data, bool (*cb)(AbckitCoreEnumField *field, void *data))
{
    LIBABCKIT_CLEAR_LAST_ERROR;
    LIBABCKIT_IMPLEMENTED;
    LIBABCKIT_TIME_EXEC;
    LIBABCKIT_BAD_ARGUMENT(enm, false)
    LIBABCKIT_BAD_ARGUMENT(cb, false)
    switch (ModuleGetTarget(enm->owningModule)) {
        case ABCKIT_TARGET_ARK_TS_V2:
            return ArkTSEnumEnumerateFields(enm, data, cb);
        default:
            statuses::SetLastError(ABCKIT_STATUS_UNSUPPORTED);
            return false;
    }
}

// ========================================
// Module Field
// ========================================

extern "C" AbckitCoreModule *ModuleFieldGetModule(AbckitCoreModuleField *field)
{
    LIBABCKIT_CLEAR_LAST_ERROR;
    LIBABCKIT_IMPLEMENTED;
    LIBABCKIT_TIME_EXEC;
    LIBABCKIT_BAD_ARGUMENT(field, nullptr);
    return field->owner;
}

extern "C" AbckitString *ModuleFieldGetName(AbckitCoreModuleField *field)
{
    LIBABCKIT_CLEAR_LAST_ERROR;
    LIBABCKIT_IMPLEMENTED;
    LIBABCKIT_TIME_EXEC;
    LIBABCKIT_BAD_ARGUMENT(field, nullptr);
    if (IsDynamic(field->owner->target)) {
        statuses::SetLastError(ABCKIT_STATUS_UNSUPPORTED);
        return nullptr;
    }
    return ModuleFieldGetNameStatic(field);
}

extern "C" AbckitType *ModuleFieldGetType(AbckitCoreModuleField *field)
{
    LIBABCKIT_CLEAR_LAST_ERROR;
    LIBABCKIT_IMPLEMENTED;
    LIBABCKIT_TIME_EXEC;
    LIBABCKIT_BAD_ARGUMENT(field, nullptr);
    return field->type;
}

extern "C" AbckitValue *ModuleFieldGetValue(AbckitCoreModuleField *field)
{
    LIBABCKIT_CLEAR_LAST_ERROR;
    LIBABCKIT_IMPLEMENTED;
    LIBABCKIT_TIME_EXEC;
    LIBABCKIT_BAD_ARGUMENT(field, nullptr);
    return field->value;
}

// ========================================
// Namespace Field
// ========================================

extern "C" AbckitCoreNamespace *NamespaceFieldGetNamespace(AbckitCoreNamespaceField *field)
{
    LIBABCKIT_CLEAR_LAST_ERROR;
    LIBABCKIT_IMPLEMENTED;
    LIBABCKIT_TIME_EXEC;
    LIBABCKIT_BAD_ARGUMENT(field, nullptr);
    return field->owner;
}

extern "C" AbckitString *NamespaceFieldGetName(AbckitCoreNamespaceField *field)
{
    LIBABCKIT_CLEAR_LAST_ERROR;
    LIBABCKIT_IMPLEMENTED;
    LIBABCKIT_TIME_EXEC;
    LIBABCKIT_BAD_ARGUMENT(field, nullptr);
    if (IsDynamic(field->owner->owningModule->target)) {
        statuses::SetLastError(ABCKIT_STATUS_UNSUPPORTED);
        return nullptr;
    }
    return NamespaceFieldGetNameStatic(field);
}

extern "C" AbckitType *NamespaceFieldGetType(AbckitCoreNamespaceField *field)
{
    LIBABCKIT_CLEAR_LAST_ERROR;
    LIBABCKIT_IMPLEMENTED;
    LIBABCKIT_TIME_EXEC;
    LIBABCKIT_BAD_ARGUMENT(field, nullptr);
    return field->type;
}

// ========================================
// Class Field
// ========================================

extern "C" AbckitCoreClass *ClassFieldGetClass(AbckitCoreClassField *field)
{
    LIBABCKIT_CLEAR_LAST_ERROR;
    LIBABCKIT_IMPLEMENTED;
    LIBABCKIT_TIME_EXEC;
    LIBABCKIT_BAD_ARGUMENT(field, nullptr);
    return field->owner;
}

extern "C" AbckitString *ClassFieldGetName(AbckitCoreClassField *field)
{
    LIBABCKIT_CLEAR_LAST_ERROR;
    LIBABCKIT_IMPLEMENTED;
    LIBABCKIT_TIME_EXEC;
    LIBABCKIT_BAD_ARGUMENT(field, nullptr);
    if (IsDynamic(field->owner->owningModule->target)) {
        statuses::SetLastError(ABCKIT_STATUS_UNSUPPORTED);
        return nullptr;
    }
    return ClassFieldGetNameStatic(field);
}

extern "C" AbckitType *ClassFieldGetType(AbckitCoreClassField *field)
{
    LIBABCKIT_CLEAR_LAST_ERROR;
    LIBABCKIT_IMPLEMENTED;
    LIBABCKIT_TIME_EXEC;
    LIBABCKIT_BAD_ARGUMENT(field, nullptr);
    return field->type;
}

extern "C" AbckitValue *ClassFieldGetValue(AbckitCoreClassField *field)
{
    LIBABCKIT_IMPLEMENTED;
    LIBABCKIT_TIME_EXEC;
    LIBABCKIT_BAD_ARGUMENT(field, nullptr);
    if (IsDynamic(field->owner->owningModule->target)) {
        statuses::SetLastError(ABCKIT_STATUS_UNSUPPORTED);
        return nullptr;
    }
    return field->value;
}

extern "C" bool ClassFieldIsPublic(AbckitCoreClassField *field)
{
    LIBABCKIT_CLEAR_LAST_ERROR;
    LIBABCKIT_IMPLEMENTED;
    LIBABCKIT_TIME_EXEC;
    LIBABCKIT_BAD_ARGUMENT(field, false);
    if (IsDynamic(field->owner->owningModule->target)) {
        statuses::SetLastError(ABCKIT_STATUS_UNSUPPORTED);
        return false;
    }
    return ClassFieldIsPublicStatic(field);
}

extern "C" bool ClassFieldIsProtected(AbckitCoreClassField *field)
{
    LIBABCKIT_CLEAR_LAST_ERROR;
    LIBABCKIT_IMPLEMENTED;
    LIBABCKIT_TIME_EXEC;
    LIBABCKIT_BAD_ARGUMENT(field, false);
    if (IsDynamic(field->owner->owningModule->target)) {
        statuses::SetLastError(ABCKIT_STATUS_UNSUPPORTED);
        return false;
    }
    return ClassFieldIsProtectedStatic(field);
}

extern "C" bool ClassFieldIsPrivate(AbckitCoreClassField *field)
{
    LIBABCKIT_CLEAR_LAST_ERROR;
    LIBABCKIT_IMPLEMENTED;
    LIBABCKIT_TIME_EXEC;
    LIBABCKIT_BAD_ARGUMENT(field, false);
    if (IsDynamic(field->owner->owningModule->target)) {
        statuses::SetLastError(ABCKIT_STATUS_UNSUPPORTED);
        return false;
    }
    return ClassFieldIsPrivateStatic(field);
}

extern "C" bool ClassFieldIsInternal(AbckitCoreClassField *field)
{
    LIBABCKIT_CLEAR_LAST_ERROR;
    LIBABCKIT_IMPLEMENTED;
    LIBABCKIT_TIME_EXEC;
    LIBABCKIT_BAD_ARGUMENT(field, false);
    if (IsDynamic(field->owner->owningModule->target)) {
        statuses::SetLastError(ABCKIT_STATUS_UNSUPPORTED);
        return false;
    }
    return ClassFieldIsInternalStatic(field);
}

extern "C" bool ClassFieldIsStatic(AbckitCoreClassField *field)
{
    LIBABCKIT_CLEAR_LAST_ERROR;
    LIBABCKIT_IMPLEMENTED;
    LIBABCKIT_TIME_EXEC;
    LIBABCKIT_BAD_ARGUMENT(field, false);
    if (IsDynamic(field->owner->owningModule->target)) {
        statuses::SetLastError(ABCKIT_STATUS_UNSUPPORTED);
        return false;
    }
    return ClassFieldIsStaticStatic(field);
}

extern "C" bool ClassFieldIsFinal(AbckitCoreClassField *field)
{
    LIBABCKIT_CLEAR_LAST_ERROR;
    LIBABCKIT_IMPLEMENTED;
    LIBABCKIT_TIME_EXEC;
    LIBABCKIT_BAD_ARGUMENT(field, false);
    if (IsDynamic(field->owner->owningModule->target)) {
        statuses::SetLastError(ABCKIT_STATUS_UNSUPPORTED);
        return false;
    }
    return ClassFieldIsFinalStatic(field);
}

extern "C" bool ClassFieldEnumerateAnnotations(AbckitCoreClassField *field, void *data,
                                               bool (*cb)(AbckitCoreAnnotation *anno, void *data))
{
    LIBABCKIT_CLEAR_LAST_ERROR;
    LIBABCKIT_IMPLEMENTED;
    LIBABCKIT_TIME_EXEC;
    LIBABCKIT_BAD_ARGUMENT(field, false)
    LIBABCKIT_BAD_ARGUMENT(cb, false)
    switch (ModuleGetTarget(field->owner->owningModule)) {
        case ABCKIT_TARGET_ARK_TS_V2:
            return ArkTSClassFieldEnumerateAnnotations(field, data, cb);
        default:
            statuses::SetLastError(ABCKIT_STATUS_UNSUPPORTED);
            return false;
    }
}

// ========================================
// Interface Field
// ========================================

extern "C" AbckitCoreInterface *InterfaceFieldGetInterface(AbckitCoreInterfaceField *field)
{
    LIBABCKIT_CLEAR_LAST_ERROR;
    LIBABCKIT_IMPLEMENTED;
    LIBABCKIT_TIME_EXEC;
    LIBABCKIT_BAD_ARGUMENT(field, nullptr);
    return field->owner;
}

extern "C" AbckitString *InterfaceFieldGetName(AbckitCoreInterfaceField *field)
{
    LIBABCKIT_CLEAR_LAST_ERROR;
    LIBABCKIT_IMPLEMENTED;
    LIBABCKIT_TIME_EXEC;
    LIBABCKIT_BAD_ARGUMENT(field, nullptr);
    return field->name;
}

extern "C" AbckitType *InterfaceFieldGetType(AbckitCoreInterfaceField *field)
{
    LIBABCKIT_CLEAR_LAST_ERROR;
    LIBABCKIT_IMPLEMENTED;
    LIBABCKIT_TIME_EXEC;
    LIBABCKIT_BAD_ARGUMENT(field, nullptr);
    return field->type;
}

extern "C" bool InterfaceFieldIsReadonly(AbckitCoreInterfaceField *field)
{
    LIBABCKIT_CLEAR_LAST_ERROR;
    LIBABCKIT_IMPLEMENTED;
    LIBABCKIT_TIME_EXEC;
    LIBABCKIT_BAD_ARGUMENT(field, false);
    if (IsDynamic(field->owner->owningModule->target)) {
        statuses::SetLastError(ABCKIT_STATUS_UNSUPPORTED);
        return false;
    }
    return InterfaceFieldIsReadonlyStatic(field);
}

extern "C" bool InterfaceFieldEnumerateAnnotations(AbckitCoreInterfaceField *field, void *data,
                                                   bool (*cb)(AbckitCoreAnnotation *anno, void *data))
{
    LIBABCKIT_CLEAR_LAST_ERROR;
    LIBABCKIT_IMPLEMENTED;
    LIBABCKIT_TIME_EXEC;
    LIBABCKIT_BAD_ARGUMENT(field, false)
    LIBABCKIT_BAD_ARGUMENT(cb, false)
    switch (ModuleGetTarget(field->owner->owningModule)) {
        case ABCKIT_TARGET_ARK_TS_V2:
            return ArkTSInterfaceFieldEnumerateAnnotations(field, data, cb);
        default:
            statuses::SetLastError(ABCKIT_STATUS_UNSUPPORTED);
            return false;
    }
}

// ========================================
// Enum Field
// ========================================

extern "C" AbckitCoreEnum *EnumFieldGetEnum(AbckitCoreEnumField *field)
{
    LIBABCKIT_CLEAR_LAST_ERROR;
    LIBABCKIT_IMPLEMENTED;
    LIBABCKIT_TIME_EXEC;
    LIBABCKIT_BAD_ARGUMENT(field, nullptr);
    return field->owner;
}

extern "C" AbckitString *EnumFieldGetName(AbckitCoreEnumField *field)
{
    LIBABCKIT_CLEAR_LAST_ERROR;
    LIBABCKIT_IMPLEMENTED;
    LIBABCKIT_TIME_EXEC;
    LIBABCKIT_BAD_ARGUMENT(field, nullptr);
    if (IsDynamic(field->owner->owningModule->target)) {
        statuses::SetLastError(ABCKIT_STATUS_UNSUPPORTED);
        return nullptr;
    }
    return EnumFieldGetNameStatic(field);
}

extern "C" AbckitType *EnumFieldGetType(AbckitCoreEnumField *field)
{
    LIBABCKIT_CLEAR_LAST_ERROR;
    LIBABCKIT_IMPLEMENTED;
    LIBABCKIT_TIME_EXEC;
    LIBABCKIT_BAD_ARGUMENT(field, nullptr);
    return field->type;
}

extern "C" AbckitValue *EnumFieldGetValue(AbckitCoreEnumField *field)
{
    LIBABCKIT_CLEAR_LAST_ERROR;
    LIBABCKIT_IMPLEMENTED;
    LIBABCKIT_TIME_EXEC;
    LIBABCKIT_BAD_ARGUMENT(field, nullptr);
    return field->value;
}

// ========================================
// AnnotationInterface
// ========================================

extern "C" AbckitFile *AnnotationInterfaceGetFile(AbckitCoreAnnotationInterface *anno)
{
    LIBABCKIT_CLEAR_LAST_ERROR;
    LIBABCKIT_IMPLEMENTED;
    LIBABCKIT_TIME_EXEC;

    LIBABCKIT_BAD_ARGUMENT(anno, nullptr);
    return anno->owningModule->file;
}

extern "C" AbckitCoreModule *AnnotationInterfaceGetModule(AbckitCoreAnnotationInterface *anno)
{
    LIBABCKIT_CLEAR_LAST_ERROR;
    LIBABCKIT_IMPLEMENTED;
    LIBABCKIT_TIME_EXEC;

    LIBABCKIT_BAD_ARGUMENT(anno, nullptr);
    return anno->owningModule;
}

extern "C" AbckitCoreNamespace *AnnotationInterfaceGetParentNamespace(AbckitCoreAnnotationInterface *anno)
{
    LIBABCKIT_CLEAR_LAST_ERROR;
    LIBABCKIT_IMPLEMENTED;
    LIBABCKIT_TIME_EXEC;

    LIBABCKIT_BAD_ARGUMENT(anno, nullptr);

    return anno->parentNamespace;
}

extern "C" AbckitString *AnnotationInterfaceGetName(AbckitCoreAnnotationInterface *ai)
{
    LIBABCKIT_CLEAR_LAST_ERROR;
    LIBABCKIT_IMPLEMENTED;
    LIBABCKIT_TIME_EXEC;

    LIBABCKIT_BAD_ARGUMENT(ai, nullptr);
    if (IsDynamic(ai->owningModule->target)) {
        return AnnotationInterfaceGetNameDynamic(ai);
    }
    return AnnotationInterfaceGetNameStatic(ai);
}

extern "C" bool AnnotationInterfaceEnumerateFields(AbckitCoreAnnotationInterface *ai, void *data,
                                                   bool (*cb)(AbckitCoreAnnotationInterfaceField *fld, void *data))
{
    LIBABCKIT_CLEAR_LAST_ERROR;
    LIBABCKIT_IMPLEMENTED;
    LIBABCKIT_TIME_EXEC;

    LIBABCKIT_BAD_ARGUMENT(ai, false)
    LIBABCKIT_BAD_ARGUMENT(cb, false)

    switch (ModuleGetTarget(ai->owningModule)) {
        case ABCKIT_TARGET_ARK_TS_V1:
        case ABCKIT_TARGET_ARK_TS_V2:
            return ArkTSAnnotationInterfaceEnumerateFields(ai, data, cb);
        case ABCKIT_TARGET_JS:
            return false;
        default:
            LIBABCKIT_UNREACHABLE;
    }
}

// ========================================
// AnnotationInterfaceField
// ========================================

extern "C" AbckitFile *AnnotationInterfaceFieldGetFile(AbckitCoreAnnotationInterfaceField *fld)
{
    LIBABCKIT_CLEAR_LAST_ERROR;
    LIBABCKIT_IMPLEMENTED;
    LIBABCKIT_TIME_EXEC;

    LIBABCKIT_BAD_ARGUMENT(fld, nullptr);

    return fld->ai->owningModule->file;
}

extern "C" AbckitCoreAnnotationInterface *AnnotationInterfaceFieldGetInterface(AbckitCoreAnnotationInterfaceField *fld)
{
    LIBABCKIT_CLEAR_LAST_ERROR;
    LIBABCKIT_IMPLEMENTED;
    LIBABCKIT_TIME_EXEC;

    LIBABCKIT_BAD_ARGUMENT(fld, nullptr);

    return fld->ai;
}

extern "C" AbckitString *AnnotationInterfaceFieldGetName(AbckitCoreAnnotationInterfaceField *fld)
{
    LIBABCKIT_CLEAR_LAST_ERROR;
    LIBABCKIT_IMPLEMENTED;
    LIBABCKIT_TIME_EXEC;

    LIBABCKIT_BAD_ARGUMENT(fld, nullptr);

    return fld->name;
}

extern "C" AbckitType *AnnotationInterfaceFieldGetType(AbckitCoreAnnotationInterfaceField *fld)
{
    LIBABCKIT_CLEAR_LAST_ERROR;
    LIBABCKIT_IMPLEMENTED;
    LIBABCKIT_TIME_EXEC;

    LIBABCKIT_BAD_ARGUMENT(fld, nullptr);

    return fld->type;
}

extern "C" AbckitValue *AnnotationInterfaceFieldGetDefaultValue(AbckitCoreAnnotationInterfaceField *fld)
{
    LIBABCKIT_CLEAR_LAST_ERROR;
    LIBABCKIT_IMPLEMENTED;
    LIBABCKIT_TIME_EXEC;

    LIBABCKIT_BAD_ARGUMENT(fld, nullptr);

    return fld->value;
}

// ========================================
// Function
// ========================================

extern "C" AbckitFile *FunctionGetFile(AbckitCoreFunction *function)
{
    LIBABCKIT_CLEAR_LAST_ERROR;
    LIBABCKIT_IMPLEMENTED;
    LIBABCKIT_TIME_EXEC;
    LIBABCKIT_BAD_ARGUMENT(function, nullptr);
    return function->owningModule->file;
}

extern "C" AbckitCoreModule *FunctionGetModule(AbckitCoreFunction *function)
{
    LIBABCKIT_CLEAR_LAST_ERROR;
    LIBABCKIT_IMPLEMENTED;
    LIBABCKIT_TIME_EXEC;

    LIBABCKIT_BAD_ARGUMENT(function, nullptr);

    return function->owningModule;
}

extern "C" AbckitString *FunctionGetName(AbckitCoreFunction *function)
{
    LIBABCKIT_CLEAR_LAST_ERROR;
    LIBABCKIT_IMPLEMENTED;
    LIBABCKIT_TIME_EXEC;

    LIBABCKIT_BAD_ARGUMENT(function, nullptr);

    if (IsDynamic(function->owningModule->target)) {
        return FunctionGetNameDynamic(function);
    }
    return FunctionGetNameStatic(function);
}

extern "C" AbckitCoreFunction *FunctionGetParentFunction(AbckitCoreFunction *function)
{
    LIBABCKIT_CLEAR_LAST_ERROR;
    LIBABCKIT_IMPLEMENTED;
    LIBABCKIT_TIME_EXEC;

    LIBABCKIT_BAD_ARGUMENT(function, nullptr);

    return function->parentFunction;
}

extern "C" AbckitCoreClass *FunctionGetParentClass(AbckitCoreFunction *function)
{
    LIBABCKIT_CLEAR_LAST_ERROR;
    LIBABCKIT_IMPLEMENTED;
    LIBABCKIT_TIME_EXEC;

    LIBABCKIT_BAD_ARGUMENT(function, nullptr);

    if (IsDynamic(function->owningModule->target)) {
        return function->parentClass;
    }
    if (std::holds_alternative<AbckitCoreClass *>(function->parent)) {
        return std::get<AbckitCoreClass *>(function->parent);
    } else {
        return nullptr;
    }
}

extern "C" AbckitCoreNamespace *FunctionGetParentNamespace(AbckitCoreFunction *function)
{
    LIBABCKIT_CLEAR_LAST_ERROR;
    LIBABCKIT_IMPLEMENTED;
    LIBABCKIT_TIME_EXEC;
    LIBABCKIT_BAD_ARGUMENT(function, nullptr);
    if (IsDynamic(function->owningModule->target)) {
        return function->parentNamespace;
    }
    if (std::holds_alternative<AbckitCoreNamespace *>(function->parent)) {
        return std::get<AbckitCoreNamespace *>(function->parent);
    } else {
        return nullptr;
    }
}

extern "C" bool FunctionEnumerateNestedFunctions(AbckitCoreFunction *function, void *data,
                                                 bool (*cb)(AbckitCoreFunction *nestedFunc, void *data))
{
    LIBABCKIT_CLEAR_LAST_ERROR;
    LIBABCKIT_IMPLEMENTED;
    LIBABCKIT_TIME_EXEC;

    LIBABCKIT_BAD_ARGUMENT(function, false)
    LIBABCKIT_BAD_ARGUMENT(cb, false)

    switch (ModuleGetTarget(function->owningModule)) {
        case ABCKIT_TARGET_ARK_TS_V1:
        case ABCKIT_TARGET_ARK_TS_V2:
            return ArkTSFunctionEnumerateNestedFunctions(function, data, cb);
        case ABCKIT_TARGET_JS:
            return JsFunctionEnumerateNestedFunctions(function, data, cb);
        default:
            LIBABCKIT_UNREACHABLE;
    }
}

extern "C" bool FunctionEnumerateNestedClasses(AbckitCoreFunction *function, void *data,
                                               bool (*cb)(AbckitCoreClass *nestedClass, void *data))
{
    LIBABCKIT_CLEAR_LAST_ERROR;
    LIBABCKIT_IMPLEMENTED;
    LIBABCKIT_TIME_EXEC;

    LIBABCKIT_BAD_ARGUMENT(function, false)
    LIBABCKIT_BAD_ARGUMENT(cb, false)

    switch (ModuleGetTarget(function->owningModule)) {
        case ABCKIT_TARGET_ARK_TS_V1:
        case ABCKIT_TARGET_ARK_TS_V2:
            return ArkTSFunctionEnumerateNestedClasses(function, data, cb);
        case ABCKIT_TARGET_JS:
            return JsFunctionEnumerateNestedClasses(function, data, cb);
        default:
            LIBABCKIT_UNREACHABLE;
    }
}

extern "C" bool FunctionEnumerateAnnotations(AbckitCoreFunction *function, void *data,
                                             bool (*cb)(AbckitCoreAnnotation *anno, void *data))
{
    LIBABCKIT_CLEAR_LAST_ERROR;
    LIBABCKIT_IMPLEMENTED;
    LIBABCKIT_TIME_EXEC;

    LIBABCKIT_BAD_ARGUMENT(function, false)
    LIBABCKIT_BAD_ARGUMENT(cb, false)

    switch (ModuleGetTarget(function->owningModule)) {
        case ABCKIT_TARGET_ARK_TS_V1:
        case ABCKIT_TARGET_ARK_TS_V2:
            return ArkTSFunctionEnumerateAnnotations(function, data, cb);
        case ABCKIT_TARGET_JS:
            return false;
        default:
            LIBABCKIT_UNREACHABLE;
    }
}

AbckitGraph *getGraphFromCache(AbckitCoreFunction *function)
{
    std::unordered_map<AbckitCoreFunction *, FunctionStatus *> &functionsMap =
        function->owningModule->file->functionsMap;

    if (functionsMap.find(function) != functionsMap.end()) {
        bool reuse = true;
        for (auto &[_, status] : functionsMap) {
            if (!status->writeBack) {
                reuse = false;
            }
        }

        if (reuse) {
            return functionsMap[function]->graph;
        }

        for (auto &[func, status] : functionsMap) {
            if (!status->writeBack) {
                continue;
            }
            if (IsDynamic(function->owningModule->target)) {
                FunctionSetGraphDynamicSync(func, status->graph);
            } else {
                FunctionSetGraphStaticSync(func, status->graph);
            }
        }

        for (auto &[_, status] : functionsMap) {
            if (IsDynamic(function->owningModule->target)) {
                DestroyGraphDynamicSync(status->graph);
            } else {
                DestroyGraphStaticSync(status->graph);
            }
            delete status;
        }

        functionsMap.clear();
        function->owningModule->file->generateStatus.generated = false;
    }

    AbckitGraph *graph = nullptr;
    if (IsDynamic(function->owningModule->target)) {
        graph = CreateGraphFromFunctionDynamic(function);
    } else {
        graph = CreateGraphFromFunctionStatic(function);
    }
    functionsMap[function] = new FunctionStatus {graph, false};

    return graph;
}

extern "C" AbckitGraph *CreateGraphFromFunction(AbckitCoreFunction *function)
{
    LIBABCKIT_CLEAR_LAST_ERROR;
    LIBABCKIT_IMPLEMENTED;
    LIBABCKIT_TIME_EXEC;
    LIBABCKIT_BAD_ARGUMENT(function, nullptr);

    if (function->owningModule->file->needOptimize) {
        return getGraphFromCache(function);
    }

    if (IsDynamic(function->owningModule->target)) {
        return CreateGraphFromFunctionDynamic(function);
    }
    return CreateGraphFromFunctionStatic(function);
}

extern "C" bool FunctionIsStatic(AbckitCoreFunction *function)
{
    LIBABCKIT_CLEAR_LAST_ERROR;
    LIBABCKIT_IMPLEMENTED;
    LIBABCKIT_TIME_EXEC;
    LIBABCKIT_BAD_ARGUMENT(function, false);

    if (IsDynamic(function->owningModule->target)) {
        return FunctionIsStaticDynamic(function);
    }
    return FunctionIsStaticStatic(function);
}

extern "C" bool FunctionIsCtor(AbckitCoreFunction *function)
{
    LIBABCKIT_CLEAR_LAST_ERROR;
    LIBABCKIT_IMPLEMENTED;
    LIBABCKIT_TIME_EXEC;
    LIBABCKIT_BAD_ARGUMENT(function, false);

    if (IsDynamic(function->owningModule->target)) {
        return FunctionIsCtorDynamic(function);
    }
    return FunctionIsCtorStatic(function);
}

extern "C" bool FunctionIsCctor(AbckitCoreFunction *function)
{
    LIBABCKIT_CLEAR_LAST_ERROR;
    LIBABCKIT_IMPLEMENTED;
    LIBABCKIT_TIME_EXEC;
    LIBABCKIT_BAD_ARGUMENT(function, false);

    if (IsDynamic(function->owningModule->target)) {
        statuses::SetLastError(ABCKIT_STATUS_UNSUPPORTED);
        return false;
    }
    return FunctionIsCctorStatic(function);
}

extern "C" bool FunctionIsAnonymous(AbckitCoreFunction *function)
{
    LIBABCKIT_CLEAR_LAST_ERROR;
    LIBABCKIT_IMPLEMENTED;
    LIBABCKIT_TIME_EXEC;
    LIBABCKIT_BAD_ARGUMENT(function, false);

    if (IsDynamic(function->owningModule->target)) {
        return FunctionIsAnonymousDynamic(function);
    }
    return FunctionIsAnonymousStatic(function);
}

extern "C" bool FunctionIsPublic(AbckitCoreFunction *function)
{
    LIBABCKIT_CLEAR_LAST_ERROR;
    LIBABCKIT_IMPLEMENTED;
    LIBABCKIT_TIME_EXEC;
    LIBABCKIT_BAD_ARGUMENT(function, false);
    if (IsDynamic(function->owningModule->target)) {
        statuses::SetLastError(ABCKIT_STATUS_UNSUPPORTED);
        return false;
    }
    return FunctionIsPublicStatic(function);
}

extern "C" bool FunctionIsProtected(AbckitCoreFunction *function)
{
    LIBABCKIT_CLEAR_LAST_ERROR;
    LIBABCKIT_IMPLEMENTED;
    LIBABCKIT_TIME_EXEC;
    LIBABCKIT_BAD_ARGUMENT(function, false);
    if (IsDynamic(function->owningModule->target)) {
        statuses::SetLastError(ABCKIT_STATUS_UNSUPPORTED);
        return false;
    }
    return FunctionIsProtectedStatic(function);
}

extern "C" bool FunctionIsPrivate(AbckitCoreFunction *function)
{
    LIBABCKIT_CLEAR_LAST_ERROR;
    LIBABCKIT_IMPLEMENTED;
    LIBABCKIT_TIME_EXEC;
    LIBABCKIT_BAD_ARGUMENT(function, false);
    if (IsDynamic(function->owningModule->target)) {
        statuses::SetLastError(ABCKIT_STATUS_UNSUPPORTED);
        return false;
    }
    return FunctionIsPrivateStatic(function);
}

extern "C" bool FunctionIsInternal(AbckitCoreFunction *function)
{
    LIBABCKIT_CLEAR_LAST_ERROR;
    LIBABCKIT_IMPLEMENTED;
    LIBABCKIT_TIME_EXEC;
    LIBABCKIT_BAD_ARGUMENT(function, false);
    if (IsDynamic(function->owningModule->target)) {
        statuses::SetLastError(ABCKIT_STATUS_UNSUPPORTED);
        return false;
    }
    return FunctionIsInternalStatic(function);
}

extern "C" bool FunctionIsExternal(AbckitCoreFunction *function)
{
    LIBABCKIT_CLEAR_LAST_ERROR;
    LIBABCKIT_IMPLEMENTED;
    LIBABCKIT_TIME_EXEC;
    LIBABCKIT_BAD_ARGUMENT(function, false);

    if (IsDynamic(function->owningModule->target)) {
        statuses::SetLastError(ABCKIT_STATUS_UNSUPPORTED);
        return false;
    }

    return FunctionIsExternalStatic(function);
}

extern "C" bool FunctionEnumerateParameters(AbckitCoreFunction *function, void *data,
                                            bool (*cb)(AbckitCoreFunctionParam *param, void *data))
{
    LIBABCKIT_CLEAR_LAST_ERROR;
    LIBABCKIT_IMPLEMENTED;
    LIBABCKIT_TIME_EXEC;

    LIBABCKIT_BAD_ARGUMENT(function, false)
    LIBABCKIT_BAD_ARGUMENT(cb, false)

    switch (ModuleGetTarget(function->owningModule)) {
        case ABCKIT_TARGET_ARK_TS_V2:
            return ArkTSFunctionEnumerateParameters(function, data, cb);
        default:
            statuses::SetLastError(ABCKIT_STATUS_UNSUPPORTED);
            return false;
    }
}

extern "C" AbckitType *FunctionGetReturnType(AbckitCoreFunction *function)
{
    LIBABCKIT_CLEAR_LAST_ERROR;
    LIBABCKIT_IMPLEMENTED;
    LIBABCKIT_TIME_EXEC;

    LIBABCKIT_BAD_ARGUMENT(function, nullptr)

    if (IsDynamic(function->owningModule->target)) {
        statuses::SetLastError(ABCKIT_STATUS_UNSUPPORTED);
        return nullptr;
    }
    return FunctionGetReturnTypeStatic(function);
}

// ========================================
// FunctionParam
// ========================================

extern "C" AbckitType *FunctionParamGetType(AbckitCoreFunctionParam *param)
{
    LIBABCKIT_CLEAR_LAST_ERROR;
    LIBABCKIT_IMPLEMENTED;
    LIBABCKIT_TIME_EXEC;

    LIBABCKIT_BAD_ARGUMENT(param, nullptr);
    return param->type;
}

// ========================================
// Annotation
// ========================================

extern "C" AbckitFile *AnnotationGetFile(AbckitCoreAnnotation *anno)
{
    LIBABCKIT_CLEAR_LAST_ERROR;
    LIBABCKIT_IMPLEMENTED;
    LIBABCKIT_TIME_EXEC;

    LIBABCKIT_BAD_ARGUMENT(anno, nullptr);

    return anno->ai->owningModule->file;
}

extern "C" AbckitString *AnnotationGetName(AbckitCoreAnnotation *anno)
{
    LIBABCKIT_CLEAR_LAST_ERROR;
    LIBABCKIT_IMPLEMENTED;
    LIBABCKIT_TIME_EXEC;

    LIBABCKIT_BAD_ARGUMENT(anno, nullptr);
    if (!anno->ai) {
        return anno->name;
    }
    return AnnotationInterfaceGetName(anno->ai);
}

extern "C" AbckitCoreAnnotationInterface *AnnotationGetInterface(AbckitCoreAnnotation *anno)
{
    LIBABCKIT_CLEAR_LAST_ERROR;
    LIBABCKIT_IMPLEMENTED;
    LIBABCKIT_TIME_EXEC;

    LIBABCKIT_BAD_ARGUMENT(anno, nullptr);

    return anno->ai;
}

extern "C" bool AnnotationIsExternal(AbckitCoreAnnotation *anno)
{
    LIBABCKIT_CLEAR_LAST_ERROR;
    LIBABCKIT_IMPLEMENTED;
    LIBABCKIT_TIME_EXEC;
    LIBABCKIT_BAD_ARGUMENT(anno, false);
    return anno->ai == nullptr;
}

extern "C" bool AnnotationEnumerateElements(AbckitCoreAnnotation *anno, void *data,
                                            bool (*cb)(AbckitCoreAnnotationElement *ae, void *data))
{
    LIBABCKIT_CLEAR_LAST_ERROR;
    LIBABCKIT_IMPLEMENTED;
    LIBABCKIT_TIME_EXEC;

    LIBABCKIT_BAD_ARGUMENT(anno, false)
    LIBABCKIT_BAD_ARGUMENT(cb, false)

    AbckitCoreModule *m = anno->ai->owningModule;

    switch (ModuleGetTarget(m)) {
        case ABCKIT_TARGET_ARK_TS_V1:
        case ABCKIT_TARGET_ARK_TS_V2:
            return ArkTSAnnotationEnumerateElements(anno, data, cb);
        case ABCKIT_TARGET_JS:
            return false;
        default:
            LIBABCKIT_UNREACHABLE;
    }
}

// ========================================
// AnnotationElement
// ========================================

extern "C" AbckitFile *AnnotationElementGetFile(AbckitCoreAnnotationElement *ae)
{
    LIBABCKIT_CLEAR_LAST_ERROR;
    LIBABCKIT_IMPLEMENTED;
    LIBABCKIT_TIME_EXEC;

    LIBABCKIT_BAD_ARGUMENT(ae, nullptr);

    return ae->ann->ai->owningModule->file;
}

extern "C" AbckitCoreAnnotation *AnnotationElementGetAnnotation(AbckitCoreAnnotationElement *ae)
{
    LIBABCKIT_CLEAR_LAST_ERROR;
    LIBABCKIT_IMPLEMENTED;
    LIBABCKIT_TIME_EXEC;

    LIBABCKIT_BAD_ARGUMENT(ae, nullptr);

    return ae->ann;
}

extern "C" AbckitString *AnnotationElementGetName(AbckitCoreAnnotationElement *ae)
{
    LIBABCKIT_CLEAR_LAST_ERROR;
    LIBABCKIT_IMPLEMENTED;
    LIBABCKIT_TIME_EXEC;

    LIBABCKIT_BAD_ARGUMENT(ae, nullptr);

    return ae->name;
}

extern "C" AbckitValue *AnnotationElementGetValue(AbckitCoreAnnotationElement *ae)
{
    LIBABCKIT_CLEAR_LAST_ERROR;
    LIBABCKIT_IMPLEMENTED;
    LIBABCKIT_TIME_EXEC;

    LIBABCKIT_BAD_ARGUMENT(ae, nullptr);

    return ae->value;
}

// ========================================
// Type
// ========================================

extern "C" AbckitTypeId TypeGetTypeId(AbckitType *type)
{
    LIBABCKIT_CLEAR_LAST_ERROR;
    LIBABCKIT_IMPLEMENTED;
    LIBABCKIT_TIME_EXEC;
    LIBABCKIT_BAD_ARGUMENT(type, AbckitTypeId::ABCKIT_TYPE_ID_INVALID);

    return type->id;
}

extern "C" AbckitCoreClass *TypeGetReferenceClass(AbckitType *type)
{
    LIBABCKIT_CLEAR_LAST_ERROR;
    LIBABCKIT_IMPLEMENTED;
    LIBABCKIT_TIME_EXEC;
    LIBABCKIT_BAD_ARGUMENT(type, nullptr);
    if (type->id != AbckitTypeId::ABCKIT_TYPE_ID_REFERENCE) {
        return nullptr;
    }

    return type->GetClass();
}

extern "C" AbckitString *TypeGetName(AbckitType *type)
{
    LIBABCKIT_CLEAR_LAST_ERROR;
    LIBABCKIT_IMPLEMENTED;
    LIBABCKIT_TIME_EXEC;
    LIBABCKIT_BAD_ARGUMENT(type, nullptr);

    return type->name;
<<<<<<< HEAD
}

extern "C" size_t TypeGetRank(AbckitType *type)
{
    LIBABCKIT_CLEAR_LAST_ERROR;
    LIBABCKIT_IMPLEMENTED;
    LIBABCKIT_TIME_EXEC;
    LIBABCKIT_BAD_ARGUMENT(type, 0);

    return type->rank;
}

extern "C" bool TypeIsUnion(AbckitType *type)
{
    LIBABCKIT_CLEAR_LAST_ERROR;
    LIBABCKIT_IMPLEMENTED;
    LIBABCKIT_TIME_EXEC;
    LIBABCKIT_BAD_ARGUMENT(type, false);

    switch (type->file->frontend) {
        case Mode::DYNAMIC:
            statuses::SetLastError(ABCKIT_STATUS_UNSUPPORTED);
            return false;
        case Mode::STATIC:
            return TypeIsUnionStatic(type);
        default:
            LIBABCKIT_UNREACHABLE;
    }
}

extern "C" bool TypeEnumerateUnionTypes(AbckitType *type, void *data, bool (*cb)(AbckitType *type, void *data))
{
    LIBABCKIT_CLEAR_LAST_ERROR;
    LIBABCKIT_IMPLEMENTED;
    LIBABCKIT_TIME_EXEC;
    LIBABCKIT_BAD_ARGUMENT(type, false);
    LIBABCKIT_BAD_ARGUMENT(cb, false);

    switch (type->file->frontend) {
        case Mode::STATIC:
            return TypeEnumerateUnionTypesStatic(type, data, cb);
        case Mode::DYNAMIC:
            statuses::SetLastError(ABCKIT_STATUS_UNSUPPORTED);
            return false;
    }
=======
>>>>>>> aad9f664
}

// ========================================
// Value
// ========================================

extern "C" AbckitFile *ValueGetFile(AbckitValue *value)
{
    LIBABCKIT_CLEAR_LAST_ERROR;
    LIBABCKIT_IMPLEMENTED;
    LIBABCKIT_TIME_EXEC;

    LIBABCKIT_BAD_ARGUMENT(value, nullptr);

    return value->file;
}

extern "C" AbckitType *ValueGetType(AbckitValue *value)
{
    LIBABCKIT_CLEAR_LAST_ERROR;
    LIBABCKIT_IMPLEMENTED;
    LIBABCKIT_TIME_EXEC;

    LIBABCKIT_BAD_ARGUMENT(value, nullptr);

    switch (value->file->frontend) {
        case Mode::DYNAMIC:
            return ValueGetTypeDynamic(value);
        case Mode::STATIC:
            return ValueGetTypeStatic(value);
        default:
            LIBABCKIT_UNREACHABLE;
    }
}

extern "C" bool ValueGetU1(AbckitValue *value)
{
    LIBABCKIT_CLEAR_LAST_ERROR;
    LIBABCKIT_IMPLEMENTED;
    LIBABCKIT_TIME_EXEC;

    LIBABCKIT_BAD_ARGUMENT(value, false);

    switch (value->file->frontend) {
        case Mode::DYNAMIC:
            return ValueGetU1Dynamic(value);
        case Mode::STATIC:
            return ValueGetU1Static(value);
        default:
            LIBABCKIT_UNREACHABLE;
    }
}

extern "C" int ValueGetInt(AbckitValue *value)
{
    LIBABCKIT_CLEAR_LAST_ERROR;
    LIBABCKIT_IMPLEMENTED;
    LIBABCKIT_TIME_EXEC;

    LIBABCKIT_BAD_ARGUMENT(value, false);

    switch (value->file->frontend) {
        case Mode::STATIC:
            return ValueGetIntStatic(value);
        default:
            LIBABCKIT_UNREACHABLE;
    }
}

extern "C" double ValueGetDouble(AbckitValue *value)
{
    LIBABCKIT_CLEAR_LAST_ERROR;
    LIBABCKIT_IMPLEMENTED;
    LIBABCKIT_TIME_EXEC;

    LIBABCKIT_BAD_ARGUMENT(value, 0);

    switch (value->file->frontend) {
        case Mode::DYNAMIC:
            return ValueGetDoubleDynamic(value);
        case Mode::STATIC:
            return ValueGetDoubleStatic(value);
        default:
            LIBABCKIT_UNREACHABLE;
    }
}

extern "C" AbckitString *ValueGetString(AbckitValue *value)
{
    LIBABCKIT_CLEAR_LAST_ERROR;
    LIBABCKIT_IMPLEMENTED;
    LIBABCKIT_TIME_EXEC;

    LIBABCKIT_BAD_ARGUMENT(value, nullptr);

    switch (value->file->frontend) {
        case Mode::DYNAMIC:
            return ValueGetStringDynamic(value);
        case Mode::STATIC:
            return ValueGetStringStatic(value);
        default:
            LIBABCKIT_UNREACHABLE;
    }
}

extern "C" AbckitLiteralArray *ArrayValueGetLiteralArray(AbckitValue *value)
{
    LIBABCKIT_CLEAR_LAST_ERROR;
    LIBABCKIT_IMPLEMENTED;
    LIBABCKIT_TIME_EXEC;

    LIBABCKIT_BAD_ARGUMENT(value, nullptr);

    switch (value->file->frontend) {
        case Mode::DYNAMIC:
            return ArrayValueGetLiteralArrayDynamic(value);
        case Mode::STATIC:
            return ArrayValueGetLiteralArrayStatic(value);
        default:
            LIBABCKIT_UNREACHABLE;
    }
}

// ========================================
// String
// ========================================

extern "C" const char *AbckitStringToString(AbckitString *value)
{
    LIBABCKIT_CLEAR_LAST_ERROR;
    LIBABCKIT_IMPLEMENTED;
    LIBABCKIT_TIME_EXEC;

    LIBABCKIT_BAD_ARGUMENT(value, nullptr);

    return value->impl.data();
}

// ========================================
// LiteralArray
// ========================================

extern "C" bool LiteralArrayEnumerateElements(AbckitLiteralArray *litArr, void *data,
                                              bool (*cb)(AbckitFile *file, AbckitLiteral *v, void *data))
{
    LIBABCKIT_CLEAR_LAST_ERROR;
    LIBABCKIT_IMPLEMENTED;
    LIBABCKIT_TIME_EXEC;

    LIBABCKIT_BAD_ARGUMENT(litArr, false);
    LIBABCKIT_BAD_ARGUMENT(cb, false);

    switch (litArr->file->frontend) {
        case Mode::DYNAMIC:
            return LiteralArrayEnumerateElementsDynamic(litArr, data, cb);
        case Mode::STATIC:
            statuses::SetLastError(ABCKIT_STATUS_UNSUPPORTED);
            return false;
        default:
            LIBABCKIT_UNREACHABLE;
    }
}

// ========================================
// Literal
// ========================================

extern "C" AbckitFile *LiteralGetFile(AbckitLiteral *lit)
{
    LIBABCKIT_CLEAR_LAST_ERROR;
    LIBABCKIT_IMPLEMENTED;
    LIBABCKIT_TIME_EXEC;

    LIBABCKIT_BAD_ARGUMENT(lit, nullptr);

    return lit->file;
}

extern "C" AbckitLiteralTag LiteralGetTag(AbckitLiteral *lit)
{
    LIBABCKIT_CLEAR_LAST_ERROR;
    LIBABCKIT_IMPLEMENTED;
    LIBABCKIT_TIME_EXEC;

    LIBABCKIT_BAD_ARGUMENT(lit, ABCKIT_LITERAL_TAG_INVALID);

    switch (lit->file->frontend) {
        case Mode::DYNAMIC:
            return LiteralGetTagDynamic(lit);
        case Mode::STATIC:
            return LiteralGetTagStatic(lit);
        default:
            LIBABCKIT_UNREACHABLE;
    }
}

extern "C" bool LiteralGetBool(AbckitLiteral *lit)
{
    LIBABCKIT_CLEAR_LAST_ERROR;
    LIBABCKIT_IMPLEMENTED;
    LIBABCKIT_TIME_EXEC;

    LIBABCKIT_BAD_ARGUMENT(lit, false);

    switch (lit->file->frontend) {
        case Mode::DYNAMIC:
            return LiteralGetBoolDynamic(lit);
        case Mode::STATIC:
            return LiteralGetBoolStatic(lit);
        default:
            LIBABCKIT_UNREACHABLE;
    }
}

extern "C" uint8_t LiteralGetU8(AbckitLiteral *lit)
{
    LIBABCKIT_CLEAR_LAST_ERROR;
    LIBABCKIT_IMPLEMENTED;
    LIBABCKIT_TIME_EXEC;

    LIBABCKIT_BAD_ARGUMENT(lit, 0);

    switch (lit->file->frontend) {
        case Mode::DYNAMIC:
            return LiteralGetU8Dynamic(lit);
        case Mode::STATIC:
            return LiteralGetU8Static(lit);
        default:
            LIBABCKIT_UNREACHABLE;
    }
}

extern "C" uint16_t LiteralGetU16(AbckitLiteral *lit)
{
    LIBABCKIT_CLEAR_LAST_ERROR;
    LIBABCKIT_IMPLEMENTED;
    LIBABCKIT_TIME_EXEC;

    LIBABCKIT_BAD_ARGUMENT(lit, 0);

    switch (lit->file->frontend) {
        case Mode::DYNAMIC:
            return LiteralGetU16Dynamic(lit);
        case Mode::STATIC:
            return LiteralGetU16Static(lit);
        default:
            LIBABCKIT_UNREACHABLE;
    }
}

extern "C" uint16_t LiteralGetMethodAffiliate(AbckitLiteral *lit)
{
    LIBABCKIT_CLEAR_LAST_ERROR;
    LIBABCKIT_IMPLEMENTED;
    LIBABCKIT_TIME_EXEC;

    LIBABCKIT_BAD_ARGUMENT(lit, 0);

    switch (lit->file->frontend) {
        case Mode::DYNAMIC:
            return LiteralGetMethodAffiliateDynamic(lit);
        case Mode::STATIC:
            return LiteralGetMethodAffiliateStatic(lit);
        default:
            LIBABCKIT_UNREACHABLE;
    }
}

extern "C" uint32_t LiteralGetU32(AbckitLiteral *lit)
{
    LIBABCKIT_CLEAR_LAST_ERROR;
    LIBABCKIT_IMPLEMENTED;
    LIBABCKIT_TIME_EXEC;

    LIBABCKIT_BAD_ARGUMENT(lit, 0);

    switch (lit->file->frontend) {
        case Mode::DYNAMIC:
            return LiteralGetU32Dynamic(lit);
        case Mode::STATIC:
            return LiteralGetU32Static(lit);
        default:
            LIBABCKIT_UNREACHABLE;
    }
}

extern "C" uint64_t LiteralGetU64(AbckitLiteral *lit)
{
    LIBABCKIT_CLEAR_LAST_ERROR;
    LIBABCKIT_IMPLEMENTED;
    LIBABCKIT_TIME_EXEC;

    LIBABCKIT_BAD_ARGUMENT(lit, 0);

    switch (lit->file->frontend) {
        case Mode::DYNAMIC:
            return LiteralGetU64Dynamic(lit);
        case Mode::STATIC:
            return LiteralGetU64Static(lit);
        default:
            LIBABCKIT_UNREACHABLE;
    }
}

extern "C" float LiteralGetFloat(AbckitLiteral *lit)
{
    LIBABCKIT_CLEAR_LAST_ERROR;
    LIBABCKIT_IMPLEMENTED;
    LIBABCKIT_TIME_EXEC;

    LIBABCKIT_BAD_ARGUMENT(lit, 0);

    switch (lit->file->frontend) {
        case Mode::DYNAMIC:
            return LiteralGetFloatDynamic(lit);
        case Mode::STATIC:
            return LiteralGetFloatStatic(lit);
        default:
            LIBABCKIT_UNREACHABLE;
    }
}

extern "C" double LiteralGetDouble(AbckitLiteral *lit)
{
    LIBABCKIT_CLEAR_LAST_ERROR;
    LIBABCKIT_IMPLEMENTED;
    LIBABCKIT_TIME_EXEC;

    LIBABCKIT_BAD_ARGUMENT(lit, 0);

    switch (lit->file->frontend) {
        case Mode::DYNAMIC:
            return LiteralGetDoubleDynamic(lit);
        case Mode::STATIC:
            return LiteralGetDoubleStatic(lit);
        default:
            LIBABCKIT_UNREACHABLE;
    }
}

extern "C" AbckitLiteralArray *LiteralGetLiteralArray(AbckitLiteral *lit)
{
    LIBABCKIT_CLEAR_LAST_ERROR;
    LIBABCKIT_IMPLEMENTED;
    LIBABCKIT_TIME_EXEC;

    LIBABCKIT_BAD_ARGUMENT(lit, nullptr);

    switch (lit->file->frontend) {
        case Mode::DYNAMIC:
            return LiteralGetLiteralArrayDynamic(lit);
        case Mode::STATIC:
            statuses::SetLastError(ABCKIT_STATUS_UNSUPPORTED);
            return nullptr;
        default:
            LIBABCKIT_UNREACHABLE;
    }
}

extern "C" AbckitString *LiteralGetString(AbckitLiteral *lit)
{
    LIBABCKIT_CLEAR_LAST_ERROR;
    LIBABCKIT_IMPLEMENTED;
    LIBABCKIT_TIME_EXEC;

    LIBABCKIT_BAD_ARGUMENT(lit, nullptr);

    switch (lit->file->frontend) {
        case Mode::DYNAMIC:
            return LiteralGetStringDynamic(lit);
        case Mode::STATIC:
            return LiteralGetStringStatic(lit);
        default:
            LIBABCKIT_UNREACHABLE;
    }
}

extern "C" AbckitString *LiteralGetMethod(AbckitLiteral *lit)
{
    LIBABCKIT_CLEAR_LAST_ERROR;
    LIBABCKIT_IMPLEMENTED;
    LIBABCKIT_TIME_EXEC;

    LIBABCKIT_BAD_ARGUMENT(lit, nullptr);

    switch (lit->file->frontend) {
        case Mode::DYNAMIC:
            return LiteralGetStringDynamic(lit);
        case Mode::STATIC:
            statuses::SetLastError(ABCKIT_STATUS_UNSUPPORTED);
            return nullptr;
        default:
            LIBABCKIT_UNREACHABLE;
    }
}

AbckitInspectApi g_inspectApiImpl = {
    // ========================================
    // File
    // ========================================

    FileGetVersion,
    FileEnumerateModules,
    FileEnumerateExternalModules,

    // ========================================
    // String
    // ========================================

    AbckitStringToString,

    // ========================================
    // Type
    // ========================================

    TypeGetTypeId,
    TypeGetReferenceClass,
    TypeGetName,
<<<<<<< HEAD
    TypeGetRank,
    TypeIsUnion,
    TypeEnumerateUnionTypes,
=======
>>>>>>> aad9f664

    // ========================================
    // Value
    // ========================================

    ValueGetFile,
    ValueGetType,
    ValueGetU1,
    ValueGetInt,
    ValueGetDouble,
    ValueGetString,
    ArrayValueGetLiteralArray,

    // ========================================
    // Literal
    // ========================================

    LiteralGetFile,
    LiteralGetTag,
    LiteralGetBool,
    LiteralGetU8,
    LiteralGetU16,
    LiteralGetMethodAffiliate,
    LiteralGetU32,
    LiteralGetU64,
    LiteralGetFloat,
    LiteralGetDouble,
    LiteralGetLiteralArray,
    LiteralGetString,
    LiteralGetMethod,

    // ========================================
    // LiteralArray
    // ========================================

    LiteralArrayEnumerateElements,

    // ========================================
    // Module
    // ========================================

    ModuleGetFile,
    ModuleGetTarget,
    ModuleGetName,
    ModuleIsExternal,
    ModuleEnumerateImports,
    ModuleEnumerateExports,
    ModuleEnumerateNamespaces,
    ModuleEnumerateClasses,
    ModuleEnumerateInterfaces,
    ModuleEnumerateEnums,
    ModuleEnumerateFields,
    ModuleEnumerateTopLevelFunctions,
    ModuleEnumerateAnonymousFunctions,
    ModuleEnumerateAnnotationInterfaces,

    // ========================================
    // Namespace
    // ========================================

    NamespaceGetModule,
    NamespaceGetName,
    NamespaceIsExternal,
    NamespaceGetParentNamespace,
    NamespaceEnumerateNamespaces,
    NamespaceEnumerateClasses,
    NamespaceEnumerateInterfaces,
    NamespaceEnumerateEnums,
    NamespaceEnumerateFields,
    NamespaceEnumerateTopLevelFunctions,
    NamespaceEnumerateAnnotationInterfaces,

    // ========================================
    // ImportDescriptor
    // ========================================

    ImportDescriptorGetFile,
    ImportDescriptorGetImportingModule,
    ImportDescriptorGetImportedModule,
    ImportDescriptorGetName,
    ImportDescriptorGetAlias,

    // ========================================
    // ExportDescriptor
    // ========================================

    ExportDescriptorGetFile,
    ExportDescriptorGetExportingModule,
    ExportDescriptorGetExportedModule,
    ExportDescriptorGetName,
    ExportDescriptorGetAlias,

    // ========================================
    // Class
    // ========================================

    ClassGetFile,
    ClassGetModule,
    ClassGetName,
    ClassIsExternal,
    ClassIsFinal,
    ClassIsAbstract,
    ClassGetParentFunction,
    ClassGetParentNamespace,
    ClassGetSuperClass,
    ClassEnumerateMethods,
    ClassEnumerateAnnotations,
    ClassEnumerateSubClasses,
    ClassEnumerateInterfaces,
    ClassEnumerateFields,

    // ========================================
    // Interface
    // ========================================

    InterfaceGetFile,
    InterfaceGetModule,
    InterfaceGetName,
    InterfaceIsExternal,
    InterfaceGetParentNamespace,
    InterfaceEnumerateSuperInterfaces,
    InterfaceEnumerateSubInterfaces,
    InterfaceEnumerateClasses,
    InterfaceEnumerateMethods,
    InterfaceEnumerateAnnotations,
    InterfaceEnumerateFields,

    // ========================================
    // Enum
    // ========================================

    EnumGetFile,
    EnumGetModule,
    EnumGetName,
    EnumIsExternal,
    EnumGetParentNamespace,
    EnumEnumerateMethods,
    EnumEnumerateFields,

    // ========================================
    // Module Field
    // ========================================

    ModuleFieldGetModule,
    ModuleFieldGetName,
    ModuleFieldGetType,
    ModuleFieldGetValue,

    // ========================================
    // Namespace Field
    // ========================================

    NamespaceFieldGetNamespace,
    NamespaceFieldGetName,
    NamespaceFieldGetType,

    // ========================================
    // Class Field
    // ========================================

    ClassFieldGetClass,
    ClassFieldGetName,
    ClassFieldGetType,
    ClassFieldGetValue,
    ClassFieldIsPublic,
    ClassFieldIsProtected,
    ClassFieldIsPrivate,
    ClassFieldIsInternal,
    ClassFieldIsStatic,
    ClassFieldIsFinal,
    ClassFieldEnumerateAnnotations,

    // ========================================
    // Interface Field
    // ========================================

    InterfaceFieldGetInterface,
    InterfaceFieldGetName,
    InterfaceFieldGetType,
    InterfaceFieldIsReadonly,
    InterfaceFieldEnumerateAnnotations,

    // ========================================
    // Enum Field
    // ========================================

    EnumFieldGetEnum,
    EnumFieldGetName,
    EnumFieldGetType,
    EnumFieldGetValue,

    // ========================================
    // Function
    // ========================================

    FunctionGetFile,
    FunctionGetModule,
    FunctionGetName,
    FunctionGetParentFunction,
    FunctionGetParentClass,
    FunctionGetParentNamespace,
    FunctionEnumerateNestedFunctions,
    FunctionEnumerateNestedClasses,
    FunctionEnumerateAnnotations,
    CreateGraphFromFunction,
    FunctionIsStatic,
    FunctionIsCtor,
    FunctionIsCctor,
    FunctionIsAnonymous,
    FunctionIsPublic,
    FunctionIsProtected,
    FunctionIsPrivate,
    FunctionIsInternal,
    FunctionIsExternal,
    FunctionEnumerateParameters,
    FunctionGetReturnType,

    // ========================================
    // FunctionParam
    // ========================================

    FunctionParamGetType,

    // ========================================
    // Annotation
    // ========================================

    AnnotationGetFile,
    AnnotationGetName,
    AnnotationGetInterface,
    AnnotationIsExternal,
    AnnotationEnumerateElements,
    AnnotationElementGetFile,
    AnnotationElementGetAnnotation,
    AnnotationElementGetName,
    AnnotationElementGetValue,

    // ========================================
    // AnnotationInterface
    // ========================================

    AnnotationInterfaceGetFile,
    AnnotationInterfaceGetModule,
    AnnotationInterfaceGetParentNamespace,
    AnnotationInterfaceGetName,
    AnnotationInterfaceEnumerateFields,

    // ========================================
    // AnnotationInterfaceField
    // ========================================

    AnnotationInterfaceFieldGetFile,
    AnnotationInterfaceFieldGetInterface,
    AnnotationInterfaceFieldGetName,
    AnnotationInterfaceFieldGetType,
    AnnotationInterfaceFieldGetDefaultValue,
};

}  // namespace libabckit

#ifdef ABCKIT_ENABLE_MOCK_IMPLEMENTATION
#include "./mock/abckit_mock.h"
#endif

extern "C" AbckitInspectApi const *AbckitGetInspectApiImpl(AbckitApiVersion version)
{
#ifdef ABCKIT_ENABLE_MOCK_IMPLEMENTATION
    return AbckitGetMockInspectApiImpl(version);
#endif
    switch (version) {
        case ABCKIT_VERSION_RELEASE_1_0_0:
            return &libabckit::g_inspectApiImpl;
        default:
            libabckit::statuses::SetLastError(ABCKIT_STATUS_UNKNOWN_API_VERSION);
            return nullptr;
    }
}<|MERGE_RESOLUTION|>--- conflicted
+++ resolved
@@ -2094,7 +2094,6 @@
     LIBABCKIT_BAD_ARGUMENT(type, nullptr);
 
     return type->name;
-<<<<<<< HEAD
 }
 
 extern "C" size_t TypeGetRank(AbckitType *type)
@@ -2140,8 +2139,6 @@
             statuses::SetLastError(ABCKIT_STATUS_UNSUPPORTED);
             return false;
     }
-=======
->>>>>>> aad9f664
 }
 
 // ========================================
@@ -2560,12 +2557,9 @@
     TypeGetTypeId,
     TypeGetReferenceClass,
     TypeGetName,
-<<<<<<< HEAD
     TypeGetRank,
     TypeIsUnion,
     TypeEnumerateUnionTypes,
-=======
->>>>>>> aad9f664
 
     // ========================================
     // Value
