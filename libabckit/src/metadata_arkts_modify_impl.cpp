/**
 * Copyright (c) 2024-2025 Huawei Device Co., Ltd.
 * Licensed under the Apache License, Version 2.0 (the "License");
 * you may not use this file except in compliance with the License.
 * You may obtain a copy of the License at
 *
 * http://www.apache.org/licenses/LICENSE-2.0
 *
 * Unless required by applicable law or agreed to in writing, software
 * distributed under the License is distributed on an "AS IS" BASIS, * WITHOUT WARRANTIES OR CONDITIONS OF ANY KIND,
 * either express or implied. See the License for the specific language governing permissions and limitations under the
 * License.
 */

#include <cassert>
#include <cstdint>
#include "libabckit/c/abckit.h"
#include "libabckit/c/extensions/arkts/metadata_arkts.h"

#include "libabckit/src/macros.h"
#include "scoped_timer.h"

#include "libabckit/src/metadata_inspect_impl.h"
#include "libabckit/src/adapter_dynamic/metadata_modify_dynamic.h"
#include "libabckit/src/adapter_static/metadata_modify_static.h"

#include "helpers_common.h"

// CC-OFFNXT(G.PRE.02) code readability
// NOLINTNEXTLINE(cppcoreguidelines-macro-usage)
#define LIBABCKIT_CHECK_SAME_TARGET(target1, target2)                  \
    if ((target1) != (target2)) {                                      \
        libabckit::statuses::SetLastError(ABCKIT_STATUS_WRONG_TARGET); \
        /* CC-OFFNXT(G.PRE.05) code generation */                      \
        return nullptr;                                                \
    }

// CC-OFFNXT(G.PRE.02) code readability
// NOLINTNEXTLINE(cppcoreguidelines-macro-usage)
#define LIBABCKIT_CHECK_SAME_TARGET_VOID(target1, target2)             \
    if ((target1) != (target2)) {                                      \
        libabckit::statuses::SetLastError(ABCKIT_STATUS_WRONG_TARGET); \
        /* CC-OFFNXT(G.PRE.05) code generation */                      \
        return;                                                        \
    }

// CC-OFFNXT(G.PRE.02) code readability
// NOLINTNEXTLINE(cppcoreguidelines-macro-usage)
#define LIBABCKIT_CHECK_SAME_TARGET_RETURN(target1, target2, value)    \
    if ((target1) != (target2)) {                                      \
        libabckit::statuses::SetLastError(ABCKIT_STATUS_WRONG_TARGET); \
        /* CC-OFFNXT(G.PRE.05) code generation */                      \
        return value;                                                  \
    }

namespace libabckit {

// ========================================
// File
// ========================================

extern "C" AbckitArktsModule *FileAddExternalModuleArktsV1(AbckitFile *file,
                                                           const struct AbckitArktsV1ExternalModuleCreateParams *params)
{
    LIBABCKIT_CLEAR_LAST_ERROR;
    LIBABCKIT_IMPLEMENTED;
    LIBABCKIT_TIME_EXEC;

    LIBABCKIT_BAD_ARGUMENT(file, nullptr);
    LIBABCKIT_BAD_ARGUMENT(params, nullptr);
    LIBABCKIT_BAD_ARGUMENT(params->name, nullptr);

    switch (file->frontend) {
        case Mode::DYNAMIC:
            return FileAddExternalArkTsV1Module(file, params);
        case Mode::STATIC:
            statuses::SetLastError(ABCKIT_STATUS_UNSUPPORTED);
            return nullptr;
        default:
            LIBABCKIT_UNREACHABLE;
    }
}

extern "C" AbckitArktsModule *FileAddExternalModuleArktsV2(AbckitFile *file, const char *moduleName)
{
    LIBABCKIT_CLEAR_LAST_ERROR;
    LIBABCKIT_IMPLEMENTED;
    LIBABCKIT_TIME_EXEC;

    LIBABCKIT_BAD_ARGUMENT(file, nullptr);
    LIBABCKIT_BAD_ARGUMENT(moduleName, nullptr);

    switch (file->frontend) {
        case Mode::STATIC:
            return FileAddExternalModuleArktsV2Static(file, moduleName);
        case Mode::DYNAMIC:
            statuses::SetLastError(ABCKIT_STATUS_UNSUPPORTED);
            return nullptr;
        default:
            LIBABCKIT_UNREACHABLE;
    }
}

// ========================================
// Module
// ========================================
extern "C" bool ModuleSetName(AbckitArktsModule *m, const char *name)
{
    LIBABCKIT_CLEAR_LAST_ERROR;
    LIBABCKIT_IMPLEMENTED;
    LIBABCKIT_TIME_EXEC;

    LIBABCKIT_BAD_ARGUMENT(m, false);
    LIBABCKIT_BAD_ARGUMENT(name, false);

    if (IsDynamic(m->core->target)) {
        statuses::SetLastError(ABCKIT_STATUS_UNSUPPORTED);
        return false;
    }

    return ModuleSetNameStatic(m->core, name);
}

extern "C" bool ModuleSetName(AbckitArktsModule *m, const char *name)
{
    LIBABCKIT_CLEAR_LAST_ERROR;
    LIBABCKIT_IMPLEMENTED;
    LIBABCKIT_TIME_EXEC;

    LIBABCKIT_BAD_ARGUMENT(m, false);
    LIBABCKIT_BAD_ARGUMENT(name, false);

    if (IsDynamic(m->core->target)) {
        statuses::SetLastError(ABCKIT_STATUS_UNSUPPORTED);
        return false;
    }

    return ModuleSetNameStatic(m->core, name);
}

extern "C" AbckitArktsImportDescriptor *ModuleAddImportFromArktsV1ToArktsV1(
    AbckitArktsModule *importing, AbckitArktsModule *imported,
    const AbckitArktsImportFromDynamicModuleCreateParams *params)
{
    LIBABCKIT_CLEAR_LAST_ERROR;
    LIBABCKIT_IMPLEMENTED;
    LIBABCKIT_TIME_EXEC;

    LIBABCKIT_BAD_ARGUMENT(importing, nullptr);
    LIBABCKIT_BAD_ARGUMENT(imported, nullptr);

    LIBABCKIT_BAD_ARGUMENT(params, nullptr);
    LIBABCKIT_BAD_ARGUMENT(params->name, nullptr);
    LIBABCKIT_BAD_ARGUMENT(params->alias, nullptr);

    LIBABCKIT_INTERNAL_ERROR(importing->core, nullptr);
    LIBABCKIT_INTERNAL_ERROR(imported->core, nullptr);

    if (importing->core->target != ABCKIT_TARGET_ARK_TS_V1) {
        statuses::SetLastError(ABCKIT_STATUS_WRONG_TARGET);
        return nullptr;
    }

    LIBABCKIT_CHECK_SAME_TARGET(importing->core->target, imported->core->target);

    return ModuleAddImportFromDynamicModuleDynamic(importing->core, imported->core, params);
}

extern "C" AbckitArktsClass *ModuleImportClassFromArktsV2ToArktsV2(AbckitArktsModule *externalModule,
                                                                   const char *className)
{
    LIBABCKIT_CLEAR_LAST_ERROR;
    LIBABCKIT_IMPLEMENTED;
    LIBABCKIT_TIME_EXEC;
    LIBABCKIT_BAD_ARGUMENT(externalModule, nullptr);
    LIBABCKIT_BAD_ARGUMENT(className, nullptr);

    if (externalModule->core->target != ABCKIT_TARGET_ARK_TS_V2) {
        statuses::SetLastError(ABCKIT_STATUS_WRONG_TARGET);
        return nullptr;
    }
    return ModuleImportClassFromArktsV2ToArktsV2Static(externalModule, className);
}

extern "C" AbckitArktsFunction *ModuleImportStaticFunctionFromArktsV2ToArktsV2(AbckitArktsModule *externalModule,
                                                                               const char *functionName,
                                                                               const char *returnType,
                                                                               const char *const *params,
                                                                               size_t paramCount)
{
    LIBABCKIT_CLEAR_LAST_ERROR;
    LIBABCKIT_IMPLEMENTED;
    LIBABCKIT_TIME_EXEC;
    LIBABCKIT_BAD_ARGUMENT(externalModule, nullptr);
    LIBABCKIT_BAD_ARGUMENT(functionName, nullptr);
    LIBABCKIT_BAD_ARGUMENT(returnType, nullptr);
    LIBABCKIT_BAD_ARGUMENT(params, nullptr);

    if (externalModule->core->target != ABCKIT_TARGET_ARK_TS_V2) {
        statuses::SetLastError(ABCKIT_STATUS_WRONG_TARGET);
        return nullptr;
    }

    // Convert C-style array to std::vector for internal use
    std::vector<const char *> paramsVector(params, params + paramCount);
    return ModuleImportStaticFunctionStatic(externalModule, functionName, returnType, paramsVector);
}

extern "C" AbckitArktsFunction *ModuleImportClassMethodFromArktsV2ToArktsV2(
    AbckitArktsModule *externalModule, const char *className, const char *methodName, const char *returnType,
    const char *const *params, size_t paramCount)
{
    LIBABCKIT_CLEAR_LAST_ERROR;
    LIBABCKIT_IMPLEMENTED;
    LIBABCKIT_TIME_EXEC;
    LIBABCKIT_BAD_ARGUMENT(externalModule, nullptr);
    LIBABCKIT_BAD_ARGUMENT(className, nullptr);
    LIBABCKIT_BAD_ARGUMENT(methodName, nullptr);
    LIBABCKIT_BAD_ARGUMENT(returnType, nullptr);
    LIBABCKIT_BAD_ARGUMENT(params, nullptr);

    if (externalModule->core->target != ABCKIT_TARGET_ARK_TS_V2) {
        statuses::SetLastError(ABCKIT_STATUS_WRONG_TARGET);
        return nullptr;
    }

    // Convert C-style array to std::vector for internal use
    std::vector<const char *> paramsVector(params, params + paramCount);
    return ModuleImportClassMethodStatic(externalModule, className, methodName, returnType, paramsVector);
}

extern "C" void ModuleRemoveImport(AbckitArktsModule *m, AbckitArktsImportDescriptor *i)
{
    LIBABCKIT_CLEAR_LAST_ERROR;
    LIBABCKIT_IMPLEMENTED;
    LIBABCKIT_TIME_EXEC;

    LIBABCKIT_BAD_ARGUMENT_VOID(m)
    LIBABCKIT_BAD_ARGUMENT_VOID(i)

    LIBABCKIT_INTERNAL_ERROR_VOID(m->core);
    LIBABCKIT_INTERNAL_ERROR_VOID(i->core);

    auto mt = m->core->target;
    auto it = i->core->importingModule->target;

    LIBABCKIT_CHECK_SAME_TARGET_VOID(mt, it);

    switch (mt) {
        case ABCKIT_TARGET_ARK_TS_V1:
            return ModuleRemoveImportDynamic(m->core, i);
        case ABCKIT_TARGET_ARK_TS_V2:
            statuses::SetLastError(ABCKIT_STATUS_UNSUPPORTED);
            return;
        default:
            LIBABCKIT_UNREACHABLE;
    }
}

extern "C" AbckitArktsExportDescriptor *ModuleAddExportFromArktsV1ToArktsV1(
    AbckitArktsModule *exporting, AbckitArktsModule *exported, const AbckitArktsDynamicModuleExportCreateParams *params)
{
    LIBABCKIT_CLEAR_LAST_ERROR;
    LIBABCKIT_IMPLEMENTED;
    LIBABCKIT_TIME_EXEC;

    LIBABCKIT_BAD_ARGUMENT(exporting, nullptr);
    LIBABCKIT_BAD_ARGUMENT(exported, nullptr);
    LIBABCKIT_BAD_ARGUMENT(params, nullptr);
    LIBABCKIT_BAD_ARGUMENT(params->name, nullptr);

    LIBABCKIT_INTERNAL_ERROR(exporting->core, nullptr);
    LIBABCKIT_INTERNAL_ERROR(exported->core, nullptr);

    if (exporting->core->target != ABCKIT_TARGET_ARK_TS_V1) {
        statuses::SetLastError(ABCKIT_STATUS_WRONG_TARGET);
        return nullptr;
    }

    LIBABCKIT_CHECK_SAME_TARGET(exporting->core->target, exported->core->target);

    return DynamicModuleAddExportDynamic(exporting->core, exported->core, params);
}

extern "C" AbckitArktsExportDescriptor *ModuleAddExportFromArktsV2ToArktsV2(
    AbckitArktsModule * /*exporting*/ /* assert(exporting.target === AbckitTarget_ArkTS_v2) */,
    AbckitArktsModule * /*exported*/ /* assert(exporting.target === AbckitTarget_ArkTS_v2) */,
    const AbckitArktsDynamicModuleExportCreateParams * /*params*/)
{
    LIBABCKIT_CLEAR_LAST_ERROR;
    LIBABCKIT_IMPLEMENTED;
    LIBABCKIT_TIME_EXEC;

    statuses::SetLastError(ABCKIT_STATUS_UNSUPPORTED);
    return nullptr;
}

extern "C" void ModuleRemoveExport(AbckitArktsModule *m, AbckitArktsExportDescriptor *e)
{
    LIBABCKIT_CLEAR_LAST_ERROR;
    LIBABCKIT_IMPLEMENTED;
    LIBABCKIT_TIME_EXEC;

    LIBABCKIT_BAD_ARGUMENT_VOID(m)
    LIBABCKIT_BAD_ARGUMENT_VOID(e)

    LIBABCKIT_INTERNAL_ERROR_VOID(m->core);
    LIBABCKIT_INTERNAL_ERROR_VOID(e->core);

    auto mt = m->core->target;
    auto et = e->core->exportingModule->target;

    LIBABCKIT_CHECK_SAME_TARGET_VOID(mt, et);

    switch (mt) {
        case ABCKIT_TARGET_ARK_TS_V1:
            return ModuleRemoveExportDynamic(m->core, e);
        case ABCKIT_TARGET_ARK_TS_V2:
            statuses::SetLastError(ABCKIT_STATUS_UNSUPPORTED);
            return;
        default:
            LIBABCKIT_UNREACHABLE;
    }
}

extern "C" AbckitArktsAnnotationInterface *ModuleAddAnnotationInterface(
    AbckitArktsModule *m, const AbckitArktsAnnotationInterfaceCreateParams *params)
{
    LIBABCKIT_CLEAR_LAST_ERROR;
    LIBABCKIT_IMPLEMENTED;
    LIBABCKIT_TIME_EXEC;

    LIBABCKIT_BAD_ARGUMENT(m, nullptr);
    LIBABCKIT_BAD_ARGUMENT(params, nullptr);
    LIBABCKIT_BAD_ARGUMENT(params->name, nullptr);

    LIBABCKIT_INTERNAL_ERROR(m->core, nullptr);

    switch (m->core->target) {
        case ABCKIT_TARGET_ARK_TS_V1:
            return ModuleAddAnnotationInterfaceDynamic(m->core, params);
        case ABCKIT_TARGET_ARK_TS_V2:
            return ModuleAddAnnotationInterfaceStatic(m->core, params);
        default:
            LIBABCKIT_UNREACHABLE;
    }
}

extern "C" AbckitArktsModuleField *ModuleAddField(AbckitArktsModule *m,
                                                  const struct AbckitArktsFieldCreateParams *params)
{
    LIBABCKIT_CLEAR_LAST_ERROR;
    LIBABCKIT_IMPLEMENTED;
    LIBABCKIT_TIME_EXEC;

    LIBABCKIT_BAD_ARGUMENT(m, nullptr);
    LIBABCKIT_BAD_ARGUMENT(params, nullptr);
    LIBABCKIT_INTERNAL_ERROR(m->core, nullptr);

    auto mt = m->core->target;
    switch (mt) {
        case ABCKIT_TARGET_ARK_TS_V1:
            statuses::SetLastError(ABCKIT_STATUS_UNSUPPORTED);
            return nullptr;
        case ABCKIT_TARGET_ARK_TS_V2:
            return ModuleAddFieldStatic(m->core, params);
        default:
            statuses::SetLastError(ABCKIT_STATUS_WRONG_TARGET);
            return nullptr;
    }
}

// ========================================
// Namespace
// ========================================

extern "C" bool NamespaceSetName(AbckitArktsNamespace *ns, const char *name)
{
    LIBABCKIT_CLEAR_LAST_ERROR;
    LIBABCKIT_IMPLEMENTED;
    LIBABCKIT_TIME_EXEC;

    LIBABCKIT_BAD_ARGUMENT(ns, false);
    LIBABCKIT_BAD_ARGUMENT(name, false);

    if (IsDynamic(ns->core->owningModule->target)) {
        statuses::SetLastError(ABCKIT_STATUS_UNSUPPORTED);
        return false;
    }

    return NamespaceSetNameStatic(ns->core, name);
}

// ========================================
// Class
// ========================================

extern "C" AbckitArktsAnnotation *ClassAddAnnotation(AbckitArktsClass *klass,
                                                     const AbckitArktsAnnotationCreateParams *params)
{
    LIBABCKIT_CLEAR_LAST_ERROR;
    LIBABCKIT_IMPLEMENTED;
    LIBABCKIT_TIME_EXEC;

    LIBABCKIT_BAD_ARGUMENT(klass, nullptr);
    LIBABCKIT_BAD_ARGUMENT(params, nullptr);
    LIBABCKIT_BAD_ARGUMENT(params->ai, nullptr);

    LIBABCKIT_INTERNAL_ERROR(klass->core, nullptr);
    LIBABCKIT_INTERNAL_ERROR(params->ai->core, nullptr);

    auto kt = klass->core->owningModule->target;
    auto at = params->ai->core->owningModule->target;

    LIBABCKIT_CHECK_SAME_TARGET(kt, at);

    switch (kt) {
        case ABCKIT_TARGET_ARK_TS_V1:
            return ClassAddAnnotationDynamic(klass->core, params);
        case ABCKIT_TARGET_ARK_TS_V2:
            return ClassAddAnnotationStatic(klass->core, params);
        default:
            LIBABCKIT_UNREACHABLE;
    }
}

extern "C" void ClassRemoveAnnotation(AbckitArktsClass *klass, AbckitArktsAnnotation *anno)
{
    LIBABCKIT_CLEAR_LAST_ERROR;
    LIBABCKIT_IMPLEMENTED;
    LIBABCKIT_TIME_EXEC;

    LIBABCKIT_BAD_ARGUMENT_VOID(klass);
    LIBABCKIT_BAD_ARGUMENT_VOID(anno);

    LIBABCKIT_INTERNAL_ERROR_VOID(klass->core);
    LIBABCKIT_INTERNAL_ERROR_VOID(anno->core);

    auto kt = klass->core->owningModule->target;
    auto at = anno->core->ai->owningModule->target;

    LIBABCKIT_CHECK_SAME_TARGET_VOID(kt, at);

    switch (kt) {
        case ABCKIT_TARGET_ARK_TS_V1:
            return ClassRemoveAnnotationDynamic(klass->core, anno->core);
        case ABCKIT_TARGET_ARK_TS_V2:
            return ClassRemoveAnnotationStatic(klass->core, anno->core);
        default:
            LIBABCKIT_UNREACHABLE;
    }
}

extern "C" bool ClassAddInterface(AbckitArktsClass *klass, AbckitArktsInterface *iface)
{
    LIBABCKIT_CLEAR_LAST_ERROR;
    LIBABCKIT_IMPLEMENTED;

    LIBABCKIT_BAD_ARGUMENT(klass, false);
    LIBABCKIT_BAD_ARGUMENT(iface, false);

    LIBABCKIT_INTERNAL_ERROR(klass->core, false);
    LIBABCKIT_INTERNAL_ERROR(iface->core, false);

    LIBABCKIT_INTERNAL_ERROR(klass->core->owningModule, false);
    LIBABCKIT_INTERNAL_ERROR(iface->core->owningModule, false);

    LIBABCKIT_INTERNAL_ERROR(klass->core->owningModule->file, false);
    LIBABCKIT_INTERNAL_ERROR(iface->core->owningModule->file, false);

    auto kt = klass->core->owningModule->target;
    auto it = iface->core->owningModule->target;

    LIBABCKIT_CHECK_SAME_TARGET_RETURN(kt, it, false);

    switch (kt) {
        case ABCKIT_TARGET_ARK_TS_V1:
            statuses::SetLastError(ABCKIT_STATUS_UNSUPPORTED);
            return false;
        case ABCKIT_TARGET_ARK_TS_V2:
            return ClassAddInterfaceStatic(klass, iface);
        default:
            LIBABCKIT_UNREACHABLE;
    }
}

extern "C" bool ClassRemoveInterface(AbckitArktsClass *klass, AbckitArktsInterface *iface)
{
    LIBABCKIT_CLEAR_LAST_ERROR;
    LIBABCKIT_IMPLEMENTED;

    LIBABCKIT_BAD_ARGUMENT(klass, false);
    LIBABCKIT_BAD_ARGUMENT(iface, false);

    LIBABCKIT_INTERNAL_ERROR(klass->core, false);
    LIBABCKIT_INTERNAL_ERROR(iface->core, false);

    LIBABCKIT_INTERNAL_ERROR(klass->core->owningModule, false);
    LIBABCKIT_INTERNAL_ERROR(iface->core->owningModule, false);

    LIBABCKIT_INTERNAL_ERROR(klass->core->owningModule->file, false);
    LIBABCKIT_INTERNAL_ERROR(iface->core->owningModule->file, false);

    auto kt = klass->core->owningModule->target;
    auto it = iface->core->owningModule->target;

    LIBABCKIT_CHECK_SAME_TARGET_RETURN(kt, it, false);

    switch (kt) {
        case ABCKIT_TARGET_ARK_TS_V1:
            statuses::SetLastError(ABCKIT_STATUS_UNSUPPORTED);
            return false;
        case ABCKIT_TARGET_ARK_TS_V2:
            return ClassRemoveInterfaceStatic(klass, iface);
        default:
            LIBABCKIT_UNREACHABLE;
    }
}

extern "C" bool ClassSetSuperClass(AbckitArktsClass *klass, AbckitArktsClass *superClass)
{
    LIBABCKIT_CLEAR_LAST_ERROR;
    LIBABCKIT_IMPLEMENTED;

    LIBABCKIT_BAD_ARGUMENT(klass, false);
    LIBABCKIT_BAD_ARGUMENT(superClass, false);

    LIBABCKIT_INTERNAL_ERROR(klass->core, false);
    LIBABCKIT_INTERNAL_ERROR(superClass->core, false);

    LIBABCKIT_INTERNAL_ERROR(klass->core->owningModule, false);
    LIBABCKIT_INTERNAL_ERROR(superClass->core->owningModule, false);

    LIBABCKIT_INTERNAL_ERROR(klass->core->owningModule->file, false);
    LIBABCKIT_INTERNAL_ERROR(superClass->core->owningModule->file, false);

    auto kt = klass->core->owningModule->target;
    auto st = superClass->core->owningModule->target;

    LIBABCKIT_CHECK_SAME_TARGET_RETURN(kt, st, false);

    switch (kt) {
        case ABCKIT_TARGET_ARK_TS_V1:
            statuses::SetLastError(ABCKIT_STATUS_UNSUPPORTED);
            return false;
        case ABCKIT_TARGET_ARK_TS_V2:
            return ClassSetSuperClassStatic(klass, superClass);
        default:
            LIBABCKIT_UNREACHABLE;
    }
}

extern "C" bool ClassSetName(AbckitArktsClass *klass, const char *name)
{
    LIBABCKIT_CLEAR_LAST_ERROR;
    LIBABCKIT_IMPLEMENTED;
    LIBABCKIT_TIME_EXEC;

    LIBABCKIT_BAD_ARGUMENT(klass, false)
    LIBABCKIT_BAD_ARGUMENT(name, false)

    if (IsDynamic(klass->core->owningModule->target)) {
        statuses::SetLastError(ABCKIT_STATUS_UNSUPPORTED);
        return false;
    }

    return ClassSetNameStatic(klass->core, name);
}

extern "C" AbckitArktsClassField *ClassAddField(AbckitArktsClass *klass,
                                                const struct AbckitArktsFieldCreateParams *params)
{
    LIBABCKIT_CLEAR_LAST_ERROR;
    LIBABCKIT_IMPLEMENTED;
    LIBABCKIT_TIME_EXEC;

    LIBABCKIT_BAD_ARGUMENT(klass, nullptr);
    LIBABCKIT_BAD_ARGUMENT(params, nullptr);
    LIBABCKIT_INTERNAL_ERROR(klass->core, nullptr);
    LIBABCKIT_INTERNAL_ERROR(klass->core->owningModule, nullptr);

    auto kt = klass->core->owningModule->target;
    switch (kt) {
        case ABCKIT_TARGET_ARK_TS_V1:
            statuses::SetLastError(ABCKIT_STATUS_UNSUPPORTED);
            return nullptr;
        case ABCKIT_TARGET_ARK_TS_V2:
            return ClassAddFieldStatic(klass->core, params);
        default:
            LIBABCKIT_UNREACHABLE;
    }
}

extern "C" bool ClassRemoveField(AbckitArktsClass *klass, AbckitArktsClassField *field)
{
    LIBABCKIT_CLEAR_LAST_ERROR;
    LIBABCKIT_IMPLEMENTED;

    LIBABCKIT_BAD_ARGUMENT(klass, false);
    LIBABCKIT_BAD_ARGUMENT(field, false);

    LIBABCKIT_INTERNAL_ERROR(klass->core, false);
    LIBABCKIT_INTERNAL_ERROR(field->core, false);

    auto kt = klass->core->owningModule->target;
    auto at = field->core->owner->owningModule->target;
    LIBABCKIT_CHECK_SAME_TARGET_RETURN(kt, at, false);

    switch (kt) {
        case ABCKIT_TARGET_ARK_TS_V1:
            statuses::SetLastError(ABCKIT_STATUS_UNSUPPORTED);
            return false;
        case ABCKIT_TARGET_ARK_TS_V2:
            return ClassRemoveFieldStatic(klass, field->core);
        default:
            LIBABCKIT_UNREACHABLE;
    }
}

extern "C" bool ClassRemoveMethod(AbckitArktsClass *klass, AbckitArktsFunction *method)
{
    LIBABCKIT_CLEAR_LAST_ERROR;
    LIBABCKIT_IMPLEMENTED;
    LIBABCKIT_BAD_ARGUMENT(klass, false);
    LIBABCKIT_BAD_ARGUMENT(method, false);
    LIBABCKIT_INTERNAL_ERROR(klass->core, false);
    LIBABCKIT_INTERNAL_ERROR(method->core, false);
    LIBABCKIT_INTERNAL_ERROR(klass->core->owningModule, false);
    LIBABCKIT_INTERNAL_ERROR(method->core->owningModule, false);
    LIBABCKIT_INTERNAL_ERROR(klass->core->owningModule->file, false);
    LIBABCKIT_INTERNAL_ERROR(method->core->owningModule->file, false);

    auto kt = klass->core->owningModule->target;
    auto mt = method->core->owningModule->target;

    LIBABCKIT_CHECK_SAME_TARGET_RETURN(kt, mt, false);
    switch (kt) {
        case ABCKIT_TARGET_ARK_TS_V1:
            statuses::SetLastError(ABCKIT_STATUS_UNSUPPORTED);
            break;
        case ABCKIT_TARGET_ARK_TS_V2:
            return ClassRemoveMethodStatic(klass->core, method->core);
        default:
            LIBABCKIT_UNREACHABLE;
    }
    return false;
}

extern "C" AbckitArktsClass *CreateClass(AbckitArktsModule *m, const char *name)
{
    LIBABCKIT_CLEAR_LAST_ERROR;
    LIBABCKIT_IMPLEMENTED;
    LIBABCKIT_BAD_ARGUMENT(m, nullptr);
    LIBABCKIT_BAD_ARGUMENT(name, nullptr);
    LIBABCKIT_INTERNAL_ERROR(m->core, nullptr);
    LIBABCKIT_INTERNAL_ERROR(m->core->file, nullptr);

    switch (m->core->target) {
        case ABCKIT_TARGET_ARK_TS_V1:
            statuses::SetLastError(ABCKIT_STATUS_UNSUPPORTED);
            break;
        case ABCKIT_TARGET_ARK_TS_V2:
            return CreateClassStatic(m->core, name);
        default:
            LIBABCKIT_UNREACHABLE;
    }
    return nullptr;
}

extern "C" bool ClassSetOwningModule(AbckitArktsClass *klass, AbckitArktsModule *module)
{
    LIBABCKIT_CLEAR_LAST_ERROR;
    LIBABCKIT_IMPLEMENTED;
    LIBABCKIT_TIME_EXEC;

    LIBABCKIT_BAD_ARGUMENT(klass, false);
    LIBABCKIT_BAD_ARGUMENT(module, false);
    LIBABCKIT_INTERNAL_ERROR(klass->core, false);
    LIBABCKIT_INTERNAL_ERROR(klass->core->owningModule, false);
    LIBABCKIT_INTERNAL_ERROR(module->core, false);

    auto kt = klass->core->owningModule->target;
    auto at = module->core->target;
    LIBABCKIT_CHECK_SAME_TARGET_RETURN(kt, at, false);

    switch (kt) {
        case ABCKIT_TARGET_ARK_TS_V1:
            statuses::SetLastError(ABCKIT_STATUS_UNSUPPORTED);
            return false;
        case ABCKIT_TARGET_ARK_TS_V2:
            return ClassSetOwningModuleStatic(klass->core, module->core);
        default:
            LIBABCKIT_UNREACHABLE;
    }
}

// ========================================
// Interface
// ========================================

extern "C" bool InterfaceAddSuperInterface(AbckitArktsInterface *iface, AbckitArktsInterface *superIface)
{
    LIBABCKIT_CLEAR_LAST_ERROR;
    LIBABCKIT_IMPLEMENTED;
    LIBABCKIT_TIME_EXEC;

    LIBABCKIT_BAD_ARGUMENT(iface, false);
    LIBABCKIT_BAD_ARGUMENT(superIface, false);
    LIBABCKIT_INTERNAL_ERROR(iface->core, false);
    LIBABCKIT_INTERNAL_ERROR(iface->core->owningModule, false);
    LIBABCKIT_INTERNAL_ERROR(superIface->core, false);
    LIBABCKIT_INTERNAL_ERROR(superIface->core->owningModule, false);

    auto kt = iface->core->owningModule->target;
    auto at = superIface->core->owningModule->target;
    LIBABCKIT_CHECK_SAME_TARGET_RETURN(kt, at, false);

    switch (kt) {
        case ABCKIT_TARGET_ARK_TS_V1:
            statuses::SetLastError(ABCKIT_STATUS_UNSUPPORTED);
            return false;
        case ABCKIT_TARGET_ARK_TS_V2:
            return InterfaceAddSuperInterfaceStatic(iface->core, superIface->core);
        default:
            LIBABCKIT_UNREACHABLE;
    }
}

extern "C" bool InterfaceRemoveSuperInterface(AbckitArktsInterface *iface, AbckitArktsInterface *superIface)
{
    LIBABCKIT_CLEAR_LAST_ERROR;
    LIBABCKIT_IMPLEMENTED;
    LIBABCKIT_TIME_EXEC;

    LIBABCKIT_BAD_ARGUMENT(iface, false);
    LIBABCKIT_BAD_ARGUMENT(superIface, false);
    LIBABCKIT_INTERNAL_ERROR(iface->core, false);
    LIBABCKIT_INTERNAL_ERROR(iface->core->owningModule, false);
    LIBABCKIT_INTERNAL_ERROR(superIface->core, false);
    LIBABCKIT_INTERNAL_ERROR(superIface->core->owningModule, false);

    auto kt = iface->core->owningModule->target;
    auto at = superIface->core->owningModule->target;
    LIBABCKIT_CHECK_SAME_TARGET_RETURN(kt, at, false);

    switch (kt) {
        case ABCKIT_TARGET_ARK_TS_V1:
            statuses::SetLastError(ABCKIT_STATUS_UNSUPPORTED);
            return false;
        case ABCKIT_TARGET_ARK_TS_V2:
            return InterfaceRemoveSuperInterfaceStatic(iface->core, superIface->core);
        default:
            LIBABCKIT_UNREACHABLE;
    }
}

extern "C" bool InterfaceSetName(AbckitArktsInterface *iface, const char *name)
{
    LIBABCKIT_CLEAR_LAST_ERROR;
    LIBABCKIT_IMPLEMENTED;
    LIBABCKIT_TIME_EXEC;
<<<<<<< HEAD

    LIBABCKIT_BAD_ARGUMENT(iface, false)
    LIBABCKIT_BAD_ARGUMENT(name, false)

    if (IsDynamic(iface->core->owningModule->target)) {
        statuses::SetLastError(ABCKIT_STATUS_UNSUPPORTED);
        return false;
    }

    return InterfaceSetNameStatic(iface->core, name);
}

extern "C" AbckitArktsInterfaceField *InterfaceAddField(AbckitArktsInterface *iface,
                                                        const struct AbckitArktsInterfaceFieldCreateParams *params)
{
    LIBABCKIT_CLEAR_LAST_ERROR;
    LIBABCKIT_IMPLEMENTED;
    LIBABCKIT_TIME_EXEC;

    LIBABCKIT_BAD_ARGUMENT(iface, nullptr);
    LIBABCKIT_BAD_ARGUMENT(params, nullptr);

    LIBABCKIT_INTERNAL_ERROR(iface->core, nullptr);
    LIBABCKIT_INTERNAL_ERROR(iface->core->owningModule, nullptr);

    auto kt = iface->core->owningModule->target;
    switch (kt) {
        case ABCKIT_TARGET_ARK_TS_V1:
            statuses::SetLastError(ABCKIT_STATUS_UNSUPPORTED);
            return nullptr;
        case ABCKIT_TARGET_ARK_TS_V2:
            return InterfaceAddFieldStatic(iface, params);
        default:
            LIBABCKIT_UNREACHABLE;
    }
}

extern "C" bool InterfaceRemoveField(AbckitArktsInterface *iface, AbckitArktsInterfaceField *field)
{
    LIBABCKIT_CLEAR_LAST_ERROR;
    LIBABCKIT_IMPLEMENTED;
    LIBABCKIT_TIME_EXEC;

    LIBABCKIT_BAD_ARGUMENT(iface, false);
    LIBABCKIT_BAD_ARGUMENT(field, false);

    LIBABCKIT_INTERNAL_ERROR(iface->core, false);
    LIBABCKIT_INTERNAL_ERROR(field->core, false);

    LIBABCKIT_INTERNAL_ERROR(iface->core->owningModule, false);
    LIBABCKIT_INTERNAL_ERROR(field->core->owner, false);
    LIBABCKIT_INTERNAL_ERROR(field->core->owner->owningModule, false);

    auto kt = iface->core->owningModule->target;
    auto at = field->core->owner->owningModule->target;

    LIBABCKIT_CHECK_SAME_TARGET_RETURN(kt, at, false);

    switch (kt) {
        case ABCKIT_TARGET_ARK_TS_V1:
            statuses::SetLastError(ABCKIT_STATUS_UNSUPPORTED);
            return false;
        case ABCKIT_TARGET_ARK_TS_V2:
            return InterfaceRemoveFieldStatic(iface, field->core);
        default:
            LIBABCKIT_UNREACHABLE;
    }
}

extern "C" bool InterfaceAddMethod(AbckitArktsInterface *iface, AbckitArktsFunction *method)
{
    LIBABCKIT_CLEAR_LAST_ERROR;
    LIBABCKIT_IMPLEMENTED;
    LIBABCKIT_TIME_EXEC;

    LIBABCKIT_BAD_ARGUMENT(iface, false);
    LIBABCKIT_BAD_ARGUMENT(method, false);

    LIBABCKIT_INTERNAL_ERROR(iface->core, false);
    LIBABCKIT_INTERNAL_ERROR(method->core, false);

    auto kt = iface->core->owningModule->target;
    auto at = method->core->owningModule->target;

    LIBABCKIT_CHECK_SAME_TARGET_RETURN(kt, at, false);

    switch (kt) {
        case ABCKIT_TARGET_ARK_TS_V1:
            statuses::SetLastError(ABCKIT_STATUS_UNSUPPORTED);
            return false;
        case ABCKIT_TARGET_ARK_TS_V2:
            return InterfaceAddMethodStatic(iface, method);
        default:
            LIBABCKIT_UNREACHABLE;
    }
=======

    LIBABCKIT_BAD_ARGUMENT(iface, false)
    LIBABCKIT_BAD_ARGUMENT(name, false)

    if (IsDynamic(iface->core->owningModule->target)) {
        statuses::SetLastError(ABCKIT_STATUS_UNSUPPORTED);
        return false;
    }

    return InterfaceSetNameStatic(iface->core, name);
>>>>>>> aad9f664
}

extern "C" AbckitArktsInterfaceField *InterfaceAddField(AbckitArktsInterface *iface,
                                                        const struct AbckitArktsInterfaceFieldCreateParams *params)
{
    LIBABCKIT_CLEAR_LAST_ERROR;
    LIBABCKIT_IMPLEMENTED;
    LIBABCKIT_TIME_EXEC;

<<<<<<< HEAD
=======
    LIBABCKIT_BAD_ARGUMENT(iface, nullptr);
    LIBABCKIT_BAD_ARGUMENT(params, nullptr);

    LIBABCKIT_INTERNAL_ERROR(iface->core, nullptr);
    LIBABCKIT_INTERNAL_ERROR(iface->core->owningModule, nullptr);

    auto kt = iface->core->owningModule->target;
    switch (kt) {
        case ABCKIT_TARGET_ARK_TS_V1:
            statuses::SetLastError(ABCKIT_STATUS_UNSUPPORTED);
            return nullptr;
        case ABCKIT_TARGET_ARK_TS_V2:
            return InterfaceAddFieldStatic(iface, params);
        default:
            LIBABCKIT_UNREACHABLE;
    }
}

extern "C" bool InterfaceRemoveField(AbckitArktsInterface *iface, AbckitArktsInterfaceField *field)
{
    LIBABCKIT_CLEAR_LAST_ERROR;
    LIBABCKIT_IMPLEMENTED;
    LIBABCKIT_TIME_EXEC;

    LIBABCKIT_BAD_ARGUMENT(iface, false);
    LIBABCKIT_BAD_ARGUMENT(field, false);

    LIBABCKIT_INTERNAL_ERROR(iface->core, false);
    LIBABCKIT_INTERNAL_ERROR(field->core, false);

    LIBABCKIT_INTERNAL_ERROR(iface->core->owningModule, false);
    LIBABCKIT_INTERNAL_ERROR(field->core->owner, false);
    LIBABCKIT_INTERNAL_ERROR(field->core->owner->owningModule, false);

    auto kt = iface->core->owningModule->target;
    auto at = field->core->owner->owningModule->target;

    LIBABCKIT_CHECK_SAME_TARGET_RETURN(kt, at, false);

    switch (kt) {
        case ABCKIT_TARGET_ARK_TS_V1:
            statuses::SetLastError(ABCKIT_STATUS_UNSUPPORTED);
            return false;
        case ABCKIT_TARGET_ARK_TS_V2:
            return InterfaceRemoveFieldStatic(iface, field->core);
        default:
            LIBABCKIT_UNREACHABLE;
    }
}

extern "C" bool InterfaceAddMethod(AbckitArktsInterface *iface, AbckitArktsFunction *method)
{
    LIBABCKIT_CLEAR_LAST_ERROR;
    LIBABCKIT_IMPLEMENTED;
    LIBABCKIT_TIME_EXEC;

    LIBABCKIT_BAD_ARGUMENT(iface, false);
    LIBABCKIT_BAD_ARGUMENT(method, false);

    LIBABCKIT_INTERNAL_ERROR(iface->core, false);
    LIBABCKIT_INTERNAL_ERROR(method->core, false);

    auto kt = iface->core->owningModule->target;
    auto at = method->core->owningModule->target;

    LIBABCKIT_CHECK_SAME_TARGET_RETURN(kt, at, false);

    switch (kt) {
        case ABCKIT_TARGET_ARK_TS_V1:
            statuses::SetLastError(ABCKIT_STATUS_UNSUPPORTED);
            return false;
        case ABCKIT_TARGET_ARK_TS_V2:
            return InterfaceAddMethodStatic(iface, method);
        default:
            LIBABCKIT_UNREACHABLE;
    }
}

extern "C" bool InterfaceRemoveMethod(AbckitArktsInterface *iface, AbckitArktsFunction *method)
{
    LIBABCKIT_CLEAR_LAST_ERROR;
    LIBABCKIT_IMPLEMENTED;
    LIBABCKIT_TIME_EXEC;

>>>>>>> aad9f664
    LIBABCKIT_BAD_ARGUMENT(iface, false);
    LIBABCKIT_BAD_ARGUMENT(method, false);
    LIBABCKIT_INTERNAL_ERROR(iface->core, false);
    LIBABCKIT_INTERNAL_ERROR(iface->core->owningModule, false);
    LIBABCKIT_INTERNAL_ERROR(method->core, false);
    LIBABCKIT_INTERNAL_ERROR(method->core->owningModule, false);

    auto kt = iface->core->owningModule->target;
    auto at = method->core->owningModule->target;
    LIBABCKIT_CHECK_SAME_TARGET_RETURN(kt, at, false);

    switch (kt) {
        case ABCKIT_TARGET_ARK_TS_V1:
            statuses::SetLastError(ABCKIT_STATUS_UNSUPPORTED);
            return false;
        case ABCKIT_TARGET_ARK_TS_V2:
            return InterfaceRemoveMethodStatic(iface->core, method->core);
        default:
            LIBABCKIT_UNREACHABLE;
    }
}

extern "C" bool InterfaceSetOwningModule(AbckitArktsInterface *iface, AbckitArktsModule *module)
{
    LIBABCKIT_CLEAR_LAST_ERROR;
    LIBABCKIT_IMPLEMENTED;
    LIBABCKIT_TIME_EXEC;
<<<<<<< HEAD

    LIBABCKIT_BAD_ARGUMENT(iface, false);
    LIBABCKIT_BAD_ARGUMENT(module, false);
    LIBABCKIT_INTERNAL_ERROR(iface->core, false);
    LIBABCKIT_INTERNAL_ERROR(iface->core->owningModule, false);
    LIBABCKIT_INTERNAL_ERROR(module->core, false);

    auto kt = iface->core->owningModule->target;
    auto at = module->core->target;
    LIBABCKIT_CHECK_SAME_TARGET_RETURN(kt, at, false);

    switch (kt) {
        case ABCKIT_TARGET_ARK_TS_V1:
            statuses::SetLastError(ABCKIT_STATUS_UNSUPPORTED);
            return false;
        case ABCKIT_TARGET_ARK_TS_V2:
            return InterfaceSetOwningModuleStatic(iface->core, module->core);
=======

    LIBABCKIT_BAD_ARGUMENT(iface, false);
    LIBABCKIT_BAD_ARGUMENT(module, false);
    LIBABCKIT_INTERNAL_ERROR(iface->core, false);
    LIBABCKIT_INTERNAL_ERROR(iface->core->owningModule, false);
    LIBABCKIT_INTERNAL_ERROR(module->core, false);

    auto kt = iface->core->owningModule->target;
    auto at = module->core->target;
    LIBABCKIT_CHECK_SAME_TARGET_RETURN(kt, at, false);

    switch (kt) {
        case ABCKIT_TARGET_ARK_TS_V1:
            statuses::SetLastError(ABCKIT_STATUS_UNSUPPORTED);
            return false;
        case ABCKIT_TARGET_ARK_TS_V2:
            return InterfaceSetOwningModuleStatic(iface->core, module->core);
        default:
            LIBABCKIT_UNREACHABLE;
    }
}

extern "C" AbckitArktsInterface *CreateInterface(AbckitArktsModule *m, const char *name)
{
    LIBABCKIT_CLEAR_LAST_ERROR;
    LIBABCKIT_IMPLEMENTED;

    LIBABCKIT_BAD_ARGUMENT(m, nullptr);
    LIBABCKIT_BAD_ARGUMENT(name, nullptr);
    LIBABCKIT_INTERNAL_ERROR(m->core, nullptr);

    switch (m->core->target) {
        case ABCKIT_TARGET_ARK_TS_V1:
            statuses::SetLastError(ABCKIT_STATUS_UNSUPPORTED);
            return nullptr;
        case ABCKIT_TARGET_ARK_TS_V2:
            return CreateInterfaceStatic(m, name);
>>>>>>> aad9f664
        default:
            LIBABCKIT_UNREACHABLE;
    }
}

<<<<<<< HEAD
extern "C" AbckitArktsInterface *CreateInterface(AbckitArktsModule *m, const char *name)
{
    LIBABCKIT_CLEAR_LAST_ERROR;
    LIBABCKIT_IMPLEMENTED;

    LIBABCKIT_BAD_ARGUMENT(m, nullptr);
    LIBABCKIT_BAD_ARGUMENT(name, nullptr);
    LIBABCKIT_INTERNAL_ERROR(m->core, nullptr);

    switch (m->core->target) {
=======
// ========================================
// Enum
// ========================================

extern "C" bool EnumSetName(AbckitArktsEnum *enm, const char *name)
{
    LIBABCKIT_CLEAR_LAST_ERROR;
    LIBABCKIT_IMPLEMENTED;
    LIBABCKIT_TIME_EXEC;

    LIBABCKIT_BAD_ARGUMENT(enm, false);
    LIBABCKIT_BAD_ARGUMENT(name, false);

    if (IsDynamic(enm->core->owningModule->target)) {
        statuses::SetLastError(ABCKIT_STATUS_UNSUPPORTED);
        return false;
    }

    return EnumSetNameStatic(enm->core, name);
}

extern "C" AbckitArktsEnumField *EnumAddField(AbckitArktsEnum *enm, const struct AbckitArktsFieldCreateParams *params)
{
    LIBABCKIT_CLEAR_LAST_ERROR;
    LIBABCKIT_IMPLEMENTED;
    LIBABCKIT_TIME_EXEC;

    LIBABCKIT_BAD_ARGUMENT(enm, nullptr);
    LIBABCKIT_BAD_ARGUMENT(params, nullptr);
    LIBABCKIT_INTERNAL_ERROR(enm->core, nullptr);
    LIBABCKIT_INTERNAL_ERROR(enm->core->owningModule, nullptr);

    auto mt = enm->core->owningModule->target;
    switch (mt) {
>>>>>>> aad9f664
        case ABCKIT_TARGET_ARK_TS_V1:
            statuses::SetLastError(ABCKIT_STATUS_UNSUPPORTED);
            return nullptr;
        case ABCKIT_TARGET_ARK_TS_V2:
<<<<<<< HEAD
            return CreateInterfaceStatic(m, name);
        default:
            LIBABCKIT_UNREACHABLE;
=======
            return EnumAddFieldStatic(enm->core, params);
        default:
            statuses::SetLastError(ABCKIT_STATUS_WRONG_TARGET);
            return nullptr;
>>>>>>> aad9f664
    }
}

// ========================================
// Enum
// ========================================

<<<<<<< HEAD
extern "C" bool EnumSetName(AbckitArktsEnum *enm, const char *name)
{
    LIBABCKIT_CLEAR_LAST_ERROR;
    LIBABCKIT_IMPLEMENTED;
    LIBABCKIT_TIME_EXEC;

    LIBABCKIT_BAD_ARGUMENT(enm, false);
    LIBABCKIT_BAD_ARGUMENT(name, false);

    if (IsDynamic(enm->core->owningModule->target)) {
        statuses::SetLastError(ABCKIT_STATUS_UNSUPPORTED);
        return false;
    }

    return EnumSetNameStatic(enm->core, name);
=======
extern "C" bool ModuleFieldAddAnnotation(AbckitArktsModuleField *field, const AbckitArktsAnnotationCreateParams *params)
{
    LIBABCKIT_UNIMPLEMENTED;
    (void)field;
    (void)params;
    return false;
>>>>>>> aad9f664
}

extern "C" AbckitArktsEnumField *EnumAddField(AbckitArktsEnum *enm, const struct AbckitArktsFieldCreateParams *params)
{
    LIBABCKIT_CLEAR_LAST_ERROR;
    LIBABCKIT_IMPLEMENTED;
    LIBABCKIT_TIME_EXEC;

    LIBABCKIT_BAD_ARGUMENT(enm, nullptr);
    LIBABCKIT_BAD_ARGUMENT(params, nullptr);
    LIBABCKIT_INTERNAL_ERROR(enm->core, nullptr);
    LIBABCKIT_INTERNAL_ERROR(enm->core->owningModule, nullptr);

    auto mt = enm->core->owningModule->target;
    switch (mt) {
        case ABCKIT_TARGET_ARK_TS_V1:
            statuses::SetLastError(ABCKIT_STATUS_UNSUPPORTED);
            return nullptr;
        case ABCKIT_TARGET_ARK_TS_V2:
            return EnumAddFieldStatic(enm->core, params);
        default:
            statuses::SetLastError(ABCKIT_STATUS_WRONG_TARGET);
            return nullptr;
    }
}

// ========================================
// Module Field
// ========================================

extern "C" bool ModuleFieldSetName(AbckitArktsModuleField *field, const char *name)
{
    LIBABCKIT_CLEAR_LAST_ERROR;
    LIBABCKIT_IMPLEMENTED;
    LIBABCKIT_TIME_EXEC;

    LIBABCKIT_BAD_ARGUMENT(field, false)
    LIBABCKIT_BAD_ARGUMENT(name, false)

    if (IsDynamic(field->core->owner->target)) {
        statuses::SetLastError(ABCKIT_STATUS_UNSUPPORTED);
        return false;
    }

    return ModuleFieldSetNameStatic(field->core, name);
}

extern "C" bool ModuleFieldSetType(AbckitArktsModuleField *field, AbckitType *type)
{
    LIBABCKIT_CLEAR_LAST_ERROR;
    LIBABCKIT_IMPLEMENTED;

    LIBABCKIT_BAD_ARGUMENT(field, false);
    LIBABCKIT_BAD_ARGUMENT(type, false);

    LIBABCKIT_INTERNAL_ERROR(field->core, false);

    auto fieldt = field->core->owner->target;
    switch (fieldt) {
        case ABCKIT_TARGET_ARK_TS_V1:
            statuses::SetLastError(ABCKIT_STATUS_UNSUPPORTED);
            return false;
        case ABCKIT_TARGET_ARK_TS_V2:
            return ModuleFieldSetTypeStatic(field, type);
        default:
            LIBABCKIT_UNREACHABLE;
    }
}

extern "C" bool ModuleFieldSetValue(AbckitArktsModuleField *field, AbckitValue *value)
{
    LIBABCKIT_CLEAR_LAST_ERROR;
    LIBABCKIT_IMPLEMENTED;

    LIBABCKIT_BAD_ARGUMENT(field, false);
    LIBABCKIT_BAD_ARGUMENT(value, false);

    LIBABCKIT_INTERNAL_ERROR(field->core, false);

    auto fieldt = field->core->owner->target;
    switch (fieldt) {
        case ABCKIT_TARGET_ARK_TS_V1:
            statuses::SetLastError(ABCKIT_STATUS_UNSUPPORTED);
            return false;
        case ABCKIT_TARGET_ARK_TS_V2:
            return ModuleFieldSetValueStatic(field, value);
        default:
            LIBABCKIT_UNREACHABLE;
    }
}

// ========================================
// NamespaceField
// ========================================

extern "C" bool NamespaceFieldSetName(AbckitArktsNamespaceField *field, const char *name)
{
    LIBABCKIT_CLEAR_LAST_ERROR;
    LIBABCKIT_IMPLEMENTED;
    LIBABCKIT_TIME_EXEC;

    LIBABCKIT_BAD_ARGUMENT(field, false);
    LIBABCKIT_BAD_ARGUMENT(name, false);

    if (IsDynamic(field->core->owner->owningModule->target)) {
        statuses::SetLastError(ABCKIT_STATUS_UNSUPPORTED);
        return false;
    }

    return NamespaceFieldSetNameStatic(field->core, name);
}

// ========================================
// Class Field
// ========================================

extern "C" bool ClassFieldAddAnnotation(AbckitArktsClassField *field,
                                        const struct AbckitArktsAnnotationCreateParams *params)
{
    LIBABCKIT_CLEAR_LAST_ERROR;
    LIBABCKIT_IMPLEMENTED;

    LIBABCKIT_BAD_ARGUMENT(field, false);
    LIBABCKIT_BAD_ARGUMENT(params, false);
    LIBABCKIT_INTERNAL_ERROR(field->core, false);
    LIBABCKIT_INTERNAL_ERROR(field->core->owner, false);
    LIBABCKIT_INTERNAL_ERROR(field->core->owner->owningModule, false);

    LIBABCKIT_INTERNAL_ERROR(params->ai, false);
    LIBABCKIT_INTERNAL_ERROR(params->ai->core, false);

    auto fieldt = field->core->owner->owningModule->target;
    auto annot = params->ai->core->owningModule->target;
    if (fieldt != annot) {
        LIBABCKIT_LOG(ERROR) << "field target not equal anno target\n";
        libabckit::statuses::SetLastError(ABCKIT_STATUS_WRONG_TARGET);
        return false;
    }
    switch (fieldt) {
        case ABCKIT_TARGET_ARK_TS_V1:
            statuses::SetLastError(ABCKIT_STATUS_UNSUPPORTED);
            return false;
        case ABCKIT_TARGET_ARK_TS_V2:
            return ClassFieldAddAnnotationStatic(field, params);
        default:
            LIBABCKIT_UNREACHABLE;
    }
}

extern "C" bool ClassFieldRemoveAnnotation(AbckitArktsClassField *field, AbckitArktsAnnotation *anno)
{
    LIBABCKIT_CLEAR_LAST_ERROR;
    LIBABCKIT_IMPLEMENTED;

    LIBABCKIT_BAD_ARGUMENT(field, false);
    LIBABCKIT_BAD_ARGUMENT(anno, false);
    LIBABCKIT_INTERNAL_ERROR(field->core, false);
    LIBABCKIT_INTERNAL_ERROR(field->core->owner, false);
    LIBABCKIT_INTERNAL_ERROR(field->core->owner->owningModule, false);
    LIBABCKIT_INTERNAL_ERROR(anno->core, false);
    LIBABCKIT_INTERNAL_ERROR(anno->core->ai, false);
    LIBABCKIT_INTERNAL_ERROR(anno->core->ai->owningModule, false);

    auto fieldt = field->core->owner->owningModule->target;
    auto annot = anno->core->ai->owningModule->target;
    if (fieldt != annot) {
        LIBABCKIT_LOG(ERROR) << "field target not equal anno target\n";
        libabckit::statuses::SetLastError(ABCKIT_STATUS_WRONG_TARGET);
        return false;
    }

    switch (fieldt) {
        case ABCKIT_TARGET_ARK_TS_V1:
            statuses::SetLastError(ABCKIT_STATUS_UNSUPPORTED);
            return false;
        case ABCKIT_TARGET_ARK_TS_V2:
            return ClassFieldRemoveAnnotationStatic(field, anno);
        default:
            LIBABCKIT_UNREACHABLE;
    }
}

extern "C" bool ClassFieldSetName(AbckitArktsClassField *field, const char *name)
{
    LIBABCKIT_CLEAR_LAST_ERROR;
    LIBABCKIT_IMPLEMENTED;
    LIBABCKIT_TIME_EXEC;

    LIBABCKIT_BAD_ARGUMENT(field, false);
    LIBABCKIT_BAD_ARGUMENT(name, false);

    if (IsDynamic(field->core->owner->owningModule->target)) {
        statuses::SetLastError(ABCKIT_STATUS_UNSUPPORTED);
        return false;
    }

    return ClassFieldSetNameStatic(field->core, name);
}

extern "C" bool ClassFieldSetType(AbckitArktsClassField *field, AbckitType *type)
{
    LIBABCKIT_CLEAR_LAST_ERROR;
    LIBABCKIT_IMPLEMENTED;

    LIBABCKIT_BAD_ARGUMENT(field, false);
    LIBABCKIT_BAD_ARGUMENT(type, false);

    LIBABCKIT_INTERNAL_ERROR(field->core, false);

    auto fieldt = field->core->owner->owningModule->target;
    switch (fieldt) {
        case ABCKIT_TARGET_ARK_TS_V1:
            statuses::SetLastError(ABCKIT_STATUS_UNSUPPORTED);
            return false;
        case ABCKIT_TARGET_ARK_TS_V2:
            return ClassFieldSetTypeStatic(field, type);
        default:
            LIBABCKIT_UNREACHABLE;
    }
}

extern "C" bool ClassFieldSetValue(AbckitArktsClassField *field, AbckitValue *value)
{
    LIBABCKIT_CLEAR_LAST_ERROR;
    LIBABCKIT_IMPLEMENTED;

    LIBABCKIT_BAD_ARGUMENT(field, false);
    LIBABCKIT_BAD_ARGUMENT(value, false);

    LIBABCKIT_INTERNAL_ERROR(field->core, false);

    auto fieldt = field->core->owner->owningModule->target;
    switch (fieldt) {
        case ABCKIT_TARGET_ARK_TS_V1:
            statuses::SetLastError(ABCKIT_STATUS_UNSUPPORTED);
            return false;
        case ABCKIT_TARGET_ARK_TS_V2:
            return ClassFieldSetValueStatic(field, value);
        default:
            LIBABCKIT_UNREACHABLE;
    }
}

// ========================================
// Interface Field
// ========================================

extern "C" bool InterfaceFieldAddAnnotation(AbckitArktsInterfaceField *field,
                                            const struct AbckitArktsAnnotationCreateParams *params)
{
    LIBABCKIT_CLEAR_LAST_ERROR;
    LIBABCKIT_IMPLEMENTED;

    LIBABCKIT_BAD_ARGUMENT(field, false);
    LIBABCKIT_BAD_ARGUMENT(params, false);
    LIBABCKIT_INTERNAL_ERROR(field->core, false);
    LIBABCKIT_INTERNAL_ERROR(field->core->owner, false);
    LIBABCKIT_INTERNAL_ERROR(field->core->owner->owningModule, false);
    LIBABCKIT_INTERNAL_ERROR(params->ai, false);
    LIBABCKIT_INTERNAL_ERROR(params->ai->core, false);

    auto fieldt = field->core->owner->owningModule->target;
    auto annot = params->ai->core->owningModule->target;
    if (fieldt != annot) {
        LIBABCKIT_LOG(ERROR) << "field target not equal anno target\n";
        libabckit::statuses::SetLastError(ABCKIT_STATUS_WRONG_TARGET);
        return false;
    }

    switch (fieldt) {
        case ABCKIT_TARGET_ARK_TS_V1:
            statuses::SetLastError(ABCKIT_STATUS_UNSUPPORTED);
            return false;
        case ABCKIT_TARGET_ARK_TS_V2:
            return InterfaceFieldAddAnnotationStatic(field, params);
        default:
            LIBABCKIT_UNREACHABLE;
    }
}

extern "C" bool InterfaceFieldRemoveAnnotation(AbckitArktsInterfaceField *field, AbckitArktsAnnotation *anno)
{
    LIBABCKIT_CLEAR_LAST_ERROR;
    LIBABCKIT_IMPLEMENTED;

    LIBABCKIT_BAD_ARGUMENT(field, false);
    LIBABCKIT_BAD_ARGUMENT(anno, false);
    LIBABCKIT_INTERNAL_ERROR(field->core, false);
    LIBABCKIT_INTERNAL_ERROR(field->core->owner, false);
    LIBABCKIT_INTERNAL_ERROR(field->core->owner->owningModule, false);
    LIBABCKIT_INTERNAL_ERROR(anno->core, false);
    LIBABCKIT_INTERNAL_ERROR(anno->core->ai, false);
    LIBABCKIT_INTERNAL_ERROR(anno->core->ai->owningModule, false);

    auto fieldt = field->core->owner->owningModule->target;
    auto annot = anno->core->ai->owningModule->target;
    if (fieldt != annot) {
        LIBABCKIT_LOG(ERROR) << "field target not equal anno target\n";
        libabckit::statuses::SetLastError(ABCKIT_STATUS_WRONG_TARGET);
        return false;
    }

    switch (fieldt) {
        case ABCKIT_TARGET_ARK_TS_V1:
            statuses::SetLastError(ABCKIT_STATUS_UNSUPPORTED);
            return false;
        case ABCKIT_TARGET_ARK_TS_V2:
            return InterfaceFieldRemoveAnnotationStatic(field, anno);
        default:
            LIBABCKIT_UNREACHABLE;
    }
}

extern "C" bool InterfaceFieldSetName(AbckitArktsInterfaceField *field, const char *name)
{
    LIBABCKIT_CLEAR_LAST_ERROR;
    LIBABCKIT_IMPLEMENTED;
    LIBABCKIT_TIME_EXEC;

    LIBABCKIT_BAD_ARGUMENT(field, false)
    LIBABCKIT_BAD_ARGUMENT(name, false)

    if (IsDynamic(field->core->owner->owningModule->target)) {
        statuses::SetLastError(ABCKIT_STATUS_UNSUPPORTED);
    } else {
        InterfaceFieldSetNameStatic(field->core, name);
    }

    return true;
}

extern "C" bool InterfaceFieldSetType(AbckitArktsInterfaceField *field, AbckitType *type)
{
    LIBABCKIT_CLEAR_LAST_ERROR;
    LIBABCKIT_IMPLEMENTED;

    LIBABCKIT_BAD_ARGUMENT(field, false);
    LIBABCKIT_BAD_ARGUMENT(type, false);

    LIBABCKIT_INTERNAL_ERROR(field->core, false);
    LIBABCKIT_INTERNAL_ERROR(field->core->owner, false);
    LIBABCKIT_INTERNAL_ERROR(field->core->owner->owningModule, false);

    auto fieldt = field->core->owner->owningModule->target;
    switch (fieldt) {
        case ABCKIT_TARGET_ARK_TS_V1:
            statuses::SetLastError(ABCKIT_STATUS_UNSUPPORTED);
            return false;
        case ABCKIT_TARGET_ARK_TS_V2:
            return InterfaceFieldSetTypeStatic(field, type);
        default:
            LIBABCKIT_UNREACHABLE;
    }
}

// ========================================
// Enum Field
// ========================================

extern "C" bool EnumFieldSetName(AbckitArktsEnumField *field, const char *name)
{
    LIBABCKIT_CLEAR_LAST_ERROR;
    LIBABCKIT_IMPLEMENTED;
    LIBABCKIT_TIME_EXEC;

    LIBABCKIT_BAD_ARGUMENT(field, false)
    LIBABCKIT_BAD_ARGUMENT(name, false)

    if (IsDynamic(field->core->owner->owningModule->target)) {
        statuses::SetLastError(ABCKIT_STATUS_UNSUPPORTED);
        return false;
    }

    return EnumFieldSetNameStatic(field->core, name);
}

// ========================================
// AnnotationInterface
// ========================================

extern "C" bool AnnotationInterfaceSetName(AbckitArktsAnnotationInterface *ai, const char *name)
{
    LIBABCKIT_CLEAR_LAST_ERROR;
    LIBABCKIT_IMPLEMENTED;
    LIBABCKIT_TIME_EXEC;

    LIBABCKIT_BAD_ARGUMENT(ai, false);
    LIBABCKIT_BAD_ARGUMENT(name, false);

    if (IsDynamic(ai->core->owningModule->target)) {
        statuses::SetLastError(ABCKIT_STATUS_UNSUPPORTED);
        return false;
    }

    return AnnotationInterfaceSetNameStatic(ai->core, name);
}

extern "C" AbckitArktsAnnotationInterfaceField *AnnotationInterfaceAddField(
    AbckitArktsAnnotationInterface *ai, const AbckitArktsAnnotationInterfaceFieldCreateParams *params)
{
    LIBABCKIT_CLEAR_LAST_ERROR;
    LIBABCKIT_IMPLEMENTED;
    LIBABCKIT_TIME_EXEC;

    LIBABCKIT_BAD_ARGUMENT(ai, nullptr);

    LIBABCKIT_BAD_ARGUMENT(params, nullptr);
    LIBABCKIT_BAD_ARGUMENT(params->name, nullptr);
    LIBABCKIT_BAD_ARGUMENT(params->type, nullptr);

    LIBABCKIT_INTERNAL_ERROR(ai->core, nullptr);

    switch (ai->core->owningModule->target) {
        case ABCKIT_TARGET_ARK_TS_V1:
            return AnnotationInterfaceAddFieldDynamic(ai->core, params);
        case ABCKIT_TARGET_ARK_TS_V2:
            return AnnotationInterfaceAddFieldStatic(ai->core, params);
        default:
            LIBABCKIT_UNREACHABLE;
    }
}

extern "C" void AnnotationInterfaceRemoveField(AbckitArktsAnnotationInterface *ai,
                                               AbckitArktsAnnotationInterfaceField *field)
{
    LIBABCKIT_CLEAR_LAST_ERROR;
    LIBABCKIT_IMPLEMENTED;
    LIBABCKIT_TIME_EXEC;

    LIBABCKIT_BAD_ARGUMENT_VOID(ai);
    LIBABCKIT_BAD_ARGUMENT_VOID(field);

    LIBABCKIT_INTERNAL_ERROR_VOID(ai->core);
    LIBABCKIT_INTERNAL_ERROR_VOID(field->core);

    switch (ai->core->owningModule->target) {
        case ABCKIT_TARGET_ARK_TS_V1:
            return AnnotationInterfaceRemoveFieldDynamic(ai->core, field->core);
        case ABCKIT_TARGET_ARK_TS_V2:
            return AnnotationInterfaceRemoveFieldStatic(ai->core, field->core);
        default:
            LIBABCKIT_UNREACHABLE;
    }
}

// ========================================
// Function
// ========================================

extern "C" AbckitArktsAnnotation *FunctionAddAnnotation(AbckitArktsFunction *function,
                                                        const AbckitArktsAnnotationCreateParams *params)
{
    LIBABCKIT_CLEAR_LAST_ERROR;
    LIBABCKIT_IMPLEMENTED;
    LIBABCKIT_TIME_EXEC;

    LIBABCKIT_BAD_ARGUMENT(function, nullptr);
    LIBABCKIT_BAD_ARGUMENT(params, nullptr);

    LIBABCKIT_INTERNAL_ERROR(function->core, nullptr);
    LIBABCKIT_INTERNAL_ERROR(params->ai->core, nullptr);

    auto ft = function->core->owningModule->target;
    auto at = params->ai->core->owningModule->target;

    LIBABCKIT_CHECK_SAME_TARGET(ft, at);

    switch (ft) {
        case ABCKIT_TARGET_ARK_TS_V1:
            return FunctionAddAnnotationDynamic(function->core, params);
        case ABCKIT_TARGET_ARK_TS_V2:
            return FunctionAddAnnotationStatic(function->core, params);
        default:
            LIBABCKIT_UNREACHABLE;
    }
}

extern "C" void FunctionRemoveAnnotation(AbckitArktsFunction *function, AbckitArktsAnnotation *anno)
{
    LIBABCKIT_CLEAR_LAST_ERROR;
    LIBABCKIT_IMPLEMENTED;
    LIBABCKIT_TIME_EXEC;

    LIBABCKIT_BAD_ARGUMENT_VOID(function);
    LIBABCKIT_BAD_ARGUMENT_VOID(anno);

    LIBABCKIT_INTERNAL_ERROR_VOID(function->core);
    LIBABCKIT_INTERNAL_ERROR_VOID(anno->core);

    auto ft = function->core->owningModule->target;
    auto at = anno->core->ai->owningModule->target;

    LIBABCKIT_CHECK_SAME_TARGET_VOID(ft, at);

    switch (ft) {
        case ABCKIT_TARGET_ARK_TS_V1:
            return FunctionRemoveAnnotationDynamic(function->core, anno->core);
        case ABCKIT_TARGET_ARK_TS_V2:
            return FunctionRemoveAnnotationStatic(function->core, anno->core);
        default:
            LIBABCKIT_UNREACHABLE;
    }
}

extern "C" bool FunctionSetName(AbckitArktsFunction *function, const char *name)
{
    LIBABCKIT_CLEAR_LAST_ERROR;
    LIBABCKIT_IMPLEMENTED;
    LIBABCKIT_TIME_EXEC;

    LIBABCKIT_BAD_ARGUMENT(function, false);
    LIBABCKIT_BAD_ARGUMENT(name, false);

    LIBABCKIT_INTERNAL_ERROR(function->core, false);
    if (IsDynamic(function->core->owningModule->target)) {
        statuses::SetLastError(ABCKIT_STATUS_UNSUPPORTED);
        return false;
    }

    return FunctionSetNameStatic(function->core, name);
}

extern "C" bool FunctionAddParameter(AbckitArktsFunction *func, AbckitArktsFunctionParam *param)
{
    LIBABCKIT_CLEAR_LAST_ERROR;
    LIBABCKIT_IMPLEMENTED;
    LIBABCKIT_TIME_EXEC;

    LIBABCKIT_BAD_ARGUMENT(func, false);
    LIBABCKIT_BAD_ARGUMENT(param, false);

    LIBABCKIT_INTERNAL_ERROR(func->core, false);
    LIBABCKIT_INTERNAL_ERROR(param->core, false);
    return FunctionAddParameterStatic(func, param);
}

extern "C" bool FunctionRemoveParameter(AbckitArktsFunction *func, size_t index)
{
    LIBABCKIT_CLEAR_LAST_ERROR;
    LIBABCKIT_IMPLEMENTED;
    LIBABCKIT_TIME_EXEC;

    LIBABCKIT_BAD_ARGUMENT(func, false);

    LIBABCKIT_INTERNAL_ERROR(func->core, false);
    return FunctionRemoveParameterStatic(func, index);
}

extern "C" bool FunctionSetReturnType(AbckitArktsFunction *func, AbckitType *type)
{
    LIBABCKIT_CLEAR_LAST_ERROR;
    LIBABCKIT_IMPLEMENTED;
    LIBABCKIT_TIME_EXEC;

    LIBABCKIT_BAD_ARGUMENT(func, false);
    LIBABCKIT_BAD_ARGUMENT(type, false);

    LIBABCKIT_INTERNAL_ERROR(func->core, false);

    return FunctionSetReturnTypeStatic(func, type);
}

extern "C" AbckitArktsFunction *ModuleAddFunction(AbckitArktsModule *module,
                                                  struct AbckitArktsFunctionCreateParams *params)
{
    LIBABCKIT_CLEAR_LAST_ERROR;
    LIBABCKIT_IMPLEMENTED;
    LIBABCKIT_TIME_EXEC;

    LIBABCKIT_BAD_ARGUMENT(module, nullptr);
    LIBABCKIT_BAD_ARGUMENT(params, nullptr);

    switch (module->core->target) {
        case ABCKIT_TARGET_ARK_TS_V1:
            statuses::SetLastError(ABCKIT_STATUS_UNSUPPORTED);
            return nullptr;
        case ABCKIT_TARGET_ARK_TS_V2:
            return ModuleAddFunctionStatic(module, params);
        default:
            LIBABCKIT_UNREACHABLE;
    }
}

extern "C" AbckitArktsFunction *ClassAddMethod(AbckitArktsClass *klass, struct ArktsMethodCreateParams *params)
{
    LIBABCKIT_CLEAR_LAST_ERROR;
    LIBABCKIT_IMPLEMENTED;
    LIBABCKIT_TIME_EXEC;

    LIBABCKIT_BAD_ARGUMENT(klass, nullptr);
    LIBABCKIT_BAD_ARGUMENT(params, nullptr);

    LIBABCKIT_INTERNAL_ERROR(klass->core, nullptr);
    switch (klass->core->owningModule->target) {
        case ABCKIT_TARGET_ARK_TS_V1:
            statuses::SetLastError(ABCKIT_STATUS_UNSUPPORTED);
            return nullptr;
        case ABCKIT_TARGET_ARK_TS_V2:
            return ClassAddMethodStatic(klass, params);
        default:
            LIBABCKIT_UNREACHABLE;
    }
}

// ========================================
// Annotation
// ========================================

extern "C" bool AnnotationSetName(AbckitArktsAnnotation *anno, const char *name)
{
    LIBABCKIT_CLEAR_LAST_ERROR;
    LIBABCKIT_IMPLEMENTED;
    LIBABCKIT_TIME_EXEC;

    LIBABCKIT_BAD_ARGUMENT(anno, false)
    LIBABCKIT_BAD_ARGUMENT(name, false)

    if (IsDynamic(anno->core->ai->owningModule->target)) {
        statuses::SetLastError(ABCKIT_STATUS_UNSUPPORTED);
        return false;
    }

    return AnnotationSetNameStatic(anno->core, name);
}

extern "C" AbckitArktsAnnotationElement *AnnotationAddAnnotationElement(
    AbckitArktsAnnotation *anno, AbckitArktsAnnotationElementCreateParams *params)
{
    LIBABCKIT_CLEAR_LAST_ERROR;
    LIBABCKIT_IMPLEMENTED;
    LIBABCKIT_TIME_EXEC;

    LIBABCKIT_BAD_ARGUMENT(anno, nullptr);

    LIBABCKIT_BAD_ARGUMENT(params, nullptr);
    LIBABCKIT_BAD_ARGUMENT(params->name, nullptr);
    LIBABCKIT_BAD_ARGUMENT(params->value, nullptr);

    LIBABCKIT_INTERNAL_ERROR(anno->core, nullptr);
    AbckitCoreModule *module = anno->core->ai->owningModule;

    LIBABCKIT_INTERNAL_ERROR(module, nullptr);
    LIBABCKIT_INTERNAL_ERROR(module->file, nullptr);

    switch (module->target) {
        case ABCKIT_TARGET_ARK_TS_V1:
            return AnnotationAddAnnotationElementDynamic(anno->core, params);
        case ABCKIT_TARGET_ARK_TS_V2:
            return AnnotationAddAnnotationElementStatic(anno->core, params);
        default:
            LIBABCKIT_UNREACHABLE;
    }
}

extern "C" void AnnotationRemoveAnnotationElement(AbckitArktsAnnotation *anno, AbckitArktsAnnotationElement *elem)
{
    LIBABCKIT_CLEAR_LAST_ERROR;
    LIBABCKIT_IMPLEMENTED;
    LIBABCKIT_TIME_EXEC;

    LIBABCKIT_BAD_ARGUMENT_VOID(anno);
    LIBABCKIT_BAD_ARGUMENT_VOID(elem);

    LIBABCKIT_INTERNAL_ERROR_VOID(anno->core->ai);

    AbckitCoreModule *module = anno->core->ai->owningModule;

    LIBABCKIT_INTERNAL_ERROR_VOID(module);
    LIBABCKIT_INTERNAL_ERROR_VOID(module->file);

    switch (module->target) {
        case ABCKIT_TARGET_ARK_TS_V1:
            return AnnotationRemoveAnnotationElementDynamic(anno->core, elem->core);
        case ABCKIT_TARGET_ARK_TS_V2:
            return AnnotationRemoveAnnotationElementStatic(anno->core, elem->core);
        default:
            LIBABCKIT_UNREACHABLE;
    }
}

// ========================================
// Type
// ========================================

// ========================================
// Value
// ========================================

// ========================================
// String
// ========================================

// ========================================
// LiteralArray
// ========================================

AbckitArktsModifyApi g_arktsModifyApiImpl = {

    // ========================================
    // File
    // ========================================

    FileAddExternalModuleArktsV1, FileAddExternalModuleArktsV2,

    // ========================================
    // Module
    // ========================================

<<<<<<< HEAD
    ModuleSetName, ModuleAddImportFromArktsV1ToArktsV1, ModuleImportClassFromArktsV2ToArktsV2,
    ModuleImportStaticFunctionFromArktsV2ToArktsV2, ModuleImportClassMethodFromArktsV2ToArktsV2, ModuleRemoveImport,
    ModuleAddExportFromArktsV1ToArktsV1, ModuleRemoveExport, ModuleAddAnnotationInterface, ModuleAddField,
=======
    ModuleSetName, ModuleAddImportFromArktsV1ToArktsV1, ModuleRemoveImport, ModuleAddExportFromArktsV1ToArktsV1,
    ModuleRemoveExport, ModuleAddAnnotationInterface, ModuleAddField,
>>>>>>> aad9f664

    // ========================================
    // Namespace
    // ========================================

    NamespaceSetName,

    // ========================================
    // Class
    // ========================================

    ClassAddAnnotation, ClassRemoveAnnotation, ClassAddInterface, ClassRemoveInterface, ClassSetSuperClass,
    ClassSetName, ClassAddField, ClassRemoveField, ClassRemoveMethod, CreateClass, ClassSetOwningModule,

    // ========================================
    // Interface
    // ========================================

    InterfaceAddSuperInterface, InterfaceRemoveSuperInterface, InterfaceSetName, InterfaceAddField,
    InterfaceRemoveField, InterfaceAddMethod, InterfaceRemoveMethod, InterfaceSetOwningModule, CreateInterface,

    // ========================================
    // Enum
    // ========================================

    EnumSetName, EnumAddField,

    // ========================================
    // Module Field
    // ========================================

<<<<<<< HEAD
    ModuleFieldSetName, ModuleFieldSetType, ModuleFieldSetValue,
=======
    ModuleFieldAddAnnotation, ModuleFieldRemoveAnnotation, ModuleFieldSetName, ModuleFieldSetType, ModuleFieldSetValue,
>>>>>>> aad9f664

    // ========================================
    // Namespace Field
    // ========================================

    NamespaceFieldSetName,

    // ========================================
    // Class Field
    // ========================================

    ClassFieldAddAnnotation, ClassFieldRemoveAnnotation, ClassFieldSetName, ClassFieldSetType, ClassFieldSetValue,

    // ========================================
    // Interface Field
    // ========================================

    InterfaceFieldAddAnnotation, InterfaceFieldRemoveAnnotation, InterfaceFieldSetName, InterfaceFieldSetType,

    // ========================================
    // Enum Field
    // ========================================

    EnumFieldSetName,

    // ========================================
    // AnnotationInterface
    // ========================================

    AnnotationInterfaceSetName, AnnotationInterfaceAddField, AnnotationInterfaceRemoveField,

    // ========================================
    // Function
    // ========================================

    FunctionAddAnnotation, FunctionRemoveAnnotation, FunctionSetName, FunctionAddParameter, FunctionRemoveParameter,
    FunctionSetReturnType, ModuleAddFunction, ClassAddMethod,

    // ========================================
    // Annotation
    // ========================================

    AnnotationSetName, AnnotationAddAnnotationElement, AnnotationRemoveAnnotationElement,

    // ========================================
    // Type
    // ========================================

    // ========================================
    // Value
    // ========================================

    // ========================================
    // String
    // ========================================

    // ========================================
    // LiteralArray
    // ========================================

    // ========================================
    // LiteralArray
    // ========================================
};

}  // namespace libabckit

#ifdef ABCKIT_ENABLE_MOCK_IMPLEMENTATION
#include "./mock/abckit_mock.h"
#endif

extern "C" AbckitArktsModifyApi const *AbckitGetArktsModifyApiImpl(AbckitApiVersion version)
{
#ifdef ABCKIT_ENABLE_MOCK_IMPLEMENTATION
    return AbckitGetMockArktsModifyApiImpl(version);
#endif
    switch (version) {
        case ABCKIT_VERSION_RELEASE_1_0_0:
            return &libabckit::g_arktsModifyApiImpl;
        default:
            libabckit::statuses::SetLastError(ABCKIT_STATUS_UNKNOWN_API_VERSION);
            return nullptr;
    }
}<|MERGE_RESOLUTION|>--- conflicted
+++ resolved
@@ -759,7 +759,6 @@
     LIBABCKIT_CLEAR_LAST_ERROR;
     LIBABCKIT_IMPLEMENTED;
     LIBABCKIT_TIME_EXEC;
-<<<<<<< HEAD
 
     LIBABCKIT_BAD_ARGUMENT(iface, false)
     LIBABCKIT_BAD_ARGUMENT(name, false)
@@ -855,105 +854,6 @@
         default:
             LIBABCKIT_UNREACHABLE;
     }
-=======
-
-    LIBABCKIT_BAD_ARGUMENT(iface, false)
-    LIBABCKIT_BAD_ARGUMENT(name, false)
-
-    if (IsDynamic(iface->core->owningModule->target)) {
-        statuses::SetLastError(ABCKIT_STATUS_UNSUPPORTED);
-        return false;
-    }
-
-    return InterfaceSetNameStatic(iface->core, name);
->>>>>>> aad9f664
-}
-
-extern "C" AbckitArktsInterfaceField *InterfaceAddField(AbckitArktsInterface *iface,
-                                                        const struct AbckitArktsInterfaceFieldCreateParams *params)
-{
-    LIBABCKIT_CLEAR_LAST_ERROR;
-    LIBABCKIT_IMPLEMENTED;
-    LIBABCKIT_TIME_EXEC;
-
-<<<<<<< HEAD
-=======
-    LIBABCKIT_BAD_ARGUMENT(iface, nullptr);
-    LIBABCKIT_BAD_ARGUMENT(params, nullptr);
-
-    LIBABCKIT_INTERNAL_ERROR(iface->core, nullptr);
-    LIBABCKIT_INTERNAL_ERROR(iface->core->owningModule, nullptr);
-
-    auto kt = iface->core->owningModule->target;
-    switch (kt) {
-        case ABCKIT_TARGET_ARK_TS_V1:
-            statuses::SetLastError(ABCKIT_STATUS_UNSUPPORTED);
-            return nullptr;
-        case ABCKIT_TARGET_ARK_TS_V2:
-            return InterfaceAddFieldStatic(iface, params);
-        default:
-            LIBABCKIT_UNREACHABLE;
-    }
-}
-
-extern "C" bool InterfaceRemoveField(AbckitArktsInterface *iface, AbckitArktsInterfaceField *field)
-{
-    LIBABCKIT_CLEAR_LAST_ERROR;
-    LIBABCKIT_IMPLEMENTED;
-    LIBABCKIT_TIME_EXEC;
-
-    LIBABCKIT_BAD_ARGUMENT(iface, false);
-    LIBABCKIT_BAD_ARGUMENT(field, false);
-
-    LIBABCKIT_INTERNAL_ERROR(iface->core, false);
-    LIBABCKIT_INTERNAL_ERROR(field->core, false);
-
-    LIBABCKIT_INTERNAL_ERROR(iface->core->owningModule, false);
-    LIBABCKIT_INTERNAL_ERROR(field->core->owner, false);
-    LIBABCKIT_INTERNAL_ERROR(field->core->owner->owningModule, false);
-
-    auto kt = iface->core->owningModule->target;
-    auto at = field->core->owner->owningModule->target;
-
-    LIBABCKIT_CHECK_SAME_TARGET_RETURN(kt, at, false);
-
-    switch (kt) {
-        case ABCKIT_TARGET_ARK_TS_V1:
-            statuses::SetLastError(ABCKIT_STATUS_UNSUPPORTED);
-            return false;
-        case ABCKIT_TARGET_ARK_TS_V2:
-            return InterfaceRemoveFieldStatic(iface, field->core);
-        default:
-            LIBABCKIT_UNREACHABLE;
-    }
-}
-
-extern "C" bool InterfaceAddMethod(AbckitArktsInterface *iface, AbckitArktsFunction *method)
-{
-    LIBABCKIT_CLEAR_LAST_ERROR;
-    LIBABCKIT_IMPLEMENTED;
-    LIBABCKIT_TIME_EXEC;
-
-    LIBABCKIT_BAD_ARGUMENT(iface, false);
-    LIBABCKIT_BAD_ARGUMENT(method, false);
-
-    LIBABCKIT_INTERNAL_ERROR(iface->core, false);
-    LIBABCKIT_INTERNAL_ERROR(method->core, false);
-
-    auto kt = iface->core->owningModule->target;
-    auto at = method->core->owningModule->target;
-
-    LIBABCKIT_CHECK_SAME_TARGET_RETURN(kt, at, false);
-
-    switch (kt) {
-        case ABCKIT_TARGET_ARK_TS_V1:
-            statuses::SetLastError(ABCKIT_STATUS_UNSUPPORTED);
-            return false;
-        case ABCKIT_TARGET_ARK_TS_V2:
-            return InterfaceAddMethodStatic(iface, method);
-        default:
-            LIBABCKIT_UNREACHABLE;
-    }
 }
 
 extern "C" bool InterfaceRemoveMethod(AbckitArktsInterface *iface, AbckitArktsFunction *method)
@@ -962,7 +862,6 @@
     LIBABCKIT_IMPLEMENTED;
     LIBABCKIT_TIME_EXEC;
 
->>>>>>> aad9f664
     LIBABCKIT_BAD_ARGUMENT(iface, false);
     LIBABCKIT_BAD_ARGUMENT(method, false);
     LIBABCKIT_INTERNAL_ERROR(iface->core, false);
@@ -990,7 +889,6 @@
     LIBABCKIT_CLEAR_LAST_ERROR;
     LIBABCKIT_IMPLEMENTED;
     LIBABCKIT_TIME_EXEC;
-<<<<<<< HEAD
 
     LIBABCKIT_BAD_ARGUMENT(iface, false);
     LIBABCKIT_BAD_ARGUMENT(module, false);
@@ -1008,24 +906,6 @@
             return false;
         case ABCKIT_TARGET_ARK_TS_V2:
             return InterfaceSetOwningModuleStatic(iface->core, module->core);
-=======
-
-    LIBABCKIT_BAD_ARGUMENT(iface, false);
-    LIBABCKIT_BAD_ARGUMENT(module, false);
-    LIBABCKIT_INTERNAL_ERROR(iface->core, false);
-    LIBABCKIT_INTERNAL_ERROR(iface->core->owningModule, false);
-    LIBABCKIT_INTERNAL_ERROR(module->core, false);
-
-    auto kt = iface->core->owningModule->target;
-    auto at = module->core->target;
-    LIBABCKIT_CHECK_SAME_TARGET_RETURN(kt, at, false);
-
-    switch (kt) {
-        case ABCKIT_TARGET_ARK_TS_V1:
-            statuses::SetLastError(ABCKIT_STATUS_UNSUPPORTED);
-            return false;
-        case ABCKIT_TARGET_ARK_TS_V2:
-            return InterfaceSetOwningModuleStatic(iface->core, module->core);
         default:
             LIBABCKIT_UNREACHABLE;
     }
@@ -1046,24 +926,11 @@
             return nullptr;
         case ABCKIT_TARGET_ARK_TS_V2:
             return CreateInterfaceStatic(m, name);
->>>>>>> aad9f664
-        default:
-            LIBABCKIT_UNREACHABLE;
-    }
-}
-
-<<<<<<< HEAD
-extern "C" AbckitArktsInterface *CreateInterface(AbckitArktsModule *m, const char *name)
-{
-    LIBABCKIT_CLEAR_LAST_ERROR;
-    LIBABCKIT_IMPLEMENTED;
-
-    LIBABCKIT_BAD_ARGUMENT(m, nullptr);
-    LIBABCKIT_BAD_ARGUMENT(name, nullptr);
-    LIBABCKIT_INTERNAL_ERROR(m->core, nullptr);
-
-    switch (m->core->target) {
-=======
+        default:
+            LIBABCKIT_UNREACHABLE;
+    }
+}
+
 // ========================================
 // Enum
 // ========================================
@@ -1098,81 +965,36 @@
 
     auto mt = enm->core->owningModule->target;
     switch (mt) {
->>>>>>> aad9f664
         case ABCKIT_TARGET_ARK_TS_V1:
             statuses::SetLastError(ABCKIT_STATUS_UNSUPPORTED);
             return nullptr;
         case ABCKIT_TARGET_ARK_TS_V2:
-<<<<<<< HEAD
-            return CreateInterfaceStatic(m, name);
-        default:
-            LIBABCKIT_UNREACHABLE;
-=======
             return EnumAddFieldStatic(enm->core, params);
         default:
             statuses::SetLastError(ABCKIT_STATUS_WRONG_TARGET);
             return nullptr;
->>>>>>> aad9f664
-    }
-}
-
-// ========================================
-// Enum
-// ========================================
-
-<<<<<<< HEAD
-extern "C" bool EnumSetName(AbckitArktsEnum *enm, const char *name)
-{
-    LIBABCKIT_CLEAR_LAST_ERROR;
-    LIBABCKIT_IMPLEMENTED;
-    LIBABCKIT_TIME_EXEC;
-
-    LIBABCKIT_BAD_ARGUMENT(enm, false);
-    LIBABCKIT_BAD_ARGUMENT(name, false);
-
-    if (IsDynamic(enm->core->owningModule->target)) {
-        statuses::SetLastError(ABCKIT_STATUS_UNSUPPORTED);
-        return false;
-    }
-
-    return EnumSetNameStatic(enm->core, name);
-=======
+    }
+}
+
+// ========================================
+// Module Field
+// ========================================
+
 extern "C" bool ModuleFieldAddAnnotation(AbckitArktsModuleField *field, const AbckitArktsAnnotationCreateParams *params)
 {
     LIBABCKIT_UNIMPLEMENTED;
     (void)field;
     (void)params;
     return false;
->>>>>>> aad9f664
-}
-
-extern "C" AbckitArktsEnumField *EnumAddField(AbckitArktsEnum *enm, const struct AbckitArktsFieldCreateParams *params)
-{
-    LIBABCKIT_CLEAR_LAST_ERROR;
-    LIBABCKIT_IMPLEMENTED;
-    LIBABCKIT_TIME_EXEC;
-
-    LIBABCKIT_BAD_ARGUMENT(enm, nullptr);
-    LIBABCKIT_BAD_ARGUMENT(params, nullptr);
-    LIBABCKIT_INTERNAL_ERROR(enm->core, nullptr);
-    LIBABCKIT_INTERNAL_ERROR(enm->core->owningModule, nullptr);
-
-    auto mt = enm->core->owningModule->target;
-    switch (mt) {
-        case ABCKIT_TARGET_ARK_TS_V1:
-            statuses::SetLastError(ABCKIT_STATUS_UNSUPPORTED);
-            return nullptr;
-        case ABCKIT_TARGET_ARK_TS_V2:
-            return EnumAddFieldStatic(enm->core, params);
-        default:
-            statuses::SetLastError(ABCKIT_STATUS_WRONG_TARGET);
-            return nullptr;
-    }
-}
-
-// ========================================
-// Module Field
-// ========================================
+}
+
+extern "C" bool ModuleFieldRemoveAnnotation(AbckitArktsModuleField *field, AbckitArktsAnnotation *anno)
+{
+    LIBABCKIT_UNIMPLEMENTED;
+    (void)field;
+    (void)anno;
+    return false;
+}
 
 extern "C" bool ModuleFieldSetName(AbckitArktsModuleField *field, const char *name)
 {
@@ -1852,14 +1674,9 @@
     // Module
     // ========================================
 
-<<<<<<< HEAD
     ModuleSetName, ModuleAddImportFromArktsV1ToArktsV1, ModuleImportClassFromArktsV2ToArktsV2,
     ModuleImportStaticFunctionFromArktsV2ToArktsV2, ModuleImportClassMethodFromArktsV2ToArktsV2, ModuleRemoveImport,
     ModuleAddExportFromArktsV1ToArktsV1, ModuleRemoveExport, ModuleAddAnnotationInterface, ModuleAddField,
-=======
-    ModuleSetName, ModuleAddImportFromArktsV1ToArktsV1, ModuleRemoveImport, ModuleAddExportFromArktsV1ToArktsV1,
-    ModuleRemoveExport, ModuleAddAnnotationInterface, ModuleAddField,
->>>>>>> aad9f664
 
     // ========================================
     // Namespace
@@ -1891,11 +1708,7 @@
     // Module Field
     // ========================================
 
-<<<<<<< HEAD
-    ModuleFieldSetName, ModuleFieldSetType, ModuleFieldSetValue,
-=======
     ModuleFieldAddAnnotation, ModuleFieldRemoveAnnotation, ModuleFieldSetName, ModuleFieldSetType, ModuleFieldSetValue,
->>>>>>> aad9f664
 
     // ========================================
     // Namespace Field
