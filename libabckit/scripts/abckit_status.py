#!/usr/bin/env python3
# -*- coding: utf-8 -*-
#
# Copyright (c) 2024-2025 Huawei Device Co., Ltd.
# Licensed under the Apache License, Version 2.0 (the "License");
# you may not use this file except in compliance with the License.
# You may obtain a copy of the License at
#
# http://www.apache.org/licenses/LICENSE-2.0
#
# Unless required by applicable law or agreed to in writing, software
# distributed under the License is distributed on an "AS IS" BASIS,
# WITHOUT WARRANTIES OR CONDITIONS OF ANY KIND, either express or implied.
# See the License for the specific language governing permissions and
# limitations under the License.

import re
import os
import argparse
import logging

script_dir = os.path.dirname(os.path.realpath(__file__))

logging.basicConfig(format='%(message)s', level=logging.DEBUG)


def get_args():
    parser = argparse.ArgumentParser(description='Abckit status script')
    parser.add_argument('--print-implemented',
                        action='store_true',
                        default=False,
                        help=f'Print list of implemented API and exit')
    parser.add_argument('--cppapi',
                        action='store_true',
                        default=False,
                        help=f'Fill table with tests for cpp api')
    parser.add_argument('--capi',
                        action='store_true',
                        default=False,
                        help=f'Fill table with tests for c api')
    return parser.parse_args()


args = get_args()

API_PATTERN = r'^[\w,\d,_, ,*]+\(\*([\w,\d,_]+)\)\(.*'
CPP_API_PATTERN = r'.+ \**\&*[\w\d]+\('
PUBLIC_API_PATTERN = r'^(?!explicit)(.+) (?!~)[\&\*]*(?!operator)(.+)\(.*'
domain_patterns = [
    r'struct Abckit\S*Api\s\{', r'struct Abckit\S*ApiStatic\s\{',
    r'struct Abckit\S*ApiDynamic\s\{'
]
specs = ['public:', 'private:', 'protected:']

libabckit_dir = script_dir.rsplit('/', 1)[0]
abckit_tests = os.path.join(libabckit_dir, 'tests')

<<<<<<< HEAD
c_sources = {'include/c'}
=======
c_sources = {'include/libabckit/c'}
>>>>>>> a77d6327

c_tests = {
    'tests/canary', 'tests/helpers', 'tests/internal', 'tests/null_args_tests',
    'tests/sanitizers', 'tests/scenarios', 'tests/scenarios_c_api_clean',
    'tests/stress', 'tests/ut tests/wrong_ctx_tests', 'tests/wrong_mode_tests'
}

cpp_sources = {'include/libabckit/cpp'}

cpp_tests = {
    'tests/cpp/tests',
    'tests/mock',
    'tests/regression',
    'tests/scenarios_cpp_api_clean'
}

TS = 'TS'
JS = 'JS'
ARKTS1 = 'ArkTS1'
ARKTS2 = 'ArkTS2'
NO_ABC = 'NoABC'


def check_test_anno_line(line):
    mul_lines = False
    anno_line = False
    if re.fullmatch(r'^\/\/ Test: test-kind=.*\n', line):
        anno_line = True
        mul_lines = line.strip()[-1] == ','
    return {'is_annotation_line': anno_line, 'mul_annotation_lines': mul_lines}


def get_full_annotation(it, annotation_start):
    annotation = annotation_start.strip()
    next_anno_line = True
    while next_anno_line:
        new_line = next(it)
        annotation += new_line.replace('//', '').strip()
        if not re.fullmatch(r'^\/\/.*,$', new_line):
            next_anno_line = False
    return annotation


class Test:

    def __init__(self, s):
        err = f'Wrong test annotation: "{s}"'

        self.kind = ''
        self.abc_kind = ''
        self.api = ''
        self.category = ''
        self.extension = ''

        check('// Test:' in s, err)
        s = s.replace('// Test:', '')
        entries = [x.strip() for x in s.split(',') if x]
        for entry in entries:
            key, value = entry.strip().split('=')
            if key == 'test-kind':
                check(value in ['api', 'scenario', 'internal', 'mock', 'regression'], err)
                self.kind = value
            elif key == 'abc-kind':
                check(value in [ARKTS1, ARKTS2, JS, TS, NO_ABC], err)
                self.abc_kind = value
            elif key == 'api':
                self.api = value
            elif key == 'category':
                possible_values = [
                    'positive', 'negative-mode', 'negative-nullptr',
                    'negative-file', 'internal', 'negative'
                ]
                check(value in possible_values, err)
                self.category = value
            elif key == 'extension':
                self.extension = value
            else:
                check(False, f'Wrong key: {key}')

        check(self.kind, err)
        check(self.extension, err)
        check(self.abc_kind, err)
        check(self.category, err)
        if self.kind == 'api' or self.kind == 'mock':
            check(self.api, err)


def is_first_test_line(line):
    if re.fullmatch(r'TEST_F\(.*,.*\n', line):
        return True
    return False


def get_test_from_annotation(api, annotation):
    test = Test(annotation)
    if ('api=' in annotation
            or 'mock=' in annotation) and test.api != 'ApiImpl::GetLastError':
        check(test.api in api, f'No such API: {test.api}')
    return test


def collect_tests_from_path(path, api):
    with open(path, 'r') as f:
        lines = f.readlines()
        it = iter(lines)
        tests = []

        ano_count, test_count = 0, 0
        annotation = ''
        line = '\n'
        while True:
            line = next(it, None)
            if (line is None):
                break

            if is_first_test_line(line):
                test_count += 1
                check(test_count <= ano_count,
                      f'Test has no annotation:\n{path}\n{line}\n')
                continue

            info = check_test_anno_line(line)
            if not info.get('is_annotation_line'):
                annotation = ''
                continue
            ano_count += 1
            annotation += line.strip()

            if info.get('mul_annotation_lines'):
                annotation = get_full_annotation(it, line)
            else:
                annotation = line.strip()

            if annotation:
                tests.append(get_test_from_annotation(api, annotation))

    check(ano_count == test_count, f'Annotation without test:\n{path}\n')
    return tests


def collect_tests(path, api):
    tests = []
    for dirpath, _, filenames in os.walk(f'{libabckit_dir}/{path}'):
        for name in filenames:
            if name.endswith('.cpp'):
                tests += collect_tests_from_path(os.path.join(dirpath, name),
                                                 api)
    return tests


def get_tests_statistics(api, tests):
    for test in tests:
        if (test.kind != 'api' and test.kind
                != 'mock') or test.api == 'ApiImpl::GetLastError':
            continue
        if test.abc_kind == ARKTS1:
            api[test.api].arkts1_tests += 1
        if test.abc_kind == ARKTS2:
            api[test.api].arkts2_tests += 1
        elif test.abc_kind == JS:
            api[test.api].js_tests += 1
        elif test.abc_kind == TS:
            api[test.api].ts_tests += 1
        elif test.abc_kind == NO_ABC:
            api[test.api].no_abc_tests += 1

        if test.category == 'positive':
            api[test.api].positive_tests += 1
            if test.abc_kind == TS or test.abc_kind == JS or test.abc_kind == ARKTS1:
                api[test.api].dynamic_positive_tests += 1
            if test.abc_kind == ARKTS2:
                api[test.api].static_positive_tests += 1
        elif test.category == 'negative':
            api[test.api].negative_tests += 1
        elif test.category == 'negative-nullptr':
            api[test.api].negative_nullptr_tests += 1
        elif test.category == 'negative-file':
            api[test.api].negative_ctx_tests += 1
        elif test.category == 'negative-mode':
            api[test.api].negative_mode_tests += 1
        else:
            api[test.api].other_tests += 1
    return api


def check(cond, msg=''):
    if not cond:
        raise Exception(msg)


class API:

    def __init__(self, name, domain, sig='', extension=''):
        self.name = name
        self.domain = domain
        self.sig = sig
        self.extension = extension
        self.dynamic_positive_tests = 0
        self.static_positive_tests = 0
        self.arkts1_tests = 0
        self.arkts2_tests = 0
        self.js_tests = 0
        self.ts_tests = 0
        self.no_abc_tests = 0
        self.positive_tests = 0
        self.negative_tests = 0
        self.negative_nullptr_tests = 0
        self.negative_ctx_tests = 0
        self.negative_mode_tests = 0
        self.other_tests = 0


def next_line(it):
    return next(it).strip()


def determine_doclet(it, line):
    if not line or line.strip() != "/**":
        return ''

    line = next_line(it)
    funс_declaration = ''

    while not funс_declaration:
        if line and line == '*/':
            l = next_line(it)
            if 'template <' in l:
                return next_line(it)
            return l
        line = next_line(it)


def check_oop(sign):
    if ' = default' in sign or ' = delete' in sign:
        if any([x in sign for x in [' = default', ' = delete', ' : ', 'operator']]):
            return False
    return True


def cut_cpp_sign(sign):
    name_with_return = re.search(r'[^\s] [^\(]+', sign.strip()).group(0)
    name = re.search(r' [^\s]([\w\d]+)$', name_with_return).group(0).strip()
    return re.search(r'[^\**\&*]([\w\d]+)$', name).group(0).strip()


def collect_api(path, extension):
    apis = {}
    domain = ''
    with open(path, 'r') as f:
        accsess = 'public:'
        lines = f.readlines()
    it = iter(lines)

    while True:
        if (line := next(it, None)) is None:
            break
        line = line.strip()

        if line in specs:
            accsess = line

        signature = determine_doclet(it, line)
        api_name = ''
        if not signature:
            continue

        if re.search(r'struct Abckit(.*)Api(.*)\s\{', signature):
            domain = re.search(r'struct Abckit(.*)\s\{',
                               signature.strip()).group(1)
            domain = f'{domain}Impl'

        elif re.search(r'struct (.+) Abckit(.*)Api(.*)\s\{', signature):
            domain = re.search(r'struct (.+) Abckit(.*)\s\{', signature.strip()).group(2)
            domain = f'{domain}Impl'

        elif re.match(r'class .+ {', signature):
            if match := re.search(r'class (.+) .+ : .+ {', signature,
                                  re.IGNORECASE):
                domain = match.group(1)
            elif match := re.search(r'class (.+) : .+ {', signature,
                                    re.IGNORECASE):
                domain = match.group(1)
            elif match := re.search(r'class (.+) (.+){', signature,
                                    re.IGNORECASE):
                domain = match.group(1)
            elif match := re.search(r'class (.+) {', signature, re.IGNORECASE):
                domain = match.group(1)

        elif (re.match(PUBLIC_API_PATTERN, signature)) and accsess == "public:":
            if re.match(API_PATTERN, signature.strip()) and check_oop(signature):
                api_name = re.search(r'^[\w,\d,_, ,*]+\(\*([\w,\d,_]+)\)\(.*', signature.strip()).group(1)
            elif re.match(CPP_API_PATTERN, signature.strip()) and check_oop(signature):
                api_name = cut_cpp_sign(signature)
            else:
                continue
            apis[f'{domain}::{api_name}'] = API(api_name, domain, signature, extension)
    return apis


def collect_api_from_sources(sources, extension):
    apis = {}
    for src in sources:
        for (dirpath, _, filenames) in os.walk(f'{libabckit_dir}/{src}'):
            headers = list(
                filter(lambda f: re.fullmatch(r'(.+)(?<!_impl).h$', f),
                       filenames))
            for file in headers:
                apis = dict(apis.items() | collect_api(
                    os.path.join(dirpath, file), extension).items())
    return apis


def api_test_category(tests, name):
    return len(
        list(
            filter(lambda t: t.kind == 'api' and t.category == name,
                   tests)))


def api_lang(tests, name):
    return len(
        list(
            filter(lambda t: t.kind == 'api' and t.abc_kind == name,
                   tests)))


def scenario_lang(tests, name):
    return len(
        list(
            filter(lambda t: t.kind == 'scenario' and t.abc_kind == name,
                   tests)))


def print_cppapi_stat(tests_pathes, api, expected=0):
    tests = []
    for p in tests_pathes:
        tests += list(
            filter(lambda t: t.extension == 'cpp', collect_tests(p, api)))
    api = get_tests_statistics(api, tests)

    def api_tests_kind(kind):
        return list(filter(lambda t: t.kind == kind, tests))

    def get_element(array, i):
        if len(array) <= i:
            return '-'
        return array[i]

    mock_tests_apis = list(dict.fromkeys(t.api
                                         for t in api_tests_kind("mock")))
    api_tests_apis = list(dict.fromkeys(t.api for t in api_tests_kind("api")))
    internal_tests = list(filter(lambda t: t.kind == 'internal', tests))
    regression_tests = list(filter(lambda t: t.kind == 'regression', tests))

    csv = ''
    for i in range(max(len(mock_tests_apis), len(api_tests_apis))):
        csv += f'{get_element(mock_tests_apis, i)},{get_element(api_tests_apis, i)}\n'
    with os.fdopen(os.open(os.path.join(libabckit_dir, 'scripts/abckit_cppapi_status.csv'),
                           os.O_CREAT | os.O_WRONLY | os.O_TRUNC, 0o755), 'w+') as f:
        f.write(('mock_tests_apis,api_tests_apis\n'))
        f.write(csv)

    logging.debug(f'>>> CPP EXTENSION <<<\n')

    logging.debug(
        'Total API:                                              %s/%s',
        len(api), expected)
    logging.debug('')
    logging.debug('Total Tests:                                            %s',
                  len(tests))
    logging.debug('')
    logging.debug('Total API\'S with api tests:                             %s/%s',
                  len(api_tests_apis), expected)
    logging.debug('Total API\'S with mock tests:                            %s/%s',
                  len(mock_tests_apis), expected)
    logging.debug('Total internal tests:                                     %s',
                  len(internal_tests))
    logging.debug('Total regression tests:                                   %s',
                  len(regression_tests))
    logging.debug('Total scenario tests:                                     %s',
                  len(list(filter(lambda t: t.kind == 'scenario', tests))))
    logging.debug(
        'ArkTS1/ArkTS2/JS/TS scenario tests:                     %s/%s/%s/%s',
        scenario_lang(tests, ARKTS1), scenario_lang(tests, ARKTS2), scenario_lang(tests, JS),
        scenario_lang(tests, TS))
    logging.debug(f'\n------------------------------------------------------------------\n')


def print_capi_stat(tests_pathes, api):
    csv = ''
    tests = []
    for p in tests_pathes:
        tests += list(
            filter(lambda t: t.extension == 'c', collect_tests(p, api)))
    api = get_tests_statistics(api, tests)
    for name in api:
        csv += (
            f'{name},{api[name].extension},{api[name].dynamic_positive_tests},{api[name].static_positive_tests},'
            f'{api[name].arkts1_tests},{api[name].arkts2_tests},{api[name].js_tests},{api[name].ts_tests},'
            f'{api[name].no_abc_tests},{api[name].positive_tests},{api[name].negative_tests},'
            f'{api[name].negative_nullptr_tests},{api[name].negative_ctx_tests},{api[name].other_tests}\n'
        )

    with os.fdopen(os.open(os.path.join(libabckit_dir, 'scripts/abckit_capi_status.csv'),
                           os.O_CREAT | os.O_WRONLY | os.O_TRUNC, 0o755), 'w+') as f:
        f.write(('api,extension,dynamic_positive_tests,static_positive_tests,'
                 'arkts1_tests,arkts2_tests,js_tests,ts_tests,no_abc_tests,positive_tests,'
                 'negative_tests,negative_nullptr_tests,negative_ctx_tests,other_tests\n'))
        f.write(csv)

    log_capi_stat(api, tests)


def log_capi_stat(api, tests):

    logging.debug('>>> C <<<\n')

    logging.debug('Total API:                                              %s',
                  len(api))
    logging.debug('')
    logging.debug('Total Tests:                                            %s',
                  len(tests))
    logging.debug('')
    logging.debug('Total API tests:                                        %s',
                  len(list(filter(lambda t: t.kind == 'api', tests))))
    logging.debug(
        'Positive/Negative/NullArg/WrongCtx/WrongMode API tests: %s/%s/%s/%s/%s',
        api_test_category(tests, 'positive'), api_test_category(tests, 'negative'),
        api_test_category(tests, 'negative-nullptr'),
        api_test_category(tests, 'negative-file'), api_test_category(tests, 'negative-mode'))
    logging.debug(
        'ArkTS1/ArkTS2/JS/TS/NoABC API tests:                    %s/%s/%s/%s/%s',
        api_lang(tests, ARKTS1), api_lang(tests, ARKTS2), api_lang(tests, JS), api_lang(tests, TS),
        api_lang(tests, NO_ABC))
    logging.debug('')
    logging.debug('Total scenario tests:                                   %s',
                  len(list(filter(lambda t: t.kind == 'scenario', tests))))
    logging.debug(
        'ArkTS1/ArkTS2/JS/TS scenario tests:                     %s/%s/%s/%s',
        scenario_lang(tests, ARKTS1), scenario_lang(tests, ARKTS2), scenario_lang(tests, JS),
        scenario_lang(tests, TS))
    logging.debug('')
    logging.debug('Internal tests:                                         %s',
                  len(list(filter(lambda t: t.kind == 'internal', tests))))
    logging.debug(
        f'\n------------------------------------------------------------------\n'
    )


cpp_api, c_api = {}, {}
if args.cppapi:
    cpp_api = dict(cpp_api.items()
                   | collect_api_from_sources(cpp_sources, 'cpp').items())
c_api = dict(c_api.items() | collect_api_from_sources(c_sources, 'c').items())

if args.print_implemented:
    if args.cppapi:
        logging.debug('\n'.join(cpp_api))
    if args.capi:
        logging.debug('\n'.join(c_api))
else:
    if args.cppapi:
        print_cppapi_stat(cpp_tests, cpp_api, len(c_api))
    if args.capi:
        print_capi_stat(c_tests, c_api)<|MERGE_RESOLUTION|>--- conflicted
+++ resolved
@@ -55,11 +55,7 @@
 libabckit_dir = script_dir.rsplit('/', 1)[0]
 abckit_tests = os.path.join(libabckit_dir, 'tests')
 
-<<<<<<< HEAD
-c_sources = {'include/c'}
-=======
 c_sources = {'include/libabckit/c'}
->>>>>>> a77d6327
 
 c_tests = {
     'tests/canary', 'tests/helpers', 'tests/internal', 'tests/null_args_tests',
