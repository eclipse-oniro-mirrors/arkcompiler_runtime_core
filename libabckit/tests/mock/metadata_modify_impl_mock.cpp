--- conflicted
+++ resolved
@@ -117,10 +117,7 @@
     g_calledFuncs.push(__func__);
     EXPECT_TRUE(file == DEFAULT_FILE);
     EXPECT_TRUE(strncmp(value, DEFAULT_CONST_CHAR, DEFAULT_CONST_CHAR_SIZE) == 0);
-<<<<<<< HEAD
-=======
     EXPECT_TRUE(len + 1 == DEFAULT_CONST_CHAR_SIZE);
->>>>>>> dc56cad2
     return DEFAULT_VALUE;
 }
 
@@ -141,10 +138,7 @@
     g_calledFuncs.push(__func__);
     EXPECT_TRUE(file == DEFAULT_FILE);
     EXPECT_TRUE(strncmp(value, DEFAULT_CONST_CHAR, DEFAULT_CONST_CHAR_SIZE) == 0);
-<<<<<<< HEAD
-=======
     EXPECT_TRUE(len + 1 == DEFAULT_CONST_CHAR_SIZE);
->>>>>>> dc56cad2
     return DEFAULT_STRING;
 }
 
@@ -237,10 +231,7 @@
     g_calledFuncs.push(__func__);
     EXPECT_TRUE(file == DEFAULT_FILE);
     EXPECT_TRUE(strncmp(value, DEFAULT_CONST_CHAR, DEFAULT_CONST_CHAR_SIZE) == 0);
-<<<<<<< HEAD
-=======
     EXPECT_TRUE(len + 1 == DEFAULT_CONST_CHAR_SIZE);
->>>>>>> dc56cad2
     return DEFAULT_LITERAL;
 }
 
