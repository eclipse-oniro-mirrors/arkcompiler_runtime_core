/*
 * Copyright (c) 2024-2025 Huawei Device Co., Ltd.
 * Licensed under the Apache License, Version 2.0 (the "License");
 * you may not use this file except in compliance with the License.
 * You may obtain a copy of the License at
 *
 * http://www.apache.org/licenses/LICENSE-2.0
 *
 * Unless required by applicable law or agreed to in writing, software
 * distributed under the License is distributed on an "AS IS" BASIS,
 * WITHOUT WARRANTIES OR CONDITIONS OF ANY KIND, either express or implied.
 * See the License for the specific language governing permissions and
 * limitations under the License.
 */
#ifndef LIBABCKIT_TESTS_INVALID_HELPERS
#define LIBABCKIT_TESTS_INVALID_HELPERS

#include "libabckit/c/metadata_core.h"
#include "libabckit/c/extensions/arkts/metadata_arkts.h"
#include "libabckit/c/extensions/js/metadata_js.h"
#include "libabckit/c/isa/isa_dynamic.h"
#include "libabckit/c/isa/isa_static.h"
#include "libabckit/c/ir_core.h"

namespace libabckit::test::helpers_nullptr {

void TestNullptr(void (*apiToCheck)(AbckitFile *));
void TestNullptr(void (*apiToCheck)(AbckitGraph *));
void TestNullptr(AbckitFile *(*apiToCheck)(const char *, size_t));
void TestNullptr(void (*apiToCheck)(AbckitFile *, const char *, size_t));
void TestNullptr(AbckitCoreAnnotationElement *(*apiToCheck)(AbckitArktsAnnotationElement *));
void TestNullptr(AbckitCoreAnnotationInterfaceField *(*apiToCheck)(AbckitArktsAnnotationInterfaceField *));
void TestNullptr(AbckitCoreAnnotationInterface *(*apiToCheck)(AbckitArktsAnnotationInterface *));
void TestNullptr(AbckitCoreAnnotation *(*apiToCheck)(AbckitArktsAnnotation *));
void TestNullptr(AbckitCoreClass *(*apiToCheck)(AbckitArktsClass *));
void TestNullptr(AbckitCoreExportDescriptor *(*apiToCheck)(AbckitArktsExportDescriptor *));
void TestNullptr(AbckitCoreImportDescriptor *(*apiToCheck)(AbckitArktsImportDescriptor *));
void TestNullptr(AbckitCoreFunction *(*apiToCheck)(AbckitArktsFunction *));
void TestNullptr(AbckitCoreModule *(*apiToCheck)(AbckitArktsModule *));
void TestNullptr(AbckitArktsAnnotationElement *(*apiToCheck)(AbckitCoreAnnotationElement *));
void TestNullptr(AbckitArktsAnnotationInterfaceField *(*apiToCheck)(AbckitCoreAnnotationInterfaceField *));
void TestNullptr(AbckitArktsAnnotationInterface *(*apiToCheck)(AbckitCoreAnnotationInterface *));
void TestNullptr(AbckitArktsAnnotation *(*apiToCheck)(AbckitCoreAnnotation *));
void TestNullptr(AbckitArktsClass *(*apiToCheck)(AbckitCoreClass *));
void TestNullptr(AbckitArktsExportDescriptor *(*apiToCheck)(AbckitCoreExportDescriptor *));
void TestNullptr(AbckitArktsImportDescriptor *(*apiToCheck)(AbckitCoreImportDescriptor *));
void TestNullptr(AbckitArktsFunction *(*apiToCheck)(AbckitCoreFunction *));
void TestNullptr(AbckitArktsModule *(*apiToCheck)(AbckitCoreModule *));
void TestNullptr(bool (*apiToCheck)(AbckitArktsFunction *));
void TestNullptr(AbckitArktsAnnotationElement *(*apiToCheck)(AbckitArktsAnnotation *,
                                                             AbckitArktsAnnotationElementCreateParams *));
void TestNullptr(AbckitArktsAnnotationInterfaceField *(*apiToCheck)(
    AbckitArktsAnnotationInterface *, const AbckitArktsAnnotationInterfaceFieldCreateParams *));
void TestNullptr(void (*apiToCheck)(AbckitArktsAnnotationInterface *, AbckitArktsAnnotationInterfaceField *));
void TestNullptr(void (*apiToCheck)(AbckitArktsAnnotation *, AbckitArktsAnnotationElement *));
void TestNullptr(AbckitArktsAnnotation *(*apiToCheck)(AbckitArktsClass *, const AbckitArktsAnnotationCreateParams *));
void TestNullptr(void (*apiToCheck)(AbckitArktsClass *, AbckitArktsAnnotation *));
void TestNullptr(bool (*apiToCheck)(AbckitArktsClass *, const char *));
void TestNullptr(bool (*apiToCheck)(AbckitArktsClass *, AbckitArktsClassField *));
void TestNullptr(bool (*apiToCheck)(AbckitArktsClass *, AbckitArktsModule *));
void TestNullptr(bool (*apiToCheck)(AbckitArktsInterface *, AbckitArktsInterface *));
void TestNullptr(bool (*apiToCheck)(AbckitArktsInterface *, AbckitArktsFunction *));
void TestNullptr(bool (*apiToCheck)(AbckitArktsInterface *, AbckitArktsModule *));
void TestNullptr(AbckitArktsAnnotation *(*apiToCheck)(AbckitArktsFunction *,
                                                      const AbckitArktsAnnotationCreateParams *));
void TestNullptr(bool (*apiToCheck)(AbckitArktsClass *, AbckitArktsFunction *));
void TestNullptr(bool (*apiToCheck)(AbckitArktsInterface *, const char *));
void TestNullptr(bool (*apiToCheck)(AbckitArktsInterface *, AbckitArktsInterfaceField *));
void TestNullptr(void (*apiToCheck)(AbckitArktsFunction *, AbckitArktsAnnotation *));
void TestNullptr(AbckitArktsAnnotationInterface *(*apiToCheck)(AbckitArktsModule *,
                                                               const AbckitArktsAnnotationInterfaceCreateParams *));
void TestNullptr(AbckitArktsExportDescriptor *(*apiToCheck)(AbckitArktsModule *, AbckitArktsModule *,
                                                            const AbckitArktsDynamicModuleExportCreateParams *));
void TestNullptr(AbckitArktsImportDescriptor *(*apiToCheck)(AbckitArktsModule *, AbckitArktsModule *,
                                                            const AbckitArktsImportFromDynamicModuleCreateParams *));
void TestNullptr(void (*apiToCheck)(AbckitArktsModule *, AbckitArktsExportDescriptor *));
void TestNullptr(void (*apiToCheck)(AbckitArktsModule *, AbckitArktsImportDescriptor *));
void TestNullptr(void (*apiToCheck)(AbckitBasicBlock *, AbckitInst *));
void TestNullptr(AbckitBasicBlock *(*apiToCheck)(AbckitBasicBlock *, AbckitInst *, bool));
void TestNullptr(void (*apiToCheck)(AbckitBasicBlock *, AbckitBasicBlock *));
void TestNullptr(bool (*apiToCheck)(AbckitBasicBlock *, AbckitBasicBlock *));
void TestNullptr(void (*apiToCheck)(AbckitBasicBlock *));
void TestNullptr(AbckitBasicBlock *(*apiToCheck)(AbckitGraph *));
void TestNullptr(AbckitInst *(*apiToCheck)(AbckitBasicBlock *, size_t, ...));
void TestNullptr(void (*apiToCheck)(AbckitBasicBlock *, uint32_t));
void TestNullptr(void (*apiToCheck)(AbckitBasicBlock *, int32_t));
void TestNullptr(AbckitBasicBlock *(*apiToCheck)(AbckitBasicBlock *));
void TestNullptr(AbckitInst *(*apiToCheck)(AbckitBasicBlock *));
void TestNullptr(AbckitGraph *(*apiToCheck)(AbckitBasicBlock *));
void TestNullptr(uint32_t (*apiToCheck)(AbckitBasicBlock *));
void TestNullptr(AbckitBasicBlock *(*apiToCheck)(AbckitBasicBlock *, uint32_t));
void TestNullptr(uint64_t (*apiToCheck)(AbckitBasicBlock *));
void TestNullptr(void (*apiToCheck)(AbckitBasicBlock *, AbckitBasicBlock *, uint32_t));
void TestNullptr(bool (*apiToCheck)(AbckitBasicBlock *));
void TestNullptr(AbckitBasicBlock *(*apiToCheck)(AbckitInst *, bool));
void TestNullptr(bool (*apiToCheck)(AbckitBasicBlock *, void *, bool (*cb)(AbckitBasicBlock *, void *)));
void TestNullptr(void (*apiToCheck)(AbckitBasicBlock *, void *, void (*cb)(AbckitBasicBlock *, void *)));
void TestNullptr(AbckitInst *(*apiToCheck)(AbckitGraph *, double));
void TestNullptr(AbckitInst *(*apiToCheck)(AbckitGraph *, int32_t));
void TestNullptr(AbckitInst *(*apiToCheck)(AbckitGraph *, int64_t));
void TestNullptr(AbckitInst *(*apiToCheck)(AbckitGraph *, uint64_t));
void TestNullptr(void (*apiToCheck)(AbckitGraph *, int32_t));
void TestNullptr(AbckitBasicBlock *(*apiToCheck)(AbckitGraph *, uint32_t));
void TestNullptr(AbckitFile *(*apiToCheck)(AbckitGraph *));
void TestNullptr(uint32_t (*apiToCheck)(AbckitGraph *));
void TestNullptr(AbckitInst *(*apiToCheck)(AbckitGraph *, uint32_t));
void TestNullptr(void (*apiToCheck)(AbckitBasicBlock *, AbckitBasicBlock *, AbckitBasicBlock *, AbckitBasicBlock *));
void TestNullptr(AbckitIsaType (*apiToCheck)(AbckitGraph *));
void TestNullptr(bool (*apiToCheck)(AbckitGraph *, void *, bool (*cb)(AbckitBasicBlock *, void *)));
void TestNullptr(void (*apiToCheck)(AbckitInst *, AbckitInst *));
void TestNullptr(bool (*apiToCheck)(AbckitInst *, AbckitInst *));
void TestNullptr(bool (*apiToCheck)(AbckitInst *));
void TestNullptr(void (*apiToCheck)(AbckitInst *, int32_t));
void TestNullptr(AbckitBasicBlock *(*apiToCheck)(AbckitInst *));
void TestNullptr(double (*apiToCheck)(AbckitInst *));
void TestNullptr(int64_t (*apiToCheck)(AbckitInst *));
void TestNullptr(int32_t (*apiToCheck)(AbckitInst *));
void TestNullptr(uint64_t (*apiToCheck)(AbckitInst *));
void TestNullptr(uint32_t (*apiToCheck)(AbckitInst *));
void TestNullptr(uint64_t (*apiToCheck)(AbckitInst *, size_t));
void TestNullptr(AbckitInst *(*apiToCheck)(AbckitInst *, uint32_t));
void TestNullptr(AbckitLiteralArray *(*apiToCheck)(AbckitInst *));
void TestNullptr(AbckitCoreFunction *(*apiToCheck)(AbckitInst *));
void TestNullptr(AbckitInst *(*apiToCheck)(AbckitInst *));
void TestNullptr(AbckitString *(*apiToCheck)(AbckitInst *));
void TestNullptr(AbckitType *(*apiToCheck)(AbckitInst *));
void TestNullptr(void (*apiToCheck)(AbckitInst *));
void TestNullptr(void (*apiToCheck)(AbckitInst *, size_t, uint64_t));
void TestNullptr(AbckitBitImmSize (*apiToCheck)(AbckitInst *, size_t));
void TestNullptr(void (*apiToCheck)(AbckitInst *, AbckitInst *, uint32_t));
void TestNullptr(void (*apiToCheck)(AbckitInst *, size_t, ...));
void TestNullptr(void (*apiToCheck)(AbckitInst *, AbckitLiteralArray *));
void TestNullptr(void (*apiToCheck)(AbckitInst *, AbckitCoreFunction *));
void TestNullptr(void (*apiToCheck)(AbckitInst *, AbckitString *));
void TestNullptr(bool (*apiToCheck)(AbckitInst *, void *, bool (*cb)(AbckitInst *, size_t, void *)));
void TestNullptr(bool (*apiToCheck)(AbckitInst *, void *, bool (*cb)(AbckitInst *, void *)));
void TestNullptr(AbckitCoreAnnotation *(*apiToCheck)(AbckitCoreAnnotationElement *));
void TestNullptr(AbckitFile *(*apiToCheck)(AbckitCoreAnnotationElement *));
void TestNullptr(AbckitString *(*apiToCheck)(AbckitCoreAnnotationElement *));
void TestNullptr(AbckitValue *(*apiToCheck)(AbckitCoreAnnotationElement *));
void TestNullptr(bool (*apiToCheck)(AbckitCoreAnnotation *, void *, bool (*cb)(AbckitCoreAnnotationElement *, void *)));
void TestNullptr(bool (*apiToCheck)(AbckitCoreAnnotation *));
void TestNullptr(AbckitFile *(*apiToCheck)(AbckitCoreAnnotation *));
void TestNullptr(AbckitString *(*apiToCheck)(AbckitCoreAnnotation *));
void TestNullptr(AbckitCoreAnnotationInterface *(*apiToCheck)(AbckitCoreAnnotation *));
void TestNullptr(bool (*apiToCheck)(AbckitCoreAnnotationInterface *, void *,
                                    bool (*cb)(AbckitCoreAnnotationInterfaceField *, void *)));
void TestNullptr(AbckitValue *(*apiToCheck)(AbckitCoreAnnotationInterfaceField *));
void TestNullptr(AbckitFile *(*apiToCheck)(AbckitCoreAnnotationInterfaceField *));
void TestNullptr(AbckitCoreAnnotationInterface *(*apiToCheck)(AbckitCoreAnnotationInterfaceField *));
void TestNullptr(AbckitString *(*apiToCheck)(AbckitCoreAnnotationInterfaceField *));
void TestNullptr(AbckitType *(*apiToCheck)(AbckitCoreAnnotationInterfaceField *));
void TestNullptr(AbckitFile *(*apiToCheck)(AbckitCoreAnnotationInterface *));
void TestNullptr(AbckitCoreModule *(*apiToCheck)(AbckitCoreAnnotationInterface *));
void TestNullptr(AbckitString *(*apiToCheck)(AbckitCoreAnnotationInterface *));
void TestNullptr(AbckitLiteralArray *(*apiToCheck)(AbckitValue *));
void TestNullptr(bool (*apiToCheck)(AbckitCoreClass *, void *, bool (*cb)(AbckitCoreAnnotation *, void *)));
void TestNullptr(bool (*apiToCheck)(AbckitCoreClass *, void *, bool (*cb)(AbckitCoreFunction *, void *)));
void TestNullptr(bool (*apiToCheck)(AbckitCoreClass *, void *, bool (*cb)(AbckitCoreClassField *, void *)));
void TestNullptr(bool (*apiToCheck)(AbckitCoreClass *, void *, bool (*cb)(AbckitCoreClass *, void *)));
void TestNullptr(bool (*apiToCheck)(AbckitCoreClass *, void *, bool (*cb)(AbckitCoreInterface *, void *)));
void TestNullptr(AbckitFile *(*apiToCheck)(AbckitCoreClass *));
void TestNullptr(AbckitCoreModule *(*apiToCheck)(AbckitCoreClass *));
void TestNullptr(bool (*apiToCheck)(AbckitCoreClass *));
void TestNullptr(AbckitCoreClass *(*apiToCheck)(AbckitCoreClass *));
void TestNullptr(AbckitString *(*apiToCheck)(AbckitCoreClass *));
void TestNullptr(AbckitString *(*apiToCheck)(AbckitCoreExportDescriptor *));
void TestNullptr(AbckitCoreModule *(*apiToCheck)(AbckitCoreExportDescriptor *));
void TestNullptr(AbckitFile *(*apiToCheck)(AbckitCoreExportDescriptor *));
void TestNullptr(void (*apiToCheck)(AbckitFile *, void *, bool (*cb)(AbckitCoreModule *, void *)));
void TestNullptr(bool (*apiToCheck)(AbckitFile *, void *, bool (*cb)(AbckitCoreModule *, void *)));
void TestNullptr(AbckitFileVersion (*apiToCheck)(AbckitFile *));
void TestNullptr(AbckitString *(*apiToCheck)(AbckitCoreImportDescriptor *));
void TestNullptr(AbckitFile *(*apiToCheck)(AbckitCoreImportDescriptor *));
void TestNullptr(AbckitCoreModule *(*apiToCheck)(AbckitCoreImportDescriptor *));
void TestNullptr(bool (*apiToCheck)(AbckitLiteralArray *, void *, bool (*cb)(AbckitFile *, AbckitLiteral *, void *)));
void TestNullptr(bool (*apiToCheck)(AbckitLiteral *));
void TestNullptr(double (*apiToCheck)(AbckitLiteral *));
void TestNullptr(AbckitFile *(*apiToCheck)(AbckitLiteral *));
void TestNullptr(float (*apiToCheck)(AbckitLiteral *));
void TestNullptr(AbckitString *(*apiToCheck)(AbckitLiteral *));
void TestNullptr(AbckitLiteralTag (*apiToCheck)(AbckitLiteral *));
void TestNullptr(uint16_t (*apiToCheck)(AbckitLiteral *));
void TestNullptr(uint32_t (*apiToCheck)(AbckitLiteral *));
void TestNullptr(uint64_t (*apiToCheck)(AbckitLiteral *));
void TestNullptr(uint8_t (*apiToCheck)(AbckitLiteral *));
void TestNullptr(bool (*apiToCheck)(AbckitCoreFunction *, void *, bool (*cb)(AbckitCoreAnnotation *, void *)));
void TestNullptr(bool (*apiToCheck)(AbckitCoreFunction *, void *, bool (*cb)(AbckitCoreFunctionParam *, void *)));
void TestNullptr(bool (*apiToCheck)(AbckitCoreFunction *, void *, bool (*cb)(AbckitCoreClass *, void *)));
void TestNullptr(AbckitFile *(*apiToCheck)(AbckitCoreFunction *));
void TestNullptr(AbckitGraph *(*apiToCheck)(AbckitCoreFunction *));
void TestNullptr(AbckitCoreModule *(*apiToCheck)(AbckitCoreFunction *));
void TestNullptr(AbckitString *(*apiToCheck)(AbckitCoreFunction *));
void TestNullptr(AbckitCoreClass *(*apiToCheck)(AbckitCoreFunction *));
void TestNullptr(AbckitType *(*apiToCheck)(AbckitCoreFunction *));
void TestNullptr(AbckitType *(*apiToCheck)(AbckitCoreFunctionParam *));
void TestNullptr(AbckitCoreFunction *(*apiToCheck)(AbckitCoreClass *));
void TestNullptr(AbckitCoreFunction *(*apiToCheck)(AbckitCoreFunction *));
void TestNullptr(bool (*apiToCheck)(AbckitCoreFunction *));
void TestNullptr(bool (*apiToCheck)(AbckitCoreModule *, void *, bool (*cb)(AbckitCoreAnnotationInterface *, void *)));
void TestNullptr(bool (*apiToCheck)(AbckitCoreModule *, void *, bool (*cb)(AbckitCoreFunction *, void *)));
void TestNullptr(bool (*apiToCheck)(AbckitCoreModule *, void *, bool (*cb)(AbckitCoreModuleField *, void *)));
void TestNullptr(bool (*apiToCheck)(AbckitCoreModule *, void *, bool (*cb)(AbckitCoreClass *, void *)));
void TestNullptr(bool (*apiToCheck)(AbckitCoreModule *, void *, bool (*cb)(AbckitCoreInterface *, void *)));
void TestNullptr(bool (*apiToCheck)(AbckitCoreModule *, void *, bool (*cb)(AbckitCoreEnum *, void *)));
void TestNullptr(bool (*apiToCheck)(AbckitCoreModule *, void *, bool (*cb)(AbckitCoreExportDescriptor *, void *)));
void TestNullptr(bool (*apiToCheck)(AbckitCoreModule *, void *, bool (*cb)(AbckitCoreImportDescriptor *, void *)));
void TestNullptr(bool (*apiToCheck)(AbckitCoreModule *, void *, bool (*cb)(AbckitCoreNamespace *, void *)));
void TestNullptr(bool (*apiToCheck)(AbckitArktsModuleField *, const char *));
void TestNullptr(bool (*apiToCheck)(AbckitArktsModuleField *, AbckitType *));
void TestNullptr(bool (*apiToCheck)(AbckitArktsModuleField *, AbckitValue *));
void TestNullptr(bool (*apiToCheck)(AbckitArktsClassField *, const struct AbckitArktsAnnotationCreateParams *));
void TestNullptr(bool (*apiToCheck)(AbckitArktsClassField *, AbckitArktsAnnotation *));
void TestNullptr(bool (*apiToCheck)(AbckitArktsClassField *, const char *));
void TestNullptr(bool (*apiToCheck)(AbckitArktsClassField *, AbckitType *));
void TestNullptr(bool (*apiToCheck)(AbckitArktsClassField *, AbckitValue *));
void TestNullptr(bool (*apiToCheck)(AbckitArktsInterfaceField *, const struct AbckitArktsAnnotationCreateParams *));
void TestNullptr(bool (*apiToCheck)(AbckitArktsInterfaceField *, AbckitArktsAnnotation *));
void TestNullptr(bool (*apiToCheck)(AbckitArktsInterfaceField *, const char *));
void TestNullptr(bool (*apiToCheck)(AbckitArktsInterfaceField *, AbckitType *));
void TestNullptr(bool (*apiToCheck)(AbckitArktsEnumField *, const char *));
void TestNullptr(AbckitFile *(*apiToCheck)(AbckitCoreModule *));
void TestNullptr(AbckitString *(*apiToCheck)(AbckitCoreModule *));
void TestNullptr(AbckitTarget (*apiToCheck)(AbckitCoreModule *));
void TestNullptr(bool (*apiToCheck)(AbckitCoreModule *));
void TestNullptr(bool (*apiToCheck)(AbckitCoreInterface *));
void TestNullptr(AbckitString *(*apiToCheck)(AbckitCoreInterface *));
void TestNullptr(AbckitFile *(*apiToCheck)(AbckitCoreInterface *));
void TestNullptr(AbckitCoreModule *(*apiToCheck)(AbckitCoreInterface *));
void TestNullptr(AbckitCoreNamespace *(*apiToCheck)(AbckitCoreInterface *));
void TestNullptr(bool (*apiToCheck)(AbckitCoreInterface *, void *, bool (*cb)(AbckitCoreFunction *, void *)));
void TestNullptr(bool (*apiToCheck)(AbckitCoreInterface *, void *, bool (*cb)(AbckitCoreInterfaceField *, void *)));
void TestNullptr(bool (*apiToCheck)(AbckitCoreInterface *, void *, bool (*cb)(AbckitCoreInterface *, void *)));
void TestNullptr(bool (*apiToCheck)(AbckitCoreInterface *, void *, bool (*cb)(AbckitCoreClass *, void *)));
void TestNullptr(bool (*apiToCheck)(AbckitCoreInterface *, void *, bool (*cb)(AbckitCoreAnnotation *, void *)));
void TestNullptr(bool (*apiToCheck)(AbckitCoreEnum *));
void TestNullptr(AbckitString *(*apiToCheck)(AbckitCoreEnum *));
void TestNullptr(AbckitFile *(*apiToCheck)(AbckitCoreEnum *));
void TestNullptr(AbckitCoreModule *(*apiToCheck)(AbckitCoreEnum *));
void TestNullptr(bool (*apiToCheck)(AbckitCoreEnum *, void *, bool (*cb)(AbckitCoreFunction *, void *)));
void TestNullptr(bool (*apiToCheck)(AbckitCoreEnum *, void *, bool (*cb)(AbckitCoreEnumField *, void *)));
void TestNullptr(bool (*apiToCheck)(AbckitCoreNamespace *, void *, bool (*cb)(AbckitCoreClass *, void *)));
void TestNullptr(bool (*apiToCheck)(AbckitCoreNamespace *, void *, bool (*cb)(AbckitCoreInterface *, void *)));
void TestNullptr(bool (*apiToCheck)(AbckitCoreNamespace *, void *, bool (*cb)(AbckitCoreEnum *, void *)));
void TestNullptr(bool (*apiToCheck)(AbckitCoreNamespace *, void *, bool (*cb)(AbckitCoreNamespaceField *, void *)));
void TestNullptr(bool (*apiToCheck)(AbckitCoreNamespace *, void *, bool (*cb)(AbckitCoreNamespace *, void *)));
void TestNullptr(bool (*apiToCheck)(AbckitCoreNamespace *, void *, bool (*cb)(AbckitCoreFunction *, void *)));
void TestNullptr(AbckitCoreModule *(*apiToCheck)(AbckitCoreModuleField *));
void TestNullptr(AbckitString *(*apiToCheck)(AbckitCoreModuleField *));
void TestNullptr(AbckitType *(*apiToCheck)(AbckitCoreModuleField *));
void TestNullptr(AbckitCoreClass *(*apiToCheck)(AbckitCoreClassField *));
void TestNullptr(AbckitString *(*apiToCheck)(AbckitCoreClassField *));
void TestNullptr(AbckitType *(*apiToCheck)(AbckitCoreClassField *));
void TestNullptr(bool (*apiToCheck)(AbckitCoreClassField *));
void TestNullptr(bool (*apiToCheck)(AbckitCoreClassField *, void *, bool (*cb)(AbckitCoreAnnotation *, void *)));
void TestNullptr(AbckitCoreInterface *(*apiToCheck)(AbckitCoreInterfaceField *));
void TestNullptr(AbckitString *(*apiToCheck)(AbckitCoreInterfaceField *));
void TestNullptr(AbckitType *(*apiToCheck)(AbckitCoreInterfaceField *));
void TestNullptr(bool (*apiToCheck)(AbckitCoreInterfaceField *));
void TestNullptr(bool (*apiToCheck)(AbckitCoreInterfaceField *, void *, bool (*cb)(AbckitCoreAnnotation *, void *)));
void TestNullptr(AbckitCoreEnum *(*apiToCheck)(AbckitCoreEnumField *));
void TestNullptr(AbckitString *(*apiToCheck)(AbckitCoreEnumField *));
void TestNullptr(AbckitType *(*apiToCheck)(AbckitCoreEnumField *));
void TestNullptr(AbckitString *(*apiToCheck)(AbckitCoreNamespace *));
void TestNullptr(AbckitCoreClass *(*apiToCheck)(AbckitType *));
void TestNullptr(AbckitTypeId (*apiToCheck)(AbckitType *));
void TestNullptr(AbckitString *(*apiToCheck)(AbckitType *));
<<<<<<< HEAD
void TestNullptr(size_t (*apiToCheck)(AbckitType *));
void TestNullptr(bool (*apiToCheck)(AbckitType *));
void TestNullptr(bool (*apiToCheck)(AbckitType *, void *, bool (*cb)(AbckitType *, void *)));
=======
>>>>>>> aad9f664
void TestNullptr(double (*apiToCheck)(AbckitValue *));
void TestNullptr(AbckitFile *(*apiToCheck)(AbckitValue *));
void TestNullptr(AbckitString *(*apiToCheck)(AbckitValue *));
void TestNullptr(AbckitType *(*apiToCheck)(AbckitValue *));
void TestNullptr(bool (*apiToCheck)(AbckitValue *));
void TestNullptr(const char *(*apiToCheck)(AbckitString *));
void TestNullptr(AbckitInst *(*apiToCheck)(AbckitGraph *, AbckitInst *, AbckitInst *));
void TestNullptr(AbckitInst *(*apiToCheck)(AbckitGraph *, AbckitInst *, AbckitInst *, AbckitInst *));
void TestNullptr(AbckitInst *(*apiToCheck)(AbckitGraph *));
void TestNullptr(AbckitInst *(*apiToCheck)(AbckitGraph *, AbckitInst *));
void TestNullptr(AbckitInst *(*apiToCheck)(AbckitGraph *, AbckitInst *, AbckitInst *, AbckitInst *, AbckitInst *));
void TestNullptr(AbckitInst *(*apiToCheck)(AbckitGraph *, AbckitInst *, size_t, ...));
void TestNullptr(AbckitInst *(*apiToCheck)(AbckitGraph *, AbckitInst *, AbckitInst *, uint64_t, ...));
void TestNullptr(AbckitInst *(*apiToCheck)(AbckitGraph *, uint64_t, AbckitLiteralArray *));
void TestNullptr(AbckitInst *(*apiToCheck)(AbckitGraph *, AbckitInst *, uint64_t, AbckitInst *));
void TestNullptr(AbckitInst *(*apiToCheck)(AbckitGraph *, AbckitInst *, uint64_t, uint64_t, AbckitInst *));
void TestNullptr(AbckitInst *(*apiToCheck)(AbckitGraph *, AbckitCoreFunction *, AbckitLiteralArray *, uint64_t,
                                           AbckitInst *));
void TestNullptr(AbckitInst *(*apiToCheck)(AbckitGraph *, uint64_t, uint64_t));
void TestNullptr(AbckitInst *(*apiToCheck)(AbckitGraph *, AbckitInst *, uint64_t, uint64_t));
void TestNullptr(AbckitInst *(*apiToCheck)(AbckitGraph *, AbckitInst *, AbckitInst *, AbckitInst *, AbckitInst *,
                                           AbckitInst *));
void TestNullptr(AbckitInst *(*apiToCheck)(AbckitGraph *, AbckitBasicBlock *, size_t, ...));
void TestNullptr(AbckitInst *(*apiToCheck)(AbckitGraph *, AbckitLiteralArray *));
void TestNullptr(AbckitInst *(*apiToCheck)(AbckitGraph *, uint64_t, AbckitInst *, AbckitInst *));
void TestNullptr(AbckitInst *(*apiToCheck)(AbckitGraph *, AbckitString *, uint64_t));
void TestNullptr(AbckitInst *(*apiToCheck)(AbckitGraph *, AbckitInst *, AbckitString *, AbckitInst *));
void TestNullptr(AbckitInst *(*apiToCheck)(AbckitGraph *, AbckitCoreFunction *, uint64_t));
void TestNullptr(AbckitInst *(*apiToCheck)(AbckitGraph *, AbckitInst *, AbckitCoreFunction *, uint64_t));
void TestNullptr(AbckitInst *(*apiToCheck)(AbckitGraph *, AbckitCoreModule *));
void TestNullptr(AbckitInst *(*apiToCheck)(AbckitGraph *, AbckitInst *, AbckitIsaApiDynamicConditionCode));
void TestNullptr(AbckitInst *(*apiToCheck)(AbckitGraph *, AbckitString *));
void TestNullptr(AbckitInst *(*apiToCheck)(AbckitGraph *, AbckitCoreImportDescriptor *));
void TestNullptr(AbckitInst *(*apiToCheck)(AbckitGraph *, AbckitCoreExportDescriptor *));
void TestNullptr(AbckitInst *(*apiToCheck)(AbckitGraph *, AbckitInst *, uint64_t));
void TestNullptr(AbckitInst *(*apiToCheck)(AbckitGraph *, AbckitInst *, AbckitString *));
void TestNullptr(AbckitInst *(*apiToCheck)(AbckitGraph *, size_t, ...));
void TestNullptr(AbckitInst *(*apiToCheck)(AbckitGraph *, AbckitInst *, AbckitCoreExportDescriptor *));
void TestNullptr(AbckitInst *(*apiToCheck)(AbckitGraph *, AbckitInst *, AbckitInst *, uint64_t));
void TestNullptr(AbckitIsaApiDynamicConditionCode (*apiToCheck)(AbckitInst *));
void TestNullptr(AbckitCoreExportDescriptor *(*apiToCheck)(AbckitInst *));
void TestNullptr(AbckitCoreImportDescriptor *(*apiToCheck)(AbckitInst *));
void TestNullptr(AbckitCoreModule *(*apiToCheck)(AbckitInst *));
void TestNullptr(AbckitIsaApiDynamicOpcode (*apiToCheck)(AbckitInst *));
void TestNullptr(void (*apiToCheck)(AbckitInst *, AbckitIsaApiDynamicConditionCode));
void TestNullptr(void (*apiToCheck)(AbckitInst *, AbckitCoreExportDescriptor *));
void TestNullptr(void (*apiToCheck)(AbckitInst *, AbckitCoreImportDescriptor *));
void TestNullptr(void (*apiToCheck)(AbckitInst *, AbckitCoreModule *));
void TestNullptr(AbckitInst *(*apiToCheck)(AbckitGraph *, AbckitCoreFunction *, size_t, ...));
void TestNullptr(AbckitInst *(*apiToCheck)(AbckitGraph *, AbckitInst *, AbckitCoreFunction *, size_t, ...));
void TestNullptr(AbckitInst *(*apiToCheck)(AbckitGraph *, AbckitInst *, AbckitTypeId));
void TestNullptr(AbckitInst *(*apiToCheck)(AbckitGraph *, AbckitInst *, AbckitType *));
void TestNullptr(AbckitInst *(*apiToCheck)(AbckitGraph *, AbckitInst *, AbckitInst *, AbckitIsaApiStaticConditionCode));
void TestNullptr(AbckitInst *(*apiToCheck)(AbckitGraph *, AbckitInst *, AbckitInst *, AbckitTypeId));
void TestNullptr(AbckitInst *(*apiToCheck)(AbckitGraph *, AbckitCoreClass *, AbckitInst *));
void TestNullptr(AbckitInst *(*apiToCheck)(AbckitGraph *, AbckitCoreClass *));
void TestNullptr(AbckitInst *(*apiToCheck)(AbckitGraph *, AbckitInst *, AbckitInst *, AbckitInst *, AbckitTypeId));
void TestNullptr(AbckitCoreClass *(*apiToCheck)(AbckitInst *));
void TestNullptr(AbckitIsaApiStaticConditionCode (*apiToCheck)(AbckitInst *));
void TestNullptr(AbckitIsaApiStaticOpcode (*apiToCheck)(AbckitInst *));
void TestNullptr(AbckitTypeId (*apiToCheck)(AbckitInst *));
void TestNullptr(void (*apiToCheck)(AbckitInst *, AbckitCoreClass *));
void TestNullptr(void (*apiToCheck)(AbckitInst *, AbckitIsaApiStaticConditionCode));
void TestNullptr(void (*apiToCheck)(AbckitInst *, AbckitTypeId));
void TestNullptr(AbckitJsClass *(*apiToCheck)(AbckitCoreClass *));
void TestNullptr(AbckitJsFunction *(*apiToCheck)(AbckitCoreFunction *));
void TestNullptr(AbckitJsModule *(*apiToCheck)(AbckitCoreModule *));
void TestNullptr(AbckitCoreClass *(*apiToCheck)(AbckitJsClass *));
void TestNullptr(AbckitCoreFunction *(*apiToCheck)(AbckitJsFunction *));
void TestNullptr(AbckitCoreModule *(*apiToCheck)(AbckitJsModule *));
void TestNullptr(AbckitJsImportDescriptor *(*apiToCheck)(AbckitJsModule *, AbckitJsModule *,
                                                         const AbckitJsImportFromDynamicModuleCreateParams *));
void TestNullptr(void (*apiToCheck)(AbckitJsModule *, AbckitJsExportDescriptor *));
void TestNullptr(void (*apiToCheck)(AbckitJsModule *, AbckitJsImportDescriptor *));
void TestNullptr(AbckitLiteralArray *(*apiToCheck)(AbckitFile *, AbckitLiteral **, size_t));
void TestNullptr(AbckitValue *(*apiToCheck)(AbckitFile *, AbckitValue **, size_t));
void TestNullptr(AbckitLiteral *(*apiToCheck)(AbckitFile *, bool));
void TestNullptr(AbckitLiteral *(*apiToCheck)(AbckitFile *, double));
void TestNullptr(AbckitLiteral *(*apiToCheck)(AbckitFile *, float));
void TestNullptr(AbckitLiteral *(*apiToCheck)(AbckitFile *, const char *, size_t));
void TestNullptr(AbckitLiteral *(*apiToCheck)(AbckitFile *, uint16_t));
void TestNullptr(AbckitLiteral *(*apiToCheck)(AbckitFile *, uint32_t));
void TestNullptr(AbckitLiteral *(*apiToCheck)(AbckitFile *, uint64_t));
void TestNullptr(AbckitLiteral *(*apiToCheck)(AbckitFile *, uint8_t));
void TestNullptr(AbckitLiteral *(*apiToCheck)(AbckitFile *, AbckitCoreFunction *));
void TestNullptr(AbckitType *(*apiToCheck)(AbckitFile *, AbckitCoreClass *));
void TestNullptr(AbckitString *(*apiToCheck)(AbckitFile *, const char *, size_t));
void TestNullptr(AbckitType *(*apiToCheck)(AbckitFile *, AbckitTypeId));
void TestNullptr(AbckitValue *(*apiToCheck)(AbckitFile *, double));
void TestNullptr(AbckitValue *(*apiToCheck)(AbckitFile *, const char *, size_t));
void TestNullptr(AbckitValue *(*apiToCheck)(AbckitFile *, bool));
void TestNullptr(AbckitArktsModule *(*apiToCheck)(AbckitFile *, const AbckitArktsV1ExternalModuleCreateParams *));
void TestNullptr(AbckitJsModule *(*apiToCheck)(AbckitFile *, const AbckitJsExternalModuleCreateParams *));
void TestNullptr(void (*apiToCheck)(AbckitCoreFunction *, AbckitGraph *));
void TestNullptr(AbckitJsExportDescriptor *(*apiToCheck)(AbckitJsModule *, AbckitJsModule *,
                                                         const AbckitJsDynamicModuleExportCreateParams *));
void TestNullptr(AbckitArktsNamespace *(*apiToCheck)(AbckitCoreNamespace *));
void TestNullptr(AbckitArktsFunction *(*apiToCheck)(AbckitArktsNamespace *));
void TestNullptr(AbckitCoreNamespace *(*apiToCheck)(AbckitArktsNamespace *));
void TestNullptr(AbckitCoreNamespace *(*apiToCheck)(AbckitCoreNamespace *));
void TestNullptr(AbckitLiteralArray *(*apiToCheck)(AbckitLiteral *));
void TestNullptr(bool (*apiToCheck)(AbckitCoreFunction *, void *,
                                    bool (*cb)(AbckitCoreFunction *nestedFunc, void *data)));
void TestNullptr(AbckitCoreNamespace *(*apiToCheck)(AbckitCoreFunction *));
void TestNullptr(AbckitCoreNamespace *(*apiToCheck)(AbckitCoreClass *));
void TestNullptr(AbckitJsExportDescriptor *(*apiToCheck)(AbckitCoreExportDescriptor *));
void TestNullptr(AbckitCoreImportDescriptor *(*apiToCheck)(AbckitJsImportDescriptor *));
void TestNullptr(AbckitCoreExportDescriptor *(*apiToCheck)(AbckitJsExportDescriptor *));
void TestNullptr(AbckitJsImportDescriptor *(*apiToCheck)(AbckitCoreImportDescriptor *));
void TestNullptr(AbckitLiteral *(*apiToCheck)(AbckitFile *, AbckitLiteralArray *));
void TestNullptr(const AbckitArktsModifyApi *(*apiToCheck)(AbckitApiVersion version));
void TestNullptr(const AbckitArktsInspectApi *(*apiToCheck)(AbckitApiVersion version));
void TestNullptr(const AbckitModifyApi *(*apiToCheck)(AbckitApiVersion version));
void TestNullptr(AbckitCoreNamespace *(*apiToCheck)(AbckitCoreNamespaceField *));
void TestNullptr(AbckitString *(*apiToCheck)(AbckitCoreNamespaceField *));
void TestNullptr(AbckitType *(*apiToCheck)(AbckitCoreNamespaceField *));
void TestNullptr(const AbckitInspectApi *(*apiToCheck)(AbckitApiVersion version));
void TestNullptr(const AbckitApi *(*apiToCheck)(AbckitApiVersion version));
void TestNullptr(const AbckitIsaApiDynamic *(*apiToCheck)(AbckitApiVersion version));
void TestNullptr(AbckitArktsClass *(*apiToCheck)(AbckitArktsModule *, const char *));
void TestNullptr(bool (*apiToCheck)(AbckitArktsClass *, AbckitArktsInterface *));
void TestNullptr(bool (*apiToCheck)(AbckitArktsClass *, AbckitArktsClass *));
void TestNullptr(AbckitArktsInterface *(*apiToCheck)(AbckitArktsModule *, const char *));
void TestNullptr(AbckitArktsModuleField *(*apiToCheck)(AbckitArktsModule *,
                                                       const struct AbckitArktsFieldCreateParams *));
void TestNullptr(AbckitArktsClassField *(*apiToCheck)(AbckitArktsClass *, const struct AbckitArktsFieldCreateParams *));
void TestNullptr(AbckitArktsInterfaceField *(*apiToCheck)(AbckitArktsInterface *,
                                                          const struct AbckitArktsInterfaceFieldCreateParams *));
void TestNullptr(AbckitArktsEnumField *(*apiToCheck)(AbckitArktsEnum *, const struct AbckitArktsFieldCreateParams *));
<<<<<<< HEAD
void TestNullptr(void (*apiToCheck)(AbckitType *, const char *, size_t));
void TestNullptr(void (*apiToCheck)(AbckitType *, size_t));
void TestNullptr(AbckitInst *(*apiToCheck)(AbckitGraph *, AbckitInst *inputObj, AbckitString *field, AbckitTypeId));
void TestNullptr(AbckitInst *(*apiToCheck)(AbckitGraph *graph, AbckitInst *inputObj, AbckitString *fieldId,
                                           AbckitInst *value, AbckitTypeId typeId));
=======
>>>>>>> aad9f664

}  // namespace libabckit::test::helpers_nullptr

#endif /*LIBABCKIT_TESTS_INVALID_HELPERS */<|MERGE_RESOLUTION|>--- conflicted
+++ resolved
@@ -265,12 +265,6 @@
 void TestNullptr(AbckitCoreClass *(*apiToCheck)(AbckitType *));
 void TestNullptr(AbckitTypeId (*apiToCheck)(AbckitType *));
 void TestNullptr(AbckitString *(*apiToCheck)(AbckitType *));
-<<<<<<< HEAD
-void TestNullptr(size_t (*apiToCheck)(AbckitType *));
-void TestNullptr(bool (*apiToCheck)(AbckitType *));
-void TestNullptr(bool (*apiToCheck)(AbckitType *, void *, bool (*cb)(AbckitType *, void *)));
-=======
->>>>>>> aad9f664
 void TestNullptr(double (*apiToCheck)(AbckitValue *));
 void TestNullptr(AbckitFile *(*apiToCheck)(AbckitValue *));
 void TestNullptr(AbckitString *(*apiToCheck)(AbckitValue *));
@@ -400,14 +394,6 @@
 void TestNullptr(AbckitArktsInterfaceField *(*apiToCheck)(AbckitArktsInterface *,
                                                           const struct AbckitArktsInterfaceFieldCreateParams *));
 void TestNullptr(AbckitArktsEnumField *(*apiToCheck)(AbckitArktsEnum *, const struct AbckitArktsFieldCreateParams *));
-<<<<<<< HEAD
-void TestNullptr(void (*apiToCheck)(AbckitType *, const char *, size_t));
-void TestNullptr(void (*apiToCheck)(AbckitType *, size_t));
-void TestNullptr(AbckitInst *(*apiToCheck)(AbckitGraph *, AbckitInst *inputObj, AbckitString *field, AbckitTypeId));
-void TestNullptr(AbckitInst *(*apiToCheck)(AbckitGraph *graph, AbckitInst *inputObj, AbckitString *fieldId,
-                                           AbckitInst *value, AbckitTypeId typeId));
-=======
->>>>>>> aad9f664
 
 }  // namespace libabckit::test::helpers_nullptr
 
