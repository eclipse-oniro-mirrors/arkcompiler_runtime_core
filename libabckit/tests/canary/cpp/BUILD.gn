--- conflicted
+++ resolved
@@ -432,17 +432,7 @@
 
 abckit_standalone_canary("abckit_canary_cpp_headers_core_field") {
   configs = [ ":abckit_canary_cpp_config" ]
-<<<<<<< HEAD
-  input_file = "$abckit_root/include/cpp/headers/core/field.h"
-  extension = "cpp"
-}
-
-abckit_standalone_canary("abckit_canary_cpp_headers_arkts_field") {
-  configs = [ ":abckit_canary_cpp_config" ]
-  input_file = "$abckit_root/include/cpp/headers/arkts/field.h"
-=======
   input_file = "$abckit_root/include/libabckit/cpp/headers/core/field.h"
->>>>>>> a77d6327
   extension = "cpp"
 }
 
