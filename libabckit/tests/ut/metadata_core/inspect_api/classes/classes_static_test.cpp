--- conflicted
+++ resolved
@@ -30,11 +30,7 @@
     abckit::File file(ABCKIT_ABC_DIR "ut/metadata_core/inspect_api/classes/classes_static.abc");
 
     std::set<std::string> gotFieldNames;
-<<<<<<< HEAD
-    std::set<std::string> expectFieldNames = {"f1", "f2", "<property>i1F1"};
-=======
     std::set<std::string> expectFieldNames = {"f1", "f2", "%%property-i1F1"};
->>>>>>> aad9f664
 
     for (const auto &module : file.GetModules()) {
         if (module.IsExternal()) {
