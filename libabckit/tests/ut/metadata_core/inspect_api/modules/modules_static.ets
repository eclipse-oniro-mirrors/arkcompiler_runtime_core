--- conflicted
+++ resolved
@@ -23,12 +23,7 @@
 
 namespace Ns1 {}
 
-<<<<<<< HEAD
-function main()
-{
-=======
 function main() {
->>>>>>> aad9f664
     let add = (a: int, b: int): int => a + b;
     console.log(add(1, 2));
 }