--- conflicted
+++ resolved
@@ -70,11 +70,8 @@
     auto *sendableKlass = CreateSendableClass(klass, file, graph);
     ASSERT_NE(sendableKlass, nullptr);
 
-<<<<<<< HEAD
-=======
     // Slot number passed to create newsendableenv allows [0, slot number - 1] slots to be used by other instructions in
     // this env. Slot index imm used in stsendablevar and ldsendablevar must be less than the slot number.
->>>>>>> dc56cad2
     AbckitInst *newsendableenv = isWideMode ? g_dynG->iCreateCallruntimeWidenewsendableenv(graph, imm + 1)
                                             : g_dynG->iCreateCallruntimeNewsendableenv(graph, imm + 1);
     ASSERT_NE(newsendableenv, nullptr);
