--- conflicted
+++ resolved
@@ -13,12 +13,6 @@
  * limitations under the License.
  */
 
-<<<<<<< HEAD
-function main() {
-    let a :number= 25;
-    console.log(a);
-}
-=======
 const field1 = 'Module';
 
 function main(){
@@ -30,5 +24,4 @@
 
 interface Interface1 {}
 
-namespace Ns1 {}
->>>>>>> aad9f664
+namespace Ns1 {}