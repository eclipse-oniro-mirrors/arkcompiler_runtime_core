{
    "name": "@ohos/runtime_core",
    "version": "",
    "description": "方舟运行时的公共组件",
    "homePage": "https://gitee.com/openharmony",
    "license": "Apache License 2.0",
    "publishAs": "code-segment",
    "scripts": {},
    "dirs": [],
    "segment": {
        "destPath": "arkcompiler/runtime_core"
    },
    "component": {
        "name": "runtime_core",
        "subsystem": "arkcompiler",
        "syscap": [],
        "features": [
            "runtime_core_enable_codegen"
        ],
        "adapted_system_type": [
            "standard"
        ],
        "rom": "",
        "ram": "",
        "deps": {
            "components": [
                "bounds_checking_function",
                "ets_runtime",
                "hilog",
                "init",
                "json",
                "napi",
                "toolchain",
                "zlib",
                "icu",
                "vixl",
                "c_utils",
                "openssl",
                "libuv",
<<<<<<< HEAD
                "pcre2",
                "json",
=======
                "node"
            ],
            "third_party": [
                "openssl",
>>>>>>> 46f0ea7f
                "musl",
                "openssl",
                "elfio",
                "node"
            ],
            "third_party": []
        },
        "build": {
            "sub_component": [
                "//arkcompiler/runtime_core:arkcompiler_params",
                "//arkcompiler/runtime_core/arkplatform:arkplatform_packages",
                "//arkcompiler/runtime_core/static_core:ark_packages",
                "//arkcompiler/runtime_core:ark_device_packages"
            ],
            "inner_kits": [
                {
                    "name": "//arkcompiler/runtime_core/arkplatform:libarkplatform",
                    "header": {
                        "header_files": [],
                        "header_base": "//arkcompiler/runtime_core/arkplatform"
                    }
                },
                {
                    "name": "//arkcompiler/runtime_core/arkplatform:arkplatform_header",
                    "header": {
                        "header_files": [],
                        "header_base": "//arkcompiler/runtime_core/arkplatform"
                    }
                },
                {
                    "name": "//arkcompiler/runtime_core/libpandafile:arkfile_header_deps",
                    "header": {
                        "header_files": [],
                        "header_base": "//arkcompiler/runtime_core/libpandafile"
                    }
                },
                {
                    "name": "//arkcompiler/runtime_core/libpandafile:libarkfile_static",
                    "header": {
                        "header_files": [],
                        "header_base": "//arkcompiler/runtime_core/libpandafile"
                    }
                },
                {
                    "name": "//arkcompiler/runtime_core/libpandafile:libarkfile_runtime_static",
                    "header": {
                        "header_files": [],
                        "header_base": "//arkcompiler/runtime_core/libpandafile"
                    }
                },
                {
                    "name": "//arkcompiler/runtime_core/libpandabase:libarkbase",
                    "header": {
                        "header_files": [],
                        "header_base": "//arkcompiler/runtime_core/libpandabase"
                    }
                },
                {
                    "name": "//arkcompiler/runtime_core/libpandabase:libarkbase_static",
                    "header": {
                        "header_files": [],
                        "header_base": "//arkcompiler/runtime_core/libpandabase"
                    }
                },
                {
                    "name": "//arkcompiler/runtime_core/abc2program:abc2program_frontend_static",
                    "header": {
                        "header_files": [],
                        "header_base": "//arkcompiler/runtime_core/abc2program"
                    }
                },
                {
                    "name": "//arkcompiler/runtime_core/assembler:libarkassembler_frontend_static",
                    "header": {
                        "header_files": [],
                        "header_base": "//arkcompiler/runtime_core/assembler"
                    }
                },
                {
                    "name": "//arkcompiler/runtime_core/assembler:libarkassembler_static",
                    "header": {
                        "header_files": [],
                        "header_base": "//arkcompiler/runtime_core/assembler"
                    }
                },
                {
                    "name": "//arkcompiler/runtime_core/libpandabase:libarkbase_frontend_static",
                    "header": {
                        "header_files": [],
                        "header_base": "//arkcompiler/runtime_core/libpandabase"
                    }
                },
                {
                    "name": "//arkcompiler/runtime_core/libpandafile:libarkfile_frontend_static",
                    "header": {
                        "header_files": [],
                        "header_base": "//arkcompiler/runtime_core/libpandafile"
                    }
                },
                {
                    "name": "//arkcompiler/runtime_core/libziparchive:libarkziparchive_frontend_static",
                    "header": {
                        "header_files": [],
                        "header_base": "//arkcompiler/runtime_core/libziparchive"
                    }
                },
                {
                    "name": "//arkcompiler/runtime_core/libziparchive:libarkziparchive_static",
                    "header": {
                        "header_files": [],
                        "header_base": "//arkcompiler/runtime_core/libziparchive"
                    }
                },
                {
                    "name": "//arkcompiler/runtime_core/bytecode_optimizer:libarkbytecodeopt_frontend_static",
                    "header": {
                        "header_files": [],
                        "header_base": "//arkcompiler/runtime_core/bytecode_optimizer"
                    }
                },
                {
                    "name": "//arkcompiler/runtime_core/compiler:libarkcompiler_frontend_static",
                    "header": {
                        "header_files": [],
                        "header_base": "//arkcompiler/runtime_core/compiler"
                    }
                },
                {
                    "name": "//arkcompiler/runtime_core/static_core/libpandabase:libarktsbase_package",
                    "header": {
                        "header_files": [],
                        "header_base": "//arkcompiler/runtime_core/static_core/libpandabase"
                    }
                },
                {
                    "name": "//arkcompiler/runtime_core/static_core/libpandafile:libarktsfile_package",
                    "header": {
                        "header_files": [],
                        "header_base": "//arkcompiler/runtime_core/static_core/libpandafile"
                    }
                },
                {
                    "name": "//arkcompiler/runtime_core/static_core/assembler:libarktsassembler_package",
                    "header": {
                        "header_files": [],
                        "header_base": "//arkcompiler/runtime_core/static_core/assembler"
                    }
                },
                {
                    "name": "//arkcompiler/runtime_core/static_core/bytecode_optimizer:libarktsbytecodeopt_package",
                    "header": {
                        "header_files": [],
                        "header_base": "//arkcompiler/runtime_core/static_core/bytecode_optimizer"
                    }
                },
                {
                    "name": "//arkcompiler/runtime_core/static_core/compiler:libarktscompiler_package",
                    "header": {
                        "header_files": [],
                        "header_base": "//arkcompiler/runtime_core/static_core/compiler"
                    }
                },
                {
                    "name": "//arkcompiler/runtime_core/static_core/isa:isa_combine",
                    "header": {
                        "header_files": [],
                        "header_base": "//arkcompiler/runtime_core/static_core/isa"
                    }
                },
                {
                    "name": "//arkcompiler/runtime_core/static_core/static_linker:ark_link"
                },
                {
                    "name": "//arkcompiler/runtime_core/verifier:libarkverifier",
                    "header": {
                        "header_files": [],
                        "header_base": "//arkcompiler/runtime_core/verifier"
                    }
                },
                {
                    "name": "//arkcompiler/runtime_core/common_interfaces:common_interfaces_header",
                    "header": {
                        "header_files": [],
                        "header_base": "//arkcompiler/runtime_core/common_interfaces"
                    }
                },
                {
                    "name": "//arkcompiler/runtime_core/panda_guard:panda_guard_static"
                },
                {
                    "name": "//arkcompiler/runtime_core/static_core/plugins/ets/runtime/ani:ani",
                    "header": {
                        "header_files": [],
                        "header_base": "//arkcompiler/runtime_core/static_core/plugins/ets/runtime/ani"
                    }
                },
                {
                    "name": "//arkcompiler/runtime_core/static_core/plugins/ets/runtime/libani_helpers:ani_helpers",
                    "header": {
                        "header_files": [],
                        "header_base": "//arkcompiler/runtime_core/static_core/plugins/ets/runtime/libani_helpers"
                    }
                },
                {
                    "name": "//arkcompiler/runtime_core/static_core/runtime:libarkruntime",
                    "header": {
                        "header_files": [],
                        "header_base": "//arkcompiler/runtime_core/static_core/runtime"
                    }
                },
                {
                    "name": "//arkcompiler/runtime_core/static_core/plugins/ets/stdlib:ohos_ets_stdlib"
                }
            ],
            "test": [
                "//arkcompiler/runtime_core/tests/fuzztest:fuzztest",
                "//arkcompiler/runtime_core/static_core/plugins/ets/tests/ets_sdk/fuzztest:fuzztest",
                "//arkcompiler/runtime_core:runtime_core_unittest"
            ]
        }
    }
}<|MERGE_RESOLUTION|>--- conflicted
+++ resolved
@@ -37,15 +37,8 @@
                 "c_utils",
                 "openssl",
                 "libuv",
-<<<<<<< HEAD
                 "pcre2",
                 "json",
-=======
-                "node"
-            ],
-            "third_party": [
-                "openssl",
->>>>>>> 46f0ea7f
                 "musl",
                 "openssl",
                 "elfio",
