--- conflicted
+++ resolved
@@ -197,7 +197,9 @@
                     }
                 },
                 {
-<<<<<<< HEAD
+                    "name": "//arkcompiler/runtime_core/panda_guard:panda_guard_static"
+                },
+                {
                     "name": "//arkcompiler/runtime_core/static_core/plugins/ets/runtime/ani:ani",
                     "header": {
                         "header_files": [],
@@ -210,9 +212,6 @@
                         "header_files": [],
                         "header_base": "//arkcompiler/runtime_core/static_core/runtime"
                     }
-=======
-                    "name": "//arkcompiler/runtime_core/panda_guard:panda_guard_static"
->>>>>>> dc56cad2
                 }
             ],
             "test": [
