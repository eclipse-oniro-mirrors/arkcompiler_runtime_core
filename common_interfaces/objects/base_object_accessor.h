--- conflicted
+++ resolved
@@ -42,32 +42,5 @@
     // SetElementByIdx is used to set the value of an element in a dynamic object with the given index.
     virtual bool SetElementByIdx(ThreadHolder *thread, BaseObject *obj, const uint32_t index, JSTaggedValue value) = 0;
 };
-<<<<<<< HEAD
-
-// The interface will be implemented in the static runtime to provide the ability to access
-// properties of static objects.
-class StaticObjectAccessorInterface {
-public:
-    // HasProperty is used to check if the static object has a property with the given name.
-    virtual bool HasProperty(ThreadHolder *thread, const BaseObject *obj, const char *name) = 0;
-
-    // GetProperty is used to get the value of a property from a static object with the given name.
-    virtual BoxedValue GetProperty(ThreadHolder *thread, const BaseObject *obj, const char *name) = 0;
-
-    // SetProperty is used to set the value of a property in a static object with the given name.
-    virtual bool SetProperty(ThreadHolder *thread, BaseObject *obj, const char *name, BoxedValue value) = 0;
-
-    // HasElementByIdx is used to check if the static object has an element with the given index.
-    virtual bool HasElementByIdx(ThreadHolder *thread, const BaseObject *obj, const uint32_t index) = 0;
-
-    // GetElementByIdx is used to get the value of an element from a static object with the given index.
-    virtual BoxedValue GetElementByIdx(ThreadHolder *thread, const BaseObject *obj, const uint32_t index) = 0;
-
-    // SetElementByIdx is used to set the value of an element in a static object with the given index.
-    virtual bool SetElementByIdx(ThreadHolder *thread, BaseObject *obj, uint32_t index, const BoxedValue value) = 0;
-};
-}  // namespace common
-=======
 }  // namespace panda
->>>>>>> a77d6327
 #endif  // COMMON_INTERFACES_BASE_OBJECT_ACCESSOR_H