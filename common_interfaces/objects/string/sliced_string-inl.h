--- conflicted
+++ resolved
@@ -30,15 +30,9 @@
                                                                                WriteBarrier &&writeBarrier,
                                                                                ReadOnlyHandle<BaseString> parent)
 {
-<<<<<<< HEAD
-    SlicedString *slicedString = SlicedString::Cast(
-        std::invoke(std::forward<Allocator>(allocator), SlicedString::SIZE, ObjectType::SLICED_STRING));
-    slicedString->SetMixHashcode(0);
-=======
     SlicedStringTemplate<POINTER_SIZE> *slicedString = SlicedStringTemplate<POINTER_SIZE>::Cast(std::invoke(
         std::forward<Allocator>(allocator), SlicedStringTemplate<POINTER_SIZE>::SIZE, ObjectType::SLICED_STRING));
-    slicedString->SetRawHashcode(0);
->>>>>>> aad9f664
+    slicedString->SetMixHashcode(0);
     slicedString->SetParent(std::forward<WriteBarrier>(writeBarrier), parent.GetBaseObject());
     return slicedString;
 }
