/*
 * Copyright (c) 2025 Huawei Device Co., Ltd.
 * Licensed under the Apache License, Version 2.0 (the "License");
 * you may not use this file except in compliance with the License.
 * You may obtain a copy of the License at
 *
 *     http://www.apache.org/licenses/LICENSE-2.0
 *
 * Unless required by applicable law or agreed to in writing, software
 * distributed under the License is distributed on an "AS IS" BASIS,
 * WITHOUT WARRANTIES OR CONDITIONS OF ANY KIND, either express or implied.
 * See the License for the specific language governing permissions and
 * limitations under the License.
 */

// NOLINTBEGIN(readability-identifier-naming, cppcoreguidelines-macro-usage,
//             cppcoreguidelines-special-member-functions, modernize-deprecated-headers,
//             readability-else-after-return, readability-duplicate-include,
//             misc-non-private-member-variables-in-classes, cppcoreguidelines-pro-type-member-init,
//             google-explicit-constructor, cppcoreguidelines-pro-type-union-access,
//             modernize-use-auto, llvm-namespace-comment,
//             cppcoreguidelines-pro-type-vararg, modernize-avoid-c-arrays,
//             readability-implicit-bool-conversion)

#ifndef COMMON_INTERFACES_OBJECTS_STRING_BASE_STRING_DECLARE_H
#define COMMON_INTERFACES_OBJECTS_STRING_BASE_STRING_DECLARE_H

#include "objects/base_object.h"
#include "objects/utils/field_macro.h"
#include "objects/utils/objects_traits.h"
#include "objects/readonly_handle.h"
#include "base/bit_field.h"
#include "objects/utils/span.h"

#include <type_traits>
#include <vector>
#include <cstring>

namespace common {
/*
 +-----------------------------+ <-- offset 0
 |      BaseObject fields      |
 +-----------------------------+ <-- offset = BaseObjectSize()
 | Padding (uint64_t)          | <-- PADDING_OFFSET
 +-----------------------------+
 | LengthAndFlags (uint32_t)   | <-- LENGTH_AND_FLAGS_OFFSET
 +-----------------------------+
 | RawHashcode (uint32_t)      | <-- RAW_HASHCODE_OFFSET
 +-----------------------------+ <-- SIZE (== BaseString::SIZE)
 */
/*
 +-----------------------------+
 |   LengthAndFlags (uint32_t) |
 +-----------------------------+
 Bit layout:
   [0]         : CompressedStatusBit         (1 bit)
   [1]         : IsInternBit                 (1 bit)
   [2 - 31]    : LengthBits                  (30 bits)
 */

/**
 * @class BaseString
 * @brief Base class for internal string representation supporting multiple encodings and layouts.
 *
 * Provides common interface for string types like LineString, TreeString, and SlicedString.
 */
class BaseString : public BaseObject {
public:
    BASE_CAST_CHECK(BaseString, IsString);
    NO_MOVE_SEMANTIC_CC(BaseString);
    NO_COPY_SEMANTIC_CC(BaseString);
    static constexpr uint32_t RAW_HASH_LENGTH = 31;
    static constexpr uint32_t IS_INTEGER_MASK = 1U << RAW_HASH_LENGTH;
    static constexpr uint32_t MAX_INTEGER_HASH_NUMBER = 0x3B9AC9FF;
    static constexpr uint32_t MAX_CACHED_INTEGER_SIZE = 9;
    static constexpr size_t MAX_STRING_LENGTH = 0x40000000U;  // 30 bits for string length, 2 bits for special meaning
    static constexpr uint32_t MAX_ELEMENT_INDEX_LEN = 10;
    static constexpr size_t HASH_SHIFT = 5;
#if defined(ARK_HYBRID) || defined(USE_CMC_GC)
    static constexpr size_t PADDING_OFFSET = BaseObjectSize();
#else
    static constexpr size_t LENGTH_AND_FLAGS_OFFSET = BaseObjectSize();
#endif
    static constexpr uint32_t STRING_LENGTH_BITS_NUM = 30;

    enum CompressedStatus {
        STRING_COMPRESSED,
        STRING_UNCOMPRESSED,
    };

    enum TrimMode : uint8_t {
        TRIM,
        TRIM_START,
        TRIM_END,
    };

    enum IsIntegerStatus {
        NOT_INTEGER = 0,
        IS_INTEGER,
    };

    enum ConcatOptStatus {
        BEGIN_STRING_ADD = 1,
        IN_STRING_ADD,
        CONFIRMED_IN_STRING_ADD,
        END_STRING_ADD,
        INVALID_STRING_ADD,
    };

<<<<<<< HEAD
    using CompressedStatusBit = BitField<CompressedStatus, 0>;                    // 1
=======
    using CompressedStatusBit = common::BitField<CompressedStatus, 0>;            // 1
>>>>>>> aad9f664
    using IsInternBit = CompressedStatusBit::NextFlag;                            // 1
    using LengthBits = IsInternBit::NextField<uint32_t, STRING_LENGTH_BITS_NUM>;  // 30
    static_assert(LengthBits::START_BIT + LengthBits::SIZE == sizeof(uint32_t) * BITS_PER_BYTE,
                  "LengthBits does not match the field size");

#if defined(ARK_HYBRID) || defined(USE_CMC_GC)
    // When enable cmcgc, the ObjectHeader in 1.2 is 128 bits, to align with it, a 64bits padding is needed.
    PRIMITIVE_FIELD(padding, uint64_t, PADDING_OFFSET, LENGTH_AND_FLAGS_OFFSET)
#endif
    PRIMITIVE_FIELD(LengthAndFlags, uint32_t, LENGTH_AND_FLAGS_OFFSET, MIX_HASHCODE_OFFSET)

    using RawHashcode = BitField<uint32_t, 0, RAW_HASH_LENGTH>;       // 31
    using IsIntegerBit = RawHashcode::NextField<IsIntegerStatus, 1>;  // 1
    // In last bit of mix_hash we store if this string is small-integer number or not.
    PRIMITIVE_FIELD(MixHashcode, uint32_t, MIX_HASHCODE_OFFSET, SIZE)

    static inline uint32_t MixHashcode(uint32_t hashcode, bool isInteger);

    template <typename ReadBarrier>
    inline bool IsInteger(ReadBarrier &&readBarrier)
    {
        uint32_t hashcode = GetHashcode(std::forward<ReadBarrier>(readBarrier));
        return IsIntegerBit::Decode(hashcode) == IS_INTEGER;
    }

    bool IsString() const
    {
        return GetBaseClass()->IsString();
    }
    /**
     * @brief Return whether the underlying string is a LineString.
     * @return true if LineString, false otherwise.
     */
    bool IsLineString() const
    {
        return GetBaseClass()->IsLineString();
    }

    /**
     * @brief Return whether the string is stored as a TreeString.
     * @return true if TreeString, false otherwise.
     */
    bool IsTreeString() const
    {
        return GetBaseClass()->IsTreeString();
    }

    /**
     * @brief Return whether the string is stored as a SlicedString.
     * @return true if SlicedString, false otherwise.
     */
    bool IsSlicedString() const
    {
        return GetBaseClass()->IsSlicedString();
    }

    /**
     * @brief Return whether the string is stored using UTF-8 encoding.
     * @return true if UTF-8, false if UTF-16.
     */
    bool IsUtf8() const;

    /**
     * @brief Return whether the string is stored using UTF-16 encoding.
     * @return true if UTF-16, false if UTF-8.
     */
    bool IsUtf16() const;

    /**
     * @brief Return string length in code units.
     * @return Number of UTF-8 or UTF-16 units.
     */
    uint32_t GetLength() const;

    /**
     * @brief Initialize flags and length fields of the string.
     * @param length Length of the string.
     * @param compressed Whether it is UTF-8 (true) or UTF-16 (false).
     * @param isIntern Whether string is interned in string table.
     */
    void InitLengthAndFlags(uint32_t length, bool compressed = false, bool isIntern = false);

    /**
     * @brief Get the length of the string when encoded in UTF-8.
     *
     * This method traverses the string to compute the number of bytes required for its UTF-8 representation.
     * It can also be used to compute a safe buffer size for encoding.
     *
     * @tparam ReadBarrier A callable used to handle memory access barriers.
     * @param readBarrier A memory read barrier used to access underlying string data.
     * @param modify Whether the internal cached state may be modified during computation.
     * @param isGetBufferSize Whether the result is intended to reserve a buffer (may affect padding behavior).
     * @return Number of bytes required to encode the string in UTF-8.
     */
    template <typename ReadBarrier>
    size_t GetUtf8Length(ReadBarrier &&readBarrier, bool modify = true, bool isGetBufferSize = false) const;

    /**
     * @brief Mark this string as interned.
     */
    void SetIsInternString();

    /**
     * @brief Check if string is interned.
     * @return true if interned, false otherwise.
     */
    bool IsInternString() const;

    /**
     * @brief Clear the interned string flag.
     */
    void ClearInternStringFlag();

    /**
     * @brief Try to get cached hashcode.
     * @param hash Output pointer to store hash if available.
     * @return true if hashcode is present, false otherwise.
     */
    bool TryGetHashCode(uint32_t *hash) const;

    /**
     * @brief Compute hashcode on-demand if not already cached.
     * @tparam ReadBarrier A callable used to manage memory access.
     * @param readBarrier A barrier callable object.
     * @return The hashcode.
     */
    template <typename ReadBarrier>
    uint32_t PUBLIC_API GetHashcode(ReadBarrier &&readBarrier);

    template <class ReadBarrier>
    uint32_t ComputeHashcode(ReadBarrier &&readBarrier) const;

    template <typename ReadBarrier>
    uint32_t ComputeRawHashcode32bits(ReadBarrier &&readBarrier) const;

    /**
     * @brief Compute the raw hashcode based on content.
     * @tparam ReadBarrier A callable used to manage memory access.
     * @param readBarrier A barrier callable object.
     * @return The computed hash value and if this string is an integer.
     */
    template <typename ReadBarrier>
    std::pair<uint32_t, bool> ComputeRawHashcode(ReadBarrier &&readBarrier) const;

    /**
     * @brief Retrieve character at a specific index.
     * @tparam verify Enable index boundary checks.
     * @tparam ReadBarrier A callable used to manage memory access.
     * @param readBarrier A barrier callable object.
     * @param index The index to retrieve.
     * @return UTF-16 code unit.
     */
    template <bool verify = true, typename ReadBarrier>
    uint16_t At(ReadBarrier &&readBarrier, int32_t index) const;

    /**
     * @brief Compare the string content with a virtual concatenation of str1 + str2.
     * @tparam ReadBarrier A callable used to manage memory access.
     * @param readBarrier A barrier callable object.
     * @param str1 Left part string.
     * @param str2 Right part string.
     * @return true if content equals str1+str2.
     */
    template <typename ReadBarrier>
    bool EqualToSplicedString(ReadBarrier &&readBarrier, const BaseString *str1, const BaseString *str2);

    /**
     * @brief Write string content to a UTF-8 buffer.
     * @tparam ReadBarrier A callable used to manage memory access.
     * @param readBarrier A barrier callable object.
     * @param buf Output buffer.
     * @param maxLength Maximum number of bytes to write.
     * @param isWriteBuffer Whether the target is a real output buffer or dummy.
     * @return Number of bytes written (excluding null terminator).
     */
    template <typename ReadBarrier>
    size_t WriteUtf8(ReadBarrier &&readBarrier, uint8_t *buf, size_t maxLength, bool isWriteBuffer = false) const;

    /**
     * @brief Copy the UTF-16 encoded content of the string into the provided buffer.
     *
     * This method traverses the string structure and copies the characters into the target UTF-16 buffer.
     * It handles any decoding or materialization needed depending on the internal representation.
     *
     * @tparam ReadBarrier A callable used to handle memory access barriers.
     * @param readBarrier A memory read barrier for accessing string data.
     * @param buf Destination buffer to copy UTF-16 data into.
     * @param length Number of characters to copy from the string.
     * @param bufLength Maximum capacity (in code units) of the destination buffer.
     * @return Number of UTF-16 code units actually copied.
     */
    template <typename ReadBarrier>
    size_t CopyDataToUtf16(ReadBarrier &&readBarrier, uint16_t *buf, uint32_t length, uint32_t bufLength) const;

    /**
     * @brief Write the UTF-16 encoded content of the string into the provided buffer, possibly truncated.
     *
     * Unlike full-copy functions, this method allows writing even if the target buffer is smaller than
     * the total string length, enabling partial extraction or safe truncation.
     *
     * @tparam ReadBarrier A callable used to handle memory access barriers.
     * @param readBarrier A memory read barrier for accessing string data.
     * @param buf Destination buffer to receive UTF-16 data.
     * @param targetLength Intended number of UTF-16 code units to write from the string.
     * @param bufLength Actual size of the destination buffer (in UTF-16 code units).
     * @return Number of UTF-16 code units actually written into the buffer.
     */
    template <typename ReadBarrier>
    size_t WriteUtf16(ReadBarrier &&readBarrier, uint16_t *buf, uint32_t targetLength, uint32_t bufLength) const;

    /**
     * @brief Write the string content into a UTF-8/one-byte-per-char buffer with possible truncation.
     *
     * This function writes at most `maxLength` bytes of data into the target buffer, using single-byte
     * (Latin1/CESU-8) encoding if applicable. It is used for compact output or debug printing.
     *
     * @tparam ReadBarrier A callable used to manage memory access.
     * @param readBarrier A memory read barrier used during data access.
     * @param buf Target buffer for writing one-byte string data.
     * @param maxLength Maximum number of bytes to write.
     * @return Number of bytes actually written into the buffer.
     */
    template <typename ReadBarrier>
    size_t WriteOneByte(ReadBarrier &&readBarrier, uint8_t *buf, size_t maxLength) const;

    /**
     * @brief Copy a specific region of the string into a UTF-8 buffer with optional modification and truncation.
     *
     * This function extracts a substring starting at the given position and writes it in UTF-8 encoding
     * to the provided buffer. It supports partial copying, internal caching, and write-buffer scenarios.
     *
     * @tparam ReadBarrier A callable used to manage memory access.
     * @param readBarrier A memory read barrier for accessing string data.
     * @param buf Destination buffer to receive UTF-8 encoded bytes.
     * @param start Start index within the string (in character index, not byte).
     * @param length Number of characters to convert and copy.
     * @param maxLength Maximum number of bytes allowed to be written into the buffer.
     * @param modify Whether this copy operation is allowed to mutate internal cached state.
     * @param isWriteBuffer Whether the buffer is being used as a writable backend storage.
     * @return Number of UTF-8 bytes written into the buffer.
     */
    template <typename ReadBarrier>
    size_t CopyDataRegionUtf8(ReadBarrier &&readBarrier, uint8_t *buf, size_t start, size_t length, size_t maxLength,
                              bool modify = true, bool isWriteBuffer = false) const;

    /**
     * @brief Copy the entire string content into a UTF-16 buffer up to a maximum number of characters.
     *
     * This function reads the string and writes its UTF-16 representation into the provided buffer,
     * copying at most `maxLength` code units. It is safe for partial copying.
     *
     * @tparam ReadBarrier A callable used to manage memory access.
     * @param readBarrier A memory read barrier for accessing string content.
     * @param buf Target buffer to store UTF-16 code units.
     * @param maxLength Maximum number of UTF-16 code units to write.
     * @return Actual number of UTF-16 code units written.
     */
    template <typename ReadBarrier>
    uint32_t CopyDataUtf16(ReadBarrier &&readBarrier, uint16_t *buf, uint32_t maxLength) const;

    /**
     * @brief Convert internal string data to std::u16string.
     * @tparam ReadBarrier A callable used to manage memory access.
     * @param readBarrier A barrier object.
     * @param len Optional length override.
     * @return UTF-16 representation of this string.
     */
    template <typename ReadBarrier>
    std::u16string ToU16String(ReadBarrier &&readBarrier, uint32_t len = 0);

    /**
     * @brief Convert string to UTF-8 and return it as a span backed by a user buffer.
     * @tparam ReadBarrier A callable used to manage memory access.
     * @tparam Vec A std::vector<uint8_t>-compatible type.
     * @param readBarrier A barrier object.
     * @param buf Vector used as backing storage.
     * @param modify Whether UTF-8 conversion may mutate internal state.
     * @param cesu8 Whether to use CESU-8 encoding.
     * @return A span of UTF-8 bytes.
     */
    template <typename ReadBarrier, typename Vec,
              std::enable_if_t<objects_traits::is_std_vector_of_v<std::decay_t<Vec>, uint8_t>, int> = 0>
    Span<const uint8_t> ToUtf8Span(ReadBarrier &&readBarrier, Vec &buf, bool modify = true, bool cesu8 = false);

    /**
     * @brief Convert string to UTF-8 in debugger mode (non-CESU-8).
     * @tparam ReadBarrier A callable used to manage memory access.
     * @tparam Vec A std::vector<uint8_t>-compatible type.
     * @param readBarrier A barrier object.
     * @param buf Vector used as backing storage.
     * @param modify Whether UTF-8 conversion may mutate internal state.
     * @return A span of UTF-8 bytes.
     */
    template <typename ReadBarrier, typename Vec,
              std::enable_if_t<objects_traits::is_std_vector_of_v<std::decay_t<Vec>, uint8_t>, int> = 0>
    Span<const uint8_t> DebuggerToUtf8Span(ReadBarrier &&readBarrier, Vec &buf, bool modify = true);

    /**
     * @brief Check whether the string is in a flat (contiguous) representation.
     *
     * A flat string has its character data stored in a single contiguous buffer without slicing or tree structure.
     *
     * @tparam ReadBarrier A callable used to manage memory access.
     * @param readBarrier A memory read barrier used to inspect internal layout.
     * @return true if the string is flat and directly addressable; false otherwise.
     */
    template <typename ReadBarrier>
    bool IsFlat(ReadBarrier &&readBarrier) const;

    /**
     * @brief Get the actual string object type (e.g., LineString, TreeString, etc.).
     *
     * This function returns the internal representation type of the string,
     * which can be used to distinguish between different string layouts or implementations.
     *
     * @return ObjectType enum value representing the string's runtime type.
     */
    ObjectType GetStringType() const;

    /**
     * @brief Compute the hash code of two concatenated string fragments.
     *
     * This function calculates a combined hash value as if the two buffers were joined
     * into a single logical string. It avoids allocating or copying by computing the hash
     * directly over the two parts.
     *
     * @tparam T1 Type of the first character buffer (e.g., uint8_t or uint16_t).
     * @tparam T2 Type of the second character buffer.
     * @param dataFirst Pointer to the first string buffer.
     * @param sizeFirst Length of the first buffer (in code units).
     * @param dataSecond Pointer to the second string buffer.
     * @param sizeSecond Length of the second buffer (in code units).
     * @return Hash code of the virtual concatenation of the two buffers.
     */
    template <class T1, class T2>
    static uint32_t CalculateDataConcatHashCode(const T1 *dataFirst, size_t sizeFirst, const T2 *dataSecond,
                                                size_t sizeSecond);

    template <typename T>
    static bool HashIntegerString(const T *data, size_t size, uint32_t *hash, uint32_t hashSeed);

    /**
     * @brief Compute the hash code of a UTF-8 encoded string buffer.
     *
     * This function computes a hash based on the UTF-8 byte sequence, optionally
     * optimizing for compressible (ASCII-only) content.
     *
     * @param utf8Data Pointer to UTF-8 encoded string data.
     * @param utf8Len Length of the data in bytes.
     * @param canBeCompress Whether the data is compressible (i.e., ASCII-only), which may affect hashing.
     * @return Computed 32-bit hash code.
     */
    static uint32_t ComputeHashcodeUtf8(const uint8_t *utf8Data, size_t utf8Len, bool canBeCompress);

    /**
     * @brief Compute the hash code of a UTF-16 encoded string buffer.
     *
     * This function generates a 32-bit hash code from a UTF-16 sequence, typically
     * for use in hash-based string tables or interning mechanisms.
     *
     * @param utf16Data Pointer to UTF-16 encoded data.
     * @param length Number of UTF-16 code units to include in the hash.
     * @return Computed 32-bit hash code.
     */
    static uint32_t ComputeHashcodeUtf16(const uint16_t *utf16Data, uint32_t length);

    /**
     * @brief Check if two UTF-like spans are equal.
     *
     * Compares two spans character-by-character and assumes that they should have the same length.
     * Intended for fast comparison of raw string segments in internal routines.
     *
     * @tparam T Element type of the first span (e.g. uint8_t or uint16_t).
     * @tparam T1 Element type of the second span.
     * @param str1 First character span.
     * @param str2 Second character span.
     * @return true if the spans are equal in length and content; false otherwise.
     */
    template <typename T, typename T1>
    static bool StringsAreEquals(Span<const T> &str1, Span<const T1> &str2);

    /**
     * @brief Compare a UTF-8 string with a UTF-16 string for equality.
     *
     * This method checks whether the UTF-8 and UTF-16 encoded strings represent the same sequence
     * of characters, accounting for encoding differences.
     *
     * @param utf8Data Pointer to UTF-8 encoded data.
     * @param utf8Len Length of the UTF-8 data in bytes.
     * @param utf16Data Pointer to UTF-16 encoded data.
     * @param utf16Len Length of the UTF-16 data in code units.
     * @return true if both strings represent the same character sequence; false otherwise.
     */
    static bool IsUtf8EqualsUtf16(const uint8_t *utf8Data, size_t utf8Len, const uint16_t *utf16Data,
                                  uint32_t utf16Len);

    /**
     * @brief Compare two BaseString objects by their byte representation.
     *
     * This comparison checks whether the contents of the two strings are byte-wise equal.
     * It does not normalize or canonicalize Unicode sequences. It is intended for internal fast equality checks.
     *
     * @tparam ReadBarrier A callable used to manage memory access.
     * @param readBarrier Barrier used to safely access memory.
     * @param str1 First string to compare.
     * @param str2 Second string to compare.
     * @return true if the strings are equal in byte content; false otherwise.
     */
    template <typename ReadBarrier>
    static bool StringsAreEqual(ReadBarrier &&readBarrier, BaseString *str1, BaseString *str2);

    /**
     * @brief Compare two BaseString objects with potentially different UTF encodings.
     * @tparam ReadBarrier A callable used to manage memory access.
     * @param readBarrier Barrier used to safely access memory.
     * @param str1 First string to compare.
     * @param str2 Second string to compare.
     * @return true if the strings are equal in character content; false otherwise.
     */
    template <typename ReadBarrier>
    static bool StringsAreEqualDiffUtfEncoding(ReadBarrier &&readBarrier, BaseString *str1, BaseString *str2);

    /**
     * @brief Compare a BaseString with raw UTF-8 data for equality.
     *
     * Performs a character-by-character comparison between the BaseString and a UTF-8 byte array.
     * Does not modify the internal structure of str1. Less efficient if str1 is not flat.
     * It also allows comparing against compressible (ASCII-only) UTF-8 data.
     *
     * @tparam ReadBarrier A callable used to manage memory access.
     * @param readBarrier Barrier used to safely access memory.
     * @param str1 Pointer to the BaseString instance.
     * @param dataAddr Pointer to raw UTF-8 data.
     * @param dataLen Length of UTF-8 data in bytes.
     * @param canBeCompress Whether the UTF-8 data is compressible (ASCII-only).
     * @return true if contents are equal; false otherwise.
     */
    template <typename ReadBarrier>
    static bool StringIsEqualUint8Data(ReadBarrier &&readBarrier, const BaseString *str1, const uint8_t *dataAddr,
                                       uint32_t dataLen, bool canBeCompress);

    /**
     * @brief Compare a BaseString with UTF-16 data for equality.
     *
     * Performs a character-by-character comparison between the BaseString and a UTF-16 sequence.
     * It does not normalize Unicode or change internal structure. May be inefficient if str1 is not flat.
     *
     * @tparam ReadBarrier A callable used to manage memory access.
     * @param readBarrier Barrier used to safely access memory.
     * @param str1 Pointer to the BaseString instance.
     * @param utf16Data Pointer to UTF-16 data.
     * @param utf16Len Length of UTF-16 data in code units.
     * @return true if contents are equal; false otherwise.
     */
    template <typename ReadBarrier>
    static bool StringsAreEqualUtf16(ReadBarrier &&readBarrier, const BaseString *str1, const uint16_t *utf16Data,
                                     uint32_t utf16Len);

    /**
     * @brief Copy characters from a source span to a destination span.
     *
     * Copies up to `count` characters from `src` to `dst`, not exceeding `dstMax`.
     * Safe for use with UTF-8 or UTF-16 spans.
     *
     * @tparam T Character type (uint8_t or uint16_t).
     * @param dst Destination span to write to.
     * @param dstMax Maximum writable elements in destination.
     * @param src Source span to read from.
     * @param count Number of characters to copy.
     * @return true if all `count` characters were copied; false if `dstMax` was insufficient.
     */
    template <typename T>
    static bool MemCopyChars(Span<T> &dst, size_t dstMax, Span<const T> &src, size_t count);

    /**
     * @brief Determine whether string data is eligible for UTF-8 compression.
     * @param utf8Data Pointer to UTF-8 data.
     * @param utf8Len Length in bytes.
     * @return true if compressible, false otherwise.
     */
    static bool CanBeCompressed(const uint8_t *utf8Data, uint32_t utf8Len);

    /**
     * @brief Determine whether UTF-16 data can be losslessly compressed to UTF-8.
     * @param utf16Data Pointer to UTF-16 data.
     * @param utf16Len Length in code units.
     * @return true if compressible, false otherwise.
     */
    static bool CanBeCompressed(const uint16_t *utf16Data, uint32_t utf16Len);

    /**
     * @brief Copy characters from a source to destination buffer.
     *
     * Performs a loop-based copy of `count` characters from `src` to `dst`.
     * Supports conversion between character types (e.g., uint8_t to uint16_t).
     *
     * @tparam DstType Destination character type.
     * @tparam SrcType Source character type.
     * @param dst Pointer to destination character buffer.
     * @param src Pointer to source character buffer.
     * @param count Number of characters to copy.
     */
    template <typename DstType, typename SrcType>
    static void CopyChars(DstType *dst, SrcType *src, uint32_t count);

    /**
     * @brief Compute hash value over a UTF-like character buffer.
     *
     * This function computes a hash code from the given character data using a provided seed.
     * It is used internally to generate consistent hashes for strings, enabling deduplication
     * or fast lookup in hash maps.
     *
     * @tparam T Character type (e.g., uint8_t or uint16_t).
     * @param data Pointer to the character buffer.
     * @param size Number of characters in the buffer.
     * @param hashSeed Initial hash seed for mixing.
     * @return 32-bit computed hash value.
     */
    template <typename T>
    static PUBLIC_API uint32_t ComputeHashForData(const T *data, size_t size, uint32_t hashSeed);

    /**
     * @brief Check whether a UTF-16 code unit is an ASCII character.
     *
     * Determines whether the given 16-bit character is within the standard ASCII range (0x01–0x7F).
     *
     * @param data The UTF-16 code unit to check.
     * @return true if the character is ASCII; false otherwise.
     */
    static bool IsASCIICharacter(uint16_t data);

    /**
     * @brief Find the first occurrence of a substring within another span.
     *
     * Performs forward search of `rhsSp` within `lhsSp`, starting at `pos`.
     *
     * @tparam T1 Character type of the main string.
     * @tparam T2 Character type of the search string.
     * @param lhsSp Span representing the main string.
     * @param rhsSp Span representing the substring to search for.
     * @param pos Position to start the search.
     * @param max Maximum valid index to search within lhsSp.
     * @return The index of the first match, or -1 if not found.
     */
    template <typename T1, typename T2>
    static int32_t IndexOf(Span<const T1> &lhsSp, Span<const T2> &rhsSp, int32_t pos, int32_t max);

    /**
     * @brief Find the last occurrence of a substring within another span.
     *
     * Performs reverse search of `rhsSp` within `lhsSp`, starting at `pos`.
     *
     * @tparam T1 Character type of the main string.
     * @tparam T2 Character type of the search string.
     * @param lhsSp Span representing the main string.
     * @param rhsSp Span representing the substring to search for.
     * @param pos Position to start the reverse search.
     * @return The index of the last match, or -1 if not found.
     */
    template <typename T1, typename T2>
    static int32_t LastIndexOf(Span<const T1> &lhsSp, Span<const T2> &rhsSp, int32_t pos);

    /**
     * @brief Write characters from a BaseString into a buffer.
     *
     * Writes characters into a flat buffer with given max capacity.
     *
     * @tparam Char Character type (uint8_t or uint16_t).
     * @tparam ReadBarrier A callable used to manage memory access.
     * @param readBarrier Memory access handler.
     * @param src Source string.
     * @param buf Destination character buffer.
     * @param maxLength Maximum number of characters to write.
     */
    template <typename Char, typename ReadBarrier>
    static void WriteToFlat(ReadBarrier &&readBarrier, const BaseString *src, Char *buf, uint32_t maxLength);

    /**
     * @brief Write characters from a BaseString into a buffer at a given offset.
     *
     * Similar to WriteToFlat, but begins writing at a specified offset within the string.
     *
     * @tparam Char Character type.
     * @tparam ReadBarrier Memory access handler.
     * @param readBarrier Barrier callable.
     * @param src Source string.
     * @param buf Destination buffer.
     * @param length Number of characters to write.
     * @param pos Offset in the source string.
     */
    template <typename Char, typename ReadBarrier>
    static void WriteToFlatWithPos(ReadBarrier &&readBarrier, BaseString *src, Char *buf, uint32_t length,
                                   uint32_t pos);

    /**
     * @brief Get flat UTF-8 data from BaseString, using a backing vector.
     *
     * Converts the given BaseString into a flat UTF-8 byte sequence. If the internal string
     * is not flat or not in UTF-8 format, conversion is performed and stored into the
     * provided buffer.
     *
     * @tparam ReadBarrier A callable used to safely access memory.
     * @tparam Vec A std::vector<uint8_t>-compatible container.
     * @param readBarrier Memory access handler.
     * @param src Source BaseString to flatten.
     * @param buf Vector used for temporary storage if flattening is needed.
     * @return Pointer to UTF-8 encoded byte array.
     */
    template <typename ReadBarrier, typename Vec,
              std::enable_if_t<objects_traits::is_std_vector_of_v<std::decay_t<Vec>, uint8_t>, int> = 0>
    static const uint8_t *GetUtf8DataFlat(ReadBarrier &&readBarrier, const BaseString *src, Vec &buf);

    /**
     * @brief Get UTF-8 data from a non-tree BaseString.
     *
     * @param readBarrier Barrier.
     * @param src Source string.
     * @return Pointer to UTF-8 byte array.
     */
    template <typename ReadBarrier>
    static const uint8_t *GetNonTreeUtf8Data(ReadBarrier &&readBarrier, const BaseString *src);

    /**
     * @brief Get flat UTF-16 data from BaseString, using a backing vector.
     *
     * @tparam ReadBarrier Memory access handler.
     * @tparam Vec A std::vector<uint16_t> compatible type.
     * @param readBarrier Barrier.
     * @param src Source string.
     * @param buf Vector for temporary storage.
     * @return Pointer to UTF-16 character array.
     */
    template <typename ReadBarrier, typename Vec,
              std::enable_if_t<objects_traits::is_std_vector_of_v<std::decay_t<Vec>, uint16_t>, int> = 0>
    static const uint16_t *GetUtf16DataFlat(ReadBarrier &&readBarrier, const BaseString *src, Vec &buf);

    /**
     * @brief Get UTF-16 data from a non-tree BaseString.
     *
     * @param readBarrier Barrier.
     * @param src Source string.
     * @return Pointer to UTF-16 character array.
     */
    template <typename ReadBarrier>
    static const uint16_t *GetNonTreeUtf16Data(ReadBarrier &&readBarrier, const BaseString *src);

private:
    static constexpr bool IsStringType(ObjectType type);
};

inline bool BaseString::IsUtf8() const
{
    uint32_t bits = GetLengthAndFlags();
    return CompressedStatusBit::Decode(bits) == STRING_COMPRESSED;
}

inline bool BaseString::IsUtf16() const
{
    uint32_t bits = GetLengthAndFlags();
    return CompressedStatusBit::Decode(bits) == STRING_UNCOMPRESSED;
}

inline uint32_t BaseString::GetLength() const
{
    uint32_t bits = GetLengthAndFlags();
    return LengthBits::Decode(bits);
}

inline void BaseString::InitLengthAndFlags(uint32_t length, bool compressed, bool isIntern)
{
    DCHECK_CC(length < BaseString::MAX_STRING_LENGTH);
    uint32_t newVal = 0;
    newVal = IsInternBit::Update(newVal, isIntern);
    newVal = CompressedStatusBit::Update(newVal, (compressed ? STRING_COMPRESSED : STRING_UNCOMPRESSED));
    newVal = LengthBits::Update(newVal, length);
    SetLengthAndFlags(newVal);
}

inline void BaseString::SetIsInternString()
{
    uint32_t bits = GetLengthAndFlags();
    uint32_t newVal = IsInternBit::Update(bits, true);
    SetLengthAndFlags(newVal);
}

inline bool BaseString::IsInternString() const
{
    uint32_t bits = GetLengthAndFlags();
    return IsInternBit::Decode(bits);
}

inline void BaseString::ClearInternStringFlag()
{
    uint32_t bits = GetLengthAndFlags();
    uint32_t newVal = IsInternBit::Update(bits, false);
    SetLengthAndFlags(newVal);
}

inline bool BaseString::TryGetHashCode(uint32_t *hash) const
{
    uint32_t hashcode = GetMixHashcode();
    if (hashcode == 0 && GetLength() != 0) {
        return false;
    }
    *hash = hashcode;
    return true;
}

// not change this data structure.
// if string is not flat, this func has low efficiency.
template <typename ReadBarrier>
uint32_t PUBLIC_API BaseString::GetHashcode(ReadBarrier &&readBarrier)
{
    uint32_t hashcode = GetMixHashcode();
    // GetLength() == 0 means it's an empty array.No need to computeHashCode again when hashseed is 0.
    if (hashcode == 0 && GetLength() != 0) {
        hashcode = ComputeHashcode(std::forward<ReadBarrier>(readBarrier));
        SetMixHashcode(hashcode);
    }
    return hashcode;
}
<<<<<<< HEAD

// Check that two spans are equal. Should have the same length.
/* static */
template <typename T, typename T1>
bool BaseString::StringsAreEquals(Span<const T> &str1, Span<const T1> &str2)
{
    DCHECK_CC(str1.Size() <= str2.Size());
    size_t size = str1.Size();
    if constexpr (std::is_same_v<T, T1>) {
        return !memcmp(str1.data(), str2.data(), size * sizeof(T));
    } else {
        for (size_t i = 0; i < size; i++) {
            auto left = static_cast<uint16_t>(str1[i]);
            auto right = static_cast<uint16_t>(str2[i]);
            if (left != right) {
                return false;
            }
        }
        return true;
    }
}

inline uint32_t BaseString::MixHashcode(uint32_t hashcode, bool isInteger)
{
    return isInteger ? (hashcode | IS_INTEGER_MASK) : (hashcode & (~IS_INTEGER_MASK));
}
=======
>>>>>>> aad9f664
}  // namespace common
#endif  // COMMON_INTERFACES_OBJECTS_STRING_BASE_STRING_DECLARE_H

// NOLINTEND(readability-identifier-naming, cppcoreguidelines-macro-usage,
//             cppcoreguidelines-special-member-functions, modernize-deprecated-headers,
//             readability-else-after-return, readability-duplicate-include,
//             misc-non-private-member-variables-in-classes, cppcoreguidelines-pro-type-member-init,
//             google-explicit-constructor, cppcoreguidelines-pro-type-union-access,
//             modernize-use-auto, llvm-namespace-comment,
//             cppcoreguidelines-pro-type-vararg, modernize-avoid-c-arrays,
//             readability-implicit-bool-conversion)<|MERGE_RESOLUTION|>--- conflicted
+++ resolved
@@ -107,11 +107,7 @@
         INVALID_STRING_ADD,
     };
 
-<<<<<<< HEAD
-    using CompressedStatusBit = BitField<CompressedStatus, 0>;                    // 1
-=======
     using CompressedStatusBit = common::BitField<CompressedStatus, 0>;            // 1
->>>>>>> aad9f664
     using IsInternBit = CompressedStatusBit::NextFlag;                            // 1
     using LengthBits = IsInternBit::NextField<uint32_t, STRING_LENGTH_BITS_NUM>;  // 30
     static_assert(LengthBits::START_BIT + LengthBits::SIZE == sizeof(uint32_t) * BITS_PER_BYTE,
@@ -833,7 +829,6 @@
     }
     return hashcode;
 }
-<<<<<<< HEAD
 
 // Check that two spans are equal. Should have the same length.
 /* static */
@@ -860,8 +855,6 @@
 {
     return isInteger ? (hashcode | IS_INTEGER_MASK) : (hashcode & (~IS_INTEGER_MASK));
 }
-=======
->>>>>>> aad9f664
 }  // namespace common
 #endif  // COMMON_INTERFACES_OBJECTS_STRING_BASE_STRING_DECLARE_H
 
