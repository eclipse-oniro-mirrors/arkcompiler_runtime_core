/*
 * Copyright (c) 2025 Huawei Device Co., Ltd.
 * Licensed under the Apache License, Version 2.0 (the "License");
 * you may not use this file except in compliance with the License.
 * You may obtain a copy of the License at
 *
 *     http://www.apache.org/licenses/LICENSE-2.0
 *
 * Unless required by applicable law or agreed to in writing, software
 * distributed under the License is distributed on an "AS IS" BASIS,
 * WITHOUT WARRANTIES OR CONDITIONS OF ANY KIND, either express or implied.
 * See the License for the specific language governing permissions and
 * limitations under the License.
 */

// NOLINTBEGIN(cppcoreguidelines-special-member-functions)

#ifndef COMMON_INTERFACES_OBJECTS_STRING_LINE_STRING_H
#define COMMON_INTERFACES_OBJECTS_STRING_LINE_STRING_H

#include "objects/string/base_string.h"

namespace common {
/*
 +-----------------------------+ <-- offset 0
 |      BaseObject fields      |
 +-----------------------------+ <-- offset = BaseObjectSize()
 | Padding (uint64_t)          |
 +-----------------------------+
 | LengthAndFlags (uint32_t)   |
 +-----------------------------+
 | RawHashcode (uint32_t)      |
 +-----------------------------+ <-- offset = BaseString::SIZE
 |     String Data (UTF8/16)   | <-- DATA_OFFSET = BaseString::SIZE
 |     ...                     |
 +-----------------------------+
 */
// The LineString abstract class captures sequential string values, only LineString can store chars data

/**
 * @class LineString
 * @brief LineString represents sequential flat string layout with actual character data.
 *
 * Derived from BaseString, this class is used to store and manage character sequences
 * directly within the object memory layout. It supports UTF-8 and UTF-16 encodings.
 */
class LineString : public BaseString {
public:
    BASE_CAST_CHECK(LineString, IsLineString);
    NO_MOVE_SEMANTIC_CC(LineString);
    NO_COPY_SEMANTIC_CC(LineString);

<<<<<<< HEAD
    static constexpr size_t ALIGNMENT_8_BYTES = 8;
    static constexpr uint32_t MAX_LENGTH = (1 << 28) - 16;
    static constexpr uint32_t INIT_LENGTH_TIMES = 4;
=======
    static constexpr uint32_t MAX_LENGTH = 0x0FFFFFF0U;  // Maximum of the string, (1 << 28) -16
>>>>>>> a77d6327
    // DATA_OFFSET: the string data stored after the string header.
    // Data can be stored in utf8 or utf16 form according to compressed bit.
    static constexpr size_t DATA_OFFSET = BaseString::SIZE;  // DATA_OFFSET equal to Empty String size

    /**
     * @brief Create a line string from UTF-8 encoded data.
     * @tparam Allocator Callable allocator for allocating BaseObject.
     * @param allocate Allocator instance.
     * @param utf8Data Pointer to UTF-8 data.
     * @param utf8Len Length in bytes.
     * @param canBeCompress Whether data is ASCII-only and compressible.
     * @return Pointer to created LineString instance.
     */
    template <typename Allocator, objects_traits::enable_if_is_allocate<Allocator, BaseObject *> = 0>
    static LineString *CreateFromUtf8(Allocator &&allocator, const uint8_t *utf8Data, uint32_t utf8Len,
                                      bool canBeCompress);

    /**
     * @brief Create a line string from a compressed UTF-8 substring.
     * @tparam Allocator Callable allocator for allocating BaseObject.
     * @param allocator Allocator instance.
     * @param string Source string handle.
     * @param offset Start position in UTF-8 bytes.
     * @param utf8Len Number of bytes to extract.
     * @return Pointer to created LineString instance.
     */
    template <typename Allocator, objects_traits::enable_if_is_allocate<Allocator, BaseObject *> = 0>
    static LineString *CreateFromUtf8CompressedSubString(Allocator &&allocator, const ReadOnlyHandle<BaseString> string,
                                                         uint32_t offset, uint32_t utf8Len);

    /**
     * @brief Create a LineString instance.
     * @tparam Allocator Callable allocator.
     * @param allocator Allocator object.
     * @param length String length in code units.
     * @param compressed Whether to use UTF-8 compression.
     * @return LineString pointer.
     */
    template <typename Allocator, objects_traits::enable_if_is_allocate<Allocator, BaseObject *> = 0>
    static LineString *Create(Allocator &&allocator, size_t length, bool compressed);

    /**
     * @brief Create a line string from UTF-16 encoded data.
     * @tparam Allocator Callable allocator for allocating BaseObject.
     * @param allocator Allocator instance.
     * @param utf16Data Pointer to UTF-16 data.
     * @param utf16Len Length in code units.
     * @param canBeCompress Whether string can be compressed.
     * @return Pointer to created LineString instance.
     */
    template <typename Allocator, objects_traits::enable_if_is_allocate<Allocator, BaseObject *> = 0>
    static LineString *CreateFromUtf16(Allocator &&allocator, const uint16_t *utf16Data, uint32_t utf16Len,
                                       bool canBeCompress);

    /**
     * @brief Get the pointer to the character buffer (UTF-16 view).
     * @return Pointer to character buffer.
     */
    uint16_t *GetData() const;
    /**
     * @brief Retrieve string's raw UTF-8 data.
     * @return Pointer to UTF-8 buffer.
     */
    const uint8_t *GetDataUtf8() const;

    /**
     * @brief Retrieve string's raw UTF-16 data.
     * @return Pointer to UTF-16 buffer.
     */
    const uint16_t *GetDataUtf16() const;

    /**
     * @brief Retrieve a writable UTF-8 buffer for direct mutation.
     * @return Writable pointer to UTF-8 data.
     * @note Requires IsLineString and UTF-8 encoding.
     */
    uint8_t *GetDataUtf8Writable();

    /**
     * @brief Retrieve a writable UTF-16 buffer for direct mutation.
     * @return Writable pointer to UTF-16 data.
     * @note Requires IsLineString and UTF-16 encoding.
     */
    uint16_t *GetDataUtf16Writable();

    /**
     * @brief Get character at specific index.
     * @tparam verify Whether bounds checking should be performed.
     * @param index Index into the character buffer.
     * @return UTF-16 code unit at the given index.
     */
    template <bool VERIFY = true>
    uint16_t Get(int32_t index) const;

    /**
     * @brief Set character value at a specific index.
     * @param index Position in the string.
     * @param src Character to store.
     */
    void Set(uint32_t index, uint16_t src);

<<<<<<< HEAD
    void Trim(uint32_t newLength);

=======
    /**
     * @brief Compute memory size for a UTF-8 encoded string.
     * @param utf8Len Length in bytes.
     * @return Total memory footprint in bytes.
     */
>>>>>>> a77d6327
    static size_t ComputeSizeUtf8(uint32_t utf8Len);

    /**
     * @brief Compute memory size for a UTF-16 encoded string.
     * @param utf16Len Length in UTF-16 code units.
     * @return Total memory footprint in bytes.
     */
    static size_t ComputeSizeUtf16(uint32_t utf16Len);

    /**
     * @brief Compute total memory size of a given BaseString instance.
     * @param str BaseString pointer.
     * @return Size in bytes including metadata and payload.
     */
    static size_t ObjectSize(const BaseString *str);

    /**
     * @brief Get size of the string payload only.
     * @param str BaseString pointer.
     * @return Size in bytes of the character buffer.
     */
    static size_t DataSize(BaseString *str);

    /**
     * @brief Write a portion of another string's data into this string.
     *
     * This method copies a slice of characters from a source string (`src`) into the current string,
     * starting at the specified offset. It is typically used to fill flat string buffers during construction.
     *
     * @tparam ReadBarrier A callable used to manage memory access.
     * @param readBarrier A memory read barrier for safely accessing the source string.
     * @param src Source string to copy from.
     * @param start Start index within the source string (in characters).
     * @param destSize Total capacity available in the destination string.
     * @param length Number of characters to copy from the source.
     */
    template <typename ReadBarrier>
    void WriteData(ReadBarrier &&readBarrier, BaseString *src, uint32_t start, uint32_t destSize, uint32_t length);

    /**
     * @brief Check if a given BaseString is eligible for compression.
     * @param string Pointer to BaseString.
     * @return true if compressible.
     */
    static bool CanBeCompressed(const LineString *string);
};
}  // namespace common
#endif  // COMMON_INTERFACES_OBJECTS_STRING_LINE_STRING_H

// NOLINTEND(cppcoreguidelines-special-member-functions)<|MERGE_RESOLUTION|>--- conflicted
+++ resolved
@@ -50,21 +50,19 @@
     NO_MOVE_SEMANTIC_CC(LineString);
     NO_COPY_SEMANTIC_CC(LineString);
 
-<<<<<<< HEAD
     static constexpr size_t ALIGNMENT_8_BYTES = 8;
-    static constexpr uint32_t MAX_LENGTH = (1 << 28) - 16;
+    static constexpr uint32_t MAX_LENGTH = 0x0FFFFFF0U;  // Maximum of the string, (1 << 28) -16
     static constexpr uint32_t INIT_LENGTH_TIMES = 4;
-=======
-    static constexpr uint32_t MAX_LENGTH = 0x0FFFFFF0U;  // Maximum of the string, (1 << 28) -16
->>>>>>> a77d6327
     // DATA_OFFSET: the string data stored after the string header.
     // Data can be stored in utf8 or utf16 form according to compressed bit.
     static constexpr size_t DATA_OFFSET = BaseString::SIZE;  // DATA_OFFSET equal to Empty String size
 
+    void Trim(uint32_t newLength);
+
     /**
      * @brief Create a line string from UTF-8 encoded data.
      * @tparam Allocator Callable allocator for allocating BaseObject.
-     * @param allocate Allocator instance.
+     * @param allocator Allocator instance.
      * @param utf8Data Pointer to UTF-8 data.
      * @param utf8Len Length in bytes.
      * @param canBeCompress Whether data is ASCII-only and compressible.
@@ -133,18 +131,18 @@
      * @return Writable pointer to UTF-8 data.
      * @note Requires IsLineString and UTF-8 encoding.
      */
-    uint8_t *GetDataUtf8Writable();
+    uint8_t *GetDataUtf8Writable() const;
 
     /**
      * @brief Retrieve a writable UTF-16 buffer for direct mutation.
      * @return Writable pointer to UTF-16 data.
      * @note Requires IsLineString and UTF-16 encoding.
      */
-    uint16_t *GetDataUtf16Writable();
+    uint16_t *GetDataUtf16Writable() const;
 
     /**
      * @brief Get character at specific index.
-     * @tparam verify Whether bounds checking should be performed.
+     * @tparam VERIFY Whether bounds checking should be performed.
      * @param index Index into the character buffer.
      * @return UTF-16 code unit at the given index.
      */
@@ -158,16 +156,11 @@
      */
     void Set(uint32_t index, uint16_t src);
 
-<<<<<<< HEAD
-    void Trim(uint32_t newLength);
-
-=======
     /**
      * @brief Compute memory size for a UTF-8 encoded string.
      * @param utf8Len Length in bytes.
      * @return Total memory footprint in bytes.
      */
->>>>>>> a77d6327
     static size_t ComputeSizeUtf8(uint32_t utf8Len);
 
     /**
@@ -214,7 +207,35 @@
      */
     static bool CanBeCompressed(const LineString *string);
 };
-}  // namespace common
-#endif  // COMMON_INTERFACES_OBJECTS_STRING_LINE_STRING_H
-
-// NOLINTEND(cppcoreguidelines-special-member-functions)+
+
+inline uint16_t *LineString::GetData() const
+{
+    return reinterpret_cast<uint16_t *>(reinterpret_cast<uintptr_t>(this) + DATA_OFFSET);
+}
+
+inline const uint8_t *LineString::GetDataUtf8() const
+{
+    DCHECK_CC(IsUtf8() && "BaseString: Read data as utf8 for utf16 string");
+    return reinterpret_cast<uint8_t *>(GetData());
+}
+
+inline const uint16_t *LineString::GetDataUtf16() const
+{
+    DCHECK_CC(IsUtf16() && "BaseString: Read data as utf16 for utf8 string");
+    return GetData();
+}
+
+inline uint8_t *LineString::GetDataUtf8Writable() const
+{
+    DCHECK_CC(IsUtf8() && "BaseString: Read data as utf8 for utf16 string");
+    return reinterpret_cast<uint8_t *>(GetData());
+}
+
+inline uint16_t *LineString::GetDataUtf16Writable() const
+{
+    DCHECK_CC(IsUtf16() && "BaseString: Read data as utf16 for utf8 string");
+    return GetData();
+}
+}
+#endif //COMMON_INTERFACES_OBJECTS_STRING_LINE_STRING_H