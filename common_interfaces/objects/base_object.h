--- conflicted
+++ resolved
@@ -210,15 +210,12 @@
     {
         return sizeof(BaseObject);
     }
-<<<<<<< HEAD
-=======
 
     bool IsString() const
     {
         return GetBaseClass()->IsString();
     }
 
->>>>>>> aad9f664
 protected:
     inline BaseObjectOperatorInterfaces *GetOperator() const
     {
