--- conflicted
+++ resolved
@@ -68,11 +68,7 @@
 
     // NOLINTNEXTLINE(readability-identifier-naming)
     template <ObjectType objType = ObjectType::UNKNOWN>
-<<<<<<< HEAD
-    JSTaggedValue GetTaggedProperty(ThreadHolder *thread, const BaseObject *obj, const char* name) const
-=======
     JSTaggedValue GetTaggedProperty(ThreadHolder *thread, const BaseObject *obj, const char *name) const
->>>>>>> a77d6327
     {
         if constexpr (objType == ObjectType::DYNAMIC) {
             // fix(hewei): exceptions may occur, check here and return default value.
@@ -80,11 +76,7 @@
         } else if constexpr (objType == ObjectType::STATIC) {
             BoxedValue value = stcObjAccessor_->GetProperty(thread, obj, name);
             // fix(hewei): exceptions may occur, check here and return. Also, check exceptions in Wrap functions.
-<<<<<<< HEAD
-            return dynTypeConverter_->WrapTagged(thread, stcTypeConverter_->UnWrapBoxed(value));
-=======
             return dynTypeConverter_->WrapTagged(thread, stcTypeConverter_->UnwrapBoxed(value));
->>>>>>> a77d6327
         } else {
             if (obj->IsDynamic()) {
                 // fix(hewei): exceptions may occur, check here and return default value.
@@ -92,22 +84,14 @@
             } else {  // NOLINT(readability-else-after-return)
                 BoxedValue value = stcObjAccessor_->GetProperty(thread, obj, name);
                 // fix(hewei): exceptions may occur, check here and return. Also, check exceptions in Wrap functions.
-<<<<<<< HEAD
-                return dynTypeConverter_->WrapTagged(thread, stcTypeConverter_->UnWrapBoxed(value));
-=======
                 return dynTypeConverter_->WrapTagged(thread, stcTypeConverter_->UnwrapBoxed(value));
->>>>>>> a77d6327
-            }
-        }
-    }
-
-    // NOLINTNEXTLINE(readability-identifier-naming)
-    template <ObjectType objType = ObjectType::UNKNOWN>
-<<<<<<< HEAD
-    BoxedValue GetBoxedProperty(ThreadHolder *thread, const BaseObject *obj, const char* name) const
-=======
+            }
+        }
+    }
+
+    // NOLINTNEXTLINE(readability-identifier-naming)
+    template <ObjectType objType = ObjectType::UNKNOWN>
     BoxedValue GetBoxedProperty(ThreadHolder *thread, const BaseObject *obj, const char *name) const
->>>>>>> a77d6327
     {
         if constexpr (objType == ObjectType::DYNAMIC) {
             JSTaggedValue value = dynObjAccessor_->GetProperty(thread, obj, name);
@@ -121,11 +105,7 @@
                 JSTaggedValue value = dynObjAccessor_->GetProperty(thread, obj, name);
                 // fix(hewei): exceptions may occur, check here and return. Also, check exceptions in Wrap functions.
                 return stcTypeConverter_->WrapBoxed(dynTypeConverter_->UnWrapTagged(value));
-<<<<<<< HEAD
-            } else {
-=======
-            } else {  // NOLINT(readability-else-after-return)
->>>>>>> a77d6327
+            } else {  // NOLINT(readability-else-after-return)
                 // fix(hewei): exceptions may occur, check here and return default value.
                 return stcObjAccessor_->GetProperty(thread, obj, name);
             }
@@ -142,11 +122,7 @@
         } else if constexpr (objType == ObjectType::STATIC) {
             BoxedValue value = stcObjAccessor_->GetElementByIdx(thread, obj, index);
             // fix(hewei): exceptions may occur, check here and return. Also, check exceptions in Wrap functions.
-<<<<<<< HEAD
-            return dynTypeConverter_->WrapTagged(thread, stcTypeConverter_->UnWrapBoxed(value));
-=======
             return dynTypeConverter_->WrapTagged(thread, stcTypeConverter_->UnwrapBoxed(value));
->>>>>>> a77d6327
         } else {
             if (obj->IsDynamic()) {
                 // fix(hewei): exceptions may occur, check here and return default value.
@@ -154,11 +130,7 @@
             } else {  // NOLINT(readability-else-after-return)
                 BoxedValue value = stcObjAccessor_->GetElementByIdx(thread, obj, index);
                 // fix(hewei): exceptions may occur, check here and return. Also, check exceptions in Wrap functions.
-<<<<<<< HEAD
-                return dynTypeConverter_->WrapTagged(thread, stcTypeConverter_->UnWrapBoxed(value));
-=======
                 return dynTypeConverter_->WrapTagged(thread, stcTypeConverter_->UnwrapBoxed(value));
->>>>>>> a77d6327
             }
         }
     }
@@ -179,11 +151,7 @@
                 JSTaggedValue value = dynObjAccessor_->GetElementByIdx(thread, obj, index);
                 // fix(hewei): exceptions may occur, check here and return. Also, check exceptions in Wrap functions.
                 return stcTypeConverter_->WrapBoxed(dynTypeConverter_->UnWrapTagged(value));
-<<<<<<< HEAD
-            } else {
-=======
-            } else {  // NOLINT(readability-else-after-return)
->>>>>>> a77d6327
+            } else {  // NOLINT(readability-else-after-return)
                 // fix(hewei): exceptions may occur, check here and return default value.
                 return stcObjAccessor_->GetElementByIdx(thread, obj, index);
             }
@@ -192,11 +160,7 @@
 
     // NOLINTNEXTLINE(readability-identifier-naming)
     template <ObjectType objType = ObjectType::UNKNOWN>
-<<<<<<< HEAD
-    bool SetTaggedProperty(ThreadHolder *thread, BaseObject *obj, const char* name, JSTaggedValue value)
-=======
     bool SetTaggedProperty(ThreadHolder *thread, BaseObject *obj, const char *name, JSTaggedValue value)
->>>>>>> a77d6327
     {
         if constexpr (objType == ObjectType::DYNAMIC) {
             // fix(hewei): exceptions may occur, check here and return default value.
@@ -209,11 +173,7 @@
             if (obj->IsDynamic()) {
                 // fix(hewei): exceptions may occur, check here and return default value.
                 return dynObjAccessor_->SetProperty(thread, obj, name, value);
-<<<<<<< HEAD
-            } else {
-=======
-            } else {  // NOLINT(readability-else-after-return)
->>>>>>> a77d6327
+            } else {  // NOLINT(readability-else-after-return)
                 // fix(hewei): exceptions may occur, check here and return. Also, check exceptions in Wrap functions.
                 return stcObjAccessor_->SetProperty(
                     thread, obj, name, stcTypeConverter_->WrapBoxed(dynTypeConverter_->UnWrapTagged(value)));
@@ -227,11 +187,7 @@
     {
         if constexpr (objType == ObjectType::DYNAMIC) {
             // fix(hewei): exceptions may occur, check here and return. Also, check exceptions in Wrap functions.
-<<<<<<< HEAD
-            auto wrapedValue = dynTypeConverter_->WrapTagged(thread, stcTypeConverter_->UnWrapBoxed(value));
-=======
             auto wrapedValue = dynTypeConverter_->WrapTagged(thread, stcTypeConverter_->UnwrapBoxed(value));
->>>>>>> a77d6327
             return dynObjAccessor_->SetProperty(thread, obj, name, wrapedValue);
         } else if constexpr (objType == ObjectType::STATIC) {
             // fix(hewei): exceptions may occur, check here and return default value.
@@ -239,15 +195,9 @@
         } else {
             if (obj->IsDynamic()) {
                 // fix(hewei): exceptions may occur, check here and return. Also, check exceptions in Wrap functions.
-<<<<<<< HEAD
-                auto wrapedValue = dynTypeConverter_->WrapTagged(thread, stcTypeConverter_->UnWrapBoxed(value));
-                return dynObjAccessor_->SetProperty(thread, obj, name, wrapedValue);
-            } else {
-=======
                 auto wrapedValue = dynTypeConverter_->WrapTagged(thread, stcTypeConverter_->UnwrapBoxed(value));
                 return dynObjAccessor_->SetProperty(thread, obj, name, wrapedValue);
             } else {  // NOLINT(readability-else-after-return)
->>>>>>> a77d6327
                 // fix(hewei): exceptions may occur, check here and return default value.
                 return stcObjAccessor_->SetProperty(thread, obj, name, value);
             }
@@ -263,22 +213,13 @@
             return dynObjAccessor_->SetElementByIdx(thread, obj, index, value);
         } else if constexpr (objType == ObjectType::STATIC) {
             // fix(hewei): exceptions may occur, check here and return. Also, check exceptions in Wrap functions.
-<<<<<<< HEAD
-            return stcObjAccessor_->SetElementByIdx(thread, obj, index,
-                stcTypeConverter_->WrapBoxed(dynTypeConverter_->UnWrapTagged(value)));
-=======
             return stcObjAccessor_->SetElementByIdx(
                 thread, obj, index, stcTypeConverter_->WrapBoxed(dynTypeConverter_->UnWrapTagged(value)));
->>>>>>> a77d6327
         } else {
             if (obj->IsDynamic()) {
                 // fix(hewei): exceptions may occur, check here and return default value.
                 return dynObjAccessor_->SetElementByIdx(thread, obj, index, value);
-<<<<<<< HEAD
-            } else {
-=======
-            } else {  // NOLINT(readability-else-after-return)
->>>>>>> a77d6327
+            } else {  // NOLINT(readability-else-after-return)
                 // fix(hewei): exceptions may occur, check here and return. Also, check exceptions in Wrap functions.
                 return stcObjAccessor_->SetElementByIdx(
                     thread, obj, index, stcTypeConverter_->WrapBoxed(dynTypeConverter_->UnWrapTagged(value)));
@@ -292,28 +233,17 @@
     {
         if constexpr (objType == ObjectType::DYNAMIC) {
             // fix(hewei): exceptions may occur, check here and return. Also, check exceptions in Wrap functions.
-<<<<<<< HEAD
-            return dynObjAccessor_->SetElementByIdx(thread, obj, index,
-                dynTypeConverter_->WrapTagged(thread, stcTypeConverter_->UnWrapBoxed(value)));
-=======
             return dynObjAccessor_->SetElementByIdx(
                 thread, obj, index, dynTypeConverter_->WrapTagged(thread, stcTypeConverter_->UnwrapBoxed(value)));
->>>>>>> a77d6327
         } else if constexpr (objType == ObjectType::STATIC) {
             // fix(hewei): exceptions may occur, check here and return default value.
             return stcObjAccessor_->SetElementByIdx(thread, obj, index, value);
         } else {
             if (obj->IsDynamic()) {
                 // fix(hewei): exceptions may occur, check here and return. Also, check exceptions in Wrap functions.
-<<<<<<< HEAD
-                return dynObjAccessor_->SetElementByIdx(thread, obj, index,
-                    dynTypeConverter_->WrapTagged(thread, stcTypeConverter_->UnWrapBoxed(value)));
-            } else {
-=======
                 return dynObjAccessor_->SetElementByIdx(
                     thread, obj, index, dynTypeConverter_->WrapTagged(thread, stcTypeConverter_->UnwrapBoxed(value)));
             } else {  // NOLINT(readability-else-after-return)
->>>>>>> a77d6327
                 // fix(hewei): exceptions may occur, check here and return default value.
                 return stcObjAccessor_->SetElementByIdx(thread, obj, index, value);
             }
@@ -322,11 +252,7 @@
 
     // NOLINTNEXTLINE(readability-identifier-naming)
     template <ObjectType objType = ObjectType::UNKNOWN>
-<<<<<<< HEAD
-    bool HasProperty(ThreadHolder *thread, const BaseObject *obj, const char* name) const
-=======
     bool HasProperty(ThreadHolder *thread, const BaseObject *obj, const char *name) const
->>>>>>> a77d6327
     {
         if constexpr (objType == ObjectType::DYNAMIC) {
             // fix(hewei): exceptions may occur, check here and return default value.
@@ -338,11 +264,7 @@
             if (obj->IsDynamic()) {
                 // fix(hewei): exceptions may occur, check here and return default value.
                 return dynObjAccessor_->HasProperty(thread, obj, name);
-<<<<<<< HEAD
-            } else {
-=======
-            } else {  // NOLINT(readability-else-after-return)
->>>>>>> a77d6327
+            } else {  // NOLINT(readability-else-after-return)
                 // fix(hewei): exceptions may occur, check here and return default value.
                 return stcObjAccessor_->HasProperty(thread, obj, name);
             }
@@ -363,11 +285,7 @@
             if (obj->IsDynamic()) {
                 // fix(hewei): exceptions may occur, check here and return default value.
                 return dynObjAccessor_->HasElementByIdx(thread, obj, index);
-<<<<<<< HEAD
-            } else {
-=======
-            } else {  // NOLINT(readability-else-after-return)
->>>>>>> a77d6327
+            } else {  // NOLINT(readability-else-after-return)
                 // fix(hewei): exceptions may occur, check here and return default value.
                 return stcObjAccessor_->HasElementByIdx(thread, obj, index);
             }
