/**
 * Copyright (c) 2021-2025 Huawei Device Co., Ltd.
 * Licensed under the Apache License, Version 2.0 (the "License");
 * you may not use this file except in compliance with the License.
 * You may obtain a copy of the License at
 *
 * http://www.apache.org/licenses/LICENSE-2.0
 *
 * Unless required by applicable law or agreed to in writing, software
 * distributed under the License is distributed on an "AS IS" BASIS,
 * WITHOUT WARRANTIES OR CONDITIONS OF ANY KIND, either express or implied.
 * See the License for the specific language governing permissions and
 * limitations under the License.
 */

#ifndef LIBPANDAFILE_FILE_H
#define LIBPANDAFILE_FILE_H

#include <array>
#include <cstdint>
#include <fcntl.h>
#include <iostream>
#include <memory>
#include <string>
#include <string_view>

#include "helpers.h"
#include "os/mem.h"
#include "os/filesystem.h"
#include "utils/span.h"
#include "utils/utf.h"
#include "utils/logger.h"

namespace panda {
struct EntryFileStat;
}  // namespace panda

namespace panda::panda_file {

class PandaCache;

#define XPM_PROC_LENGTH 50
#define PROC_SELF_XPM_REGION_PATH "/proc/self/xpm_region"
/*
 * EntityPairHeader Describes pair for hash value of class's descriptor and its entity id offset,
 * used to quickly find class by its descriptor.
 */
struct EntityPairHeader {
    uint32_t descriptor_hash;
    uint32_t entity_id_offset;
    uint32_t next_pos;
};

class File {
public:
    using Index = uint16_t;
    using Index32 = uint32_t;

    static constexpr size_t MAGIC_SIZE = 8;
    static constexpr size_t VERSION_SIZE = 4;
    static const std::array<uint8_t, MAGIC_SIZE> MAGIC;
    static constexpr std::array<uint8_t, VERSION_SIZE> STATIC_VERSION = {0, 0, 0, 5};

    struct Header {
        std::array<uint8_t, MAGIC_SIZE> magic;
        uint32_t checksum;
        std::array<uint8_t, VERSION_SIZE> version;
        uint32_t file_size;
        uint32_t foreign_off;
        uint32_t foreign_size;
        uint32_t num_classes;
        uint32_t class_idx_off;
        uint32_t num_lnps;
        uint32_t lnp_idx_off;
        uint32_t num_literalarrays;
        uint32_t literalarray_idx_off;
        uint32_t num_indexes;
        uint32_t index_section_off;
    };

    struct IndexHeader {
        uint32_t start;
        uint32_t end;
        uint32_t class_idx_size;
        uint32_t class_idx_off;
        uint32_t method_idx_size;
        uint32_t method_idx_off;
        uint32_t field_idx_size;
        uint32_t field_idx_off;
        uint32_t proto_idx_size;
        uint32_t proto_idx_off;
    };

    struct StringData {
        StringData(uint32_t len, const uint8_t *d) : utf16_length(len), is_ascii(false), data(d) {}
        StringData() = default;
        uint32_t utf16_length;  // NOLINT(misc-non-private-member-variables-in-classes)
        bool is_ascii;          // NOLINT(misc-non-private-member-variables-in-classes)
        const uint8_t *data;    // NOLINT(misc-non-private-member-variables-in-classes)
    };

    // NOLINTNEXTLINE(cppcoreguidelines-special-member-functions, hicpp-special-member-functions)
    class EntityId {
    public:
        explicit constexpr EntityId(uint32_t offset) : offset_(offset) {}

        EntityId() = default;

        ~EntityId() = default;

        bool IsValid() const
        {
            return offset_ > sizeof(Header);
        }

        uint32_t GetOffset() const
        {
            return offset_;
        }

        static constexpr size_t GetSize()
        {
            return sizeof(uint32_t);
        }

        friend bool operator<(const EntityId &l, const EntityId &r)
        {
            return l.offset_ < r.offset_;
        }

        friend bool operator==(const EntityId &l, const EntityId &r)
        {
            return l.offset_ == r.offset_;
        }

        friend std::ostream &operator<<(std::ostream &stream, const EntityId &id)
        {
            return stream << id.offset_;
        }

    private:
        uint32_t offset_ {0};
    };

    enum OpenMode { READ_ONLY, READ_WRITE, WRITE_ONLY };

    StringData GetStringData(EntityId id) const;
    PANDA_PUBLIC_API EntityId GetLiteralArraysId() const;

    EntityId GetClassId(const uint8_t *mutf8_name) const;

    EntityId GetClassIdFromClassHashTable(const uint8_t *mutf8_name) const;

    const Header *GetHeader() const
    {
        return reinterpret_cast<const Header *>(GetBase());
    }

    const uint8_t *GetBase() const
    {
        return reinterpret_cast<const uint8_t *>(base_.Get());
    }

    const os::mem::ConstBytePtr &GetPtr() const
    {
        return base_;
    }

    bool IsExternal(EntityId id) const
    {
        const Header *header = GetHeader();
        uint32_t foreign_begin = header->foreign_off;
        uint32_t foreign_end = foreign_begin + header->foreign_size;
        return id.GetOffset() >= foreign_begin && id.GetOffset() < foreign_end;
    }

    EntityId GetIdFromPointer(const uint8_t *ptr) const
    {
        return EntityId(ptr - GetBase());
    }

    Span<const uint8_t> GetSpanFromId(EntityId id) const
    {
        const Header *header = GetHeader();
        Span file(GetBase(), header->file_size);
        ThrowIfWithCheck(!id.IsValid() || id.GetOffset() >= file.size(), File::INVALID_FILE_OFFSET,
                         File::GET_SPAN_FROM_ID);
        return file.Last(file.size() - id.GetOffset());
    }

    Span<const uint32_t> GetClasses() const
    {
        const Header *header = GetHeader();
        Span file(GetBase(), header->file_size);
        Span class_idx_data = file.SubSpan(header->class_idx_off, header->num_classes * sizeof(uint32_t));
        return Span(reinterpret_cast<const uint32_t *>(class_idx_data.data()), header->num_classes);
    }

    Span<const uint32_t> GetLiteralArrays() const
    {
        const Header *header = GetHeader();
        Span file(GetBase(), header->file_size);
        Span litarr_idx_data = file.SubSpan(header->literalarray_idx_off, header->num_literalarrays * sizeof(uint32_t));
        return Span(reinterpret_cast<const uint32_t *>(litarr_idx_data.data()), header->num_literalarrays);
    }

    Span<const IndexHeader> GetIndexHeaders() const
    {
        const Header *header = GetHeader();
        Span file(GetBase(), header->file_size);
        auto sp = file.SubSpan(header->index_section_off, header->num_indexes * sizeof(IndexHeader));
        return Span(reinterpret_cast<const IndexHeader *>(sp.data()), header->num_indexes);
    }

    const IndexHeader *GetIndexHeader(EntityId id) const
    {
        if (UNLIKELY(!id.IsValid() || id.GetOffset() >= GetHeader()->file_size)) {
            return nullptr;
        }
        auto headers = GetIndexHeaders();
        auto offset = id.GetOffset();
        for (const auto &header : headers) {
            if (header.start <= offset && offset < header.end) {
                return &header;
            }
        }
        return nullptr;
    }

    Span<const EntityId> GetClassIndex(const IndexHeader *index_header) const
    {
        ThrowIfWithCheck(index_header == nullptr, File::NULL_INDEX_HEADER, File::GET_CLASS_INDEX);
        auto *header = GetHeader();
        Span file(GetBase(), header->file_size);
        ASSERT(index_header != nullptr);
        auto class_idx_size = index_header->class_idx_size * EntityId::GetSize();
        ThrowIfWithCheck(index_header->class_idx_off > header->file_size || class_idx_size > header->file_size ||
                             index_header->class_idx_off > header->file_size - class_idx_size,
                         File::INVALID_INDEX_HEADER, File::GET_CLASS_INDEX);
        auto sp = file.SubSpan(index_header->class_idx_off, index_header->class_idx_size * EntityId::GetSize());
        return Span(reinterpret_cast<const EntityId *>(sp.data()), index_header->class_idx_size);
    }

    Span<const EntityId> GetClassIndex(EntityId id) const
    {
        auto *index_header = GetIndexHeader(id);
        return GetClassIndex(index_header);
    }

    Span<const EntityId> GetMethodIndex(const IndexHeader *index_header) const
    {
        ThrowIfWithCheck(index_header == nullptr, File::NULL_INDEX_HEADER, File::GET_METHOD_INDEX);
        auto *header = GetHeader();
        Span file(GetBase(), header->file_size);
        ASSERT(index_header != nullptr);
        // NOLINTNEXTLINE(clang-analyzer-core.NullDereference)
        auto method_idx_size = index_header->method_idx_size * EntityId::GetSize();
        ThrowIfWithCheck(index_header->method_idx_off > header->file_size || method_idx_size > header->file_size ||
                             index_header->method_idx_off > header->file_size - method_idx_size,
                         File::INVALID_INDEX_HEADER, File::GET_METHOD_INDEX);
        auto sp = file.SubSpan(index_header->method_idx_off, index_header->method_idx_size * EntityId::GetSize());
        return Span(reinterpret_cast<const EntityId *>(sp.data()), index_header->method_idx_size);
    }

    Span<const EntityId> GetMethodIndex(EntityId id) const
    {
        auto *index_header = GetIndexHeader(id);
        return GetMethodIndex(index_header);
    }

    Span<const EntityId> GetFieldIndex(const IndexHeader *index_header) const
    {
        ThrowIfWithCheck(index_header == nullptr, File::NULL_INDEX_HEADER, File::GET_FIELD_INDEX);
        auto *header = GetHeader();
        Span file(GetBase(), header->file_size);
        ASSERT(index_header != nullptr);
        auto field_idx_size = index_header->field_idx_size * EntityId::GetSize();
        ThrowIfWithCheck(index_header->field_idx_off > header->file_size || field_idx_size > header->file_size ||
                             index_header->field_idx_off > header->file_size - field_idx_size,
                         File::INVALID_INDEX_HEADER, File::GET_FIELD_INDEX);
        auto sp = file.SubSpan(index_header->field_idx_off, index_header->field_idx_size * EntityId::GetSize());
        return Span(reinterpret_cast<const EntityId *>(sp.data()), index_header->field_idx_size);
    }

    Span<const EntityId> GetFieldIndex(EntityId id) const
    {
        auto *index_header = GetIndexHeader(id);
        return GetFieldIndex(index_header);
    }

    Span<const EntityId> GetProtoIndex(const IndexHeader *index_header) const
    {
        ThrowIfWithCheck(index_header == nullptr, File::NULL_INDEX_HEADER, File::GET_PROTO_INDEX);
        auto *header = GetHeader();
        Span file(GetBase(), header->file_size);
        ASSERT(index_header != nullptr);
        auto proto_idx_size = index_header->proto_idx_size * EntityId::GetSize();
        ThrowIfWithCheck(index_header->proto_idx_off > header->file_size || proto_idx_size > header->file_size ||
                             index_header->proto_idx_off > header->file_size - proto_idx_size,
                         File::INVALID_INDEX_HEADER, File::GET_PROTO_INDEX);
        auto sp = file.SubSpan(index_header->proto_idx_off, index_header->proto_idx_size * EntityId::GetSize());
        return Span(reinterpret_cast<const EntityId *>(sp.data()), index_header->proto_idx_size);
    }

    Span<const EntityId> GetProtoIndex(EntityId id) const
    {
        auto *index_header = GetIndexHeader(id);
        return GetProtoIndex(index_header);
    }

    Span<const EntityId> GetLineNumberProgramIndex() const
    {
        const Header *header = GetHeader();
        Span file(GetBase(), header->file_size);
        Span lnp_idx_data = file.SubSpan(header->lnp_idx_off, header->num_lnps * EntityId::GetSize());
        return Span(reinterpret_cast<const EntityId *>(lnp_idx_data.data()), header->num_lnps);
    }

    EntityId ResolveClassIndex(EntityId id, Index idx) const
    {
        auto index = GetClassIndex(id);
        if (UNLIKELY(idx >= index.Size())) {
            return EntityId();
        }
        return index[idx];
    }

    EntityId ResolveMethodIndex(EntityId id, Index idx) const
    {
        auto index = GetMethodIndex(id);
        if (UNLIKELY(idx >= index.Size())) {
            return EntityId();
        }
        return index[idx];
    }

    EntityId ResolveOffsetByIndex(EntityId id, Index idx) const
    {
        auto index = GetMethodIndex(id);
        if (UNLIKELY(idx >= index.Size())) {
            return EntityId();
        }
        return index[idx];
    }

    EntityId ResolveFieldIndex(EntityId id, Index idx) const
    {
        auto index = GetFieldIndex(id);
        if (UNLIKELY(idx >= index.Size())) {
            return EntityId();
        }
        return index[idx];
    }

    EntityId ResolveProtoIndex(EntityId id, Index idx) const
    {
        auto index = GetProtoIndex(id);
        if (UNLIKELY(idx >= index.Size())) {
            return EntityId();
        }
        return index[idx];
    }

    EntityId ResolveLineNumberProgramIndex(Index32 idx) const
    {
        auto index = GetLineNumberProgramIndex();
        if (UNLIKELY(idx >= index.Size())) {
            return EntityId();
        }
        return index[idx];
    }

    const std::string &GetFilename() const
    {
        return FILENAME;
    }

    PandaCache *GetPandaCache() const
    {
#ifdef ENABLE_FULL_FILE_FIELDS
        return panda_cache_.get();
#else
        LOG(WARNING, PANDAFILE) << "Not Support GetPandaCache from ohos side.";
        return nullptr;
#endif
    }

    uint32_t GetFilenameHash() const
    {
        return FILENAME_HASH;
    }

    // note: intentionally returns uint64_t instead of the field type due to usage
    uint64_t GetUniqId() const
    {
        return UNIQ_ID;
    }

    const std::string &GetFullFileName() const
    {
#ifdef ENABLE_FULL_FILE_FIELDS
        return FULL_FILENAME;
#else
        LOG(FATAL, PANDAFILE) << "Not Support GetFullFileName from ohos side.";
        return FILENAME;
#endif
    }

    static constexpr uint32_t GetFileBaseOffset()
    {
        return MEMBER_OFFSET(File, base_);
    }

    Span<const panda::panda_file::EntityPairHeader> GetClassHashTable() const
    {
        return class_hash_table_;
    }

    static uint32_t CalcFilenameHash(const std::string &filename);

    PANDA_PUBLIC_API static std::unique_ptr<const File> Open(std::string_view filename, OpenMode open_mode = READ_ONLY);

    static std::unique_ptr<const File> OpenFromMemory(os::mem::ConstBytePtr &&ptr);

    static std::unique_ptr<const File> OpenFromMemory(os::mem::ConstBytePtr &&ptr, std::string_view filename);

    static std::unique_ptr<const File> OpenUncompressedArchive(int fd, const std::string_view &filename, size_t size,
                                                               uint32_t offset, OpenMode open_mode = READ_ONLY);

    void SetClassHashTable(panda::Span<const panda::panda_file::EntityPairHeader> class_hash_table) const
    {
        class_hash_table_ = class_hash_table;
    }

    bool ValidateChecksum(uint32_t *cal_checksum_out = nullptr) const;

    PANDA_PUBLIC_API void ThrowIfWithCheck(bool cond, const std::string_view &msg,
                                           const std::string_view &tag = "") const;

    static constexpr const char *INVALID_FILE_OFFSET = "Invalid file offset";
    static constexpr const char *NULL_INDEX_HEADER = "index_header is null";
    static constexpr const char *INVALID_INDEX_HEADER = "index_header is invalid";

    static constexpr const char *GET_CLASS_INDEX = "GetClassIndex";
    static constexpr const char *GET_METHOD_INDEX = "GetMethodIndex";
    static constexpr const char *GET_FIELD_INDEX = "GetFieldIndex";
    static constexpr const char *GET_PROTO_INDEX = "GetProtoIndex";

    static constexpr const char *ANNOTATION_DATA_ACCESSOR = "AnnotationDataAccessor";
    static constexpr const char *CLASS_DATA_ACCESSOR = "ClassDataAccessor";
    static constexpr const char *CODE_DATA_ACCESSOR = "CodeDataAccessor";
    static constexpr const char *FIELD_DATA_ACCESSOR = "FieldDataAccessor";
    static constexpr const char *GET_SPAN_FROM_ID = "GetSpanFromId";

    PANDA_PUBLIC_API ~File();

    NO_COPY_SEMANTIC(File);
    NO_MOVE_SEMANTIC(File);

private:
    File(std::string filename, os::mem::ConstBytePtr &&base);

    os::mem::ConstBytePtr base_;
    const std::string FILENAME;
    const uint32_t FILENAME_HASH;
#ifdef ENABLE_FULL_FILE_FIELDS
    const std::string FULL_FILENAME;
    std::unique_ptr<PandaCache> panda_cache_;
#endif
    const uint32_t UNIQ_ID;
    mutable panda::Span<const panda::panda_file::EntityPairHeader> class_hash_table_;
};

static_assert(File::GetFileBaseOffset() == 0);

inline bool operator==(const File::StringData &string_data1, const File::StringData &string_data2)
{
    if (string_data1.utf16_length != string_data2.utf16_length) {
        return false;
    }

    return utf::IsEqual(string_data1.data, string_data2.data);
}

inline bool operator!=(const File::StringData &string_data1, const File::StringData &string_data2)
{
    return !(string_data1 == string_data2);
}

inline bool operator<(const File::StringData &string_data1, const File::StringData &string_data2)
{
    if (string_data1.utf16_length == string_data2.utf16_length) {
        return utf::CompareMUtf8ToMUtf8(string_data1.data, string_data2.data) < 0;
    }

    return string_data1.utf16_length < string_data2.utf16_length;
}

bool CheckSecureMem(uintptr_t mem, size_t size);

/*
 * OpenPandaFileOrZip from location which specicify the name.
 */
std::unique_ptr<const File> OpenPandaFileOrZip(std::string_view location,
                                               panda_file::File::OpenMode open_mode = panda_file::File::READ_ONLY);

/*
 * OpenPandaFileFromMemory from file buffer.
 */
std::unique_ptr<const File> OpenPandaFileFromMemory(const void *buffer, size_t size, std::string tag = "");

/*
 * OpenPandaFileFromMemory from secure buffer.
 */
std::unique_ptr<const File> OpenPandaFileFromSecureMemory(uint8_t *buffer, size_t size);

/*
 * OpenPandaFile from location which specicify the name.
 */
std::unique_ptr<const File> OpenPandaFile(std::string_view location, std::string_view archive_filename = "",
                                          panda_file::File::OpenMode open_mode = panda_file::File::READ_ONLY);

/*
 * Check ptr point valid panda file: magic
 */
bool CheckHeader(const os::mem::ConstBytePtr &ptr, const std::string_view &filename = "");
void CheckFileVersion(const std::array<uint8_t, File::VERSION_SIZE> &file_version, const std::string_view &filename);

enum class PandaFileType : int8_t {
    FILE_FORMAT_INVALID = -1,
    FILE_DYNAMIC = 0,
    FILE_STATIC = 1,
};

/**
 * @brief Return the abc file type
<<<<<<< HEAD
 * @param[in] data : begin pos of abc file
 * @param[in] size : length of abc file
=======
 * @param[in] filepath : absolute file path
>>>>>>> a77d6327
 * @return -1 indicates the abc file format invalid
 *         0 indicates the abc file is dynamic
 *         1 indicates the abc file is static
 */
<<<<<<< HEAD
PandaFileType GetFileType(const uint8_t *data, int32_t size);
=======
PandaFileType GetFileType(std::string_view filepath);
>>>>>>> a77d6327

// Last version which contains redundance literal array in header
constexpr std::array<uint8_t, File::VERSION_SIZE> LAST_CONTAINS_LITERAL_IN_HEADER_VERSION {12, 0, 6, 0};
bool ContainsLiteralArrayInHeader(const std::array<uint8_t, File::VERSION_SIZE> &version);

// NOLINTNEXTLINE(readability-identifier-naming)
extern const char *ARCHIVE_FILENAME;
}  // namespace panda::panda_file

namespace std {
template <>
struct hash<panda::panda_file::File::EntityId> {
    std::size_t operator()(panda::panda_file::File::EntityId id) const
    {
        return std::hash<uint32_t> {}(id.GetOffset());
    }
};

}  // namespace std

#endif  // LIBPANDAFILE_FILE_H<|MERGE_RESOLUTION|>--- conflicted
+++ resolved
@@ -534,21 +534,13 @@
 
 /**
  * @brief Return the abc file type
-<<<<<<< HEAD
  * @param[in] data : begin pos of abc file
  * @param[in] size : length of abc file
-=======
- * @param[in] filepath : absolute file path
->>>>>>> a77d6327
  * @return -1 indicates the abc file format invalid
  *         0 indicates the abc file is dynamic
  *         1 indicates the abc file is static
  */
-<<<<<<< HEAD
 PandaFileType GetFileType(const uint8_t *data, int32_t size);
-=======
-PandaFileType GetFileType(std::string_view filepath);
->>>>>>> a77d6327
 
 // Last version which contains redundance literal array in header
 constexpr std::array<uint8_t, File::VERSION_SIZE> LAST_CONTAINS_LITERAL_IN_HEADER_VERSION {12, 0, 6, 0};
